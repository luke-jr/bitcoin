--- conflicted
+++ resolved
@@ -45,13 +45,8 @@
     ENABLE_WALLET=0
 if 'ENABLE_BITCOIND' not in vars():
     ENABLE_BITCOIND=0
-<<<<<<< HEAD
-if 'ENABLE_UTILS' not in vars():
-    ENABLE_UTILS=0
-=======
 if 'ENABLE_CLI' not in vars():
     ENABLE_CLI=0
->>>>>>> b0cb57bd
 if 'ENABLE_ZMQ' not in vars():
     ENABLE_ZMQ=0
 
@@ -91,34 +86,20 @@
     print("Win tests currently disabled by default.  Use -win option to enable")
     sys.exit(0)
 
-<<<<<<< HEAD
-if not (ENABLE_WALLET == 1 and ENABLE_UTILS == 1 and ENABLE_BITCOIND == 1):
-    print("No rpc tests to run. Wallet, utils, and bitcoind must all be enabled")
-=======
 if not (ENABLE_WALLET == 1 and ENABLE_CLI == 1 and ENABLE_BITCOIND == 1):
     print("No rpc tests to run. Wallet, cli, and bitcoind must all be enabled")
->>>>>>> b0cb57bd
     sys.exit(0)
 
 # python3-zmq may not be installed. Handle this gracefully and with some helpful info
 if ENABLE_ZMQ:
     try:
         import zmq
-<<<<<<< HEAD
     except ImportError:
         print("ERROR: \"import zmq\" failed. Set ENABLE_ZMQ=0 or "
               "to run zmq tests, see dependency info in /qa/README.md.")
         # ENABLE_ZMQ=0
         raise
 
-=======
-    except ImportError as e:
-        print("WARNING: \"import zmq\" failed. Set ENABLE_ZMQ=0 or " \
-            "to run zmq tests, see dependency info in /qa/README.md.")
-        ENABLE_ZMQ=0
-
-#Tests
->>>>>>> b0cb57bd
 testScripts = [
     # longest test should go first, to favor running tests in parallel
     'p2p-fullblocktest.py',
@@ -126,10 +107,7 @@
     'bip68-112-113-p2p.py',
     'wallet.py',
     'wallet-hd.py',
-<<<<<<< HEAD
     'wallet-dump.py',
-=======
->>>>>>> b0cb57bd
     'listtransactions.py',
     'receivedby.py',
     'mempool_resurrect_test.py',
@@ -164,11 +142,8 @@
     'segwit.py',
     'importprunedfunds.py',
     'signmessages.py',
-<<<<<<< HEAD
     'p2p-compactblocks.py',
     'nulldummy.py',
-=======
->>>>>>> b0cb57bd
 ]
 if ENABLE_ZMQ:
     testScripts.append('zmq_test.py')
@@ -276,41 +251,27 @@
             self.num_running += 1
             t = self.test_list.pop(0)
             port_seed = ["--portseed=%s" % len(self.test_list)]
-<<<<<<< HEAD
             log_stdout = tempfile.SpooledTemporaryFile(max_size=2**16)
             log_stderr = tempfile.SpooledTemporaryFile(max_size=2**16)
-=======
->>>>>>> b0cb57bd
             self.jobs.append((t,
                               time.time(),
                               subprocess.Popen((RPC_TESTS_DIR + t).split() + self.flags + port_seed,
                                                universal_newlines=True,
-<<<<<<< HEAD
                                                stdout=log_stdout,
                                                stderr=log_stderr),
                               log_stdout,
                               log_stderr))
-=======
-                                               stdout=subprocess.PIPE,
-                                               stderr=subprocess.PIPE)))
->>>>>>> b0cb57bd
         if not self.jobs:
             raise IndexError('pop from empty list')
         while True:
             # Return first proc that finishes
             time.sleep(.5)
             for j in self.jobs:
-<<<<<<< HEAD
                 (name, time0, proc, log_out, log_err) = j
                 if proc.poll() is not None:
                     log_out.seek(0), log_err.seek(0)
                     [stdout, stderr] = [l.read().decode('utf-8') for l in (log_out, log_err)]
                     log_out.close(), log_err.close()
-=======
-                (name, time0, proc) = j
-                if proc.poll() is not None:
-                    (stdout, stderr) = proc.communicate(timeout=3)
->>>>>>> b0cb57bd
                     passed = stderr == "" and proc.returncode == 0
                     self.num_running -= 1
                     self.jobs.remove(j)
