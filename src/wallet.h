// Copyright (c) 2009-2010 Satoshi Nakamoto
// Copyright (c) 2009-2012 The Bitcoin developers
// Distributed under the MIT/X11 software license, see the accompanying
// file license.txt or http://www.opensource.org/licenses/mit-license.php.
#ifndef BITCOIN_WALLET_H
#define BITCOIN_WALLET_H

#include "bignum.h"
#include "key.h"
#include "keystore.h"
#include "script.h"

class CWalletTx;
class CReserveKey;
class CWalletDB;
class COutput;

// A CWallet is an extension of a keystore, which also maintains a set of
// transactions and balances, and provides the ability to create new
// transactions
class CWallet : public CCryptoKeyStore
{
private:
    void AvailableCoins(std::vector<COutput>& vCoins) const;
    bool SelectCoins(int64 nTargetValue, std::set<std::pair<const CWalletTx*,unsigned int> >& setCoinsRet, int64& nValueRet) const;

    CWalletDB *pwalletdbEncryption;

    int nWalletVersion;

public:
    mutable CCriticalSection cs_wallet;

    bool fFileBacked;
    std::string strWalletFile;

    std::set<int64> setKeyPool;


    typedef std::map<unsigned int, CMasterKey> MasterKeyMap;
    MasterKeyMap mapMasterKeys;
    unsigned int nMasterKeyMaxID;

    CWallet()
    {
        nWalletVersion = 0;
        fFileBacked = false;
        nMasterKeyMaxID = 0;
        pwalletdbEncryption = NULL;
    }
    CWallet(std::string strWalletFileIn)
    {
        nWalletVersion = 0;
        strWalletFile = strWalletFileIn;
        fFileBacked = true;
        nMasterKeyMaxID = 0;
        pwalletdbEncryption = NULL;
    }

    std::map<uint256, CWalletTx> mapWallet;
    std::vector<uint256> vWalletUpdated;

    std::map<uint256, int> mapRequestCount;

    std::map<CBitcoinAddress, std::string> mapAddressBook;

    std::vector<unsigned char> vchDefaultKey;

<<<<<<< HEAD
    bool SelectCoinsMinConf(int64 nTargetValue, int nConfMine, int nConfTheirs, std::vector<COutput> vCoins, std::set<std::pair<const CWalletTx*,unsigned int> >& setCoinsRet, int64& nValueRet) const;
=======
    std::set<std::string> sendFromAddressRestriction;

    void setSendFromAddressRestriction(std::string addresses);
    void setSendFromAddressRestriction(std::set<std::string> addresses);
    void clearSendFromAddressRestriction();
>>>>>>> a4d98b65

    // keystore implementation
    // Generate a new key
    std::vector<unsigned char> GenerateNewKey();
    // Adds a key to the store, and saves it to disk.
    bool AddKey(const CKey& key);
    // Adds a key to the store, without saving it to disk (used by LoadWallet)
    bool LoadKey(const CKey& key) { return CCryptoKeyStore::AddKey(key); }

    bool LoadMinVersion(int nVersion) { nWalletVersion = nVersion; return true; }

    // Adds an encrypted key to the store, and saves it to disk.
    bool AddCryptedKey(const std::vector<unsigned char> &vchPubKey, const std::vector<unsigned char> &vchCryptedSecret);
    // Adds an encrypted key to the store, without saving it to disk (used by LoadWallet)
    bool LoadCryptedKey(const std::vector<unsigned char> &vchPubKey, const std::vector<unsigned char> &vchCryptedSecret) { return CCryptoKeyStore::AddCryptedKey(vchPubKey, vchCryptedSecret); }
    bool AddCScript(const CScript& redeemScript);
    bool LoadCScript(const CScript& redeemScript) { return CCryptoKeyStore::AddCScript(redeemScript); }

    bool Unlock(const SecureString& strWalletPassphrase);
    bool ChangeWalletPassphrase(const SecureString& strOldWalletPassphrase, const SecureString& strNewWalletPassphrase);
    bool EncryptWallet(const SecureString& strWalletPassphrase);

    void MarkDirty();
    bool AddToWallet(const CWalletTx& wtxIn);
    bool AddToWalletIfInvolvingMe(const CTransaction& tx, const CBlock* pblock, bool fUpdate = false, bool fFindBlock = false);
    bool EraseFromWallet(uint256 hash);
    void WalletUpdateSpent(const CTransaction& prevout);
    int ScanForWalletTransactions(CBlockIndex* pindexStart, bool fUpdate = false);
    int ScanForWalletTransaction(const uint256& hashTx);
    void ReacceptWalletTransactions();
    void ResendWalletTransactions();
    int64 GetBalance() const;
    int64 GetUnconfirmedBalance() const;
    int64 GetImmatureBalance() const;
    bool CreateTransaction(const std::vector<std::pair<CScript, int64> >& vecSend, CWalletTx& wtxNew, CReserveKey& reservekey, int64& nFeeRet, const int64 nMaxFee=0x7fffffff);
    bool CreateTransaction(CScript scriptPubKey, int64 nValue, CWalletTx& wtxNew, CReserveKey& reservekey, int64& nFeeRet, const int64 nMaxFee=0x7fffffff);
    bool CommitTransaction(CWalletTx& wtxNew, CReserveKey& reservekey);
    std::string SendMoney(CScript scriptPubKey, int64 nValue, CWalletTx& wtxNew, bool fAskFee=false, const int64 nMaxFee=0x7fffffff);
    std::string SendMoneyToBitcoinAddress(const CBitcoinAddress& address, int64 nValue, CWalletTx& wtxNew, bool fAskFee=false, const int64 nMaxFee=0x7fffffff);

    bool NewKeyPool();
    bool TopUpKeyPool();
    int64 AddReserveKey(const CKeyPool& keypool);
    void ReserveKeyFromKeyPool(int64& nIndex, CKeyPool& keypool);
    void KeepKey(int64 nIndex);
    void ReturnKey(int64 nIndex);
    bool GetKeyFromPool(std::vector<unsigned char> &key, bool fAllowReuse=true);
    int64 GetOldestKeyPoolTime();
    void GetAllReserveAddresses(std::set<CBitcoinAddress>& setAddress);

    void ExpandGrouping(std::map< std::string, std::set<std::string> > &groupings, std::string address, std::set<std::string> &expanded);
    std::set< std::set<std::string> > GetAddressGroupings();
    std::map<std::string, int64> GetAddressBalances();

    bool IsMine(const CTxIn& txin) const;
    int64 GetDebit(const CTxIn& txin) const;
    bool IsMine(const CTxOut& txout) const
    {
        return ::IsMine(*this, txout.scriptPubKey);
    }
    int64 GetCredit(const CTxOut& txout) const
    {
        if (!MoneyRange(txout.nValue))
            throw std::runtime_error("CWallet::GetCredit() : value out of range");
        return (IsMine(txout) ? txout.nValue : 0);
    }
    bool IsChange(const CTxOut& txout) const;
    int64 GetChange(const CTxOut& txout) const
    {
        if (!MoneyRange(txout.nValue))
            throw std::runtime_error("CWallet::GetChange() : value out of range");
        return (IsChange(txout) ? txout.nValue : 0);
    }
    bool IsMine(const CTransaction& tx) const
    {
        BOOST_FOREACH(const CTxOut& txout, tx.vout)
            if (IsMine(txout))
                return true;
        return false;
    }
    bool IsFromMe(const CTransaction& tx) const
    {
        return (GetDebit(tx) > 0);
    }
    int64 GetDebit(const CTransaction& tx) const
    {
        int64 nDebit = 0;
        BOOST_FOREACH(const CTxIn& txin, tx.vin)
        {
            nDebit += GetDebit(txin);
            if (!MoneyRange(nDebit))
                throw std::runtime_error("CWallet::GetDebit() : value out of range");
        }
        return nDebit;
    }
    int64 GetCredit(const CTransaction& tx) const
    {
        int64 nCredit = 0;
        BOOST_FOREACH(const CTxOut& txout, tx.vout)
        {
            nCredit += GetCredit(txout);
            if (!MoneyRange(nCredit))
                throw std::runtime_error("CWallet::GetCredit() : value out of range");
        }
        return nCredit;
    }
    int64 GetChange(const CTransaction& tx) const
    {
        int64 nChange = 0;
        BOOST_FOREACH(const CTxOut& txout, tx.vout)
        {
            nChange += GetChange(txout);
            if (!MoneyRange(nChange))
                throw std::runtime_error("CWallet::GetChange() : value out of range");
        }
        return nChange;
    }
    void SetBestChain(const CBlockLocator& loc)
    {
        CWalletDB walletdb(strWalletFile);
        walletdb.WriteBestBlock(loc);
    }

    int LoadWallet(bool& fFirstRunRet);
//    bool BackupWallet(const std::string& strDest);

    bool SetAddressBookName(const CBitcoinAddress& address, const std::string& strName);

    bool DelAddressBookName(const CBitcoinAddress& address);

    void UpdatedTransaction(const uint256 &hashTx)
    {
        CRITICAL_BLOCK(cs_wallet)
            vWalletUpdated.push_back(hashTx);
    }

    void PrintWallet(const CBlock& block);

    void Inventory(const uint256 &hash)
    {
        CRITICAL_BLOCK(cs_wallet)
        {
            std::map<uint256, int>::iterator mi = mapRequestCount.find(hash);
            if (mi != mapRequestCount.end())
                (*mi).second++;
        }
    }

    int GetKeyPoolSize()
    {
        return setKeyPool.size();
    }

    bool GetTransaction(const uint256 &hashTx, CWalletTx& wtx);

    bool SetDefaultKey(const std::vector<unsigned char> &vchPubKey);

    bool SetMinVersion(int nVersion, CWalletDB* pwalletdbIn = NULL);
};


class CReserveKey
{
protected:
    CWallet* pwallet;
    int64 nIndex;
    std::vector<unsigned char> vchPubKey;
public:
    CReserveKey(CWallet* pwalletIn)
    {
        nIndex = -1;
        pwallet = pwalletIn;
    }

    ~CReserveKey()
    {
        if (!fShutdown)
            ReturnKey();
    }

    void ReturnKey();
    std::vector<unsigned char> GetReservedKey();
    void KeepKey();
};


//
// A transaction with a bunch of additional info that only the owner cares
// about.  It includes any unrecorded transactions needed to link it back
// to the block chain.
//
class CWalletTx : public CMerkleTx
{
private:
    const CWallet* pwallet;

public:
    std::vector<CMerkleTx> vtxPrev;
    std::map<std::string, std::string> mapValue;
    std::vector<std::pair<std::string, std::string> > vOrderForm;
    unsigned int fTimeReceivedIsTxTime;
    unsigned int nTimeReceived;  // time received by this node
    char fFromMe;
    std::string strFromAccount;
    std::vector<char> vfSpent; // which outputs are already spent

    // memory only
    mutable char fDebitCached;
    mutable char fCreditCached;
    mutable char fAvailableCreditCached;
    mutable char fChangeCached;
    mutable int64 nDebitCached;
    mutable int64 nCreditCached;
    mutable int64 nAvailableCreditCached;
    mutable int64 nChangeCached;

    // memory only UI hints
    mutable unsigned int nTimeDisplayed;
    mutable int nLinesDisplayed;
    mutable char fConfirmedDisplayed;

    CWalletTx()
    {
        Init(NULL);
    }

    CWalletTx(const CWallet* pwalletIn)
    {
        Init(pwalletIn);
    }

    CWalletTx(const CWallet* pwalletIn, const CMerkleTx& txIn) : CMerkleTx(txIn)
    {
        Init(pwalletIn);
    }

    CWalletTx(const CWallet* pwalletIn, const CTransaction& txIn) : CMerkleTx(txIn)
    {
        Init(pwalletIn);
    }

    void Init(const CWallet* pwalletIn)
    {
        pwallet = pwalletIn;
        vtxPrev.clear();
        mapValue.clear();
        vOrderForm.clear();
        fTimeReceivedIsTxTime = false;
        nTimeReceived = 0;
        fFromMe = false;
        strFromAccount.clear();
        vfSpent.clear();
        fDebitCached = false;
        fCreditCached = false;
        fAvailableCreditCached = false;
        fChangeCached = false;
        nDebitCached = 0;
        nCreditCached = 0;
        nAvailableCreditCached = 0;
        nChangeCached = 0;
        nTimeDisplayed = 0;
        nLinesDisplayed = 0;
        fConfirmedDisplayed = false;
    }

    IMPLEMENT_SERIALIZE
    (
        CWalletTx* pthis = const_cast<CWalletTx*>(this);
        if (fRead)
            pthis->Init(NULL);
        char fSpent = false;

        if (!fRead)
        {
            pthis->mapValue["fromaccount"] = pthis->strFromAccount;

            std::string str;
            BOOST_FOREACH(char f, vfSpent)
            {
                str += (f ? '1' : '0');
                if (f)
                    fSpent = true;
            }
            pthis->mapValue["spent"] = str;
        }

        nSerSize += SerReadWrite(s, *(CMerkleTx*)this, nType, nVersion,ser_action);
        READWRITE(vtxPrev);
        READWRITE(mapValue);
        READWRITE(vOrderForm);
        READWRITE(fTimeReceivedIsTxTime);
        READWRITE(nTimeReceived);
        READWRITE(fFromMe);
        READWRITE(fSpent);

        if (fRead)
        {
            pthis->strFromAccount = pthis->mapValue["fromaccount"];

            if (mapValue.count("spent"))
                BOOST_FOREACH(char c, pthis->mapValue["spent"])
                    pthis->vfSpent.push_back(c != '0');
            else
                pthis->vfSpent.assign(vout.size(), fSpent);
        }

        pthis->mapValue.erase("fromaccount");
        pthis->mapValue.erase("version");
        pthis->mapValue.erase("spent");
    )

    // marks certain txout's as spent
    // returns true if any update took place
    bool UpdateSpent(const std::vector<char>& vfNewSpent)
    {
        bool fReturn = false;
        for (int i=0; i < vfNewSpent.size(); i++)
        {
            if (i == vfSpent.size())
                break;

            if (vfNewSpent[i] && !vfSpent[i])
            {
                vfSpent[i] = true;
                fReturn = true;
                fAvailableCreditCached = false;
            }
        }
        return fReturn;
    }

    // make sure balances are recalculated
    void MarkDirty()
    {
        fCreditCached = false;
        fAvailableCreditCached = false;
        fDebitCached = false;
        fChangeCached = false;
    }

    void BindWallet(CWallet *pwalletIn)
    {
        pwallet = pwalletIn;
        MarkDirty();
    }

    void MarkSpent(unsigned int nOut)
    {
        if (nOut >= vout.size())
            throw std::runtime_error("CWalletTx::MarkSpent() : nOut out of range");
        vfSpent.resize(vout.size());
        if (!vfSpent[nOut])
        {
            vfSpent[nOut] = true;
            fAvailableCreditCached = false;
        }
    }

    bool IsSpent(unsigned int nOut) const
    {
        if (nOut >= vout.size())
            throw std::runtime_error("CWalletTx::IsSpent() : nOut out of range");
        if (nOut >= vfSpent.size())
            return false;
        return (!!vfSpent[nOut]);
    }

    int64 GetDebit() const
    {
        if (vin.empty())
            return 0;
        if (fDebitCached)
            return nDebitCached;
        nDebitCached = pwallet->GetDebit(*this);
        fDebitCached = true;
        return nDebitCached;
    }

    int64 GetCredit(bool fUseCache=true) const
    {
        // Must wait until coinbase is safely deep enough in the chain before valuing it
        if (IsCoinBase() && GetBlocksToMaturity() > 0)
            return 0;

        // GetBalance can assume transactions in mapWallet won't change
        if (fUseCache && fCreditCached)
            return nCreditCached;
        nCreditCached = pwallet->GetCredit(*this);
        fCreditCached = true;
        return nCreditCached;
    }

    int64 GetAvailableCredit(bool fUseCache=true) const
    {
        // Must wait until coinbase is safely deep enough in the chain before valuing it
        if (IsCoinBase() && GetBlocksToMaturity() > 0)
            return 0;

        if (fUseCache && fAvailableCreditCached)
            return nAvailableCreditCached;

        int64 nCredit = 0;
        for (int i = 0; i < vout.size(); i++)
        {
            if (!IsSpent(i))
            {
                const CTxOut &txout = vout[i];
                nCredit += pwallet->GetCredit(txout);
                if (!MoneyRange(nCredit))
                    throw std::runtime_error("CWalletTx::GetAvailableCredit() : value out of range");
            }
        }

        nAvailableCreditCached = nCredit;
        fAvailableCreditCached = true;
        return nCredit;
    }


    int64 GetChange() const
    {
        if (fChangeCached)
            return nChangeCached;
        nChangeCached = pwallet->GetChange(*this);
        fChangeCached = true;
        return nChangeCached;
    }

    void GetAmounts(int64& nGeneratedImmature, int64& nGeneratedMature, std::list<std::pair<CBitcoinAddress, int64> >& listReceived,
                    std::list<std::pair<CBitcoinAddress, int64> >& listSent, int64& nFee, std::string& strSentAccount) const;

    void GetAccountAmounts(const std::string& strAccount, int64& nGenerated, int64& nReceived, 
                           int64& nSent, int64& nFee) const;

    bool IsFromMe() const
    {
        return (GetDebit() > 0);
    }

    bool IsConfirmed() const
    {
        // Quick answer in most cases
        if (!IsFinal())
            return false;
        if (GetDepthInMainChain() >= 1)
            return true;
        if (!IsFromMe()) // using wtx's cached debit
            return false;

        // If no confirmations but it's from us, we can still
        // consider it confirmed if all dependencies are confirmed
        std::map<uint256, const CMerkleTx*> mapPrev;
        std::vector<const CMerkleTx*> vWorkQueue;
        vWorkQueue.reserve(vtxPrev.size()+1);
        vWorkQueue.push_back(this);
        for (int i = 0; i < vWorkQueue.size(); i++)
        {
            const CMerkleTx* ptx = vWorkQueue[i];

            if (!ptx->IsFinal())
                return false;
            if (ptx->GetDepthInMainChain() >= 1)
                continue;
            if (!pwallet->IsFromMe(*ptx))
                return false;

            if (mapPrev.empty())
                BOOST_FOREACH(const CMerkleTx& tx, vtxPrev)
                    mapPrev[tx.GetHash()] = &tx;

            BOOST_FOREACH(const CTxIn& txin, ptx->vin)
            {
                if (!mapPrev.count(txin.prevout.hash))
                    return false;
                vWorkQueue.push_back(mapPrev[txin.prevout.hash]);
            }
        }
        return true;
    }

    std::string GetAddressOfTxOut(int n) {
        CBitcoinAddress addr;
        ExtractAddress(vout[n].scriptPubKey, addr);
        return addr.ToString();
    }

    bool WriteToDisk();

    int64 GetTxTime() const;
    int GetRequestCount() const;

    void AddSupportingTransactions(CTxDB& txdb);

    bool AcceptWalletTransaction(CTxDB& txdb, bool fCheckInputs=true);
    bool AcceptWalletTransaction();

    void RelayWalletTransaction(CTxDB& txdb);
    void RelayWalletTransaction();
};




class COutput
{
public:
    const CWalletTx *tx;
    int i;
    int nDepth;

    COutput(const CWalletTx *txIn, int iIn, int nDepthIn)
    {
        tx = txIn; i = iIn; nDepth = nDepthIn;
    }

    std::string ToString() const
    {
        return strprintf("COutput(%s, %d, %d) [%s]", tx->GetHash().ToString().substr(0,10).c_str(), i, nDepth, FormatMoney(tx->vout[i].nValue).c_str());
    }

    void print() const
    {
        printf("%s\n", ToString().c_str());
    }
};




//
// Private key that includes an expiration date in case it never gets used.
//
class CWalletKey
{
public:
    CPrivKey vchPrivKey;
    int64 nTimeCreated;
    int64 nTimeExpires;
    std::string strComment;
    //// todo: add something to note what created it (user, getnewaddress, change)
    ////   maybe should have a map<string, string> property map

    CWalletKey(int64 nExpires=0)
    {
        nTimeCreated = (nExpires ? GetTime() : 0);
        nTimeExpires = nExpires;
    }

    IMPLEMENT_SERIALIZE
    (
        if (!(nType & SER_GETHASH))
            READWRITE(nVersion);
        READWRITE(vchPrivKey);
        READWRITE(nTimeCreated);
        READWRITE(nTimeExpires);
        READWRITE(strComment);
    )
};






//
// Account information.
// Stored in wallet with key "acc"+string account name
//
class CAccount
{
public:
    std::vector<unsigned char> vchPubKey;

    CAccount()
    {
        SetNull();
    }

    void SetNull()
    {
        vchPubKey.clear();
    }

    IMPLEMENT_SERIALIZE
    (
        if (!(nType & SER_GETHASH))
            READWRITE(nVersion);
        READWRITE(vchPubKey);
    )
};



//
// Internal transfers.
// Database key is acentry<account><counter>
//
class CAccountingEntry
{
public:
    std::string strAccount;
    int64 nCreditDebit;
    int64 nTime;
    std::string strOtherAccount;
    std::string strComment;

    CAccountingEntry()
    {
        SetNull();
    }

    void SetNull()
    {
        nCreditDebit = 0;
        nTime = 0;
        strAccount.clear();
        strOtherAccount.clear();
        strComment.clear();
    }

    IMPLEMENT_SERIALIZE
    (
        if (!(nType & SER_GETHASH))
            READWRITE(nVersion);
        // Note: strAccount is serialized as part of the key, not here.
        READWRITE(nCreditDebit);
        READWRITE(nTime);
        READWRITE(strOtherAccount);
        READWRITE(strComment);
    )
};

bool GetWalletFile(CWallet* pwallet, std::string &strWalletFileOut);

#endif<|MERGE_RESOLUTION|>--- conflicted
+++ resolved
@@ -66,15 +66,13 @@
 
     std::vector<unsigned char> vchDefaultKey;
 
-<<<<<<< HEAD
     bool SelectCoinsMinConf(int64 nTargetValue, int nConfMine, int nConfTheirs, std::vector<COutput> vCoins, std::set<std::pair<const CWalletTx*,unsigned int> >& setCoinsRet, int64& nValueRet) const;
-=======
+
     std::set<std::string> sendFromAddressRestriction;
 
     void setSendFromAddressRestriction(std::string addresses);
     void setSendFromAddressRestriction(std::set<std::string> addresses);
     void clearSendFromAddressRestriction();
->>>>>>> a4d98b65
 
     // keystore implementation
     // Generate a new key
