// Copyright (c) 2009-2010 Satoshi Nakamoto
// Copyright (c) 2009-2012 The Bitcoin developers
// Distributed under the MIT/X11 software license, see the accompanying
// file COPYING or http://www.opensource.org/licenses/mit-license.php.
#ifndef BITCOIN_WALLET_H
#define BITCOIN_WALLET_H

<<<<<<< HEAD
#include "base58.h"
=======
#include <string>
#include <vector>

#include <stdlib.h>

>>>>>>> 342c6dda
#include "main.h"
#include "key.h"
#include "keystore.h"
#include "script.h"
#include "ui_interface.h"
<<<<<<< HEAD
#include "hub.h"
=======
#include "util.h"
>>>>>>> 342c6dda

class CAccountingEntry;
class CWalletTx;
class CReserveKey;
class CWalletDB;
class COutput;

/** (client) version numbers for particular wallet features */
enum WalletFeature
{
    FEATURE_BASE = 10500, // the earliest version new wallets supports (only useful for getinfo's clientversion output)

    FEATURE_WALLETCRYPT = 40000, // wallet encryption
    FEATURE_COMPRPUBKEY = 60000, // compressed public keys

    FEATURE_LATEST = 60000
};


/** A key pool entry */
class CKeyPool
{
public:
    int64 nTime;
    CPubKey vchPubKey;

    CKeyPool()
    {
        nTime = GetTime();
    }

    CKeyPool(const CPubKey& vchPubKeyIn)
    {
        nTime = GetTime();
        vchPubKey = vchPubKeyIn;
    }

    IMPLEMENT_SERIALIZE
    (
        if (!(nType & SER_GETHASH))
            READWRITE(nVersion);
        READWRITE(nTime);
        READWRITE(vchPubKey);
    )
};

/** A CWallet is an extension of a keystore, which also maintains a set of transactions and balances,
 * and provides the ability to create new transactions.
 */
class CWallet : public CCryptoKeyStore, public CHubListener
{
private:
    bool SelectCoins(int64 nTargetValue, std::set<std::pair<const CWalletTx*,unsigned int> >& setCoinsRet, int64& nValueRet) const;

    CWalletDB *pwalletdbEncryption;

    // the current wallet version: clients below this version are not able to load the wallet
    int nWalletVersion;

    // the maxmimum wallet format version: memory-only variable that specifies to what version this wallet may be upgraded
    int nWalletMaxVersion;

public:
    mutable CCriticalSection cs_wallet;

    bool fFileBacked;
    std::string strWalletFile;

    std::set<int64> setKeyPool;


    typedef std::map<unsigned int, CMasterKey> MasterKeyMap;
    MasterKeyMap mapMasterKeys;
    unsigned int nMasterKeyMaxID;

    CWallet()
    {
        nWalletVersion = FEATURE_BASE;
        nWalletMaxVersion = FEATURE_BASE;
        fFileBacked = false;
        nMasterKeyMaxID = 0;
        pwalletdbEncryption = NULL;
    }
    CWallet(std::string strWalletFileIn)
    {
        nWalletVersion = FEATURE_BASE;
        nWalletMaxVersion = FEATURE_BASE;
        strWalletFile = strWalletFileIn;
        fFileBacked = true;
        nMasterKeyMaxID = 0;
        pwalletdbEncryption = NULL;
    }

    std::map<uint256, CWalletTx> mapWallet;
    int64 nOrderPosNext;
    std::map<uint256, int> mapRequestCount;

    std::map<CTxDestination, std::string> mapAddressBook;

    CPubKey vchDefaultKey;

    std::set<std::string> sendFromAddressRestriction;

    void setSendFromAddressRestriction(std::string addresses);
    void setSendFromAddressRestriction(std::set<std::string> addresses);
    void clearSendFromAddressRestriction();

    // check whether we are allowed to upgrade (or already support) to the named feature
    bool CanSupportFeature(enum WalletFeature wf) { return nWalletMaxVersion >= wf; }

    void AvailableCoins(std::vector<COutput>& vCoins, bool fOnlyConfirmed=true) const;
    bool SelectCoinsMinConf(int64 nTargetValue, int nConfMine, int nConfTheirs, std::vector<COutput> vCoins, std::set<std::pair<const CWalletTx*,unsigned int> >& setCoinsRet, int64& nValueRet) const;

    // keystore implementation
    // Generate a new key
    CPubKey GenerateNewKey();
    // Adds a key to the store, and saves it to disk.
    bool AddKey(const CKey& key);
    // Adds a key to the store, without saving it to disk (used by LoadWallet)
    bool LoadKey(const CKey& key) { return CCryptoKeyStore::AddKey(key); }

    bool LoadMinVersion(int nVersion) { nWalletVersion = nVersion; nWalletMaxVersion = std::max(nWalletMaxVersion, nVersion); return true; }

    // Adds an encrypted key to the store, and saves it to disk.
    bool AddCryptedKey(const CPubKey &vchPubKey, const std::vector<unsigned char> &vchCryptedSecret);
    // Adds an encrypted key to the store, without saving it to disk (used by LoadWallet)
    bool LoadCryptedKey(const CPubKey &vchPubKey, const std::vector<unsigned char> &vchCryptedSecret) { SetMinVersion(FEATURE_WALLETCRYPT); return CCryptoKeyStore::AddCryptedKey(vchPubKey, vchCryptedSecret); }
    bool AddCScript(const CScript& redeemScript);
    bool LoadCScript(const CScript& redeemScript) { return CCryptoKeyStore::AddCScript(redeemScript); }

    bool Unlock(const SecureString& strWalletPassphrase);
    bool ChangeWalletPassphrase(const SecureString& strOldWalletPassphrase, const SecureString& strNewWalletPassphrase);
    bool EncryptWallet(const SecureString& strWalletPassphrase);

    typedef std::pair<CWalletTx*, CAccountingEntry*> TxPair;
    typedef std::multimap<int64, TxPair > TxItems;
    TxItems OrderedTxItems(std::string strAccount = "");

    void MarkDirty();
    bool AddToWallet(const CWalletTx& wtxIn);
    bool AddToWalletIfInvolvingMe(const CTransaction& tx, const CBlock* pblock, bool fUpdate = false, bool fFindBlock = false);
    void HandleCommitBlock(const CBlock& block);
    void HandleCommitTransactionToMemoryPool(const CTransaction& tx);
    bool EraseFromWallet(uint256 hash);
    void WalletUpdateSpent(const CTransaction& prevout);
    int ScanForWalletTransactions(CBlockIndex* pindexStart, bool fUpdate = false);
    int ScanForWalletTransaction(const uint256& hashTx);
    void ReacceptWalletTransactions();
    void ResendWalletTransactions();
    int64 GetBalance() const;
    int64 GetUnconfirmedBalance() const;
    int64 GetImmatureBalance() const;
    bool CreateTransaction(const std::vector<std::pair<CScript, int64> >& vecSend, CWalletTx& wtxNew, CReserveKey& reservekey, int64& nFeeRet, const int64 nMaxFee=0x7fffffff);
    bool CreateTransaction(CScript scriptPubKey, int64 nValue, CWalletTx& wtxNew, CReserveKey& reservekey, int64& nFeeRet, const int64 nMaxFee=0x7fffffff);
    bool CommitTransaction(CWalletTx& wtxNew, CReserveKey& reservekey);
    std::string SendMoney(CScript scriptPubKey, int64 nValue, CWalletTx& wtxNew, bool fAskFee=false, const int64 nMaxFee=0x7fffffff);
    std::string SendMoneyToDestination(const CTxDestination &address, int64 nValue, CWalletTx& wtxNew, bool fAskFee=false, const int64 nMaxFee=0x7fffffff);

    bool NewKeyPool();
    bool TopUpKeyPool();
    int64 AddReserveKey(const CKeyPool& keypool);
    void ReserveKeyFromKeyPool(int64& nIndex, CKeyPool& keypool);
    void KeepKey(int64 nIndex);
    void ReturnKey(int64 nIndex);
    bool GetKeyFromPool(CPubKey &key, bool fAllowReuse=true);
    int64 GetOldestKeyPoolTime();
    void GetAllReserveKeys(std::set<CKeyID>& setAddress);

    std::set< std::set<std::string> > GetAddressGroupings();
    std::map<std::string, int64> GetAddressBalances();

    bool IsMine(const CTxIn& txin) const;
    int64 GetDebit(const CTxIn& txin) const;
    bool IsMine(const CTxOut& txout) const
    {
        return ::IsMine(*this, txout.scriptPubKey);
    }
    int64 GetCredit(const CTxOut& txout) const
    {
        if (!MoneyRange(txout.nValue))
            throw std::runtime_error("CWallet::GetCredit() : value out of range");
        return (IsMine(txout) ? txout.nValue : 0);
    }
    bool IsChange(const CTxOut& txout) const;
    int64 GetChange(const CTxOut& txout) const
    {
        if (!MoneyRange(txout.nValue))
            throw std::runtime_error("CWallet::GetChange() : value out of range");
        return (IsChange(txout) ? txout.nValue : 0);
    }
    bool IsMine(const CTransaction& tx) const
    {
        BOOST_FOREACH(const CTxOut& txout, tx.vout)
            if (IsMine(txout))
                return true;
        return false;
    }
    bool IsFromMe(const CTransaction& tx) const
    {
        return (GetDebit(tx) > 0);
    }
    int64 GetDebit(const CTransaction& tx) const
    {
        int64 nDebit = 0;
        BOOST_FOREACH(const CTxIn& txin, tx.vin)
        {
            nDebit += GetDebit(txin);
            if (!MoneyRange(nDebit))
                throw std::runtime_error("CWallet::GetDebit() : value out of range");
        }
        return nDebit;
    }
    int64 GetCredit(const CTransaction& tx) const
    {
        int64 nCredit = 0;
        BOOST_FOREACH(const CTxOut& txout, tx.vout)
        {
            nCredit += GetCredit(txout);
            if (!MoneyRange(nCredit))
                throw std::runtime_error("CWallet::GetCredit() : value out of range");
        }
        return nCredit;
    }
    int64 GetChange(const CTransaction& tx) const
    {
        int64 nChange = 0;
        BOOST_FOREACH(const CTxOut& txout, tx.vout)
        {
            nChange += GetChange(txout);
            if (!MoneyRange(nChange))
                throw std::runtime_error("CWallet::GetChange() : value out of range");
        }
        return nChange;
    }
    void SetBestChain(const CBlockLocator& loc);

    int LoadWallet(bool& fFirstRunRet);

    bool SetAddressBookName(const CTxDestination& address, const std::string& strName);

    bool DelAddressBookName(const CTxDestination& address);

    void UpdatedTransaction(const uint256 &hashTx);

    void PrintWallet(const CBlock& block);

    void Inventory(const uint256 &hash)
    {
        {
            LOCK(cs_wallet);
            std::map<uint256, int>::iterator mi = mapRequestCount.find(hash);
            if (mi != mapRequestCount.end())
                (*mi).second++;
        }
    }

    int GetKeyPoolSize()
    {
        return setKeyPool.size();
    }

    bool GetTransaction(const uint256 &hashTx, CWalletTx& wtx);

    bool SetDefaultKey(const CPubKey &vchPubKey);

    // signify that a particular wallet feature is now used. this may change nWalletVersion and nWalletMaxVersion if those are lower
    bool SetMinVersion(enum WalletFeature, CWalletDB* pwalletdbIn = NULL, bool fExplicit = false);

    // change which version we're allowed to upgrade to (note that this does not immediately imply upgrading to that format)
    bool SetMaxVersion(int nVersion);

    // get the current wallet format (the oldest client version guaranteed to understand this wallet)
    int GetVersion() { return nWalletVersion; }

    /** Address book entry changed.
     * @note called with lock cs_wallet held.
     */
    boost::signals2::signal<void (CWallet *wallet, const CTxDestination &address, const std::string &label, bool isMine, ChangeType status)> NotifyAddressBookChanged;

    /** Wallet transaction added, removed or updated.
     * @note called with lock cs_wallet held.
     */
    boost::signals2::signal<void (CWallet *wallet, const uint256 &hashTx, ChangeType status)> NotifyTransactionChanged;
};

/** A key allocated from the key pool. */
class CReserveKey
{
protected:
    CWallet* pwallet;
    int64 nIndex;
    CPubKey vchPubKey;
public:
    CReserveKey(CWallet* pwalletIn)
    {
        nIndex = -1;
        pwallet = pwalletIn;
    }

    ~CReserveKey()
    {
        if (!fShutdown)
            ReturnKey();
    }

    void ReturnKey();
    CPubKey GetReservedKey();
    void KeepKey();
};


typedef std::map<std::string, std::string> mapValue_t;


static
void
ReadOrderPos(int64& nOrderPos, mapValue_t& mapValue)
{
    if (!mapValue.count("n"))
    {
        nOrderPos = -1; // TODO: calculate elsewhere
        return;
    }
    nOrderPos = atoi64(mapValue["n"].c_str());
}


static
void
WriteOrderPos(const int64& nOrderPos, mapValue_t& mapValue)
{
    if (nOrderPos == -1)
        return;
    mapValue["n"] = i64tostr(nOrderPos);
}


/** A transaction with a bunch of additional info that only the owner cares about. 
 * It includes any unrecorded transactions needed to link it back to the block chain.
 */
class CWalletTx : public CMerkleTx
{
private:
    const CWallet* pwallet;

public:
    std::vector<CMerkleTx> vtxPrev;
    mapValue_t mapValue;
    std::vector<std::pair<std::string, std::string> > vOrderForm;
    unsigned int fTimeReceivedIsTxTime;
    unsigned int nTimeReceived;  // time received by this node
    unsigned int nTimeSmart;
    char fFromMe;
    std::string strFromAccount;
    std::vector<char> vfSpent; // which outputs are already spent
    int64 nOrderPos;  // position in ordered transaction list

    // memory only
    mutable bool fDebitCached;
    mutable bool fCreditCached;
    mutable bool fImmatureCreditCached;
    mutable bool fAvailableCreditCached;
    mutable bool fChangeCached;
    mutable int64 nDebitCached;
    mutable int64 nCreditCached;
    mutable int64 nImmatureCreditCached;
    mutable int64 nAvailableCreditCached;
    mutable int64 nChangeCached;

    CWalletTx()
    {
        Init(NULL);
    }

    CWalletTx(const CWallet* pwalletIn)
    {
        Init(pwalletIn);
    }

    CWalletTx(const CWallet* pwalletIn, const CMerkleTx& txIn) : CMerkleTx(txIn)
    {
        Init(pwalletIn);
    }

    CWalletTx(const CWallet* pwalletIn, const CTransaction& txIn) : CMerkleTx(txIn)
    {
        Init(pwalletIn);
    }

    void Init(const CWallet* pwalletIn)
    {
        pwallet = pwalletIn;
        vtxPrev.clear();
        mapValue.clear();
        vOrderForm.clear();
        fTimeReceivedIsTxTime = false;
        nTimeReceived = 0;
        nTimeSmart = 0;
        fFromMe = false;
        strFromAccount.clear();
        vfSpent.clear();
        fDebitCached = false;
        fCreditCached = false;
        fImmatureCreditCached = false;
        fAvailableCreditCached = false;
        fChangeCached = false;
        nDebitCached = 0;
        nCreditCached = 0;
        nImmatureCreditCached = 0;
        nAvailableCreditCached = 0;
        nChangeCached = 0;
        nOrderPos = -1;
    }

    IMPLEMENT_SERIALIZE
    (
        CWalletTx* pthis = const_cast<CWalletTx*>(this);
        if (fRead)
            pthis->Init(NULL);
        char fSpent = false;

        if (!fRead)
        {
            pthis->mapValue["fromaccount"] = pthis->strFromAccount;

            std::string str;
            BOOST_FOREACH(char f, vfSpent)
            {
                str += (f ? '1' : '0');
                if (f)
                    fSpent = true;
            }
            pthis->mapValue["spent"] = str;

            WriteOrderPos(pthis->nOrderPos, pthis->mapValue);

            if (nTimeSmart)
                pthis->mapValue["timesmart"] = strprintf("%u", nTimeSmart);
        }

        nSerSize += SerReadWrite(s, *(CMerkleTx*)this, nType, nVersion,ser_action);
        READWRITE(vtxPrev);
        READWRITE(mapValue);
        READWRITE(vOrderForm);
        READWRITE(fTimeReceivedIsTxTime);
        READWRITE(nTimeReceived);
        READWRITE(fFromMe);
        READWRITE(fSpent);

        if (fRead)
        {
            pthis->strFromAccount = pthis->mapValue["fromaccount"];

            if (mapValue.count("spent"))
                BOOST_FOREACH(char c, pthis->mapValue["spent"])
                    pthis->vfSpent.push_back(c != '0');
            else
                pthis->vfSpent.assign(vout.size(), fSpent);

            ReadOrderPos(pthis->nOrderPos, pthis->mapValue);

            pthis->nTimeSmart = mapValue.count("timesmart") ? (unsigned int)atoi64(pthis->mapValue["timesmart"]) : 0;
        }

        pthis->mapValue.erase("fromaccount");
        pthis->mapValue.erase("version");
        pthis->mapValue.erase("spent");
        pthis->mapValue.erase("n");
        pthis->mapValue.erase("timesmart");
    )

    // marks certain txout's as spent
    // returns true if any update took place
    bool UpdateSpent(const std::vector<char>& vfNewSpent)
    {
        bool fReturn = false;
        for (unsigned int i = 0; i < vfNewSpent.size(); i++)
        {
            if (i == vfSpent.size())
                break;

            if (vfNewSpent[i] && !vfSpent[i])
            {
                vfSpent[i] = true;
                fReturn = true;
                fAvailableCreditCached = false;
            }
        }
        return fReturn;
    }

    // make sure balances are recalculated
    void MarkDirty()
    {
        fCreditCached = false;
        fAvailableCreditCached = false;
        fDebitCached = false;
        fChangeCached = false;
    }

    void BindWallet(CWallet *pwalletIn)
    {
        pwallet = pwalletIn;
        MarkDirty();
    }

    void MarkSpent(unsigned int nOut)
    {
        if (nOut >= vout.size())
            throw std::runtime_error("CWalletTx::MarkSpent() : nOut out of range");
        vfSpent.resize(vout.size());
        if (!vfSpent[nOut])
        {
            vfSpent[nOut] = true;
            fAvailableCreditCached = false;
        }
    }

    bool IsSpent(unsigned int nOut) const
    {
        if (nOut >= vout.size())
            throw std::runtime_error("CWalletTx::IsSpent() : nOut out of range");
        if (nOut >= vfSpent.size())
            return false;
        return (!!vfSpent[nOut]);
    }

    int64 GetDebit() const
    {
        if (vin.empty())
            return 0;
        if (fDebitCached)
            return nDebitCached;
        nDebitCached = pwallet->GetDebit(*this);
        fDebitCached = true;
        return nDebitCached;
    }

    int64 GetCredit(bool fUseCache=true) const
    {
        // Must wait until coinbase is safely deep enough in the chain before valuing it
        if (IsCoinBase() && GetBlocksToMaturity() > 0)
            return 0;

        // GetBalance can assume transactions in mapWallet won't change
        if (fUseCache && fCreditCached)
            return nCreditCached;
        nCreditCached = pwallet->GetCredit(*this);
        fCreditCached = true;
        return nCreditCached;
    }

    int64 GetImmatureCredit(bool fUseCache=true) const
    {
        if (IsCoinBase() && GetBlocksToMaturity() > 0 && IsInMainChain())
        {
            if (fUseCache && fImmatureCreditCached)
                return nImmatureCreditCached;
            nImmatureCreditCached = pwallet->GetCredit(*this);
            fImmatureCreditCached = true;
            return nImmatureCreditCached;
        }

        return 0;
    }

    int64 GetAvailableCredit(bool fUseCache=true) const
    {
        // Must wait until coinbase is safely deep enough in the chain before valuing it
        if (IsCoinBase() && GetBlocksToMaturity() > 0)
            return 0;

        if (fUseCache && fAvailableCreditCached)
            return nAvailableCreditCached;

        int64 nCredit = 0;
        for (unsigned int i = 0; i < vout.size(); i++)
        {
            if (!IsSpent(i))
            {
                const CTxOut &txout = vout[i];
                nCredit += pwallet->GetCredit(txout);
                if (!MoneyRange(nCredit))
                    throw std::runtime_error("CWalletTx::GetAvailableCredit() : value out of range");
            }
        }

        nAvailableCreditCached = nCredit;
        fAvailableCreditCached = true;
        return nCredit;
    }


    int64 GetChange() const
    {
        if (fChangeCached)
            return nChangeCached;
        nChangeCached = pwallet->GetChange(*this);
        fChangeCached = true;
        return nChangeCached;
    }

    void GetAmounts(std::list<std::pair<CTxDestination, int64> >& listReceived,
                    std::list<std::pair<CTxDestination, int64> >& listSent, int64& nFee, std::string& strSentAccount) const;

    void GetAccountAmounts(const std::string& strAccount, int64& nReceived,
                           int64& nSent, int64& nFee) const;

    bool IsFromMe() const
    {
        return (GetDebit() > 0);
    }

    bool IsConfirmed() const
    {
        // Quick answer in most cases
        if (!IsFinal())
            return false;
        if (GetDepthInMainChain() >= 1)
            return true;
        if (!IsFromMe()) // using wtx's cached debit
            return false;

        // If no confirmations but it's from us, we can still
        // consider it confirmed if all dependencies are confirmed
        std::map<uint256, const CMerkleTx*> mapPrev;
        std::vector<const CMerkleTx*> vWorkQueue;
        vWorkQueue.reserve(vtxPrev.size()+1);
        vWorkQueue.push_back(this);
        for (unsigned int i = 0; i < vWorkQueue.size(); i++)
        {
            const CMerkleTx* ptx = vWorkQueue[i];

            if (!ptx->IsFinal())
                return false;
            if (ptx->GetDepthInMainChain() >= 1)
                continue;
            if (!pwallet->IsFromMe(*ptx))
                return false;

            if (mapPrev.empty())
            {
                BOOST_FOREACH(const CMerkleTx& tx, vtxPrev)
                    mapPrev[tx.GetHash()] = &tx;
            }

            BOOST_FOREACH(const CTxIn& txin, ptx->vin)
            {
                if (!mapPrev.count(txin.prevout.hash))
                    return false;
                vWorkQueue.push_back(mapPrev[txin.prevout.hash]);
            }
        }
        return true;
    }

    std::string GetAddressOfTxOut(int n)
    {
        CTxDestination addr;
        ExtractDestination(vout[n].scriptPubKey, addr);
        return CBitcoinAddress(addr).ToString();
    }

    bool WriteToDisk();

    int64 GetTxTime() const;
    int GetRequestCount() const;

    void AddSupportingTransactions(CTxDB& txdb);

    bool AcceptWalletTransaction();

    void RelayWalletTransaction(CTxDB& txdb);
    void RelayWalletTransaction();
};




class COutput
{
public:
    const CWalletTx *tx;
    int i;
    int nDepth;

    COutput(const CWalletTx *txIn, int iIn, int nDepthIn)
    {
        tx = txIn; i = iIn; nDepth = nDepthIn;
    }

    std::string ToString() const
    {
        return strprintf("COutput(%s, %d, %d) [%s]", tx->GetHash().ToString().substr(0,10).c_str(), i, nDepth, FormatMoney(tx->vout[i].nValue).c_str());
    }

    void print() const
    {
        printf("%s\n", ToString().c_str());
    }
};




/** Private key that includes an expiration date in case it never gets used. */
class CWalletKey
{
public:
    CPrivKey vchPrivKey;
    int64 nTimeCreated;
    int64 nTimeExpires;
    std::string strComment;
    //// todo: add something to note what created it (user, getnewaddress, change)
    ////   maybe should have a map<string, string> property map

    CWalletKey(int64 nExpires=0)
    {
        nTimeCreated = (nExpires ? GetTime() : 0);
        nTimeExpires = nExpires;
    }

    IMPLEMENT_SERIALIZE
    (
        if (!(nType & SER_GETHASH))
            READWRITE(nVersion);
        READWRITE(vchPrivKey);
        READWRITE(nTimeCreated);
        READWRITE(nTimeExpires);
        READWRITE(strComment);
    )
};






/** Account information.
 * Stored in wallet with key "acc"+string account name.
 */
class CAccount
{
public:
    CPubKey vchPubKey;

    CAccount()
    {
        SetNull();
    }

    void SetNull()
    {
        vchPubKey = CPubKey();
    }

    IMPLEMENT_SERIALIZE
    (
        if (!(nType & SER_GETHASH))
            READWRITE(nVersion);
        READWRITE(vchPubKey);
    )
};



/** Internal transfers.
 * Database key is acentry<account><counter>.
 */
class CAccountingEntry
{
public:
    std::string strAccount;
    int64 nCreditDebit;
    int64 nTime;
    std::string strOtherAccount;
    std::string strComment;
    mapValue_t mapValue;
    int64 nOrderPos;  // position in ordered transaction list
    uint64 nEntryNo;

    CAccountingEntry()
    {
        SetNull();
    }

    void SetNull()
    {
        nCreditDebit = 0;
        nTime = 0;
        strAccount.clear();
        strOtherAccount.clear();
        strComment.clear();
        nOrderPos = -1;
    }

    IMPLEMENT_SERIALIZE
    (
        CAccountingEntry& me = *const_cast<CAccountingEntry*>(this);
        if (!(nType & SER_GETHASH))
            READWRITE(nVersion);
        // Note: strAccount is serialized as part of the key, not here.
        READWRITE(nCreditDebit);
        READWRITE(nTime);
        READWRITE(strOtherAccount);

        if (!fRead)
        {
            WriteOrderPos(nOrderPos, me.mapValue);

            if (!(mapValue.empty() && _ssExtra.empty()))
            {
                CDataStream ss(nType, nVersion);
                ss.insert(ss.begin(), '\0');
                ss << mapValue;
                ss.insert(ss.end(), _ssExtra.begin(), _ssExtra.end());
                me.strComment.append(ss.str());
            }
        }

        READWRITE(strComment);

        size_t nSepPos = strComment.find("\0", 0, 1);
        if (fRead)
        {
            me.mapValue.clear();
            if (std::string::npos != nSepPos)
            {
                CDataStream ss(std::vector<char>(strComment.begin() + nSepPos + 1, strComment.end()), nType, nVersion);
                ss >> me.mapValue;
                me._ssExtra = std::vector<char>(ss.begin(), ss.end());
            }
            ReadOrderPos(me.nOrderPos, me.mapValue);
        }
        if (std::string::npos != nSepPos)
            me.strComment.erase(nSepPos);

        me.mapValue.erase("n");
    )

private:
    std::vector<char> _ssExtra;
};

bool GetWalletFile(CWallet* pwallet, std::string &strWalletFileOut);


template<typename T>
class CScopedSendFromAddressRestriction
{
private:
    CWallet &_wallet;

public:
    CScopedSendFromAddressRestriction(CWallet& wallet, T addresses)
    : _wallet(wallet)
    {
        if (addresses.empty())
            return;

        _wallet.setSendFromAddressRestriction(addresses);
    }

    ~CScopedSendFromAddressRestriction()
    {
        _wallet.clearSendFromAddressRestriction();
    }
};


#endif<|MERGE_RESOLUTION|>--- conflicted
+++ resolved
@@ -5,25 +5,19 @@
 #ifndef BITCOIN_WALLET_H
 #define BITCOIN_WALLET_H
 
-<<<<<<< HEAD
-#include "base58.h"
-=======
 #include <string>
 #include <vector>
 
 #include <stdlib.h>
 
->>>>>>> 342c6dda
+#include "base58.h"
 #include "main.h"
 #include "key.h"
 #include "keystore.h"
 #include "script.h"
 #include "ui_interface.h"
-<<<<<<< HEAD
 #include "hub.h"
-=======
 #include "util.h"
->>>>>>> 342c6dda
 
 class CAccountingEntry;
 class CWalletTx;
