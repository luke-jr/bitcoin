// Copyright (c) 2009-2010 Satoshi Nakamoto
// Copyright (c) 2009-2012 The Bitcoin developers
// Distributed under the MIT/X11 software license, see the accompanying
// file COPYING or http://www.opensource.org/licenses/mit-license.php.
#ifndef BITCOIN_WALLET_H
#define BITCOIN_WALLET_H

<<<<<<< HEAD
#include "base58.h"
=======
#include <string>
#include <vector>

#include <stdlib.h>

>>>>>>> f45fa25b
#include "main.h"
#include "key.h"
#include "keystore.h"
#include "script.h"
#include "ui_interface.h"
#include "util.h"

class CAccountingEntry;
class CWalletTx;
class CReserveKey;
class CWalletDB;
class COutput;

/** (client) version numbers for particular wallet features */
enum WalletFeature
{
    FEATURE_BASE = 10500, // the earliest version new wallets supports (only useful for getinfo's clientversion output)

    FEATURE_WALLETCRYPT = 40000, // wallet encryption
    FEATURE_COMPRPUBKEY = 60000, // compressed public keys

    FEATURE_LATEST = 60000
};


/** A key pool entry */
class CKeyPool
{
public:
    int64 nTime;
    CPubKey vchPubKey;

    CKeyPool()
    {
        nTime = GetTime();
    }

    CKeyPool(const CPubKey& vchPubKeyIn)
    {
        nTime = GetTime();
        vchPubKey = vchPubKeyIn;
    }

    IMPLEMENT_SERIALIZE
    (
        if (!(nType & SER_GETHASH))
            READWRITE(nVersion);
        READWRITE(nTime);
        READWRITE(vchPubKey);
    )
};

/** A CWallet is an extension of a keystore, which also maintains a set of transactions and balances,
 * and provides the ability to create new transactions.
 */
class CWallet : public CCryptoKeyStore
{
private:
    bool SelectCoins(int64 nTargetValue, std::set<std::pair<const CWalletTx*,unsigned int> >& setCoinsRet, int64& nValueRet) const;

    CWalletDB *pwalletdbEncryption;

    // the current wallet version: clients below this version are not able to load the wallet
    int nWalletVersion;

    // the maximum wallet format version: memory-only variable that specifies to what version this wallet may be upgraded
    int nWalletMaxVersion;

public:
    mutable CCriticalSection cs_wallet;

    bool fFileBacked;
    std::string strWalletFile;

    std::set<int64> setKeyPool;


    typedef std::map<unsigned int, CMasterKey> MasterKeyMap;
    MasterKeyMap mapMasterKeys;
    unsigned int nMasterKeyMaxID;

    CWallet()
    {
        nWalletVersion = FEATURE_BASE;
        nWalletMaxVersion = FEATURE_BASE;
        fFileBacked = false;
        nMasterKeyMaxID = 0;
        pwalletdbEncryption = NULL;
    }
    CWallet(std::string strWalletFileIn)
    {
        nWalletVersion = FEATURE_BASE;
        nWalletMaxVersion = FEATURE_BASE;
        strWalletFile = strWalletFileIn;
        fFileBacked = true;
        nMasterKeyMaxID = 0;
        pwalletdbEncryption = NULL;
    }

    std::map<uint256, CWalletTx> mapWallet;
    int64 nOrderPosNext;
    std::map<uint256, int> mapRequestCount;

    std::map<CTxDestination, std::string> mapAddressBook;

    CPubKey vchDefaultKey;

    std::set<std::string> sendFromAddressRestriction;

    void setSendFromAddressRestriction(std::string addresses);
    void setSendFromAddressRestriction(std::set<std::string> addresses);
    void clearSendFromAddressRestriction();

    // check whether we are allowed to upgrade (or already support) to the named feature
    bool CanSupportFeature(enum WalletFeature wf) { return nWalletMaxVersion >= wf; }

    void AvailableCoins(std::vector<COutput>& vCoins, bool fOnlyConfirmed=true) const;
    bool SelectCoinsMinConf(int64 nTargetValue, int nConfMine, int nConfTheirs, std::vector<COutput> vCoins, std::set<std::pair<const CWalletTx*,unsigned int> >& setCoinsRet, int64& nValueRet) const;

    // keystore implementation
    // Generate a new key
    CPubKey GenerateNewKey();
    // Adds a key to the store, and saves it to disk.
    bool AddKey(const CKey& key);
    // Adds a key to the store, without saving it to disk (used by LoadWallet)
    bool LoadKey(const CKey& key) { return CCryptoKeyStore::AddKey(key); }

    bool LoadMinVersion(int nVersion) { nWalletVersion = nVersion; nWalletMaxVersion = std::max(nWalletMaxVersion, nVersion); return true; }

    // Adds an encrypted key to the store, and saves it to disk.
    bool AddCryptedKey(const CPubKey &vchPubKey, const std::vector<unsigned char> &vchCryptedSecret);
    // Adds an encrypted key to the store, without saving it to disk (used by LoadWallet)
    bool LoadCryptedKey(const CPubKey &vchPubKey, const std::vector<unsigned char> &vchCryptedSecret) { SetMinVersion(FEATURE_WALLETCRYPT); return CCryptoKeyStore::AddCryptedKey(vchPubKey, vchCryptedSecret); }
    bool AddCScript(const CScript& redeemScript);
    bool LoadCScript(const CScript& redeemScript) { return CCryptoKeyStore::AddCScript(redeemScript); }

    bool Unlock(const SecureString& strWalletPassphrase);
    bool ChangeWalletPassphrase(const SecureString& strOldWalletPassphrase, const SecureString& strNewWalletPassphrase);
    bool EncryptWallet(const SecureString& strWalletPassphrase);

    typedef std::pair<CWalletTx*, CAccountingEntry*> TxPair;
    typedef std::multimap<int64, TxPair > TxItems;
    TxItems OrderedTxItems(std::string strAccount = "");

    void MarkDirty();
    bool AddToWallet(const CWalletTx& wtxIn);
    bool AddToWalletIfInvolvingMe(const CTransaction& tx, const CBlock* pblock, bool fUpdate = false, bool fFindBlock = false);
    bool EraseFromWallet(uint256 hash);
    void WalletUpdateSpent(const CTransaction& prevout);
    int ScanForWalletTransactions(CBlockIndex* pindexStart, bool fUpdate = false);
    int ScanForWalletTransaction(const uint256& hashTx);
    void ReacceptWalletTransactions();
    void ResendWalletTransactions();
    int64 GetBalance() const;
    int64 GetUnconfirmedBalance() const;
    int64 GetImmatureBalance() const;
    bool CreateTransaction(const std::vector<std::pair<CScript, int64> >& vecSend, CWalletTx& wtxNew, CReserveKey& reservekey, int64& nFeeRet, const int64 nMaxFee=0x7fffffff);
    bool CreateTransaction(CScript scriptPubKey, int64 nValue, CWalletTx& wtxNew, CReserveKey& reservekey, int64& nFeeRet, const int64 nMaxFee=0x7fffffff);
    bool CommitTransaction(CWalletTx& wtxNew, CReserveKey& reservekey);
    std::string SendMoney(CScript scriptPubKey, int64 nValue, CWalletTx& wtxNew, bool fAskFee=false, const int64 nMaxFee=0x7fffffff);
    std::string SendMoneyToDestination(const CTxDestination &address, int64 nValue, CWalletTx& wtxNew, bool fAskFee=false, const int64 nMaxFee=0x7fffffff);

    bool NewKeyPool();
    bool TopUpKeyPool();
    int64 AddReserveKey(const CKeyPool& keypool);
    void ReserveKeyFromKeyPool(int64& nIndex, CKeyPool& keypool);
    void KeepKey(int64 nIndex);
    void ReturnKey(int64 nIndex);
    bool GetKeyFromPool(CPubKey &key, bool fAllowReuse=true);
    int64 GetOldestKeyPoolTime();
    void GetAllReserveKeys(std::set<CKeyID>& setAddress);

    std::set< std::set<std::string> > GetAddressGroupings();
    std::map<std::string, int64> GetAddressBalances();

    bool IsMine(const CTxIn& txin) const;
    int64 GetDebit(const CTxIn& txin) const;
    bool IsMine(const CTxOut& txout) const
    {
        return ::IsMine(*this, txout.scriptPubKey);
    }
    int64 GetCredit(const CTxOut& txout) const
    {
        if (!MoneyRange(txout.nValue))
            throw std::runtime_error("CWallet::GetCredit() : value out of range");
        return (IsMine(txout) ? txout.nValue : 0);
    }
    bool IsChange(const CTxOut& txout) const;
    int64 GetChange(const CTxOut& txout) const
    {
        if (!MoneyRange(txout.nValue))
            throw std::runtime_error("CWallet::GetChange() : value out of range");
        return (IsChange(txout) ? txout.nValue : 0);
    }
    bool IsMine(const CTransaction& tx) const
    {
        BOOST_FOREACH(const CTxOut& txout, tx.vout)
            if (IsMine(txout))
                return true;
        return false;
    }
    bool IsFromMe(const CTransaction& tx) const
    {
        return (GetDebit(tx) > 0);
    }
    int64 GetDebit(const CTransaction& tx) const
    {
        int64 nDebit = 0;
        BOOST_FOREACH(const CTxIn& txin, tx.vin)
        {
            nDebit += GetDebit(txin);
            if (!MoneyRange(nDebit))
                throw std::runtime_error("CWallet::GetDebit() : value out of range");
        }
        return nDebit;
    }
    int64 GetCredit(const CTransaction& tx) const
    {
        int64 nCredit = 0;
        BOOST_FOREACH(const CTxOut& txout, tx.vout)
        {
            nCredit += GetCredit(txout);
            if (!MoneyRange(nCredit))
                throw std::runtime_error("CWallet::GetCredit() : value out of range");
        }
        return nCredit;
    }
    int64 GetChange(const CTransaction& tx) const
    {
        int64 nChange = 0;
        BOOST_FOREACH(const CTxOut& txout, tx.vout)
        {
            nChange += GetChange(txout);
            if (!MoneyRange(nChange))
                throw std::runtime_error("CWallet::GetChange() : value out of range");
        }
        return nChange;
    }
    void SetBestChain(const CBlockLocator& loc);

    int LoadWallet(bool& fFirstRunRet);

    bool SetAddressBookName(const CTxDestination& address, const std::string& strName);

    bool DelAddressBookName(const CTxDestination& address);

    void UpdatedTransaction(const uint256 &hashTx);

    void PrintWallet(const CBlock& block);

    void Inventory(const uint256 &hash)
    {
        {
            LOCK(cs_wallet);
            std::map<uint256, int>::iterator mi = mapRequestCount.find(hash);
            if (mi != mapRequestCount.end())
                (*mi).second++;
        }
    }

    int GetKeyPoolSize()
    {
        return setKeyPool.size();
    }

    bool GetTransaction(const uint256 &hashTx, CWalletTx& wtx);

    bool SetDefaultKey(const CPubKey &vchPubKey);

    // signify that a particular wallet feature is now used. this may change nWalletVersion and nWalletMaxVersion if those are lower
    bool SetMinVersion(enum WalletFeature, CWalletDB* pwalletdbIn = NULL, bool fExplicit = false);

    // change which version we're allowed to upgrade to (note that this does not immediately imply upgrading to that format)
    bool SetMaxVersion(int nVersion);

    // get the current wallet format (the oldest client version guaranteed to understand this wallet)
    int GetVersion() { return nWalletVersion; }

    /** Address book entry changed.
     * @note called with lock cs_wallet held.
     */
    boost::signals2::signal<void (CWallet *wallet, const CTxDestination &address, const std::string &label, bool isMine, ChangeType status)> NotifyAddressBookChanged;

    /** Wallet transaction added, removed or updated.
     * @note called with lock cs_wallet held.
     */
    boost::signals2::signal<void (CWallet *wallet, const uint256 &hashTx, ChangeType status)> NotifyTransactionChanged;
};

/** A key allocated from the key pool. */
class CReserveKey
{
protected:
    CWallet* pwallet;
    int64 nIndex;
    CPubKey vchPubKey;
public:
    CReserveKey(CWallet* pwalletIn)
    {
        nIndex = -1;
        pwallet = pwalletIn;
    }

    ~CReserveKey()
    {
        if (!fShutdown)
            ReturnKey();
    }

    void ReturnKey();
    CPubKey GetReservedKey();
    void KeepKey();
};


typedef std::map<std::string, std::string> mapValue_t;


static
void
ReadOrderPos(int64& nOrderPos, mapValue_t& mapValue)
{
    if (!mapValue.count("n"))
    {
        nOrderPos = -1; // TODO: calculate elsewhere
        return;
    }
    nOrderPos = atoi64(mapValue["n"].c_str());
}


static
void
WriteOrderPos(const int64& nOrderPos, mapValue_t& mapValue)
{
    if (nOrderPos == -1)
        return;
    mapValue["n"] = i64tostr(nOrderPos);
}


/** A transaction with a bunch of additional info that only the owner cares about. 
 * It includes any unrecorded transactions needed to link it back to the block chain.
 */
class CWalletTx : public CMerkleTx
{
private:
    const CWallet* pwallet;

public:
    std::vector<CMerkleTx> vtxPrev;
    mapValue_t mapValue;
    std::vector<std::pair<std::string, std::string> > vOrderForm;
    unsigned int fTimeReceivedIsTxTime;
    unsigned int nTimeReceived;  // time received by this node
    unsigned int nTimeSmart;
    char fFromMe;
    std::string strFromAccount;
    std::vector<char> vfSpent; // which outputs are already spent
    int64 nOrderPos;  // position in ordered transaction list

    // memory only
    mutable bool fDebitCached;
    mutable bool fCreditCached;
    mutable bool fImmatureCreditCached;
    mutable bool fAvailableCreditCached;
    mutable bool fChangeCached;
    mutable int64 nDebitCached;
    mutable int64 nCreditCached;
    mutable int64 nImmatureCreditCached;
    mutable int64 nAvailableCreditCached;
    mutable int64 nChangeCached;

    CWalletTx()
    {
        Init(NULL);
    }

    CWalletTx(const CWallet* pwalletIn)
    {
        Init(pwalletIn);
    }

    CWalletTx(const CWallet* pwalletIn, const CMerkleTx& txIn) : CMerkleTx(txIn)
    {
        Init(pwalletIn);
    }

    CWalletTx(const CWallet* pwalletIn, const CTransaction& txIn) : CMerkleTx(txIn)
    {
        Init(pwalletIn);
    }

    void Init(const CWallet* pwalletIn)
    {
        pwallet = pwalletIn;
        vtxPrev.clear();
        mapValue.clear();
        vOrderForm.clear();
        fTimeReceivedIsTxTime = false;
        nTimeReceived = 0;
        nTimeSmart = 0;
        fFromMe = false;
        strFromAccount.clear();
        vfSpent.clear();
        fDebitCached = false;
        fCreditCached = false;
        fImmatureCreditCached = false;
        fAvailableCreditCached = false;
        fChangeCached = false;
        nDebitCached = 0;
        nCreditCached = 0;
        nImmatureCreditCached = 0;
        nAvailableCreditCached = 0;
        nChangeCached = 0;
        nOrderPos = -1;
    }

    IMPLEMENT_SERIALIZE
    (
        CWalletTx* pthis = const_cast<CWalletTx*>(this);
        if (fRead)
            pthis->Init(NULL);
        char fSpent = false;

        if (!fRead)
        {
            pthis->mapValue["fromaccount"] = pthis->strFromAccount;

            std::string str;
            BOOST_FOREACH(char f, vfSpent)
            {
                str += (f ? '1' : '0');
                if (f)
                    fSpent = true;
            }
            pthis->mapValue["spent"] = str;

            WriteOrderPos(pthis->nOrderPos, pthis->mapValue);

            if (nTimeSmart)
                pthis->mapValue["timesmart"] = strprintf("%u", nTimeSmart);
        }

        nSerSize += SerReadWrite(s, *(CMerkleTx*)this, nType, nVersion,ser_action);
        READWRITE(vtxPrev);
        READWRITE(mapValue);
        READWRITE(vOrderForm);
        READWRITE(fTimeReceivedIsTxTime);
        READWRITE(nTimeReceived);
        READWRITE(fFromMe);
        READWRITE(fSpent);

        if (fRead)
        {
            pthis->strFromAccount = pthis->mapValue["fromaccount"];

            if (mapValue.count("spent"))
                BOOST_FOREACH(char c, pthis->mapValue["spent"])
                    pthis->vfSpent.push_back(c != '0');
            else
                pthis->vfSpent.assign(vout.size(), fSpent);

            ReadOrderPos(pthis->nOrderPos, pthis->mapValue);

            pthis->nTimeSmart = mapValue.count("timesmart") ? (unsigned int)atoi64(pthis->mapValue["timesmart"]) : 0;
        }

        pthis->mapValue.erase("fromaccount");
        pthis->mapValue.erase("version");
        pthis->mapValue.erase("spent");
        pthis->mapValue.erase("n");
        pthis->mapValue.erase("timesmart");
    )

    // marks certain txout's as spent
    // returns true if any update took place
    bool UpdateSpent(const std::vector<char>& vfNewSpent)
    {
        bool fReturn = false;
        for (unsigned int i = 0; i < vfNewSpent.size(); i++)
        {
            if (i == vfSpent.size())
                break;

            if (vfNewSpent[i] && !vfSpent[i])
            {
                vfSpent[i] = true;
                fReturn = true;
                fAvailableCreditCached = false;
            }
        }
        return fReturn;
    }

    // make sure balances are recalculated
    void MarkDirty()
    {
        fCreditCached = false;
        fAvailableCreditCached = false;
        fDebitCached = false;
        fChangeCached = false;
    }

    void BindWallet(CWallet *pwalletIn)
    {
        pwallet = pwalletIn;
        MarkDirty();
    }

    void MarkSpent(unsigned int nOut)
    {
        if (nOut >= vout.size())
            throw std::runtime_error("CWalletTx::MarkSpent() : nOut out of range");
        vfSpent.resize(vout.size());
        if (!vfSpent[nOut])
        {
            vfSpent[nOut] = true;
            fAvailableCreditCached = false;
        }
    }

    bool IsSpent(unsigned int nOut) const
    {
        if (nOut >= vout.size())
            throw std::runtime_error("CWalletTx::IsSpent() : nOut out of range");
        if (nOut >= vfSpent.size())
            return false;
        return (!!vfSpent[nOut]);
    }

    int64 GetDebit() const
    {
        if (vin.empty())
            return 0;
        if (fDebitCached)
            return nDebitCached;
        nDebitCached = pwallet->GetDebit(*this);
        fDebitCached = true;
        return nDebitCached;
    }

    int64 GetCredit(bool fUseCache=true) const
    {
        // Must wait until coinbase is safely deep enough in the chain before valuing it
        if (IsCoinBase() && GetBlocksToMaturity() > 0)
            return 0;

        // GetBalance can assume transactions in mapWallet won't change
        if (fUseCache && fCreditCached)
            return nCreditCached;
        nCreditCached = pwallet->GetCredit(*this);
        fCreditCached = true;
        return nCreditCached;
    }

    int64 GetImmatureCredit(bool fUseCache=true) const
    {
        if (IsCoinBase() && GetBlocksToMaturity() > 0 && IsInMainChain())
        {
            if (fUseCache && fImmatureCreditCached)
                return nImmatureCreditCached;
            nImmatureCreditCached = pwallet->GetCredit(*this);
            fImmatureCreditCached = true;
            return nImmatureCreditCached;
        }

        return 0;
    }

    int64 GetAvailableCredit(bool fUseCache=true) const
    {
        // Must wait until coinbase is safely deep enough in the chain before valuing it
        if (IsCoinBase() && GetBlocksToMaturity() > 0)
            return 0;

        if (fUseCache && fAvailableCreditCached)
            return nAvailableCreditCached;

        int64 nCredit = 0;
        for (unsigned int i = 0; i < vout.size(); i++)
        {
            if (!IsSpent(i))
            {
                const CTxOut &txout = vout[i];
                nCredit += pwallet->GetCredit(txout);
                if (!MoneyRange(nCredit))
                    throw std::runtime_error("CWalletTx::GetAvailableCredit() : value out of range");
            }
        }

        nAvailableCreditCached = nCredit;
        fAvailableCreditCached = true;
        return nCredit;
    }


    int64 GetChange() const
    {
        if (fChangeCached)
            return nChangeCached;
        nChangeCached = pwallet->GetChange(*this);
        fChangeCached = true;
        return nChangeCached;
    }

    void GetAmounts(std::list<std::pair<CTxDestination, int64> >& listReceived,
                    std::list<std::pair<CTxDestination, int64> >& listSent, int64& nFee, std::string& strSentAccount) const;

    void GetAccountAmounts(const std::string& strAccount, int64& nReceived,
                           int64& nSent, int64& nFee) const;

    bool IsFromMe() const
    {
        return (GetDebit() > 0);
    }

    bool IsConfirmed() const
    {
        // Quick answer in most cases
        if (!IsFinal())
            return false;
        if (GetDepthInMainChain() >= 1)
            return true;
        if (!IsFromMe()) // using wtx's cached debit
            return false;

        // If no confirmations but it's from us, we can still
        // consider it confirmed if all dependencies are confirmed
        std::map<uint256, const CMerkleTx*> mapPrev;
        std::vector<const CMerkleTx*> vWorkQueue;
        vWorkQueue.reserve(vtxPrev.size()+1);
        vWorkQueue.push_back(this);
        for (unsigned int i = 0; i < vWorkQueue.size(); i++)
        {
            const CMerkleTx* ptx = vWorkQueue[i];

            if (!ptx->IsFinal())
                return false;
            if (ptx->GetDepthInMainChain() >= 1)
                continue;
            if (!pwallet->IsFromMe(*ptx))
                return false;

            if (mapPrev.empty())
            {
                BOOST_FOREACH(const CMerkleTx& tx, vtxPrev)
                    mapPrev[tx.GetHash()] = &tx;
            }

            BOOST_FOREACH(const CTxIn& txin, ptx->vin)
            {
                if (!mapPrev.count(txin.prevout.hash))
                    return false;
                vWorkQueue.push_back(mapPrev[txin.prevout.hash]);
            }
        }
        return true;
    }

    std::string GetAddressOfTxOut(int n)
    {
        CTxDestination addr;
        ExtractDestination(vout[n].scriptPubKey, addr);
        return CBitcoinAddress(addr).ToString();
    }

    bool WriteToDisk();

    int64 GetTxTime() const;
    int GetRequestCount() const;

    void AddSupportingTransactions(CTxDB& txdb);

    bool AcceptWalletTransaction(CTxDB& txdb, bool fCheckInputs=true);
    bool AcceptWalletTransaction();

    void RelayWalletTransaction(CTxDB& txdb);
    void RelayWalletTransaction();
};




class COutput
{
public:
    const CWalletTx *tx;
    int i;
    int nDepth;

    COutput(const CWalletTx *txIn, int iIn, int nDepthIn)
    {
        tx = txIn; i = iIn; nDepth = nDepthIn;
    }

    std::string ToString() const
    {
        return strprintf("COutput(%s, %d, %d) [%s]", tx->GetHash().ToString().substr(0,10).c_str(), i, nDepth, FormatMoney(tx->vout[i].nValue).c_str());
    }

    void print() const
    {
        printf("%s\n", ToString().c_str());
    }
};




/** Private key that includes an expiration date in case it never gets used. */
class CWalletKey
{
public:
    CPrivKey vchPrivKey;
    int64 nTimeCreated;
    int64 nTimeExpires;
    std::string strComment;
    //// todo: add something to note what created it (user, getnewaddress, change)
    ////   maybe should have a map<string, string> property map

    CWalletKey(int64 nExpires=0)
    {
        nTimeCreated = (nExpires ? GetTime() : 0);
        nTimeExpires = nExpires;
    }

    IMPLEMENT_SERIALIZE
    (
        if (!(nType & SER_GETHASH))
            READWRITE(nVersion);
        READWRITE(vchPrivKey);
        READWRITE(nTimeCreated);
        READWRITE(nTimeExpires);
        READWRITE(strComment);
    )
};






/** Account information.
 * Stored in wallet with key "acc"+string account name.
 */
class CAccount
{
public:
    CPubKey vchPubKey;

    CAccount()
    {
        SetNull();
    }

    void SetNull()
    {
        vchPubKey = CPubKey();
    }

    IMPLEMENT_SERIALIZE
    (
        if (!(nType & SER_GETHASH))
            READWRITE(nVersion);
        READWRITE(vchPubKey);
    )
};



/** Internal transfers.
 * Database key is acentry<account><counter>.
 */
class CAccountingEntry
{
public:
    std::string strAccount;
    int64 nCreditDebit;
    int64 nTime;
    std::string strOtherAccount;
    std::string strComment;
    mapValue_t mapValue;
    int64 nOrderPos;  // position in ordered transaction list
    uint64 nEntryNo;

    CAccountingEntry()
    {
        SetNull();
    }

    void SetNull()
    {
        nCreditDebit = 0;
        nTime = 0;
        strAccount.clear();
        strOtherAccount.clear();
        strComment.clear();
        nOrderPos = -1;
    }

    IMPLEMENT_SERIALIZE
    (
        CAccountingEntry& me = *const_cast<CAccountingEntry*>(this);
        if (!(nType & SER_GETHASH))
            READWRITE(nVersion);
        // Note: strAccount is serialized as part of the key, not here.
        READWRITE(nCreditDebit);
        READWRITE(nTime);
        READWRITE(strOtherAccount);

        if (!fRead)
        {
            WriteOrderPos(nOrderPos, me.mapValue);

            if (!(mapValue.empty() && _ssExtra.empty()))
            {
                CDataStream ss(nType, nVersion);
                ss.insert(ss.begin(), '\0');
                ss << mapValue;
                ss.insert(ss.end(), _ssExtra.begin(), _ssExtra.end());
                me.strComment.append(ss.str());
            }
        }

        READWRITE(strComment);

        size_t nSepPos = strComment.find("\0", 0, 1);
        if (fRead)
        {
            me.mapValue.clear();
            if (std::string::npos != nSepPos)
            {
                CDataStream ss(std::vector<char>(strComment.begin() + nSepPos + 1, strComment.end()), nType, nVersion);
                ss >> me.mapValue;
                me._ssExtra = std::vector<char>(ss.begin(), ss.end());
            }
            ReadOrderPos(me.nOrderPos, me.mapValue);
        }
        if (std::string::npos != nSepPos)
            me.strComment.erase(nSepPos);

        me.mapValue.erase("n");
    )

private:
    std::vector<char> _ssExtra;
};

bool GetWalletFile(CWallet* pwallet, std::string &strWalletFileOut);


template<typename T>
class CScopedSendFromAddressRestriction
{
private:
    CWallet &_wallet;

public:
    CScopedSendFromAddressRestriction(CWallet& wallet, T addresses)
    : _wallet(wallet)
    {
        if (addresses.empty())
            return;

        _wallet.setSendFromAddressRestriction(addresses);
    }

    ~CScopedSendFromAddressRestriction()
    {
        _wallet.clearSendFromAddressRestriction();
    }
};


#endif<|MERGE_RESOLUTION|>--- conflicted
+++ resolved
@@ -5,15 +5,12 @@
 #ifndef BITCOIN_WALLET_H
 #define BITCOIN_WALLET_H
 
-<<<<<<< HEAD
-#include "base58.h"
-=======
 #include <string>
 #include <vector>
 
 #include <stdlib.h>
 
->>>>>>> f45fa25b
+#include "base58.h"
 #include "main.h"
 #include "key.h"
 #include "keystore.h"
