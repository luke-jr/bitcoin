--- conflicted
+++ resolved
@@ -7,10 +7,7 @@
 #define BITCOIN_TXMEMPOOL_H
 
 #include <list>
-<<<<<<< HEAD
-=======
 #include <map>
->>>>>>> db7634ee
 #include <memory>
 #include <set>
 
@@ -27,10 +24,7 @@
 
 class CAutoFile;
 class CBlockIndex;
-<<<<<<< HEAD
-=======
 class CScript;
->>>>>>> db7634ee
 
 inline double AllowFreeThreshold()
 {
@@ -86,11 +80,7 @@
 private:
     std::shared_ptr<const CTransaction> tx;
     CAmount nFee;              //!< Cached to avoid expensive parent-transaction lookups
-<<<<<<< HEAD
     size_t nTxWeight;          //!< ... and avoid recomputing tx weight (also used for GetTxSize())
-=======
-    size_t nTxCost;            //!< ... and avoid recomputing tx cost (also used for GetTxSize())
->>>>>>> db7634ee
     size_t nModSize;           //!< ... and modified size for priority
     size_t nUsageSize;         //!< ... and total memory usage
     int64_t nTime;             //!< Local time when entering the mempool
@@ -134,11 +124,7 @@
     double GetPriority(unsigned int currentHeight) const;
     const CAmount& GetFee() const { return nFee; }
     size_t GetTxSize() const;
-<<<<<<< HEAD
     size_t GetTxWeight() const { return nTxWeight; }
-=======
-    size_t GetTxCost() const { return nTxCost; }
->>>>>>> db7634ee
     int64_t GetTime() const { return nTime; }
     unsigned int GetHeight() const { return entryHeight; }
     bool WasClearAtEntry() const { return hadNoDependencies; }
@@ -341,12 +327,9 @@
 
     /** Feerate of the transaction. */
     CFeeRate feeRate;
-<<<<<<< HEAD
 
     /** The fee delta. */
     int64_t nFeeDelta;
-=======
->>>>>>> db7634ee
 };
 
 /**
@@ -484,11 +467,7 @@
     indexed_transaction_set mapTx;
 
     typedef indexed_transaction_set::nth_index<0>::type::iterator txiter;
-<<<<<<< HEAD
     std::vector<std::pair<uint256, txiter> > vTxHashes; //!< All tx witness hashes/entries in mapTx, in random order
-=======
-    std::vector<std::pair<uint256, txiter> > vTxHashes; //!< All tx hashes/entries in mapTx, in random order
->>>>>>> db7634ee
 
     struct CompareIteratorByHash {
         bool operator()(const txiter &a, const txiter &b) const {
@@ -648,11 +627,8 @@
     std::shared_ptr<const CTransaction> get(const uint256& hash) const;
     TxMempoolInfo info(const uint256& hash) const;
     std::vector<TxMempoolInfo> infoAll() const;
-<<<<<<< HEAD
-=======
 
     void FindScriptPubKey(const std::set<CScript>& setscriptNeedles, std::map<uint256, CCoins>& outResults);
->>>>>>> db7634ee
 
     /** Estimate fee rate needed to get into the next nBlocks
      *  If no answer can be given at nBlocks, return an estimate
