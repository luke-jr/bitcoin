--- conflicted
+++ resolved
@@ -241,13 +241,7 @@
   qt/res/icons/add.png \
   qt/res/icons/address-book.png \
   qt/res/icons/about_qt.png \
-<<<<<<< HEAD
-=======
-  qt/res/icons/bitcoin.ico \
-  qt/res/icons/bitcoin_testnet.ico \
-  qt/res/icons/bitcoin.png \
   qt/res/icons/chart.png \
->>>>>>> 02b28010
   qt/res/icons/chevron.png \
   qt/res/icons/clock1.png \
   qt/res/icons/clock2.png \
