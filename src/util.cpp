--- conflicted
+++ resolved
@@ -400,7 +400,6 @@
 }
 
 
-<<<<<<< HEAD
 static char phexdigit[256] =
 { -1,-1,-1,-1,-1,-1,-1,-1,-1,-1,-1,-1,-1,-1,-1,-1,
   -1,-1,-1,-1,-1,-1,-1,-1,-1,-1,-1,-1,-1,-1,-1,-1,
@@ -420,7 +419,15 @@
   -1,-1,-1,-1,-1,-1,-1,-1,-1,-1,-1,-1,-1,-1,-1,-1, };
 
 bool IsHex(const string& str)
-=======
+{
+    BOOST_FOREACH(unsigned char c, str)
+    {
+        if (phexdigit[c] < 0)
+            return false;
+    }
+    return (str.size() > 0) && (str.size()%2 == 0);
+}
+
 char* ToHex(const char *ptr, int len, char *outbuf)
 { // max length is 255
     static char hexmap[16] = { '0', '1', '2', '3', '4', '5', '6', '7',
@@ -439,17 +446,6 @@
      return outbuf;
 }
 
-
-vector<unsigned char> ParseHex(const char* psz)
->>>>>>> 26e973c2
-{
-    BOOST_FOREACH(unsigned char c, str)
-    {
-        if (phexdigit[c] < 0)
-            return false;
-    }
-    return (str.size() > 0) && (str.size()%2 == 0);
-}
 
 vector<unsigned char> ParseHex(const char* psz)
 {
