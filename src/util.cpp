// Copyright (c) 2009-2010 Satoshi Nakamoto
// Copyright (c) 2009-2012 The Bitcoin developers
// Distributed under the MIT/X11 software license, see the accompanying
// file COPYING or http://www.opensource.org/licenses/mit-license.php.

#ifndef WIN32
// for posix_fallocate
#ifdef __linux__
#define _POSIX_C_SOURCE 200112L
#endif
#include <algorithm>
#include <fcntl.h>
#include <sys/stat.h>
#include <sys/resource.h>
#endif

#include "chainparams.h"
#include "util.h"
#include "sync.h"
#include "version.h"
#include "ui_interface.h"
#include <boost/algorithm/string/join.hpp>
#include <boost/algorithm/string/case_conv.hpp> // for to_lower()
#include <boost/algorithm/string/predicate.hpp> // for startswith() and endswith()

// Work around clang compilation problem in Boost 1.46:
// /usr/include/boost/program_options/detail/config_file.hpp:163:17: error: call to function 'to_internal' that is neither visible in the template definition nor found by argument-dependent lookup
// See also: http://stackoverflow.com/questions/10020179/compilation-fail-in-boost-librairies-program-options
//           http://clang.debian.net/status.php?version=3.0&key=CANNOT_FIND_FUNCTION
namespace boost {
    namespace program_options {
        std::string to_internal(const std::string&);
    }
}

#include <boost/program_options/detail/config_file.hpp>
#include <boost/program_options/parsers.hpp>
#include <boost/filesystem.hpp>
#include <boost/filesystem/fstream.hpp>
#include <boost/foreach.hpp>
#include <boost/thread.hpp>
#include <openssl/crypto.h>
#include <openssl/rand.h>
#include <stdarg.h>

#ifdef WIN32
#ifdef _MSC_VER
#pragma warning(disable:4786)
#pragma warning(disable:4804)
#pragma warning(disable:4805)
#pragma warning(disable:4717)
#endif
#ifdef _WIN32_WINNT
#undef _WIN32_WINNT
#endif
#define _WIN32_WINNT 0x0501
#ifdef _WIN32_IE
#undef _WIN32_IE
#endif
#define _WIN32_IE 0x0501
#define WIN32_LEAN_AND_MEAN 1
#ifndef NOMINMAX
#define NOMINMAX
#endif
#include <io.h> /* for _commit */
#include "shlobj.h"
#elif defined(__linux__)
# include <sys/prctl.h>
#endif

using namespace std;

map<string, string> mapArgs;
map<string, vector<string> > mapMultiArgs;
bool fDebug = false;
bool fDebugNet = false;
bool fPrintToConsole = false;
bool fPrintToDebugger = false;
bool fDaemon = false;
bool fServer = false;
bool fCommandLine = false;
string strMiscWarning;
bool fNoListen = false;
bool fLogTimestamps = false;
CMedianFilter<int64> vTimeOffsets(200,0);
volatile bool fReopenDebugLog = false;

// Init OpenSSL library multithreading support
static CCriticalSection** ppmutexOpenSSL;
void locking_callback(int mode, int i, const char* file, int line)
{
    if (mode & CRYPTO_LOCK) {
        ENTER_CRITICAL_SECTION(*ppmutexOpenSSL[i]);
    } else {
        LEAVE_CRITICAL_SECTION(*ppmutexOpenSSL[i]);
    }
}

LockedPageManager LockedPageManager::instance;

// Init
class CInit
{
public:
    CInit()
    {
        // Init OpenSSL library multithreading support
        ppmutexOpenSSL = (CCriticalSection**)OPENSSL_malloc(CRYPTO_num_locks() * sizeof(CCriticalSection*));
        for (int i = 0; i < CRYPTO_num_locks(); i++)
            ppmutexOpenSSL[i] = new CCriticalSection();
        CRYPTO_set_locking_callback(locking_callback);

#ifdef WIN32
        // Seed random number generator with screen scrape and other hardware sources
        RAND_screen();
#endif

        // Seed random number generator with performance counter
        RandAddSeed();
    }
    ~CInit()
    {
        // Shutdown OpenSSL library multithreading support
        CRYPTO_set_locking_callback(NULL);
        for (int i = 0; i < CRYPTO_num_locks(); i++)
            delete ppmutexOpenSSL[i];
        OPENSSL_free(ppmutexOpenSSL);
    }
}
instance_of_cinit;








void RandAddSeed()
{
    // Seed with CPU performance counter
    int64 nCounter = GetPerformanceCounter();
    RAND_add(&nCounter, sizeof(nCounter), 1.5);
    memset(&nCounter, 0, sizeof(nCounter));
}

void RandAddSeedPerfmon()
{
    RandAddSeed();

    // This can take up to 2 seconds, so only do it every 10 minutes
    static int64 nLastPerfmon;
    if (GetTime() < nLastPerfmon + 10 * 60)
        return;
    nLastPerfmon = GetTime();

#ifdef WIN32
    // Don't need this on Linux, OpenSSL automatically uses /dev/urandom
    // Seed with the entire set of perfmon data
    unsigned char pdata[250000];
    memset(pdata, 0, sizeof(pdata));
    unsigned long nSize = sizeof(pdata);
    long ret = RegQueryValueExA(HKEY_PERFORMANCE_DATA, "Global", NULL, NULL, pdata, &nSize);
    RegCloseKey(HKEY_PERFORMANCE_DATA);
    if (ret == ERROR_SUCCESS)
    {
        RAND_add(pdata, nSize, nSize/100.0);
        OPENSSL_cleanse(pdata, nSize);
        printf("RandAddSeed() %lu bytes\n", nSize);
    }
#endif
}

uint64 GetRand(uint64 nMax)
{
    if (nMax == 0)
        return 0;

    // The range of the random source must be a multiple of the modulus
    // to give every possible output value an equal possibility
    uint64 nRange = (std::numeric_limits<uint64>::max() / nMax) * nMax;
    uint64 nRand = 0;
    do
        RAND_bytes((unsigned char*)&nRand, sizeof(nRand));
    while (nRand >= nRange);
    return (nRand % nMax);
}

int GetRandInt(int nMax)
{
    return GetRand(nMax);
}

uint256 GetRandHash()
{
    uint256 hash;
    RAND_bytes((unsigned char*)&hash, sizeof(hash));
    return hash;
}







//
// OutputDebugStringF (aka printf -- there is a #define that we really
// should get rid of one day) has been broken a couple of times now
// by well-meaning people adding mutexes in the most straightforward way.
// It breaks because it may be called by global destructors during shutdown.
// Since the order of destruction of static/global objects is undefined,
// defining a mutex as a global object doesn't work (the mutex gets
// destroyed, and then some later destructor calls OutputDebugStringF,
// maybe indirectly, and you get a core dump at shutdown trying to lock
// the mutex).

static boost::once_flag debugPrintInitFlag = BOOST_ONCE_INIT;
// We use boost::call_once() to make sure these are initialized in
// in a thread-safe manner the first time it is called:
static FILE* fileout = NULL;
static boost::mutex* mutexDebugLog = NULL;

static void DebugPrintInit()
{
    assert(fileout == NULL);
    assert(mutexDebugLog == NULL);

    boost::filesystem::path pathDebug = GetDataDir() / "debug.log";
    fileout = fopen(pathDebug.string().c_str(), "a");
    if (fileout) setbuf(fileout, NULL); // unbuffered

    mutexDebugLog = new boost::mutex();
}

int OutputDebugStringF(const char* pszFormat, ...)
{
    int ret = 0; // Returns total number of characters written
    if (fPrintToConsole)
    {
        // print to console
        va_list arg_ptr;
        va_start(arg_ptr, pszFormat);
        ret += vprintf(pszFormat, arg_ptr);
        va_end(arg_ptr);
    }
    else if (!fPrintToDebugger)
    {
        static bool fStartedNewLine = true;
        boost::call_once(&DebugPrintInit, debugPrintInitFlag);

        if (fileout == NULL)
            return ret;

        boost::mutex::scoped_lock scoped_lock(*mutexDebugLog);

        // reopen the log file, if requested
        if (fReopenDebugLog) {
            fReopenDebugLog = false;
            boost::filesystem::path pathDebug = GetDataDir() / "debug.log";
            if (freopen(pathDebug.string().c_str(),"a",fileout) != NULL)
                setbuf(fileout, NULL); // unbuffered
        }

        // Debug print useful for profiling
        if (fLogTimestamps && fStartedNewLine)
            ret += fprintf(fileout, "%s ", DateTimeStrFormat("%Y-%m-%d %H:%M:%S", GetTime()).c_str());
        if (pszFormat[strlen(pszFormat) - 1] == '\n')
            fStartedNewLine = true;
        else
            fStartedNewLine = false;

        va_list arg_ptr;
        va_start(arg_ptr, pszFormat);
        ret += vfprintf(fileout, pszFormat, arg_ptr);
        va_end(arg_ptr);
    }

#ifdef WIN32
    if (fPrintToDebugger)
    {
        static CCriticalSection cs_OutputDebugStringF;

        // accumulate and output a line at a time
        {
            LOCK(cs_OutputDebugStringF);
            static std::string buffer;

            va_list arg_ptr;
            va_start(arg_ptr, pszFormat);
            buffer += vstrprintf(pszFormat, arg_ptr);
            va_end(arg_ptr);

            int line_start = 0, line_end;
            while((line_end = buffer.find('\n', line_start)) != -1)
            {
                OutputDebugStringA(buffer.substr(line_start, line_end - line_start).c_str());
                line_start = line_end + 1;
                ret += line_end-line_start;
            }
            buffer.erase(0, line_start);
        }
    }
#endif
    return ret;
}

string vstrprintf(const char *format, va_list ap)
{
    char buffer[50000];
    char* p = buffer;
    int limit = sizeof(buffer);
    int ret;
    loop
    {
        va_list arg_ptr;
        va_copy(arg_ptr, ap);
#ifdef WIN32
        ret = _vsnprintf(p, limit, format, arg_ptr);
#else
        ret = vsnprintf(p, limit, format, arg_ptr);
#endif
        va_end(arg_ptr);
        if (ret >= 0 && ret < limit)
            break;
        if (p != buffer)
            delete[] p;
        limit *= 2;
        p = new char[limit];
        if (p == NULL)
            throw std::bad_alloc();
    }
    string str(p, p+ret);
    if (p != buffer)
        delete[] p;
    return str;
}

string real_strprintf(const char *format, int dummy, ...)
{
    va_list arg_ptr;
    va_start(arg_ptr, dummy);
    string str = vstrprintf(format, arg_ptr);
    va_end(arg_ptr);
    return str;
}

string real_strprintf(const std::string &format, int dummy, ...)
{
    va_list arg_ptr;
    va_start(arg_ptr, dummy);
    string str = vstrprintf(format.c_str(), arg_ptr);
    va_end(arg_ptr);
    return str;
}

bool error(const char *format, ...)
{
    va_list arg_ptr;
    va_start(arg_ptr, format);
    std::string str = vstrprintf(format, arg_ptr);
    va_end(arg_ptr);
    printf("ERROR: %s\n", str.c_str());
    return false;
}


void ParseString(const string& str, char c, vector<string>& v)
{
    if (str.empty())
        return;
    string::size_type i1 = 0;
    string::size_type i2;
    loop
    {
        i2 = str.find(c, i1);
        if (i2 == str.npos)
        {
            v.push_back(str.substr(i1));
            return;
        }
        v.push_back(str.substr(i1, i2-i1));
        i1 = i2+1;
    }
}


string FormatMoney(int64 n, bool fPlus)
{
    // Note: not using straight sprintf here because we do NOT want
    // localized number formatting.
    int64 n_abs = (n > 0 ? n : -n);
    int64 quotient = n_abs/COIN;
    int64 remainder = n_abs%COIN;
    string str = strprintf("%"PRI64d".%08"PRI64d, quotient, remainder);

    // Right-trim excess zeros before the decimal point:
    int nTrim = 0;
    for (int i = str.size()-1; (str[i] == '0' && isdigit(str[i-2])); --i)
        ++nTrim;
    if (nTrim)
        str.erase(str.size()-nTrim, nTrim);

    if (n < 0)
        str.insert((unsigned int)0, 1, '-');
    else if (fPlus && n > 0)
        str.insert((unsigned int)0, 1, '+');
    return str;
}


bool ParseMoney(const string& str, int64& nRet)
{
    return ParseMoney(str.c_str(), nRet);
}

bool ParseMoney(const char* pszIn, int64& nRet)
{
    string strWhole;
    int64 nUnits = 0;
    const char* p = pszIn;
    while (isspace(*p))
        p++;
    for (; *p; p++)
    {
        if (*p == '.')
        {
            p++;
            int64 nMult = CENT*10;
            while (isdigit(*p) && (nMult > 0))
            {
                nUnits += nMult * (*p++ - '0');
                nMult /= 10;
            }
            break;
        }
        if (isspace(*p))
            break;
        if (!isdigit(*p))
            return false;
        strWhole.insert(strWhole.end(), *p);
    }
    for (; *p; p++)
        if (!isspace(*p))
            return false;
    if (strWhole.size() > 10) // guard against 63 bit overflow
        return false;
    if (nUnits < 0 || nUnits > COIN)
        return false;
    int64 nWhole = atoi64(strWhole);
    int64 nValue = nWhole*COIN + nUnits;

    nRet = nValue;
    return true;
}


static const signed char phexdigit[256] =
{ -1,-1,-1,-1,-1,-1,-1,-1,-1,-1,-1,-1,-1,-1,-1,-1,
  -1,-1,-1,-1,-1,-1,-1,-1,-1,-1,-1,-1,-1,-1,-1,-1,
  -1,-1,-1,-1,-1,-1,-1,-1,-1,-1,-1,-1,-1,-1,-1,-1,
  0,1,2,3,4,5,6,7,8,9,-1,-1,-1,-1,-1,-1,
  -1,0xa,0xb,0xc,0xd,0xe,0xf,-1,-1,-1,-1,-1,-1,-1,-1,-1,
  -1,-1,-1,-1,-1,-1,-1,-1,-1,-1,-1,-1,-1,-1,-1,-1,
  -1,0xa,0xb,0xc,0xd,0xe,0xf,-1,-1,-1,-1,-1,-1,-1,-1,-1,
  -1,-1,-1,-1,-1,-1,-1,-1,-1,-1,-1,-1,-1,-1,-1,-1,
  -1,-1,-1,-1,-1,-1,-1,-1,-1,-1,-1,-1,-1,-1,-1,-1,
  -1,-1,-1,-1,-1,-1,-1,-1,-1,-1,-1,-1,-1,-1,-1,-1,
  -1,-1,-1,-1,-1,-1,-1,-1,-1,-1,-1,-1,-1,-1,-1,-1,
  -1,-1,-1,-1,-1,-1,-1,-1,-1,-1,-1,-1,-1,-1,-1,-1,
  -1,-1,-1,-1,-1,-1,-1,-1,-1,-1,-1,-1,-1,-1,-1,-1,
  -1,-1,-1,-1,-1,-1,-1,-1,-1,-1,-1,-1,-1,-1,-1,-1,
  -1,-1,-1,-1,-1,-1,-1,-1,-1,-1,-1,-1,-1,-1,-1,-1,
  -1,-1,-1,-1,-1,-1,-1,-1,-1,-1,-1,-1,-1,-1,-1,-1, };

bool IsHex(const string& str)
{
    BOOST_FOREACH(unsigned char c, str)
    {
        if (phexdigit[c] < 0)
            return false;
    }
    return (str.size() > 0) && (str.size()%2 == 0);
}

vector<unsigned char> ParseHex(const char* psz)
{
    // convert hex dump to vector
    vector<unsigned char> vch;
    loop
    {
        while (isspace(*psz))
            psz++;
        signed char c = phexdigit[(unsigned char)*psz++];
        if (c == (signed char)-1)
            break;
        unsigned char n = (c << 4);
        c = phexdigit[(unsigned char)*psz++];
        if (c == (signed char)-1)
            break;
        n |= c;
        vch.push_back(n);
    }
    return vch;
}

vector<unsigned char> ParseHex(const string& str)
{
    return ParseHex(str.c_str());
}

static void InterpretNegativeSetting(string name, map<string, string>& mapSettingsRet)
{
    // interpret -nofoo as -foo=0 (and -nofoo=0 as -foo=1) as long as -foo not set
    if (name.find("-no") == 0)
    {
        std::string positive("-");
        positive.append(name.begin()+3, name.end());
        if (mapSettingsRet.count(positive) == 0)
        {
            bool value = !GetBoolArg(name, false);
            mapSettingsRet[positive] = (value ? "1" : "0");
        }
    }
}

void ParseParameters(int argc, const char* const argv[])
{
    mapArgs.clear();
    mapMultiArgs.clear();
    for (int i = 1; i < argc; i++)
    {
        std::string str(argv[i]);
        std::string strValue;
        size_t is_index = str.find('=');
        if (is_index != std::string::npos)
        {
            strValue = str.substr(is_index+1);
            str = str.substr(0, is_index);
        }
#ifdef WIN32
        boost::to_lower(str);
        if (boost::algorithm::starts_with(str, "/"))
            str = "-" + str.substr(1);
#endif
        if (str[0] != '-')
            break;

        mapArgs[str] = strValue;
        mapMultiArgs[str].push_back(strValue);
    }

    // New 0.6 features:
    BOOST_FOREACH(const PAIRTYPE(string,string)& entry, mapArgs)
    {
        string name = entry.first;

        //  interpret --foo as -foo (as long as both are not set)
        if (name.find("--") == 0)
        {
            std::string singleDash(name.begin()+1, name.end());
            if (mapArgs.count(singleDash) == 0)
                mapArgs[singleDash] = entry.second;
            name = singleDash;
        }

        // interpret -nofoo as -foo=0 (and -nofoo=0 as -foo=1) as long as -foo not set
        InterpretNegativeSetting(name, mapArgs);
    }
}

std::string GetArg(const std::string& strArg, const std::string& strDefault)
{
    if (mapArgs.count(strArg))
        return mapArgs[strArg];
    return strDefault;
}

int64 GetArg(const std::string& strArg, int64 nDefault)
{
    if (mapArgs.count(strArg))
        return atoi64(mapArgs[strArg]);
    return nDefault;
}

bool GetBoolArg(const std::string& strArg, bool fDefault)
{
    if (mapArgs.count(strArg))
    {
        if (mapArgs[strArg].empty())
            return true;
        return (atoi(mapArgs[strArg]) != 0);
    }
    return fDefault;
}

bool SoftSetArg(const std::string& strArg, const std::string& strValue)
{
    if (mapArgs.count(strArg))
        return false;
    mapArgs[strArg] = strValue;
    return true;
}

bool SoftSetBoolArg(const std::string& strArg, bool fValue)
{
    if (fValue)
        return SoftSetArg(strArg, std::string("1"));
    else
        return SoftSetArg(strArg, std::string("0"));
}


string EncodeBase64(const unsigned char* pch, size_t len)
{
    static const char *pbase64 = "ABCDEFGHIJKLMNOPQRSTUVWXYZabcdefghijklmnopqrstuvwxyz0123456789+/";

    string strRet="";
    strRet.reserve((len+2)/3*4);

    int mode=0, left=0;
    const unsigned char *pchEnd = pch+len;

    while (pch<pchEnd)
    {
        int enc = *(pch++);
        switch (mode)
        {
            case 0: // we have no bits
                strRet += pbase64[enc >> 2];
                left = (enc & 3) << 4;
                mode = 1;
                break;

            case 1: // we have two bits
                strRet += pbase64[left | (enc >> 4)];
                left = (enc & 15) << 2;
                mode = 2;
                break;

            case 2: // we have four bits
                strRet += pbase64[left | (enc >> 6)];
                strRet += pbase64[enc & 63];
                mode = 0;
                break;
        }
    }

    if (mode)
    {
        strRet += pbase64[left];
        strRet += '=';
        if (mode == 1)
            strRet += '=';
    }

    return strRet;
}

string EncodeBase64(const string& str)
{
    return EncodeBase64((const unsigned char*)str.c_str(), str.size());
}

vector<unsigned char> DecodeBase64(const char* p, bool* pfInvalid)
{
    static const int decode64_table[256] =
    {
        -1, -1, -1, -1, -1, -1, -1, -1, -1, -1, -1, -1, -1, -1, -1, -1, -1, -1, -1, -1,
        -1, -1, -1, -1, -1, -1, -1, -1, -1, -1, -1, -1, -1, -1, -1, -1, -1, -1, -1, -1,
        -1, -1, -1, 62, -1, -1, -1, 63, 52, 53, 54, 55, 56, 57, 58, 59, 60, 61, -1, -1,
        -1, -1, -1, -1, -1,  0,  1,  2,  3,  4,  5,  6,  7,  8,  9, 10, 11, 12, 13, 14,
        15, 16, 17, 18, 19, 20, 21, 22, 23, 24, 25, -1, -1, -1, -1, -1, -1, 26, 27, 28,
        29, 30, 31, 32, 33, 34, 35, 36, 37, 38, 39, 40, 41, 42, 43, 44, 45, 46, 47, 48,
        49, 50, 51, -1, -1, -1, -1, -1, -1, -1, -1, -1, -1, -1, -1, -1, -1, -1, -1, -1,
        -1, -1, -1, -1, -1, -1, -1, -1, -1, -1, -1, -1, -1, -1, -1, -1, -1, -1, -1, -1,
        -1, -1, -1, -1, -1, -1, -1, -1, -1, -1, -1, -1, -1, -1, -1, -1, -1, -1, -1, -1,
        -1, -1, -1, -1, -1, -1, -1, -1, -1, -1, -1, -1, -1, -1, -1, -1, -1, -1, -1, -1,
        -1, -1, -1, -1, -1, -1, -1, -1, -1, -1, -1, -1, -1, -1, -1, -1, -1, -1, -1, -1,
        -1, -1, -1, -1, -1, -1, -1, -1, -1, -1, -1, -1, -1, -1, -1, -1, -1, -1, -1, -1,
        -1, -1, -1, -1, -1, -1, -1, -1, -1, -1, -1, -1, -1, -1, -1, -1
    };

    if (pfInvalid)
        *pfInvalid = false;

    vector<unsigned char> vchRet;
    vchRet.reserve(strlen(p)*3/4);

    int mode = 0;
    int left = 0;

    while (1)
    {
         int dec = decode64_table[(unsigned char)*p];
         if (dec == -1) break;
         p++;
         switch (mode)
         {
             case 0: // we have no bits and get 6
                 left = dec;
                 mode = 1;
                 break;

              case 1: // we have 6 bits and keep 4
                  vchRet.push_back((left<<2) | (dec>>4));
                  left = dec & 15;
                  mode = 2;
                  break;

             case 2: // we have 4 bits and get 6, we keep 2
                 vchRet.push_back((left<<4) | (dec>>2));
                 left = dec & 3;
                 mode = 3;
                 break;

             case 3: // we have 2 bits and get 6
                 vchRet.push_back((left<<6) | dec);
                 mode = 0;
                 break;
         }
    }

    if (pfInvalid)
        switch (mode)
        {
            case 0: // 4n base64 characters processed: ok
                break;

            case 1: // 4n+1 base64 character processed: impossible
                *pfInvalid = true;
                break;

            case 2: // 4n+2 base64 characters processed: require '=='
                if (left || p[0] != '=' || p[1] != '=' || decode64_table[(unsigned char)p[2]] != -1)
                    *pfInvalid = true;
                break;

            case 3: // 4n+3 base64 characters processed: require '='
                if (left || p[0] != '=' || decode64_table[(unsigned char)p[1]] != -1)
                    *pfInvalid = true;
                break;
        }

    return vchRet;
}

string DecodeBase64(const string& str)
{
    vector<unsigned char> vchRet = DecodeBase64(str.c_str());
    return string((const char*)&vchRet[0], vchRet.size());
}

string EncodeBase32(const unsigned char* pch, size_t len)
{
    static const char *pbase32 = "abcdefghijklmnopqrstuvwxyz234567";

    string strRet="";
    strRet.reserve((len+4)/5*8);

    int mode=0, left=0;
    const unsigned char *pchEnd = pch+len;

    while (pch<pchEnd)
    {
        int enc = *(pch++);
        switch (mode)
        {
            case 0: // we have no bits
                strRet += pbase32[enc >> 3];
                left = (enc & 7) << 2;
                mode = 1;
                break;

            case 1: // we have three bits
                strRet += pbase32[left | (enc >> 6)];
                strRet += pbase32[(enc >> 1) & 31];
                left = (enc & 1) << 4;
                mode = 2;
                break;

            case 2: // we have one bit
                strRet += pbase32[left | (enc >> 4)];
                left = (enc & 15) << 1;
                mode = 3;
                break;

            case 3: // we have four bits
                strRet += pbase32[left | (enc >> 7)];
                strRet += pbase32[(enc >> 2) & 31];
                left = (enc & 3) << 3;
                mode = 4;
                break;

            case 4: // we have two bits
                strRet += pbase32[left | (enc >> 5)];
                strRet += pbase32[enc & 31];
                mode = 0;
        }
    }

    static const int nPadding[5] = {0, 6, 4, 3, 1};
    if (mode)
    {
        strRet += pbase32[left];
        for (int n=0; n<nPadding[mode]; n++)
             strRet += '=';
    }

    return strRet;
}

string EncodeBase32(const string& str)
{
    return EncodeBase32((const unsigned char*)str.c_str(), str.size());
}

vector<unsigned char> DecodeBase32(const char* p, bool* pfInvalid)
{
    static const int decode32_table[256] =
    {
        -1, -1, -1, -1, -1, -1, -1, -1, -1, -1, -1, -1, -1, -1, -1, -1, -1, -1, -1, -1,
        -1, -1, -1, -1, -1, -1, -1, -1, -1, -1, -1, -1, -1, -1, -1, -1, -1, -1, -1, -1,
        -1, -1, -1, -1, -1, -1, -1, -1, -1, -1, 26, 27, 28, 29, 30, 31, -1, -1, -1, -1,
        -1, -1, -1, -1, -1,  0,  1,  2,  3,  4,  5,  6,  7,  8,  9, 10, 11, 12, 13, 14,
        15, 16, 17, 18, 19, 20, 21, 22, 23, 24, 25, -1, -1, -1, -1, -1, -1,  0,  1,  2,
         3,  4,  5,  6,  7,  8,  9, 10, 11, 12, 13, 14, 15, 16, 17, 18, 19, 20, 21, 22,
        23, 24, 25, -1, -1, -1, -1, -1, -1, -1, -1, -1, -1, -1, -1, -1, -1, -1, -1, -1,
        -1, -1, -1, -1, -1, -1, -1, -1, -1, -1, -1, -1, -1, -1, -1, -1, -1, -1, -1, -1,
        -1, -1, -1, -1, -1, -1, -1, -1, -1, -1, -1, -1, -1, -1, -1, -1, -1, -1, -1, -1,
        -1, -1, -1, -1, -1, -1, -1, -1, -1, -1, -1, -1, -1, -1, -1, -1, -1, -1, -1, -1,
        -1, -1, -1, -1, -1, -1, -1, -1, -1, -1, -1, -1, -1, -1, -1, -1, -1, -1, -1, -1,
        -1, -1, -1, -1, -1, -1, -1, -1, -1, -1, -1, -1, -1, -1, -1, -1, -1, -1, -1, -1,
        -1, -1, -1, -1, -1, -1, -1, -1, -1, -1, -1, -1, -1, -1, -1, -1
    };

    if (pfInvalid)
        *pfInvalid = false;

    vector<unsigned char> vchRet;
    vchRet.reserve((strlen(p))*5/8);

    int mode = 0;
    int left = 0;

    while (1)
    {
         int dec = decode32_table[(unsigned char)*p];
         if (dec == -1) break;
         p++;
         switch (mode)
         {
             case 0: // we have no bits and get 5
                 left = dec;
                 mode = 1;
                 break;

              case 1: // we have 5 bits and keep 2
                  vchRet.push_back((left<<3) | (dec>>2));
                  left = dec & 3;
                  mode = 2;
                  break;

             case 2: // we have 2 bits and keep 7
                 left = left << 5 | dec;
                 mode = 3;
                 break;

             case 3: // we have 7 bits and keep 4
                 vchRet.push_back((left<<1) | (dec>>4));
                 left = dec & 15;
                 mode = 4;
                 break;

             case 4: // we have 4 bits, and keep 1
                 vchRet.push_back((left<<4) | (dec>>1));
                 left = dec & 1;
                 mode = 5;
                 break;

             case 5: // we have 1 bit, and keep 6
                 left = left << 5 | dec;
                 mode = 6;
                 break;

             case 6: // we have 6 bits, and keep 3
                 vchRet.push_back((left<<2) | (dec>>3));
                 left = dec & 7;
                 mode = 7;
                 break;

             case 7: // we have 3 bits, and keep 0
                 vchRet.push_back((left<<5) | dec);
                 mode = 0;
                 break;
         }
    }

    if (pfInvalid)
        switch (mode)
        {
            case 0: // 8n base32 characters processed: ok
                break;

            case 1: // 8n+1 base32 characters processed: impossible
            case 3: //   +3
            case 6: //   +6
                *pfInvalid = true;
                break;

            case 2: // 8n+2 base32 characters processed: require '======'
                if (left || p[0] != '=' || p[1] != '=' || p[2] != '=' || p[3] != '=' || p[4] != '=' || p[5] != '=' || decode32_table[(unsigned char)p[6]] != -1)
                    *pfInvalid = true;
                break;

            case 4: // 8n+4 base32 characters processed: require '===='
                if (left || p[0] != '=' || p[1] != '=' || p[2] != '=' || p[3] != '=' || decode32_table[(unsigned char)p[4]] != -1)
                    *pfInvalid = true;
                break;

            case 5: // 8n+5 base32 characters processed: require '==='
                if (left || p[0] != '=' || p[1] != '=' || p[2] != '=' || decode32_table[(unsigned char)p[3]] != -1)
                    *pfInvalid = true;
                break;

            case 7: // 8n+7 base32 characters processed: require '='
                if (left || p[0] != '=' || decode32_table[(unsigned char)p[1]] != -1)
                    *pfInvalid = true;
                break;
        }

    return vchRet;
}

string DecodeBase32(const string& str)
{
    vector<unsigned char> vchRet = DecodeBase32(str.c_str());
    return string((const char*)&vchRet[0], vchRet.size());
}


bool WildcardMatch(const char* psz, const char* mask)
{
    loop
    {
        switch (*mask)
        {
        case '\0':
            return (*psz == '\0');
        case '*':
            return WildcardMatch(psz, mask+1) || (*psz && WildcardMatch(psz+1, mask));
        case '?':
            if (*psz == '\0')
                return false;
            break;
        default:
            if (*psz != *mask)
                return false;
            break;
        }
        psz++;
        mask++;
    }
}

bool WildcardMatch(const string& str, const string& mask)
{
    return WildcardMatch(str.c_str(), mask.c_str());
}








static std::string FormatException(std::exception* pex, const char* pszThread)
{
#ifdef WIN32
    char pszModule[MAX_PATH] = "";
    GetModuleFileNameA(NULL, pszModule, sizeof(pszModule));
#else
    const char* pszModule = "bitcoin";
#endif
    if (pex)
        return strprintf(
            "EXCEPTION: %s       \n%s       \n%s in %s       \n", typeid(*pex).name(), pex->what(), pszModule, pszThread);
    else
        return strprintf(
            "UNKNOWN EXCEPTION       \n%s in %s       \n", pszModule, pszThread);
}

void LogException(std::exception* pex, const char* pszThread)
{
    std::string message = FormatException(pex, pszThread);
    printf("\n%s", message.c_str());
}

void PrintException(std::exception* pex, const char* pszThread)
{
    std::string message = FormatException(pex, pszThread);
    printf("\n\n************************\n%s\n", message.c_str());
    fprintf(stderr, "\n\n************************\n%s\n", message.c_str());
    strMiscWarning = message;
    throw;
}

void PrintExceptionContinue(std::exception* pex, const char* pszThread)
{
    std::string message = FormatException(pex, pszThread);
    printf("\n\n************************\n%s\n", message.c_str());
    fprintf(stderr, "\n\n************************\n%s\n", message.c_str());
    strMiscWarning = message;
}

boost::filesystem::path GetDefaultDataDir()
{
    namespace fs = boost::filesystem;
    // Windows < Vista: C:\Documents and Settings\Username\Application Data\Bitcoin
    // Windows >= Vista: C:\Users\Username\AppData\Roaming\Bitcoin
    // Mac: ~/Library/Application Support/Bitcoin
    // Unix: ~/.bitcoin
#ifdef WIN32
    // Windows
    return GetSpecialFolderPath(CSIDL_APPDATA) / "Bitcoin";
#else
    fs::path pathRet;
    char* pszHome = getenv("HOME");
    if (pszHome == NULL || strlen(pszHome) == 0)
        pathRet = fs::path("/");
    else
        pathRet = fs::path(pszHome);
#ifdef MAC_OSX
    // Mac
    pathRet /= "Library/Application Support";
    fs::create_directory(pathRet);
    return pathRet / "Bitcoin";
#else
    // Unix
    return pathRet / ".bitcoin";
#endif
#endif
}

static boost::filesystem::path pathCached[CChainParams::MAX_NETWORK_TYPES+1];
static CCriticalSection csPathCached;

const boost::filesystem::path &GetDataDir(bool fNetSpecific)
{
    namespace fs = boost::filesystem;

    LOCK(csPathCached);

    int nNet = CChainParams::MAX_NETWORK_TYPES;
    if (fNetSpecific) nNet = Params().NetworkID();

    fs::path &path = pathCached[nNet];

    // This can be called during exceptions by printf, so we cache the
    // value so we don't have to do memory allocations after that.
    if (!path.empty())
        return path;

    if (mapArgs.count("-datadir")) {
        path = fs::system_complete(mapArgs["-datadir"]);
        if (!fs::is_directory(path)) {
            path = "";
            return path;
        }
    } else {
        path = GetDefaultDataDir();
    }
    if (fNetSpecific)
        path /= Params().DataDir();

<<<<<<< HEAD
    fs::create_directories(path);
=======
#if BOOST_FILESYSTEM_VERSION == 3
    path = fs::canonical(path);
#endif
    fs::create_directory(path);
>>>>>>> a5d2f062

    return path;
}

void ClearDatadirCache()
{
    std::fill(&pathCached[0], &pathCached[CChainParams::MAX_NETWORK_TYPES+1],
              boost::filesystem::path());
}

boost::filesystem::path GetConfigFile()
{
    boost::filesystem::path pathConfigFile(GetArg("-conf", "bitcoin.conf"));
    if (!pathConfigFile.is_complete()) pathConfigFile = GetDataDir(false) / pathConfigFile;
    return pathConfigFile;
}

void ReadConfigFile(map<string, string>& mapSettingsRet,
                    map<string, vector<string> >& mapMultiSettingsRet)
{
    boost::filesystem::ifstream streamConfig(GetConfigFile());
    if (!streamConfig.good())
        return; // No bitcoin.conf file is OK

    set<string> setOptions;
    setOptions.insert("*");

    for (boost::program_options::detail::config_file_iterator it(streamConfig, setOptions), end; it != end; ++it)
    {
        // Don't overwrite existing settings so command line settings override bitcoin.conf
        string strKey = string("-") + it->string_key;
        if (mapSettingsRet.count(strKey) == 0)
        {
            mapSettingsRet[strKey] = it->value[0];
            // interpret nofoo=1 as foo=0 (and nofoo=0 as foo=1) as long as foo not set)
            InterpretNegativeSetting(strKey, mapSettingsRet);
        }
        mapMultiSettingsRet[strKey].push_back(it->value[0]);
    }
    // If datadir is changed in .conf file:
    ClearDatadirCache();
}

boost::filesystem::path GetPidFile()
{
    boost::filesystem::path pathPidFile(GetArg("-pid", "bitcoind.pid"));
    if (!pathPidFile.is_complete()) pathPidFile = GetDataDir() / pathPidFile;
    return pathPidFile;
}

void CreatePidFile(const boost::filesystem::path &path, pid_t pid)
{
    FILE* file = fopen(path.string().c_str(), "w");
    if (file)
    {
        fprintf(file, "%d\n", pid);
        fclose(file);
    }
}

bool RenameOver(boost::filesystem::path src, boost::filesystem::path dest)
{
#ifdef WIN32
    return MoveFileExA(src.string().c_str(), dest.string().c_str(),
                      MOVEFILE_REPLACE_EXISTING);
#else
    int rc = std::rename(src.string().c_str(), dest.string().c_str());
    return (rc == 0);
#endif /* WIN32 */
}

void FileCommit(FILE *fileout)
{
    fflush(fileout);                // harmless if redundantly called
#ifdef WIN32
    _commit(_fileno(fileout));
#else
    #if defined(__linux__) || defined(__NetBSD__)
    fdatasync(fileno(fileout));
    #else
    fsync(fileno(fileout));
    #endif
#endif
}

int GetFilesize(FILE* file)
{
    int nSavePos = ftell(file);
    int nFilesize = -1;
    if (fseek(file, 0, SEEK_END) == 0)
        nFilesize = ftell(file);
    fseek(file, nSavePos, SEEK_SET);
    return nFilesize;
}

bool TruncateFile(FILE *file, unsigned int length) {
#if defined(WIN32)
    return _chsize(_fileno(file), length) == 0;
#else
    return ftruncate(fileno(file), length) == 0;
#endif
}

// this function tries to raise the file descriptor limit to the requested number.
// It returns the actual file descriptor limit (which may be more or less than nMinFD)
int RaiseFileDescriptorLimit(int nMinFD) {
#if defined(WIN32)
    return 2048;
#else
    struct rlimit limitFD;
    if (getrlimit(RLIMIT_NOFILE, &limitFD) != -1) {
        if (limitFD.rlim_cur < (rlim_t)nMinFD) {
            limitFD.rlim_cur = nMinFD;
            if (limitFD.rlim_cur > limitFD.rlim_max)
                limitFD.rlim_cur = limitFD.rlim_max;
            setrlimit(RLIMIT_NOFILE, &limitFD);
            getrlimit(RLIMIT_NOFILE, &limitFD);
        }
        return limitFD.rlim_cur;
    }
    return nMinFD; // getrlimit failed, assume it's fine
#endif
}

// this function tries to make a particular range of a file allocated (corresponding to disk space)
// it is advisory, and the range specified in the arguments will never contain live data
void AllocateFileRange(FILE *file, unsigned int offset, unsigned int length) {
#if defined(WIN32)
    // Windows-specific version
    HANDLE hFile = (HANDLE)_get_osfhandle(_fileno(file));
    LARGE_INTEGER nFileSize;
    int64 nEndPos = (int64)offset + length;
    nFileSize.u.LowPart = nEndPos & 0xFFFFFFFF;
    nFileSize.u.HighPart = nEndPos >> 32;
    SetFilePointerEx(hFile, nFileSize, 0, FILE_BEGIN);
    SetEndOfFile(hFile);
#elif defined(MAC_OSX)
    // OSX specific version
    fstore_t fst;
    fst.fst_flags = F_ALLOCATECONTIG;
    fst.fst_posmode = F_PEOFPOSMODE;
    fst.fst_offset = 0;
    fst.fst_length = (off_t)offset + length;
    fst.fst_bytesalloc = 0;
    if (fcntl(fileno(file), F_PREALLOCATE, &fst) == -1) {
        fst.fst_flags = F_ALLOCATEALL;
        fcntl(fileno(file), F_PREALLOCATE, &fst);
    }
    ftruncate(fileno(file), fst.fst_length);
#elif defined(__linux__)
    // Version using posix_fallocate
    off_t nEndPos = (off_t)offset + length;
    posix_fallocate(fileno(file), 0, nEndPos);
#else
    // Fallback version
    // TODO: just write one byte per block
    static const char buf[65536] = {};
    fseek(file, offset, SEEK_SET);
    while (length > 0) {
        unsigned int now = 65536;
        if (length < now)
            now = length;
        fwrite(buf, 1, now, file); // allowed to fail; this function is advisory anyway
        length -= now;
    }
#endif
}

void ShrinkDebugFile()
{
    // Scroll debug.log if it's getting too big
    boost::filesystem::path pathLog = GetDataDir() / "debug.log";
    FILE* file = fopen(pathLog.string().c_str(), "r");
    if (file && GetFilesize(file) > 10 * 1000000)
    {
        // Restart the file with some of the end
        char pch[200000];
        fseek(file, -sizeof(pch), SEEK_END);
        int nBytes = fread(pch, 1, sizeof(pch), file);
        fclose(file);

        file = fopen(pathLog.string().c_str(), "w");
        if (file)
        {
            fwrite(pch, 1, nBytes, file);
            fclose(file);
        }
    }
    else if (file != NULL)
        fclose(file);
}








//
// "Never go to sea with two chronometers; take one or three."
// Our three time sources are:
//  - System clock
//  - Median of other nodes clocks
//  - The user (asking the user to fix the system clock if the first two disagree)
//
static int64 nMockTime = 0;  // For unit testing

int64 GetTime()
{
    if (nMockTime) return nMockTime;

    return time(NULL);
}

void SetMockTime(int64 nMockTimeIn)
{
    nMockTime = nMockTimeIn;
}

static int64 nTimeOffset = 0;

int64 GetTimeOffset()
{
    return nTimeOffset;
}

int64 GetAdjustedTime()
{
    return GetTime() + GetTimeOffset();
}

void AddTimeData(const CNetAddr& ip, int64 nTime)
{
    int64 nOffsetSample = nTime - GetTime();

    // Ignore duplicates
    static set<CNetAddr> setKnown;
    if (!setKnown.insert(ip).second)
        return;

    // Add data
    vTimeOffsets.input(nOffsetSample);
    printf("Added time data, samples %d, offset %+"PRI64d" (%+"PRI64d" minutes)\n", vTimeOffsets.size(), nOffsetSample, nOffsetSample/60);
    if (vTimeOffsets.size() >= 5 && vTimeOffsets.size() % 2 == 1)
    {
        int64 nMedian = vTimeOffsets.median();
        std::vector<int64> vSorted = vTimeOffsets.sorted();
        // Only let other nodes change our time by so much
        if (abs64(nMedian) < 70 * 60)
        {
            nTimeOffset = nMedian;
        }
        else
        {
            nTimeOffset = 0;

            static bool fDone;
            if (!fDone)
            {
                // If nobody has a time different than ours but within 5 minutes of ours, give a warning
                bool fMatch = false;
                BOOST_FOREACH(int64 nOffset, vSorted)
                    if (nOffset != 0 && abs64(nOffset) < 5 * 60)
                        fMatch = true;

                if (!fMatch)
                {
                    fDone = true;
                    string strMessage = _("Warning: Please check that your computer's date and time are correct! If your clock is wrong Bitcoin will not work properly.");
                    strMiscWarning = strMessage;
                    printf("*** %s\n", strMessage.c_str());
                    uiInterface.ThreadSafeMessageBox(strMessage, "", CClientUIInterface::MSG_WARNING);
                }
            }
        }
        if (fDebug) {
            BOOST_FOREACH(int64 n, vSorted)
                printf("%+"PRI64d"  ", n);
            printf("|  ");
        }
        printf("nTimeOffset = %+"PRI64d"  (%+"PRI64d" minutes)\n", nTimeOffset, nTimeOffset/60);
    }
}

uint32_t insecure_rand_Rz = 11;
uint32_t insecure_rand_Rw = 11;
void seed_insecure_rand(bool fDeterministic)
{
    //The seed values have some unlikely fixed points which we avoid.
    if(fDeterministic)
    {
        insecure_rand_Rz = insecure_rand_Rw = 11;
    } else {
        uint32_t tmp;
        do {
            RAND_bytes((unsigned char*)&tmp, 4);
        } while(tmp == 0 || tmp == 0x9068ffffU);
        insecure_rand_Rz = tmp;
        do {
            RAND_bytes((unsigned char*)&tmp, 4);
        } while(tmp == 0 || tmp == 0x464fffffU);
        insecure_rand_Rw = tmp;
    }
}

string FormatVersion(int nVersion)
{
    if (nVersion%100 == 0)
        return strprintf("%d.%d.%d", nVersion/1000000, (nVersion/10000)%100, (nVersion/100)%100);
    else
        return strprintf("%d.%d.%d.%d", nVersion/1000000, (nVersion/10000)%100, (nVersion/100)%100, nVersion%100);
}

string FormatFullVersion()
{
    return CLIENT_BUILD;
}

// Format the subversion field according to BIP 14 spec (https://en.bitcoin.it/wiki/BIP_0014)
std::string FormatSubVersion(const std::string& name, int nClientVersion, const std::vector<std::string>& comments)
{
    std::ostringstream ss;
    ss << "/";
    ss << name << ":" << FormatVersion(nClientVersion);
    if (!comments.empty())
        ss << "(" << boost::algorithm::join(comments, "; ") << ")";
    ss << "/";
    ss << "next" << ":" << "20130721";
    ss << "/";
    return ss.str();
}

#ifdef WIN32
boost::filesystem::path GetSpecialFolderPath(int nFolder, bool fCreate)
{
    namespace fs = boost::filesystem;

    char pszPath[MAX_PATH] = "";

    if(SHGetSpecialFolderPathA(NULL, pszPath, nFolder, fCreate))
    {
        return fs::path(pszPath);
    }

    printf("SHGetSpecialFolderPathA() failed, could not obtain requested path.\n");
    return fs::path("");
}
#endif

boost::filesystem::path GetTempPath() {
#if BOOST_FILESYSTEM_VERSION == 3
    return boost::filesystem::temp_directory_path();
#else
    // TODO: remove when we don't support filesystem v2 anymore
    boost::filesystem::path path;
#ifdef WIN32
    char pszPath[MAX_PATH] = "";

    if (GetTempPathA(MAX_PATH, pszPath))
        path = boost::filesystem::path(pszPath);
#else
    path = boost::filesystem::path("/tmp");
#endif
    if (path.empty() || !boost::filesystem::is_directory(path)) {
        printf("GetTempPath(): failed to find temp path\n");
        return boost::filesystem::path("");
    }
    return path;
#endif
}

void runCommand(std::string strCommand)
{
    int nErr = ::system(strCommand.c_str());
    if (nErr)
        printf("runCommand error: system(%s) returned %d\n", strCommand.c_str(), nErr);
}

void RenameThread(const char* name)
{
#if defined(PR_SET_NAME)
    // Only the first 15 characters are used (16 - NUL terminator)
    ::prctl(PR_SET_NAME, name, 0, 0, 0);
#elif 0 && (defined(__FreeBSD__) || defined(__OpenBSD__))
    // TODO: This is currently disabled because it needs to be verified to work
    //       on FreeBSD or OpenBSD first. When verified the '0 &&' part can be
    //       removed.
    pthread_set_name_np(pthread_self(), name);

#elif defined(MAC_OSX) && defined(__MAC_OS_X_VERSION_MAX_ALLOWED)

// pthread_setname_np is XCode 10.6-and-later
#if __MAC_OS_X_VERSION_MAX_ALLOWED >= 1060
    pthread_setname_np(name);
#endif

#else
    // Prevent warnings for unused parameters...
    (void)name;
#endif
}<|MERGE_RESOLUTION|>--- conflicted
+++ resolved
@@ -1074,14 +1074,10 @@
     if (fNetSpecific)
         path /= Params().DataDir();
 
-<<<<<<< HEAD
-    fs::create_directories(path);
-=======
 #if BOOST_FILESYSTEM_VERSION == 3
     path = fs::canonical(path);
 #endif
-    fs::create_directory(path);
->>>>>>> a5d2f062
+    fs::create_directories(path);
 
     return path;
 }
