// Copyright (c) 2009-2010 Satoshi Nakamoto
// Copyright (c) 2009-2012 The Bitcoin developers
// Distributed under the MIT/X11 software license, see the accompanying
// file license.txt or http://www.opensource.org/licenses/mit-license.php.

#include "util.h"
#include "strlcpy.h"
#include "version.h"
#include "ui_interface.h"
#include <boost/algorithm/string/join.hpp>

// Work around clang compilation problem in Boost 1.46:
// /usr/include/boost/program_options/detail/config_file.hpp:163:17: error: call to function 'to_internal' that is neither visible in the template definition nor found by argument-dependent lookup
// See also: http://stackoverflow.com/questions/10020179/compilation-fail-in-boost-librairies-program-options
//           http://clang.debian.net/status.php?version=3.0&key=CANNOT_FIND_FUNCTION
namespace boost {
    namespace program_options {
        std::string to_internal(const std::string&);
    }
}

#include <boost/program_options/detail/config_file.hpp>
#include <boost/program_options/parsers.hpp>
#include <boost/filesystem.hpp>
#include <boost/filesystem/fstream.hpp>
#include <boost/interprocess/sync/interprocess_mutex.hpp>
#include <boost/interprocess/sync/interprocess_recursive_mutex.hpp>
#include <boost/foreach.hpp>
#include <openssl/crypto.h>
#include <openssl/rand.h>

#ifdef WIN32
#ifdef _MSC_VER
#pragma warning(disable:4786)
#pragma warning(disable:4804)
#pragma warning(disable:4805)
#pragma warning(disable:4717)
#endif
#ifdef _WIN32_WINNT
#undef _WIN32_WINNT
#endif
#define _WIN32_WINNT 0x0501
#ifdef _WIN32_IE
#undef _WIN32_IE
#endif
#define _WIN32_IE 0x0501
#define WIN32_LEAN_AND_MEAN 1
#ifndef NOMINMAX
#define NOMINMAX
#endif
#include "shlobj.h"
#endif

using namespace std;

map<string, string> mapArgs;
map<string, vector<string> > mapMultiArgs;
bool fDebug = false;
bool fPrintToConsole = false;
bool fPrintToDebugger = false;
bool fRequestShutdown = false;
bool fShutdown = false;
bool fDaemon = false;
bool fServer = false;
bool fCommandLine = false;
string strMiscWarning;
bool fTestNet = false;
bool fNoListen = false;
bool fLogTimestamps = false;
CMedianFilter<int64> vTimeOffsets(200,0);
FILE* fileout = NULL;
bool fReopenDebugLog = false;

// Init openssl library multithreading support
static boost::interprocess::interprocess_mutex** ppmutexOpenSSL;
void locking_callback(int mode, int i, const char* file, int line)
{
    if (mode & CRYPTO_LOCK)
        ppmutexOpenSSL[i]->lock();
    else
        ppmutexOpenSSL[i]->unlock();
}

// Init
class CInit
{
public:
    CInit()
    {
        // Init openssl library multithreading support
        ppmutexOpenSSL = (boost::interprocess::interprocess_mutex**)OPENSSL_malloc(CRYPTO_num_locks() * sizeof(boost::interprocess::interprocess_mutex*));
        for (int i = 0; i < CRYPTO_num_locks(); i++)
            ppmutexOpenSSL[i] = new boost::interprocess::interprocess_mutex();
        CRYPTO_set_locking_callback(locking_callback);

#ifdef WIN32
        // Seed random number generator with screen scrape and other hardware sources
        RAND_screen();
#endif

        // Seed random number generator with performance counter
        RandAddSeed();
    }
    ~CInit()
    {
        // Shutdown openssl library multithreading support
        CRYPTO_set_locking_callback(NULL);
        for (int i = 0; i < CRYPTO_num_locks(); i++)
            delete ppmutexOpenSSL[i];
        OPENSSL_free(ppmutexOpenSSL);
    }
}
instance_of_cinit;








void RandAddSeed()
{
    // Seed with CPU performance counter
    int64 nCounter = GetPerformanceCounter();
    RAND_add(&nCounter, sizeof(nCounter), 1.5);
    memset(&nCounter, 0, sizeof(nCounter));
}

void RandAddSeedPerfmon()
{
    RandAddSeed();

    // This can take up to 2 seconds, so only do it every 10 minutes
    static int64 nLastPerfmon;
    if (GetTime() < nLastPerfmon + 10 * 60)
        return;
    nLastPerfmon = GetTime();

#ifdef WIN32
    // Don't need this on Linux, OpenSSL automatically uses /dev/urandom
    // Seed with the entire set of perfmon data
    unsigned char pdata[250000];
    memset(pdata, 0, sizeof(pdata));
    unsigned long nSize = sizeof(pdata);
    long ret = RegQueryValueExA(HKEY_PERFORMANCE_DATA, "Global", NULL, NULL, pdata, &nSize);
    RegCloseKey(HKEY_PERFORMANCE_DATA);
    if (ret == ERROR_SUCCESS)
    {
        RAND_add(pdata, nSize, nSize/100.0);
        memset(pdata, 0, nSize);
        printf("%s RandAddSeed() %d bytes\n", DateTimeStrFormat("%x %H:%M", GetTime()).c_str(), nSize);
    }
#endif
}

uint64 GetRand(uint64 nMax)
{
    if (nMax == 0)
        return 0;

    // The range of the random source must be a multiple of the modulus
    // to give every possible output value an equal possibility
    uint64 nRange = (std::numeric_limits<uint64>::max() / nMax) * nMax;
    uint64 nRand = 0;
    do
        RAND_bytes((unsigned char*)&nRand, sizeof(nRand));
    while (nRand >= nRange);
    return (nRand % nMax);
}

int GetRandInt(int nMax)
{
    return GetRand(nMax);
}











inline int OutputDebugStringF(const char* pszFormat, ...)
{
    int ret = 0;
    if (fPrintToConsole)
    {
        // print to console
        va_list arg_ptr;
        va_start(arg_ptr, pszFormat);
        ret = vprintf(pszFormat, arg_ptr);
        va_end(arg_ptr);
    }
    else
    {
        // print to debug.log

        if (!fileout)
        {
            boost::filesystem::path pathDebug = GetDataDir() / "debug.log";
            fileout = fopen(pathDebug.string().c_str(), "a");
            if (fileout) setbuf(fileout, NULL); // unbuffered
        }
        if (fileout)
        {
            static bool fStartedNewLine = true;
#ifndef WIN32
            flockfile(fileout);

            // reopen the log file, if requested
            if (fReopenDebugLog) {
                fReopenDebugLog = false;
                boost::filesystem::path pathDebug = GetDataDir() / "debug.log";
                if (freopen(pathDebug.string().c_str(),"a",fileout) != NULL)
                    setbuf(fileout, NULL); // unbuffered
            }
#endif

            // Debug print useful for profiling
            if (fLogTimestamps && fStartedNewLine)
                fprintf(fileout, "%s ", DateTimeStrFormat("%x %H:%M:%S", GetTime()).c_str());
            if (pszFormat[strlen(pszFormat) - 1] == '\n')
                fStartedNewLine = true;
            else
                fStartedNewLine = false;

            va_list arg_ptr;
            va_start(arg_ptr, pszFormat);
            ret = vfprintf(fileout, pszFormat, arg_ptr);
            va_end(arg_ptr);
#ifndef WIN32
            funlockfile(fileout);
#endif
        }
    }

#ifdef WIN32
    if (fPrintToDebugger)
    {
        static CCriticalSection cs_OutputDebugStringF;

        // accumulate a line at a time
        {
            LOCK(cs_OutputDebugStringF);
            static char pszBuffer[50000];
            static char* pend;
            if (pend == NULL)
                pend = pszBuffer;
            va_list arg_ptr;
            va_start(arg_ptr, pszFormat);
            int limit = END(pszBuffer) - pend - 2;
            int ret = _vsnprintf(pend, limit, pszFormat, arg_ptr);
            va_end(arg_ptr);
            if (ret < 0 || ret >= limit)
            {
                pend = END(pszBuffer) - 2;
                *pend++ = '\n';
            }
            else
                pend += ret;
            *pend = '\0';
            char* p1 = pszBuffer;
            char* p2;
            while ((p2 = strchr(p1, '\n')))
            {
                p2++;
                char c = *p2;
                *p2 = '\0';
                OutputDebugStringA(p1);
                *p2 = c;
                p1 = p2;
            }
            if (p1 != pszBuffer)
                memmove(pszBuffer, p1, pend - p1 + 1);
            pend -= (p1 - pszBuffer);
        }
    }
#endif
    return ret;
}


// Safer snprintf
//  - prints up to limit-1 characters
//  - output string is always null terminated even if limit reached
//  - return value is the number of characters actually printed
int my_snprintf(char* buffer, size_t limit, const char* format, ...)
{
    if (limit == 0)
        return 0;
    va_list arg_ptr;
    va_start(arg_ptr, format);
    int ret = _vsnprintf(buffer, limit, format, arg_ptr);
    va_end(arg_ptr);
    if (ret < 0 || ret >= (int)limit)
    {
        ret = limit - 1;
        buffer[limit-1] = 0;
    }
    return ret;
}

string real_strprintf(const std::string &format, int dummy, ...)
{
    char buffer[50000]; // no init, to not slowdown the client
    char* p = buffer;
    int limit = sizeof(buffer);
    int ret;
    loop
    {
        va_list arg_ptr;
        va_start(arg_ptr, dummy);
        ret = _vsnprintf(p, limit, format.c_str(), arg_ptr);
        va_end(arg_ptr);
        if (ret >= 0 && ret < limit)
            break;
        if (p != buffer)
            delete[] p;
        limit *= 2;
        p = new char[limit];
        if (p == NULL)
            throw std::bad_alloc();
    }
    string str(p, p+ret);
    if (p != buffer)
        delete[] p;
    return str;
}

bool error(const char *format, ...)
{
    char buffer[50000] = "";
    int limit = sizeof(buffer);
    va_list arg_ptr;
    va_start(arg_ptr, format);
    int ret = _vsnprintf(buffer, limit, format, arg_ptr);
    va_end(arg_ptr);
    if (ret < 0 || ret >= limit)
    {
        buffer[limit - 1] = 0;
    }
    printf("ERROR: %s\n", buffer);
    return false;
}


void ParseString(const string& str, char c, vector<string>& v)
{
    if (str.empty())
        return;
    string::size_type i1 = 0;
    string::size_type i2;
    loop
    {
        i2 = str.find(c, i1);
        if (i2 == str.npos)
        {
            v.push_back(str.substr(i1));
            return;
        }
        v.push_back(str.substr(i1, i2-i1));
        i1 = i2+1;
    }
}


string FormatMoney(int64 n, bool fPlus)
{
    // Note: not using straight sprintf here because we do NOT want
    // localized number formatting.
    int64 n_abs = (n > 0 ? n : -n);
    int64 quotient = n_abs/COIN;
    int64 remainder = n_abs%COIN;
    string str = strprintf("%"PRI64d".%08"PRI64d, quotient, remainder);

    // Right-trim excess 0's before the decimal point:
    int nTrim = 0;
    for (int i = str.size()-1; (str[i] == '0' && isdigit(str[i-2])); --i)
        ++nTrim;
    if (nTrim)
        str.erase(str.size()-nTrim, nTrim);

    if (n < 0)
        str.insert((unsigned int)0, 1, '-');
    else if (fPlus && n > 0)
        str.insert((unsigned int)0, 1, '+');
    return str;
}


bool ParseMoney(const string& str, int64& nRet)
{
    return ParseMoney(str.c_str(), nRet);
}

bool ParseMoney(const char* pszIn, int64& nRet)
{
    string strWhole;
    int64 nUnits = 0;
    const char* p = pszIn;
    while (isspace(*p))
        p++;
    for (; *p; p++)
    {
        if (*p == '.')
        {
            p++;
            int64 nMult = CENT*10;
            while (isdigit(*p) && (nMult > 0))
            {
                nUnits += nMult * (*p++ - '0');
                nMult /= 10;
            }
            break;
        }
        if (isspace(*p))
            break;
        if (!isdigit(*p))
            return false;
        strWhole.insert(strWhole.end(), *p);
    }
    for (; *p; p++)
        if (!isspace(*p))
            return false;
    if (strWhole.size() > 10) // guard against 63 bit overflow
        return false;
    if (nUnits < 0 || nUnits > COIN)
        return false;
    int64 nWhole = atoi64(strWhole);
    int64 nValue = nWhole*COIN + nUnits;

    nRet = nValue;
    return true;
}


static signed char phexdigit[256] =
{ -1,-1,-1,-1,-1,-1,-1,-1,-1,-1,-1,-1,-1,-1,-1,-1,
  -1,-1,-1,-1,-1,-1,-1,-1,-1,-1,-1,-1,-1,-1,-1,-1,
  -1,-1,-1,-1,-1,-1,-1,-1,-1,-1,-1,-1,-1,-1,-1,-1,
  0,1,2,3,4,5,6,7,8,9,-1,-1,-1,-1,-1,-1,
  -1,0xa,0xb,0xc,0xd,0xe,0xf,-1,-1,-1,-1,-1,-1,-1,-1,-1,
  -1,-1,-1,-1,-1,-1,-1,-1,-1,-1,-1,-1,-1,-1,-1,-1,
  -1,0xa,0xb,0xc,0xd,0xe,0xf,-1,-1,-1,-1,-1,-1,-1,-1,-1,
  -1,-1,-1,-1,-1,-1,-1,-1,-1,-1,-1,-1,-1,-1,-1,-1,
  -1,-1,-1,-1,-1,-1,-1,-1,-1,-1,-1,-1,-1,-1,-1,-1,
  -1,-1,-1,-1,-1,-1,-1,-1,-1,-1,-1,-1,-1,-1,-1,-1,
  -1,-1,-1,-1,-1,-1,-1,-1,-1,-1,-1,-1,-1,-1,-1,-1,
  -1,-1,-1,-1,-1,-1,-1,-1,-1,-1,-1,-1,-1,-1,-1,-1,
  -1,-1,-1,-1,-1,-1,-1,-1,-1,-1,-1,-1,-1,-1,-1,-1,
  -1,-1,-1,-1,-1,-1,-1,-1,-1,-1,-1,-1,-1,-1,-1,-1,
  -1,-1,-1,-1,-1,-1,-1,-1,-1,-1,-1,-1,-1,-1,-1,-1,
  -1,-1,-1,-1,-1,-1,-1,-1,-1,-1,-1,-1,-1,-1,-1,-1, };

bool IsHex(const string& str)
{
    BOOST_FOREACH(unsigned char c, str)
    {
        if (phexdigit[c] < 0)
            return false;
    }
    return (str.size() > 0) && (str.size()%2 == 0);
}

vector<unsigned char> ParseHex(const char* psz)
{
    // convert hex dump to vector
    vector<unsigned char> vch;
    loop
    {
        while (isspace(*psz))
            psz++;
        signed char c = phexdigit[(unsigned char)*psz++];
        if (c == (signed char)-1)
            break;
        unsigned char n = (c << 4);
        c = phexdigit[(unsigned char)*psz++];
        if (c == (signed char)-1)
            break;
        n |= c;
        vch.push_back(n);
    }
    return vch;
}

vector<unsigned char> ParseHex(const string& str)
{
    return ParseHex(str.c_str());
}

static void InterpretNegativeSetting(string name, map<string, string>& mapSettingsRet)
{
    // interpret -nofoo as -foo=0 (and -nofoo=0 as -foo=1) as long as -foo not set
    if (name.find("-no") == 0)
    {
        std::string positive("-");
        positive.append(name.begin()+3, name.end());
        if (mapSettingsRet.count(positive) == 0)
        {
            bool value = !GetBoolArg(name);
            mapSettingsRet[positive] = (value ? "1" : "0");
        }
    }
}

void ParseParameters(int argc, const char* const argv[])
{
    mapArgs.clear();
    mapMultiArgs.clear();
    for (int i = 1; i < argc; i++)
    {
        char psz[10000] = "";
        strlcpy(psz, argv[i], sizeof(psz));
        char* pszValue = (char*)"";
        if (strchr(psz, '='))
        {
            pszValue = strchr(psz, '=');
            *pszValue++ = '\0';
        }
        #ifdef WIN32
        _strlwr(psz);
        if (psz[0] == '/')
            psz[0] = '-';
        #endif
        if (psz[0] != '-')
            break;

        mapArgs[psz] = pszValue;
        mapMultiArgs[psz].push_back(pszValue);
    }

    // New 0.6 features:
    BOOST_FOREACH(const PAIRTYPE(string,string)& entry, mapArgs)
    {
        string name = entry.first;

        //  interpret --foo as -foo (as long as both are not set)
        if (name.find("--") == 0)
        {
            std::string singleDash(name.begin()+1, name.end());
            if (mapArgs.count(singleDash) == 0)
                mapArgs[singleDash] = entry.second;
            name = singleDash;
        }

        // interpret -nofoo as -foo=0 (and -nofoo=0 as -foo=1) as long as -foo not set
        InterpretNegativeSetting(name, mapArgs);
    }
}

std::string GetArg(const std::string& strArg, const std::string& strDefault)
{
    if (mapArgs.count(strArg))
        return mapArgs[strArg];
    return strDefault;
}

int64 GetArg(const std::string& strArg, int64 nDefault)
{
    if (mapArgs.count(strArg))
        return atoi64(mapArgs[strArg]);
    return nDefault;
}

bool GetBoolArg(const std::string& strArg, bool fDefault)
{
    if (mapArgs.count(strArg))
    {
        if (mapArgs[strArg].empty())
            return true;
        return (atoi(mapArgs[strArg]) != 0);
    }
    return fDefault;
}

bool SoftSetArg(const std::string& strArg, const std::string& strValue)
{
    if (mapArgs.count(strArg))
        return false;
    mapArgs[strArg] = strValue;
    return true;
}

bool SoftSetBoolArg(const std::string& strArg, bool fValue)
{
    if (fValue)
        return SoftSetArg(strArg, std::string("1"));
    else
        return SoftSetArg(strArg, std::string("0"));
}


string EncodeBase64(const unsigned char* pch, size_t len)
{
    static const char *pbase64 = "ABCDEFGHIJKLMNOPQRSTUVWXYZabcdefghijklmnopqrstuvwxyz0123456789+/";

    string strRet="";
    strRet.reserve((len+2)/3*4);

    int mode=0, left=0;
    const unsigned char *pchEnd = pch+len;

    while (pch<pchEnd)
    {
        int enc = *(pch++);
        switch (mode)
        {
            case 0: // we have no bits
                strRet += pbase64[enc >> 2];
                left = (enc & 3) << 4;
                mode = 1;
                break;

            case 1: // we have two bits
                strRet += pbase64[left | (enc >> 4)];
                left = (enc & 15) << 2;
                mode = 2;
                break;

            case 2: // we have four bits
                strRet += pbase64[left | (enc >> 6)];
                strRet += pbase64[enc & 63];
                mode = 0;
                break;
        }
    }

    if (mode)
    {
        strRet += pbase64[left];
        strRet += '=';
        if (mode == 1)
            strRet += '=';
    }

    return strRet;
}

string EncodeBase64(const string& str)
{
    return EncodeBase64((const unsigned char*)str.c_str(), str.size());
}

vector<unsigned char> DecodeBase64(const char* p, bool* pfInvalid)
{
    static const int decode64_table[256] =
    {
        -1, -1, -1, -1, -1, -1, -1, -1, -1, -1, -1, -1, -1, -1, -1, -1, -1, -1, -1, -1,
        -1, -1, -1, -1, -1, -1, -1, -1, -1, -1, -1, -1, -1, -1, -1, -1, -1, -1, -1, -1,
        -1, -1, -1, 62, -1, -1, -1, 63, 52, 53, 54, 55, 56, 57, 58, 59, 60, 61, -1, -1,
        -1, -1, -1, -1, -1,  0,  1,  2,  3,  4,  5,  6,  7,  8,  9, 10, 11, 12, 13, 14,
        15, 16, 17, 18, 19, 20, 21, 22, 23, 24, 25, -1, -1, -1, -1, -1, -1, 26, 27, 28,
        29, 30, 31, 32, 33, 34, 35, 36, 37, 38, 39, 40, 41, 42, 43, 44, 45, 46, 47, 48,
        49, 50, 51, -1, -1, -1, -1, -1, -1, -1, -1, -1, -1, -1, -1, -1, -1, -1, -1, -1,
        -1, -1, -1, -1, -1, -1, -1, -1, -1, -1, -1, -1, -1, -1, -1, -1, -1, -1, -1, -1,
        -1, -1, -1, -1, -1, -1, -1, -1, -1, -1, -1, -1, -1, -1, -1, -1, -1, -1, -1, -1,
        -1, -1, -1, -1, -1, -1, -1, -1, -1, -1, -1, -1, -1, -1, -1, -1, -1, -1, -1, -1,
        -1, -1, -1, -1, -1, -1, -1, -1, -1, -1, -1, -1, -1, -1, -1, -1, -1, -1, -1, -1,
        -1, -1, -1, -1, -1, -1, -1, -1, -1, -1, -1, -1, -1, -1, -1, -1, -1, -1, -1, -1,
        -1, -1, -1, -1, -1, -1, -1, -1, -1, -1, -1, -1, -1, -1, -1, -1
    };

    if (pfInvalid)
        *pfInvalid = false;

    vector<unsigned char> vchRet;
    vchRet.reserve(strlen(p)*3/4);

    int mode = 0;
    int left = 0;

    while (1)
    {
         int dec = decode64_table[(unsigned char)*p];
         if (dec == -1) break;
         p++;
         switch (mode)
         {
             case 0: // we have no bits and get 6
                 left = dec;
                 mode = 1;
                 break;

              case 1: // we have 6 bits and keep 4
                  vchRet.push_back((left<<2) | (dec>>4));
                  left = dec & 15;
                  mode = 2;
                  break;

             case 2: // we have 4 bits and get 6, we keep 2
                 vchRet.push_back((left<<4) | (dec>>2));
                 left = dec & 3;
                 mode = 3;
                 break;

             case 3: // we have 2 bits and get 6
                 vchRet.push_back((left<<6) | dec);
                 mode = 0;
                 break;
         }
    }

    if (pfInvalid)
        switch (mode)
        {
            case 0: // 4n base64 characters processed: ok
                break;

            case 1: // 4n+1 base64 character processed: impossible
                *pfInvalid = true;
                break;

            case 2: // 4n+2 base64 characters processed: require '=='
                if (left || p[0] != '=' || p[1] != '=' || decode64_table[(unsigned char)p[2]] != -1)
                    *pfInvalid = true;
                break;

            case 3: // 4n+3 base64 characters processed: require '='
                if (left || p[0] != '=' || decode64_table[(unsigned char)p[1]] != -1)
                    *pfInvalid = true;
                break;
        }

    return vchRet;
}

string DecodeBase64(const string& str)
{
    vector<unsigned char> vchRet = DecodeBase64(str.c_str());
    return string((const char*)&vchRet[0], vchRet.size());
}


bool WildcardMatch(const char* psz, const char* mask)
{
    loop
    {
        switch (*mask)
        {
        case '\0':
            return (*psz == '\0');
        case '*':
            return WildcardMatch(psz, mask+1) || (*psz && WildcardMatch(psz+1, mask));
        case '?':
            if (*psz == '\0')
                return false;
            break;
        default:
            if (*psz != *mask)
                return false;
            break;
        }
        psz++;
        mask++;
    }
}

bool WildcardMatch(const string& str, const string& mask)
{
    return WildcardMatch(str.c_str(), mask.c_str());
}








void FormatException(char* pszMessage, std::exception* pex, const char* pszThread)
{
#ifdef WIN32
    char pszModule[MAX_PATH] = "";
    GetModuleFileNameA(NULL, pszModule, sizeof(pszModule));
#else
    const char* pszModule = "bitcoin";
#endif
    if (pex)
        snprintf(pszMessage, 1000,
            "EXCEPTION: %s       \n%s       \n%s in %s       \n", typeid(*pex).name(), pex->what(), pszModule, pszThread);
    else
        snprintf(pszMessage, 1000,
            "UNKNOWN EXCEPTION       \n%s in %s       \n", pszModule, pszThread);
}

void LogException(std::exception* pex, const char* pszThread)
{
    char pszMessage[10000] = "";
    FormatException(pszMessage, pex, pszThread);
    printf("\n%s", pszMessage);
}

void PrintException(std::exception* pex, const char* pszThread)
{
    char pszMessage[10000] = "";
    FormatException(pszMessage, pex, pszThread);
    printf("\n\n************************\n%s\n", pszMessage);
    fprintf(stderr, "\n\n************************\n%s\n", pszMessage);
    strMiscWarning = pszMessage;
    throw;
}

void PrintExceptionContinue(std::exception* pex, const char* pszThread)
{
    char pszMessage[10000] = "";
    FormatException(pszMessage, pex, pszThread);
    printf("\n\n************************\n%s\n", pszMessage);
    fprintf(stderr, "\n\n************************\n%s\n", pszMessage);
    strMiscWarning = pszMessage;
}

boost::filesystem::path GetDefaultDataDir()
{
    namespace fs = boost::filesystem;
    // Windows < Vista: C:\Documents and Settings\Username\Application Data\Bitcoin
    // Windows >= Vista: C:\Users\Username\AppData\Roaming\Bitcoin
    // Mac: ~/Library/Application Support/Bitcoin
    // Unix: ~/.bitcoin
#ifdef WIN32
    // Windows
    return GetSpecialFolderPath(CSIDL_APPDATA) / "Bitcoin";
#else
    fs::path pathRet;
    char* pszHome = getenv("HOME");
    if (pszHome == NULL || strlen(pszHome) == 0)
        pathRet = fs::path("/");
    else
        pathRet = fs::path(pszHome);
#ifdef MAC_OSX
    // Mac
    pathRet /= "Library/Application Support";
    filesystem::create_directory(pathRet);
    return pathRet / "Bitcoin";
#else
    // Unix
    return pathRet / ".bitcoin";
#endif
#endif
}

const boost::filesystem::path &GetDataDir(bool fNetSpecific)
{
    namespace fs = boost::filesystem;

    static fs::path pathCached[2];
    static CCriticalSection csPathCached;
    static bool cachedPath[2] = {false, false};

    fs::path &path = pathCached[fNetSpecific];

    // This can be called during exceptions by printf, so we cache the
    // value so we don't have to do memory allocations after that.
    if (cachedPath[fNetSpecific])
        return path;

    LOCK(csPathCached);

    if (mapArgs.count("-datadir")) {
        path = fs::system_complete(mapArgs["-datadir"]);
        if (!fs::is_directory(path)) {
            path = "";
            return path;
        }
    } else {
        path = GetDefaultDataDir();
    }
    if (fNetSpecific && GetBoolArg("-testnet", false))
        path /= "testnet";

    fs::create_directory(path);

    cachedPath[fNetSpecific]=true;
    return path;
}

boost::filesystem::path GetConfigFile()
{
    boost::filesystem::path pathConfigFile(GetArg("-conf", "bitcoin.conf"));
    if (!pathConfigFile.is_complete()) pathConfigFile = GetDataDir(false) / pathConfigFile;
    return pathConfigFile;
}

void ReadConfigFile(map<string, string>& mapSettingsRet,
                    map<string, vector<string> >& mapMultiSettingsRet)
{
    boost::filesystem::ifstream streamConfig(GetConfigFile());
    if (!streamConfig.good())
        return; // No bitcoin.conf file is OK

    set<string> setOptions;
    setOptions.insert("*");

    for (boost::program_options::detail::config_file_iterator it(streamConfig, setOptions), end; it != end; ++it)
    {
        // Don't overwrite existing settings so command line settings override bitcoin.conf
        string strKey = string("-") + it->string_key;
        if (mapSettingsRet.count(strKey) == 0)
        {
            mapSettingsRet[strKey] = it->value[0];
            // interpret nofoo=1 as foo=0 (and nofoo=0 as foo=1) as long as foo not set)
            InterpretNegativeSetting(strKey, mapSettingsRet);
        }
        mapMultiSettingsRet[strKey].push_back(it->value[0]);
    }
}

boost::filesystem::path GetPidFile()
{
    boost::filesystem::path pathPidFile(GetArg("-pid", "bitcoind.pid"));
    if (!pathPidFile.is_complete()) pathPidFile = GetDataDir() / pathPidFile;
    return pathPidFile;
}

void CreatePidFile(const boost::filesystem::path &path, pid_t pid)
{
    FILE* file = fopen(path.string().c_str(), "w");
    if (file)
    {
        fprintf(file, "%d\n", pid);
        fclose(file);
    }
}

int GetFilesize(FILE* file)
{
    int nSavePos = ftell(file);
    int nFilesize = -1;
    if (fseek(file, 0, SEEK_END) == 0)
        nFilesize = ftell(file);
    fseek(file, nSavePos, SEEK_SET);
    return nFilesize;
}

void ShrinkDebugFile()
{
    // Scroll debug.log if it's getting too big
    boost::filesystem::path pathLog = GetDataDir() / "debug.log";
    FILE* file = fopen(pathLog.string().c_str(), "r");
    if (file && GetFilesize(file) > 10 * 1000000)
    {
        // Restart the file with some of the end
        char pch[200000] = "";
        fseek(file, -sizeof(pch), SEEK_END);
        int nBytes = fread(pch, 1, sizeof(pch), file);
        fclose(file);

        file = fopen(pathLog.string().c_str(), "w");
        if (file)
        {
            fwrite(pch, 1, nBytes, file);
            fclose(file);
        }
    }
}








//
// "Never go to sea with two chronometers; take one or three."
// Our three time sources are:
//  - System clock
//  - Median of other nodes's clocks
//  - The user (asking the user to fix the system clock if the first two disagree)
//
static int64 nMockTime = 0;  // For unit testing

int64 GetTime()
{
    if (nMockTime) return nMockTime;

    return time(NULL);
}

void SetMockTime(int64 nMockTimeIn)
{
    nMockTime = nMockTimeIn;
}

static int64 nTimeOffset = 0;

int64 GetAdjustedTime()
{
    return GetTime() + nTimeOffset;
}

void AddTimeData(const CNetAddr& ip, int64 nTime)
{
    int64 nOffsetSample = nTime - GetTime();

    // Ignore duplicates
    static set<CNetAddr> setKnown;
    if (!setKnown.insert(ip).second)
        return;

    // Add data
    vTimeOffsets.input(nOffsetSample);
    printf("Added time data, samples %d, offset %+"PRI64d" (%+"PRI64d" minutes)\n", vTimeOffsets.size(), nOffsetSample, nOffsetSample/60);
    if (vTimeOffsets.size() >= 5 && vTimeOffsets.size() % 2 == 1)
    {
        int64 nMedian = vTimeOffsets.median();
        std::vector<int64> vSorted = vTimeOffsets.sorted();
        // Only let other nodes change our time by so much
        if (abs64(nMedian) < 70 * 60)
        {
            nTimeOffset = nMedian;
        }
        else
        {
            nTimeOffset = 0;

            static bool fDone;
            if (!fDone)
            {
                // If nobody has a time different than ours but within 5 minutes of ours, give a warning
                bool fMatch = false;
                BOOST_FOREACH(int64 nOffset, vSorted)
                    if (nOffset != 0 && abs64(nOffset) < 5 * 60)
                        fMatch = true;

                if (!fMatch)
                {
                    fDone = true;
                    string strMessage = _("Warning: Please check that your computer's date and time are correct.  If your clock is wrong Bitcoin will not work properly.");
                    strMiscWarning = strMessage;
                    printf("*** %s\n", strMessage.c_str());
                    ThreadSafeMessageBox(strMessage+" ", string("Bitcoin"), wxOK | wxICON_EXCLAMATION);
                }
            }
        }
        if (fDebug) {
            BOOST_FOREACH(int64 n, vSorted)
                printf("%+"PRI64d"  ", n);
            printf("|  ");
        }
        printf("nTimeOffset = %+"PRI64d"  (%+"PRI64d" minutes)\n", nTimeOffset, nTimeOffset/60);
    }
}








string FormatVersion(int nVersion)
{
    if (nVersion%100 == 0)
        return strprintf("%d.%d.%d", nVersion/1000000, (nVersion/10000)%100, (nVersion/100)%100);
    else
        return strprintf("%d.%d.%d.%d", nVersion/1000000, (nVersion/10000)%100, (nVersion/100)%100, nVersion%100);
}

string FormatFullVersion()
{
    return CLIENT_BUILD;
}

// Format the subversion field according to BIP 14 spec (https://en.bitcoin.it/wiki/BIP_0014)
std::string FormatSubVersion(const std::string& name, int nClientVersion, const std::vector<std::string>& comments)
{
    std::ostringstream ss;
    ss << "/";
    ss << name << ":" << FormatVersion(nClientVersion);
    if (!comments.empty())
        ss << "(" << boost::algorithm::join(comments, "; ") << ")";
    ss << "/";
    return ss.str();
}

<<<<<<< HEAD
=======
#ifdef WIN32
boost::filesystem::path GetSpecialFolderPath(int nFolder, bool fCreate)
{
    namespace fs = boost::filesystem;

    char pszPath[MAX_PATH] = "";

    if(SHGetSpecialFolderPathA(NULL, pszPath, nFolder, fCreate))
    {
        return fs::path(pszPath);
    }

    printf("SHGetSpecialFolderPathA() failed, could not obtain requested path.\n");
    return fs::path("");
}

boost::filesystem::path static StartupShortcutPath()
{
    return GetSpecialFolderPath(CSIDL_STARTUP) / "Bitcoin.lnk";
}

bool GetStartOnSystemStartup()
{
    // check for Bitcoin.lnk
    return boost::filesystem::exists(StartupShortcutPath());
}

bool SetStartOnSystemStartup(bool fAutoStart)
{
    // If the shortcut exists already, remove it for updating
    boost::filesystem::remove(StartupShortcutPath());

    if (fAutoStart)
    {
        CoInitialize(NULL);

        // Get a pointer to the IShellLink interface.
        IShellLink* psl = NULL;
        HRESULT hres = CoCreateInstance(CLSID_ShellLink, NULL,
                                CLSCTX_INPROC_SERVER, IID_IShellLink,
                                reinterpret_cast<void**>(&psl));

        if (SUCCEEDED(hres))
        {
            // Get the current executable path
            TCHAR pszExePath[MAX_PATH];
            GetModuleFileName(NULL, pszExePath, sizeof(pszExePath));

            TCHAR pszArgs[5] = TEXT("-min");

            // Set the path to the shortcut target
            psl->SetPath(pszExePath);
            PathRemoveFileSpec(pszExePath);
            psl->SetWorkingDirectory(pszExePath);
            psl->SetShowCmd(SW_SHOWMINNOACTIVE);
            psl->SetArguments(pszArgs);

            // Query IShellLink for the IPersistFile interface for
            // saving the shortcut in persistent storage.
            IPersistFile* ppf = NULL;
            hres = psl->QueryInterface(IID_IPersistFile,
                                       reinterpret_cast<void**>(&ppf));
            if (SUCCEEDED(hres))
            {
                WCHAR pwsz[MAX_PATH];
                // Ensure that the string is ANSI.
                MultiByteToWideChar(CP_ACP, 0, StartupShortcutPath().string().c_str(), -1, pwsz, MAX_PATH);
                // Save the link by calling IPersistFile::Save.
                hres = ppf->Save(pwsz, TRUE);
                ppf->Release();
                psl->Release();
                CoUninitialize();
                return true;
            }
            psl->Release();
        }
        CoUninitialize();
        return false;
    }
    return true;
}

#elif defined(LINUX)

// Follow the Desktop Application Autostart Spec:
//  http://standards.freedesktop.org/autostart-spec/autostart-spec-latest.html

boost::filesystem::path static GetAutostartDir()
{
    namespace fs = boost::filesystem;

    char* pszConfigHome = getenv("XDG_CONFIG_HOME");
    if (pszConfigHome) return fs::path(pszConfigHome) / "autostart";
    char* pszHome = getenv("HOME");
    if (pszHome) return fs::path(pszHome) / ".config" / "autostart";
    return fs::path();
}

boost::filesystem::path static GetAutostartFilePath()
{
    return GetAutostartDir() / "bitcoin.desktop";
}

bool GetStartOnSystemStartup()
{
    boost::filesystem::ifstream optionFile(GetAutostartFilePath());
    if (!optionFile.good())
        return false;
    // Scan through file for "Hidden=true":
    string line;
    while (!optionFile.eof())
    {
        getline(optionFile, line);
        if (line.find("Hidden") != string::npos &&
            line.find("true") != string::npos)
            return false;
    }
    optionFile.close();

    return true;
}

bool SetStartOnSystemStartup(bool fAutoStart)
{
    if (!fAutoStart)
        boost::filesystem::remove(GetAutostartFilePath());
    else
    {
        char pszExePath[MAX_PATH+1];
        memset(pszExePath, 0, sizeof(pszExePath));
        if (readlink("/proc/self/exe", pszExePath, sizeof(pszExePath)-1) == -1)
            return false;

        boost::filesystem::create_directories(GetAutostartDir());

        boost::filesystem::ofstream optionFile(GetAutostartFilePath(), ios_base::out|ios_base::trunc);
        if (!optionFile.good())
            return false;
        // Write a bitcoin.desktop file to the autostart directory:
        optionFile << "[Desktop Entry]\n";
        optionFile << "Type=Application\n";
        optionFile << "Name=Bitcoin\n";
        optionFile << "Exec=" << pszExePath << " -min\n";
        optionFile << "Terminal=false\n";
        optionFile << "Hidden=false\n";
        optionFile.close();
    }
    return true;
}
#else

// TODO: OSX startup stuff; see:
// http://developer.apple.com/mac/library/documentation/MacOSX/Conceptual/BPSystemStartup/Articles/CustomLogin.html

bool GetStartOnSystemStartup() { return false; }
bool SetStartOnSystemStartup(bool fAutoStart) { return false; }

#endif
>>>>>>> 10fbf14d



#ifdef DEBUG_LOCKORDER
//
// Early deadlock detection.
// Problem being solved:
//    Thread 1 locks  A, then B, then C
//    Thread 2 locks  D, then C, then A
//     --> may result in deadlock between the two threads, depending on when they run.
// Solution implemented here:
// Keep track of pairs of locks: (A before B), (A before C), etc.
// Complain if any thread trys to lock in a different order.
//

struct CLockLocation
{
    CLockLocation(const char* pszName, const char* pszFile, int nLine)
    {
        mutexName = pszName;
        sourceFile = pszFile;
        sourceLine = nLine;
    }

    std::string ToString() const
    {
        return mutexName+"  "+sourceFile+":"+itostr(sourceLine);
    }

private:
    std::string mutexName;
    std::string sourceFile;
    int sourceLine;
};

typedef std::vector< std::pair<void*, CLockLocation> > LockStack;

static boost::interprocess::interprocess_mutex dd_mutex;
static std::map<std::pair<void*, void*>, LockStack> lockorders;
static boost::thread_specific_ptr<LockStack> lockstack;


static void potential_deadlock_detected(const std::pair<void*, void*>& mismatch, const LockStack& s1, const LockStack& s2)
{
    printf("POTENTIAL DEADLOCK DETECTED\n");
    printf("Previous lock order was:\n");
    BOOST_FOREACH(const PAIRTYPE(void*, CLockLocation)& i, s2)
    {
        if (i.first == mismatch.first) printf(" (1)");
        if (i.first == mismatch.second) printf(" (2)");
        printf(" %s\n", i.second.ToString().c_str());
    }
    printf("Current lock order is:\n");
    BOOST_FOREACH(const PAIRTYPE(void*, CLockLocation)& i, s1)
    {
        if (i.first == mismatch.first) printf(" (1)");
        if (i.first == mismatch.second) printf(" (2)");
        printf(" %s\n", i.second.ToString().c_str());
    }
}

static void push_lock(void* c, const CLockLocation& locklocation, bool fTry)
{
    bool fOrderOK = true;
    if (lockstack.get() == NULL)
        lockstack.reset(new LockStack);

    if (fDebug) printf("Locking: %s\n", locklocation.ToString().c_str());
    dd_mutex.lock();

    (*lockstack).push_back(std::make_pair(c, locklocation));

    if (!fTry) BOOST_FOREACH(const PAIRTYPE(void*, CLockLocation)& i, (*lockstack))
    {
        if (i.first == c) break;

        std::pair<void*, void*> p1 = std::make_pair(i.first, c);
        if (lockorders.count(p1))
            continue;
        lockorders[p1] = (*lockstack);

        std::pair<void*, void*> p2 = std::make_pair(c, i.first);
        if (lockorders.count(p2))
        {
            potential_deadlock_detected(p1, lockorders[p2], lockorders[p1]);
            break;
        }
    }
    dd_mutex.unlock();
}

static void pop_lock()
{
    if (fDebug)
    {
        const CLockLocation& locklocation = (*lockstack).rbegin()->second;
        printf("Unlocked: %s\n", locklocation.ToString().c_str());
    }
    dd_mutex.lock();
    (*lockstack).pop_back();
    dd_mutex.unlock();
}

void EnterCritical(const char* pszName, const char* pszFile, int nLine, void* cs, bool fTry)
{
    push_lock(cs, CLockLocation(pszName, pszFile, nLine), fTry);
}

void LeaveCritical()
{
    pop_lock();
}

#endif /* DEBUG_LOCKORDER */<|MERGE_RESOLUTION|>--- conflicted
+++ resolved
@@ -1077,8 +1077,7 @@
     return ss.str();
 }
 
-<<<<<<< HEAD
-=======
+
 #ifdef WIN32
 boost::filesystem::path GetSpecialFolderPath(int nFolder, bool fCreate)
 {
@@ -1094,151 +1093,7 @@
     printf("SHGetSpecialFolderPathA() failed, could not obtain requested path.\n");
     return fs::path("");
 }
-
-boost::filesystem::path static StartupShortcutPath()
-{
-    return GetSpecialFolderPath(CSIDL_STARTUP) / "Bitcoin.lnk";
-}
-
-bool GetStartOnSystemStartup()
-{
-    // check for Bitcoin.lnk
-    return boost::filesystem::exists(StartupShortcutPath());
-}
-
-bool SetStartOnSystemStartup(bool fAutoStart)
-{
-    // If the shortcut exists already, remove it for updating
-    boost::filesystem::remove(StartupShortcutPath());
-
-    if (fAutoStart)
-    {
-        CoInitialize(NULL);
-
-        // Get a pointer to the IShellLink interface.
-        IShellLink* psl = NULL;
-        HRESULT hres = CoCreateInstance(CLSID_ShellLink, NULL,
-                                CLSCTX_INPROC_SERVER, IID_IShellLink,
-                                reinterpret_cast<void**>(&psl));
-
-        if (SUCCEEDED(hres))
-        {
-            // Get the current executable path
-            TCHAR pszExePath[MAX_PATH];
-            GetModuleFileName(NULL, pszExePath, sizeof(pszExePath));
-
-            TCHAR pszArgs[5] = TEXT("-min");
-
-            // Set the path to the shortcut target
-            psl->SetPath(pszExePath);
-            PathRemoveFileSpec(pszExePath);
-            psl->SetWorkingDirectory(pszExePath);
-            psl->SetShowCmd(SW_SHOWMINNOACTIVE);
-            psl->SetArguments(pszArgs);
-
-            // Query IShellLink for the IPersistFile interface for
-            // saving the shortcut in persistent storage.
-            IPersistFile* ppf = NULL;
-            hres = psl->QueryInterface(IID_IPersistFile,
-                                       reinterpret_cast<void**>(&ppf));
-            if (SUCCEEDED(hres))
-            {
-                WCHAR pwsz[MAX_PATH];
-                // Ensure that the string is ANSI.
-                MultiByteToWideChar(CP_ACP, 0, StartupShortcutPath().string().c_str(), -1, pwsz, MAX_PATH);
-                // Save the link by calling IPersistFile::Save.
-                hres = ppf->Save(pwsz, TRUE);
-                ppf->Release();
-                psl->Release();
-                CoUninitialize();
-                return true;
-            }
-            psl->Release();
-        }
-        CoUninitialize();
-        return false;
-    }
-    return true;
-}
-
-#elif defined(LINUX)
-
-// Follow the Desktop Application Autostart Spec:
-//  http://standards.freedesktop.org/autostart-spec/autostart-spec-latest.html
-
-boost::filesystem::path static GetAutostartDir()
-{
-    namespace fs = boost::filesystem;
-
-    char* pszConfigHome = getenv("XDG_CONFIG_HOME");
-    if (pszConfigHome) return fs::path(pszConfigHome) / "autostart";
-    char* pszHome = getenv("HOME");
-    if (pszHome) return fs::path(pszHome) / ".config" / "autostart";
-    return fs::path();
-}
-
-boost::filesystem::path static GetAutostartFilePath()
-{
-    return GetAutostartDir() / "bitcoin.desktop";
-}
-
-bool GetStartOnSystemStartup()
-{
-    boost::filesystem::ifstream optionFile(GetAutostartFilePath());
-    if (!optionFile.good())
-        return false;
-    // Scan through file for "Hidden=true":
-    string line;
-    while (!optionFile.eof())
-    {
-        getline(optionFile, line);
-        if (line.find("Hidden") != string::npos &&
-            line.find("true") != string::npos)
-            return false;
-    }
-    optionFile.close();
-
-    return true;
-}
-
-bool SetStartOnSystemStartup(bool fAutoStart)
-{
-    if (!fAutoStart)
-        boost::filesystem::remove(GetAutostartFilePath());
-    else
-    {
-        char pszExePath[MAX_PATH+1];
-        memset(pszExePath, 0, sizeof(pszExePath));
-        if (readlink("/proc/self/exe", pszExePath, sizeof(pszExePath)-1) == -1)
-            return false;
-
-        boost::filesystem::create_directories(GetAutostartDir());
-
-        boost::filesystem::ofstream optionFile(GetAutostartFilePath(), ios_base::out|ios_base::trunc);
-        if (!optionFile.good())
-            return false;
-        // Write a bitcoin.desktop file to the autostart directory:
-        optionFile << "[Desktop Entry]\n";
-        optionFile << "Type=Application\n";
-        optionFile << "Name=Bitcoin\n";
-        optionFile << "Exec=" << pszExePath << " -min\n";
-        optionFile << "Terminal=false\n";
-        optionFile << "Hidden=false\n";
-        optionFile.close();
-    }
-    return true;
-}
-#else
-
-// TODO: OSX startup stuff; see:
-// http://developer.apple.com/mac/library/documentation/MacOSX/Conceptual/BPSystemStartup/Articles/CustomLogin.html
-
-bool GetStartOnSystemStartup() { return false; }
-bool SetStartOnSystemStartup(bool fAutoStart) { return false; }
-
-#endif
->>>>>>> 10fbf14d
-
+#endif
 
 
 #ifdef DEBUG_LOCKORDER
