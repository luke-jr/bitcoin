// Copyright (c) 2009-2010 Satoshi Nakamoto
// Copyright (c) 2009-2012 The Bitcoin developers
// Distributed under the MIT/X11 software license, see the accompanying
// file COPYING or http://www.opensource.org/licenses/mit-license.php.

#include "util.h"
#include "sync.h"
#include "strlcpy.h"
#include "version.h"
#include "ui_interface.h"
#include <boost/algorithm/string/join.hpp>

// Work around clang compilation problem in Boost 1.46:
// /usr/include/boost/program_options/detail/config_file.hpp:163:17: error: call to function 'to_internal' that is neither visible in the template definition nor found by argument-dependent lookup
// See also: http://stackoverflow.com/questions/10020179/compilation-fail-in-boost-librairies-program-options
//           http://clang.debian.net/status.php?version=3.0&key=CANNOT_FIND_FUNCTION
namespace boost {
    namespace program_options {
        std::string to_internal(const std::string&);
    }
}

#include <boost/program_options/detail/config_file.hpp>
#include <boost/program_options/parsers.hpp>
#include <boost/filesystem.hpp>
#include <boost/filesystem/fstream.hpp>
#include <boost/foreach.hpp>
#include <boost/thread.hpp>
#include <openssl/crypto.h>
#include <openssl/rand.h>
#include <stdarg.h>

#ifdef WIN32
#ifdef _MSC_VER
#pragma warning(disable:4786)
#pragma warning(disable:4804)
#pragma warning(disable:4805)
#pragma warning(disable:4717)
#endif
#ifdef _WIN32_WINNT
#undef _WIN32_WINNT
#endif
#define _WIN32_WINNT 0x0501
#ifdef _WIN32_IE
#undef _WIN32_IE
#endif
#define _WIN32_IE 0x0501
#define WIN32_LEAN_AND_MEAN 1
#ifndef NOMINMAX
#define NOMINMAX
#endif
#include <io.h> /* for _commit */
#include "shlobj.h"
#elif defined(__linux__)
# include <sys/prctl.h>
#endif

using namespace std;

map<string, string> mapArgs;
map<string, vector<string> > mapMultiArgs;
bool fDebug = false;
bool fDebugNet = false;
bool fPrintToConsole = false;
bool fDontPrint = false;
bool fPrintToDebugger = false;
bool fRequestShutdown = false;
bool fShutdown = false;
bool fDaemon = false;
bool fServer = false;
bool fCommandLine = false;
string strMiscWarning;
bool fTestNet = false;
bool fNoListen = false;
bool fLogTimestamps = false;
CMedianFilter<int64> vTimeOffsets(200,0);
bool fReopenDebugLog = false;

// Init OpenSSL library multithreading support
static CCriticalSection** ppmutexOpenSSL;
void locking_callback(int mode, int i, const char* file, int line)
{
    if (mode & CRYPTO_LOCK) {
        ENTER_CRITICAL_SECTION(*ppmutexOpenSSL[i]);
    } else {
        LEAVE_CRITICAL_SECTION(*ppmutexOpenSSL[i]);
    }
}

LockedPageManager LockedPageManager::instance;

// Init
class CInit
{
public:
    CInit()
    {
        // Init OpenSSL library multithreading support
        ppmutexOpenSSL = (CCriticalSection**)OPENSSL_malloc(CRYPTO_num_locks() * sizeof(CCriticalSection*));
        for (int i = 0; i < CRYPTO_num_locks(); i++)
            ppmutexOpenSSL[i] = new CCriticalSection();
        CRYPTO_set_locking_callback(locking_callback);

#ifdef WIN32
        // Seed random number generator with screen scrape and other hardware sources
        RAND_screen();
#endif

        // Seed random number generator with performance counter
        RandAddSeed();
    }
    ~CInit()
    {
        // Shutdown OpenSSL library multithreading support
        CRYPTO_set_locking_callback(NULL);
        for (int i = 0; i < CRYPTO_num_locks(); i++)
            delete ppmutexOpenSSL[i];
        OPENSSL_free(ppmutexOpenSSL);
    }
}
instance_of_cinit;








void RandAddSeed()
{
    // Seed with CPU performance counter
    int64 nCounter = GetPerformanceCounter();
    RAND_add(&nCounter, sizeof(nCounter), 1.5);
    memset(&nCounter, 0, sizeof(nCounter));
}

void RandAddSeedPerfmon()
{
    RandAddSeed();

    // This can take up to 2 seconds, so only do it every 10 minutes
    static int64 nLastPerfmon;
    if (GetTime() < nLastPerfmon + 10 * 60)
        return;
    nLastPerfmon = GetTime();

#ifdef WIN32
    // Don't need this on Linux, OpenSSL automatically uses /dev/urandom
    // Seed with the entire set of perfmon data
    unsigned char pdata[250000];
    memset(pdata, 0, sizeof(pdata));
    unsigned long nSize = sizeof(pdata);
    long ret = RegQueryValueExA(HKEY_PERFORMANCE_DATA, "Global", NULL, NULL, pdata, &nSize);
    RegCloseKey(HKEY_PERFORMANCE_DATA);
    if (ret == ERROR_SUCCESS)
    {
        RAND_add(pdata, nSize, nSize/100.0);
        memset(pdata, 0, nSize);
        printf("RandAddSeed() %d bytes\n", nSize);
    }
#endif
}

uint64 GetRand(uint64 nMax)
{
    if (nMax == 0)
        return 0;

    // The range of the random source must be a multiple of the modulus
    // to give every possible output value an equal possibility
    uint64 nRange = (std::numeric_limits<uint64>::max() / nMax) * nMax;
    uint64 nRand = 0;
    do
        RAND_bytes((unsigned char*)&nRand, sizeof(nRand));
    while (nRand >= nRange);
    return (nRand % nMax);
}

int GetRandInt(int nMax)
{
    return GetRand(nMax);
}

uint256 GetRandHash()
{
    uint256 hash;
    RAND_bytes((unsigned char*)&hash, sizeof(hash));
    return hash;
}








inline int OutputDebugStringF(const char* pszFormat, ...)
{
    int ret = 0;
    if (fPrintToConsole)
    {
        // print to console
        va_list arg_ptr;
        va_start(arg_ptr, pszFormat);
        ret = vprintf(pszFormat, arg_ptr);
        va_end(arg_ptr);
    }
<<<<<<< HEAD
    else if (!fPrintToDebugger)
=======
    else if (!fDontPrint)
>>>>>>> d3d8bf6f
    {
        // print to debug.log
        static FILE* fileout = NULL;

        if (!fileout)
        {
            boost::filesystem::path pathDebug = GetDataDir() / "debug.log";
            fileout = fopen(pathDebug.string().c_str(), "a");
            if (fileout) setbuf(fileout, NULL); // unbuffered
        }
        if (fileout)
        {
            static bool fStartedNewLine = true;
            static boost::mutex mutexDebugLog;
            boost::mutex::scoped_lock scoped_lock(mutexDebugLog);

            // reopen the log file, if requested
            if (fReopenDebugLog) {
                fReopenDebugLog = false;
                boost::filesystem::path pathDebug = GetDataDir() / "debug.log";
                if (freopen(pathDebug.string().c_str(),"a",fileout) != NULL)
                    setbuf(fileout, NULL); // unbuffered
            }

            // Debug print useful for profiling
            if (fLogTimestamps && fStartedNewLine)
                fprintf(fileout, "%s ", DateTimeStrFormat("%x %H:%M:%S", GetTime()).c_str());
            if (pszFormat[strlen(pszFormat) - 1] == '\n')
                fStartedNewLine = true;
            else
                fStartedNewLine = false;

            va_list arg_ptr;
            va_start(arg_ptr, pszFormat);
            ret = vfprintf(fileout, pszFormat, arg_ptr);
            va_end(arg_ptr);
        }
    }

#ifdef WIN32
    if (fPrintToDebugger)
    {
        static CCriticalSection cs_OutputDebugStringF;

        // accumulate and output a line at a time
        {
            LOCK(cs_OutputDebugStringF);
            static std::string buffer;

            va_list arg_ptr;
            va_start(arg_ptr, pszFormat);
            buffer += vstrprintf(pszFormat, arg_ptr);
            va_end(arg_ptr);

            int line_start = 0, line_end;
            while((line_end = buffer.find('\n', line_start)) != -1)
            {
                OutputDebugStringA(buffer.substr(line_start, line_end - line_start).c_str());
                line_start = line_end + 1;
            }
            buffer.erase(0, line_start);
        }
    }
#endif
    return ret;
}

string vstrprintf(const char *format, va_list ap)
{
    char buffer[50000];
    char* p = buffer;
    int limit = sizeof(buffer);
    int ret;
    loop
    {
        va_list arg_ptr;
        va_copy(arg_ptr, ap);
#ifdef WIN32
        ret = _vsnprintf(p, limit, format, arg_ptr);
#else
        ret = vsnprintf(p, limit, format, arg_ptr);
#endif
        va_end(arg_ptr);
        if (ret >= 0 && ret < limit)
            break;
        if (p != buffer)
            delete[] p;
        limit *= 2;
        p = new char[limit];
        if (p == NULL)
            throw std::bad_alloc();
    }
    string str(p, p+ret);
    if (p != buffer)
        delete[] p;
    return str;
}

string real_strprintf(const char *format, int dummy, ...)
{
    va_list arg_ptr;
    va_start(arg_ptr, dummy);
    string str = vstrprintf(format, arg_ptr);
    va_end(arg_ptr);
    return str;
}

string real_strprintf(const std::string &format, int dummy, ...)
{
    va_list arg_ptr;
    va_start(arg_ptr, dummy);
    string str = vstrprintf(format.c_str(), arg_ptr);
    va_end(arg_ptr);
    return str;
}

bool error(const char *format, ...)
{
    va_list arg_ptr;
    va_start(arg_ptr, format);
    std::string str = vstrprintf(format, arg_ptr);
    va_end(arg_ptr);
    printf("ERROR: %s\n", str.c_str());
    return false;
}


void ParseString(const string& str, char c, vector<string>& v)
{
    if (str.empty())
        return;
    string::size_type i1 = 0;
    string::size_type i2;
    loop
    {
        i2 = str.find(c, i1);
        if (i2 == str.npos)
        {
            v.push_back(str.substr(i1));
            return;
        }
        v.push_back(str.substr(i1, i2-i1));
        i1 = i2+1;
    }
}


string FormatMoney(int64 n, bool fPlus)
{
    // Note: not using straight sprintf here because we do NOT want
    // localized number formatting.
    int64 n_abs = (n > 0 ? n : -n);
    int64 quotient = n_abs/COIN;
    int64 remainder = n_abs%COIN;
    string str = strprintf("%"PRI64d".%08"PRI64d, quotient, remainder);

    // Right-trim excess zeros before the decimal point:
    int nTrim = 0;
    for (int i = str.size()-1; (str[i] == '0' && isdigit(str[i-2])); --i)
        ++nTrim;
    if (nTrim)
        str.erase(str.size()-nTrim, nTrim);

    if (n < 0)
        str.insert((unsigned int)0, 1, '-');
    else if (fPlus && n > 0)
        str.insert((unsigned int)0, 1, '+');
    return str;
}


bool ParseMoney(const string& str, int64& nRet)
{
    return ParseMoney(str.c_str(), nRet);
}

bool ParseMoney(const char* pszIn, int64& nRet)
{
    string strWhole;
    int64 nUnits = 0;
    const char* p = pszIn;
    while (isspace(*p))
        p++;
    for (; *p; p++)
    {
        if (*p == '.')
        {
            p++;
            int64 nMult = CENT*10;
            while (isdigit(*p) && (nMult > 0))
            {
                nUnits += nMult * (*p++ - '0');
                nMult /= 10;
            }
            break;
        }
        if (isspace(*p))
            break;
        if (!isdigit(*p))
            return false;
        strWhole.insert(strWhole.end(), *p);
    }
    for (; *p; p++)
        if (!isspace(*p))
            return false;
    if (strWhole.size() > 10) // guard against 63 bit overflow
        return false;
    if (nUnits < 0 || nUnits > COIN)
        return false;
    int64 nWhole = atoi64(strWhole);
    int64 nValue = nWhole*COIN + nUnits;

    nRet = nValue;
    return true;
}


static const signed char phexdigit[256] =
{ -1,-1,-1,-1,-1,-1,-1,-1,-1,-1,-1,-1,-1,-1,-1,-1,
  -1,-1,-1,-1,-1,-1,-1,-1,-1,-1,-1,-1,-1,-1,-1,-1,
  -1,-1,-1,-1,-1,-1,-1,-1,-1,-1,-1,-1,-1,-1,-1,-1,
  0,1,2,3,4,5,6,7,8,9,-1,-1,-1,-1,-1,-1,
  -1,0xa,0xb,0xc,0xd,0xe,0xf,-1,-1,-1,-1,-1,-1,-1,-1,-1,
  -1,-1,-1,-1,-1,-1,-1,-1,-1,-1,-1,-1,-1,-1,-1,-1,
  -1,0xa,0xb,0xc,0xd,0xe,0xf,-1,-1,-1,-1,-1,-1,-1,-1,-1,
  -1,-1,-1,-1,-1,-1,-1,-1,-1,-1,-1,-1,-1,-1,-1,-1,
  -1,-1,-1,-1,-1,-1,-1,-1,-1,-1,-1,-1,-1,-1,-1,-1,
  -1,-1,-1,-1,-1,-1,-1,-1,-1,-1,-1,-1,-1,-1,-1,-1,
  -1,-1,-1,-1,-1,-1,-1,-1,-1,-1,-1,-1,-1,-1,-1,-1,
  -1,-1,-1,-1,-1,-1,-1,-1,-1,-1,-1,-1,-1,-1,-1,-1,
  -1,-1,-1,-1,-1,-1,-1,-1,-1,-1,-1,-1,-1,-1,-1,-1,
  -1,-1,-1,-1,-1,-1,-1,-1,-1,-1,-1,-1,-1,-1,-1,-1,
  -1,-1,-1,-1,-1,-1,-1,-1,-1,-1,-1,-1,-1,-1,-1,-1,
  -1,-1,-1,-1,-1,-1,-1,-1,-1,-1,-1,-1,-1,-1,-1,-1, };

bool IsHex(const string& str)
{
    BOOST_FOREACH(unsigned char c, str)
    {
        if (phexdigit[c] < 0)
            return false;
    }
    return (str.size() > 0) && (str.size()%2 == 0);
}

vector<unsigned char> ParseHex(const char* psz)
{
    // convert hex dump to vector
    vector<unsigned char> vch;
    loop
    {
        while (isspace(*psz))
            psz++;
        signed char c = phexdigit[(unsigned char)*psz++];
        if (c == (signed char)-1)
            break;
        unsigned char n = (c << 4);
        c = phexdigit[(unsigned char)*psz++];
        if (c == (signed char)-1)
            break;
        n |= c;
        vch.push_back(n);
    }
    return vch;
}

vector<unsigned char> ParseHex(const string& str)
{
    return ParseHex(str.c_str());
}

static void InterpretNegativeSetting(string name, map<string, string>& mapSettingsRet)
{
    // interpret -nofoo as -foo=0 (and -nofoo=0 as -foo=1) as long as -foo not set
    if (name.find("-no") == 0)
    {
        std::string positive("-");
        positive.append(name.begin()+3, name.end());
        if (mapSettingsRet.count(positive) == 0)
        {
            bool value = !GetBoolArg(name);
            mapSettingsRet[positive] = (value ? "1" : "0");
        }
    }
}

void ParseParameters(int argc, const char* const argv[])
{
    mapArgs.clear();
    mapMultiArgs.clear();
    for (int i = 1; i < argc; i++)
    {
        char psz[10000];
        strlcpy(psz, argv[i], sizeof(psz));
        char* pszValue = (char*)"";
        if (strchr(psz, '='))
        {
            pszValue = strchr(psz, '=');
            *pszValue++ = '\0';
        }
        #ifdef WIN32
        _strlwr(psz);
        if (psz[0] == '/')
            psz[0] = '-';
        #endif
        if (psz[0] != '-')
            break;

        mapArgs[psz] = pszValue;
        mapMultiArgs[psz].push_back(pszValue);
    }

    // New 0.6 features:
    BOOST_FOREACH(const PAIRTYPE(string,string)& entry, mapArgs)
    {
        string name = entry.first;

        //  interpret --foo as -foo (as long as both are not set)
        if (name.find("--") == 0)
        {
            std::string singleDash(name.begin()+1, name.end());
            if (mapArgs.count(singleDash) == 0)
                mapArgs[singleDash] = entry.second;
            name = singleDash;
        }

        // interpret -nofoo as -foo=0 (and -nofoo=0 as -foo=1) as long as -foo not set
        InterpretNegativeSetting(name, mapArgs);
    }
}

std::string GetArg(const std::string& strArg, const std::string& strDefault)
{
    if (mapArgs.count(strArg))
        return mapArgs[strArg];
    return strDefault;
}

int64 GetArg(const std::string& strArg, int64 nDefault)
{
    if (mapArgs.count(strArg))
        return atoi64(mapArgs[strArg]);
    return nDefault;
}

bool GetBoolArg(const std::string& strArg, bool fDefault)
{
    if (mapArgs.count(strArg))
    {
        if (mapArgs[strArg].empty())
            return true;
        return (atoi(mapArgs[strArg]) != 0);
    }
    return fDefault;
}

bool SoftSetArg(const std::string& strArg, const std::string& strValue)
{
    if (mapArgs.count(strArg))
        return false;
    mapArgs[strArg] = strValue;
    return true;
}

bool SoftSetBoolArg(const std::string& strArg, bool fValue)
{
    if (fValue)
        return SoftSetArg(strArg, std::string("1"));
    else
        return SoftSetArg(strArg, std::string("0"));
}


string EncodeBase64(const unsigned char* pch, size_t len)
{
    static const char *pbase64 = "ABCDEFGHIJKLMNOPQRSTUVWXYZabcdefghijklmnopqrstuvwxyz0123456789+/";

    string strRet="";
    strRet.reserve((len+2)/3*4);

    int mode=0, left=0;
    const unsigned char *pchEnd = pch+len;

    while (pch<pchEnd)
    {
        int enc = *(pch++);
        switch (mode)
        {
            case 0: // we have no bits
                strRet += pbase64[enc >> 2];
                left = (enc & 3) << 4;
                mode = 1;
                break;

            case 1: // we have two bits
                strRet += pbase64[left | (enc >> 4)];
                left = (enc & 15) << 2;
                mode = 2;
                break;

            case 2: // we have four bits
                strRet += pbase64[left | (enc >> 6)];
                strRet += pbase64[enc & 63];
                mode = 0;
                break;
        }
    }

    if (mode)
    {
        strRet += pbase64[left];
        strRet += '=';
        if (mode == 1)
            strRet += '=';
    }

    return strRet;
}

string EncodeBase64(const string& str)
{
    return EncodeBase64((const unsigned char*)str.c_str(), str.size());
}

vector<unsigned char> DecodeBase64(const char* p, bool* pfInvalid)
{
    static const int decode64_table[256] =
    {
        -1, -1, -1, -1, -1, -1, -1, -1, -1, -1, -1, -1, -1, -1, -1, -1, -1, -1, -1, -1,
        -1, -1, -1, -1, -1, -1, -1, -1, -1, -1, -1, -1, -1, -1, -1, -1, -1, -1, -1, -1,
        -1, -1, -1, 62, -1, -1, -1, 63, 52, 53, 54, 55, 56, 57, 58, 59, 60, 61, -1, -1,
        -1, -1, -1, -1, -1,  0,  1,  2,  3,  4,  5,  6,  7,  8,  9, 10, 11, 12, 13, 14,
        15, 16, 17, 18, 19, 20, 21, 22, 23, 24, 25, -1, -1, -1, -1, -1, -1, 26, 27, 28,
        29, 30, 31, 32, 33, 34, 35, 36, 37, 38, 39, 40, 41, 42, 43, 44, 45, 46, 47, 48,
        49, 50, 51, -1, -1, -1, -1, -1, -1, -1, -1, -1, -1, -1, -1, -1, -1, -1, -1, -1,
        -1, -1, -1, -1, -1, -1, -1, -1, -1, -1, -1, -1, -1, -1, -1, -1, -1, -1, -1, -1,
        -1, -1, -1, -1, -1, -1, -1, -1, -1, -1, -1, -1, -1, -1, -1, -1, -1, -1, -1, -1,
        -1, -1, -1, -1, -1, -1, -1, -1, -1, -1, -1, -1, -1, -1, -1, -1, -1, -1, -1, -1,
        -1, -1, -1, -1, -1, -1, -1, -1, -1, -1, -1, -1, -1, -1, -1, -1, -1, -1, -1, -1,
        -1, -1, -1, -1, -1, -1, -1, -1, -1, -1, -1, -1, -1, -1, -1, -1, -1, -1, -1, -1,
        -1, -1, -1, -1, -1, -1, -1, -1, -1, -1, -1, -1, -1, -1, -1, -1
    };

    if (pfInvalid)
        *pfInvalid = false;

    vector<unsigned char> vchRet;
    vchRet.reserve(strlen(p)*3/4);

    int mode = 0;
    int left = 0;

    while (1)
    {
         int dec = decode64_table[(unsigned char)*p];
         if (dec == -1) break;
         p++;
         switch (mode)
         {
             case 0: // we have no bits and get 6
                 left = dec;
                 mode = 1;
                 break;

              case 1: // we have 6 bits and keep 4
                  vchRet.push_back((left<<2) | (dec>>4));
                  left = dec & 15;
                  mode = 2;
                  break;

             case 2: // we have 4 bits and get 6, we keep 2
                 vchRet.push_back((left<<4) | (dec>>2));
                 left = dec & 3;
                 mode = 3;
                 break;

             case 3: // we have 2 bits and get 6
                 vchRet.push_back((left<<6) | dec);
                 mode = 0;
                 break;
         }
    }

    if (pfInvalid)
        switch (mode)
        {
            case 0: // 4n base64 characters processed: ok
                break;

            case 1: // 4n+1 base64 character processed: impossible
                *pfInvalid = true;
                break;

            case 2: // 4n+2 base64 characters processed: require '=='
                if (left || p[0] != '=' || p[1] != '=' || decode64_table[(unsigned char)p[2]] != -1)
                    *pfInvalid = true;
                break;

            case 3: // 4n+3 base64 characters processed: require '='
                if (left || p[0] != '=' || decode64_table[(unsigned char)p[1]] != -1)
                    *pfInvalid = true;
                break;
        }

    return vchRet;
}

string DecodeBase64(const string& str)
{
    vector<unsigned char> vchRet = DecodeBase64(str.c_str());
    return string((const char*)&vchRet[0], vchRet.size());
}

string EncodeBase32(const unsigned char* pch, size_t len)
{
    static const char *pbase32 = "abcdefghijklmnopqrstuvwxyz234567";

    string strRet="";
    strRet.reserve((len+4)/5*8);

    int mode=0, left=0;
    const unsigned char *pchEnd = pch+len;

    while (pch<pchEnd)
    {
        int enc = *(pch++);
        switch (mode)
        {
            case 0: // we have no bits
                strRet += pbase32[enc >> 3];
                left = (enc & 7) << 2;
                mode = 1;
                break;

            case 1: // we have three bits
                strRet += pbase32[left | (enc >> 6)];
                strRet += pbase32[(enc >> 1) & 31];
                left = (enc & 1) << 4;
                mode = 2;
                break;

            case 2: // we have one bit
                strRet += pbase32[left | (enc >> 4)];
                left = (enc & 15) << 1;
                mode = 3;
                break;

            case 3: // we have four bits
                strRet += pbase32[left | (enc >> 7)];
                strRet += pbase32[(enc >> 2) & 31];
                left = (enc & 3) << 3;
                mode = 4;
                break;

            case 4: // we have two bits
                strRet += pbase32[left | (enc >> 5)];
                strRet += pbase32[enc & 31];
                mode = 0;
        }
    }

    static const int nPadding[5] = {0, 6, 4, 3, 1};
    if (mode)
    {
        strRet += pbase32[left];
        for (int n=0; n<nPadding[mode]; n++)
             strRet += '=';
    }

    return strRet;
}

string EncodeBase32(const string& str)
{
    return EncodeBase32((const unsigned char*)str.c_str(), str.size());
}

vector<unsigned char> DecodeBase32(const char* p, bool* pfInvalid)
{
    static const int decode32_table[256] =
    {
        -1, -1, -1, -1, -1, -1, -1, -1, -1, -1, -1, -1, -1, -1, -1, -1, -1, -1, -1, -1,
        -1, -1, -1, -1, -1, -1, -1, -1, -1, -1, -1, -1, -1, -1, -1, -1, -1, -1, -1, -1,
        -1, -1, -1, -1, -1, -1, -1, -1, -1, -1, 26, 27, 28, 29, 30, 31, -1, -1, -1, -1,
        -1, -1, -1, -1, -1,  0,  1,  2,  3,  4,  5,  6,  7,  8,  9, 10, 11, 12, 13, 14,
        15, 16, 17, 18, 19, 20, 21, 22, 23, 24, 25, -1, -1, -1, -1, -1, -1,  0,  1,  2,
         3,  4,  5,  6,  7,  8,  9, 10, 11, 12, 13, 14, 15, 16, 17, 18, 19, 20, 21, 22,
        23, 24, 25, -1, -1, -1, -1, -1, -1, -1, -1, -1, -1, -1, -1, -1, -1, -1, -1, -1,
        -1, -1, -1, -1, -1, -1, -1, -1, -1, -1, -1, -1, -1, -1, -1, -1, -1, -1, -1, -1,
        -1, -1, -1, -1, -1, -1, -1, -1, -1, -1, -1, -1, -1, -1, -1, -1, -1, -1, -1, -1,
        -1, -1, -1, -1, -1, -1, -1, -1, -1, -1, -1, -1, -1, -1, -1, -1, -1, -1, -1, -1,
        -1, -1, -1, -1, -1, -1, -1, -1, -1, -1, -1, -1, -1, -1, -1, -1, -1, -1, -1, -1,
        -1, -1, -1, -1, -1, -1, -1, -1, -1, -1, -1, -1, -1, -1, -1, -1, -1, -1, -1, -1,
        -1, -1, -1, -1, -1, -1, -1, -1, -1, -1, -1, -1, -1, -1, -1, -1
    };

    if (pfInvalid)
        *pfInvalid = false;

    vector<unsigned char> vchRet;
    vchRet.reserve((strlen(p))*5/8);

    int mode = 0;
    int left = 0;

    while (1)
    {
         int dec = decode32_table[(unsigned char)*p];
         if (dec == -1) break;
         p++;
         switch (mode)
         {
             case 0: // we have no bits and get 5
                 left = dec;
                 mode = 1;
                 break;

              case 1: // we have 5 bits and keep 2
                  vchRet.push_back((left<<3) | (dec>>2));
                  left = dec & 3;
                  mode = 2;
                  break;

             case 2: // we have 2 bits and keep 7
                 left = left << 5 | dec;
                 mode = 3;
                 break;

             case 3: // we have 7 bits and keep 4
                 vchRet.push_back((left<<1) | (dec>>4));
                 left = dec & 15;
                 mode = 4;
                 break;

             case 4: // we have 4 bits, and keep 1
                 vchRet.push_back((left<<4) | (dec>>1));
                 left = dec & 1;
                 mode = 5;
                 break;

             case 5: // we have 1 bit, and keep 6
                 left = left << 5 | dec;
                 mode = 6;
                 break;

             case 6: // we have 6 bits, and keep 3
                 vchRet.push_back((left<<2) | (dec>>3));
                 left = dec & 7;
                 mode = 7;
                 break;

             case 7: // we have 3 bits, and keep 0
                 vchRet.push_back((left<<5) | dec);
                 mode = 0;
                 break;
         }
    }

    if (pfInvalid)
        switch (mode)
        {
            case 0: // 8n base32 characters processed: ok
                break;

            case 1: // 8n+1 base32 characters processed: impossible
            case 3: //   +3
            case 6: //   +6
                *pfInvalid = true;
                break;

            case 2: // 8n+2 base32 characters processed: require '======'
                if (left || p[0] != '=' || p[1] != '=' || p[2] != '=' || p[3] != '=' || p[4] != '=' || p[5] != '=' || decode32_table[(unsigned char)p[6]] != -1)
                    *pfInvalid = true;
                break;

            case 4: // 8n+4 base32 characters processed: require '===='
                if (left || p[0] != '=' || p[1] != '=' || p[2] != '=' || p[3] != '=' || decode32_table[(unsigned char)p[4]] != -1)
                    *pfInvalid = true;
                break;

            case 5: // 8n+5 base32 characters processed: require '==='
                if (left || p[0] != '=' || p[1] != '=' || p[2] != '=' || decode32_table[(unsigned char)p[3]] != -1)
                    *pfInvalid = true;
                break;

            case 7: // 8n+7 base32 characters processed: require '='
                if (left || p[0] != '=' || decode32_table[(unsigned char)p[1]] != -1)
                    *pfInvalid = true;
                break;
        }

    return vchRet;
}

string DecodeBase32(const string& str)
{
    vector<unsigned char> vchRet = DecodeBase32(str.c_str());
    return string((const char*)&vchRet[0], vchRet.size());
}


bool WildcardMatch(const char* psz, const char* mask)
{
    loop
    {
        switch (*mask)
        {
        case '\0':
            return (*psz == '\0');
        case '*':
            return WildcardMatch(psz, mask+1) || (*psz && WildcardMatch(psz+1, mask));
        case '?':
            if (*psz == '\0')
                return false;
            break;
        default:
            if (*psz != *mask)
                return false;
            break;
        }
        psz++;
        mask++;
    }
}

bool WildcardMatch(const string& str, const string& mask)
{
    return WildcardMatch(str.c_str(), mask.c_str());
}








static std::string FormatException(std::exception* pex, const char* pszThread)
{
#ifdef WIN32
    char pszModule[MAX_PATH] = "";
    GetModuleFileNameA(NULL, pszModule, sizeof(pszModule));
#else
    const char* pszModule = "bitcoin";
#endif
    if (pex)
        return strprintf(
            "EXCEPTION: %s       \n%s       \n%s in %s       \n", typeid(*pex).name(), pex->what(), pszModule, pszThread);
    else
        return strprintf(
            "UNKNOWN EXCEPTION       \n%s in %s       \n", pszModule, pszThread);
}

void LogException(std::exception* pex, const char* pszThread)
{
    std::string message = FormatException(pex, pszThread);
    printf("\n%s", message.c_str());
}

void PrintException(std::exception* pex, const char* pszThread)
{
    std::string message = FormatException(pex, pszThread);
    printf("\n\n************************\n%s\n", message.c_str());
    fprintf(stderr, "\n\n************************\n%s\n", message.c_str());
    strMiscWarning = message;
    throw;
}

void PrintExceptionContinue(std::exception* pex, const char* pszThread)
{
    std::string message = FormatException(pex, pszThread);
    printf("\n\n************************\n%s\n", message.c_str());
    fprintf(stderr, "\n\n************************\n%s\n", message.c_str());
    strMiscWarning = message;
}

boost::filesystem::path GetDefaultDataDir()
{
    namespace fs = boost::filesystem;
    // Windows < Vista: C:\Documents and Settings\Username\Application Data\Bitcoin
    // Windows >= Vista: C:\Users\Username\AppData\Roaming\Bitcoin
    // Mac: ~/Library/Application Support/Bitcoin
    // Unix: ~/.bitcoin
#ifdef WIN32
    // Windows
    return GetSpecialFolderPath(CSIDL_APPDATA) / "Bitcoin";
#else
    fs::path pathRet;
    char* pszHome = getenv("HOME");
    if (pszHome == NULL || strlen(pszHome) == 0)
        pathRet = fs::path("/");
    else
        pathRet = fs::path(pszHome);
#ifdef MAC_OSX
    // Mac
    pathRet /= "Library/Application Support";
    fs::create_directory(pathRet);
    return pathRet / "Bitcoin";
#else
    // Unix
    return pathRet / ".bitcoin";
#endif
#endif
}

const boost::filesystem::path &GetDataDir(bool fNetSpecific)
{
    namespace fs = boost::filesystem;

    static fs::path pathCached[2];
    static CCriticalSection csPathCached;
    static bool cachedPath[2] = {false, false};

    fs::path &path = pathCached[fNetSpecific];

    // This can be called during exceptions by printf, so we cache the
    // value so we don't have to do memory allocations after that.
    if (cachedPath[fNetSpecific])
        return path;

    LOCK(csPathCached);

    if (mapArgs.count("-datadir")) {
        path = fs::system_complete(mapArgs["-datadir"]);
        if (!fs::is_directory(path)) {
            path = "";
            return path;
        }
    } else {
        path = GetDefaultDataDir();
    }
    if (fNetSpecific && GetBoolArg("-testnet", false))
        path /= "testnet3";

    fs::create_directory(path);

    cachedPath[fNetSpecific]=true;
    return path;
}

boost::filesystem::path GetConfigFile()
{
    boost::filesystem::path pathConfigFile(GetArg("-conf", "bitcoin.conf"));
    if (!pathConfigFile.is_complete()) pathConfigFile = GetDataDir(false) / pathConfigFile;
    return pathConfigFile;
}

void ReadConfigFile(map<string, string>& mapSettingsRet,
                    map<string, vector<string> >& mapMultiSettingsRet)
{
    boost::filesystem::ifstream streamConfig(GetConfigFile());
    if (!streamConfig.good())
        return; // No bitcoin.conf file is OK

    set<string> setOptions;
    setOptions.insert("*");

    for (boost::program_options::detail::config_file_iterator it(streamConfig, setOptions), end; it != end; ++it)
    {
        // Don't overwrite existing settings so command line settings override bitcoin.conf
        string strKey = string("-") + it->string_key;
        if (mapSettingsRet.count(strKey) == 0)
        {
            mapSettingsRet[strKey] = it->value[0];
            // interpret nofoo=1 as foo=0 (and nofoo=0 as foo=1) as long as foo not set)
            InterpretNegativeSetting(strKey, mapSettingsRet);
        }
        mapMultiSettingsRet[strKey].push_back(it->value[0]);
    }
}

boost::filesystem::path GetPidFile()
{
    boost::filesystem::path pathPidFile(GetArg("-pid", "bitcoind.pid"));
    if (!pathPidFile.is_complete()) pathPidFile = GetDataDir() / pathPidFile;
    return pathPidFile;
}

void CreatePidFile(const boost::filesystem::path &path, pid_t pid)
{
    FILE* file = fopen(path.string().c_str(), "w");
    if (file)
    {
        fprintf(file, "%d\n", pid);
        fclose(file);
    }
}

bool RenameOver(boost::filesystem::path src, boost::filesystem::path dest)
{
#ifdef WIN32
    return MoveFileExA(src.string().c_str(), dest.string().c_str(),
                      MOVEFILE_REPLACE_EXISTING);
#else
    int rc = std::rename(src.string().c_str(), dest.string().c_str());
    return (rc == 0);
#endif /* WIN32 */
}

void FileCommit(FILE *fileout)
{
    fflush(fileout);                // harmless if redundantly called
#ifdef WIN32
    _commit(_fileno(fileout));
#else
    fsync(fileno(fileout));
#endif
}

int GetFilesize(FILE* file)
{
    int nSavePos = ftell(file);
    int nFilesize = -1;
    if (fseek(file, 0, SEEK_END) == 0)
        nFilesize = ftell(file);
    fseek(file, nSavePos, SEEK_SET);
    return nFilesize;
}

void ShrinkDebugFile()
{
    // Scroll debug.log if it's getting too big
    boost::filesystem::path pathLog = GetDataDir() / "debug.log";
    FILE* file = fopen(pathLog.string().c_str(), "r");
    if (file && GetFilesize(file) > 10 * 1000000)
    {
        // Restart the file with some of the end
        char pch[200000];
        fseek(file, -sizeof(pch), SEEK_END);
        int nBytes = fread(pch, 1, sizeof(pch), file);
        fclose(file);

        file = fopen(pathLog.string().c_str(), "w");
        if (file)
        {
            fwrite(pch, 1, nBytes, file);
            fclose(file);
        }
    }
}








//
// "Never go to sea with two chronometers; take one or three."
// Our three time sources are:
//  - System clock
//  - Median of other nodes clocks
//  - The user (asking the user to fix the system clock if the first two disagree)
//
static int64 nMockTime = 0;  // For unit testing

int64 GetTime()
{
    if (nMockTime) return nMockTime;

    return time(NULL);
}

void SetMockTime(int64 nMockTimeIn)
{
    nMockTime = nMockTimeIn;
}

static int64 nTimeOffset = 0;

int64 GetAdjustedTime()
{
    return GetTime() + nTimeOffset;
}

void AddTimeData(const CNetAddr& ip, int64 nTime)
{
    int64 nOffsetSample = nTime - GetTime();

    // Ignore duplicates
    static set<CNetAddr> setKnown;
    if (!setKnown.insert(ip).second)
        return;

    // Add data
    vTimeOffsets.input(nOffsetSample);
    printf("Added time data, samples %d, offset %+"PRI64d" (%+"PRI64d" minutes)\n", vTimeOffsets.size(), nOffsetSample, nOffsetSample/60);
    if (vTimeOffsets.size() >= 5 && vTimeOffsets.size() % 2 == 1)
    {
        int64 nMedian = vTimeOffsets.median();
        std::vector<int64> vSorted = vTimeOffsets.sorted();
        // Only let other nodes change our time by so much
        if (abs64(nMedian) < 70 * 60)
        {
            nTimeOffset = nMedian;
        }
        else
        {
            nTimeOffset = 0;

            static bool fDone;
            if (!fDone)
            {
                // If nobody has a time different than ours but within 5 minutes of ours, give a warning
                bool fMatch = false;
                BOOST_FOREACH(int64 nOffset, vSorted)
                    if (nOffset != 0 && abs64(nOffset) < 5 * 60)
                        fMatch = true;

                if (!fMatch)
                {
                    fDone = true;
                    string strMessage = _("Warning: Please check that your computer's date and time are correct! If your clock is wrong Bitcoin will not work properly.");
                    strMiscWarning = strMessage;
                    printf("*** %s\n", strMessage.c_str());
                    uiInterface.ThreadSafeMessageBox(strMessage+" ", string("Bitcoin"), CClientUIInterface::OK | CClientUIInterface::ICON_EXCLAMATION);
                }
            }
        }
        if (fDebug) {
            BOOST_FOREACH(int64 n, vSorted)
                printf("%+"PRI64d"  ", n);
            printf("|  ");
        }
        printf("nTimeOffset = %+"PRI64d"  (%+"PRI64d" minutes)\n", nTimeOffset, nTimeOffset/60);
    }
}








string FormatVersion(int nVersion)
{
    if (nVersion%100 == 0)
        return strprintf("%d.%d.%d", nVersion/1000000, (nVersion/10000)%100, (nVersion/100)%100);
    else
        return strprintf("%d.%d.%d.%d", nVersion/1000000, (nVersion/10000)%100, (nVersion/100)%100, nVersion%100);
}

string FormatFullVersion()
{
    return CLIENT_BUILD;
}

// Format the subversion field according to BIP 14 spec (https://en.bitcoin.it/wiki/BIP_0014)
std::string FormatSubVersion(const std::string& name, int nClientVersion, const std::vector<std::string>& comments)
{
    std::ostringstream ss;
    ss << "/";
    ss << name << ":" << FormatVersion(nClientVersion);
    if (!comments.empty())
        ss << "(" << boost::algorithm::join(comments, "; ") << ")";
    ss << "/";
    ss << "next" << ":" << "20120920";
    ss << "/";
    return ss.str();
}

#ifdef WIN32
boost::filesystem::path GetSpecialFolderPath(int nFolder, bool fCreate)
{
    namespace fs = boost::filesystem;

    char pszPath[MAX_PATH] = "";

    if(SHGetSpecialFolderPathA(NULL, pszPath, nFolder, fCreate))
    {
        return fs::path(pszPath);
    }

    printf("SHGetSpecialFolderPathA() failed, could not obtain requested path.\n");
    return fs::path("");
}
#endif

void runCommand(std::string strCommand)
{
    int nErr = ::system(strCommand.c_str());
    if (nErr)
        printf("runCommand error: system(%s) returned %d\n", strCommand.c_str(), nErr);
}

void RenameThread(const char* name)
{
#if defined(PR_SET_NAME)
    // Only the first 15 characters are used (16 - NUL terminator)
    ::prctl(PR_SET_NAME, name, 0, 0, 0);
#elif 0 && (defined(__FreeBSD__) || defined(__OpenBSD__))
    // TODO: This is currently disabled because it needs to be verified to work
    //       on FreeBSD or OpenBSD first. When verified the '0 &&' part can be
    //       removed.
    pthread_set_name_np(pthread_self(), name);

// This is XCode 10.6-and-later; bring back if we drop 10.5 support:
// #elif defined(MAC_OSX)
//    pthread_setname_np(name);

#else
    // Prevent warnings for unused parameters...
    (void)name;
#endif
}

bool NewThread(void(*pfn)(void*), void* parg)
{
    try
    {
        boost::thread(pfn, parg); // thread detaches when out of scope
    } catch(boost::thread_resource_error &e) {
        printf("Error creating thread: %s\n", e.what());
        return false;
    }
    return true;
}<|MERGE_RESOLUTION|>--- conflicted
+++ resolved
@@ -207,11 +207,7 @@
         ret = vprintf(pszFormat, arg_ptr);
         va_end(arg_ptr);
     }
-<<<<<<< HEAD
-    else if (!fPrintToDebugger)
-=======
-    else if (!fDontPrint)
->>>>>>> d3d8bf6f
+    else if (!(fPrintToDebugger || fDontPrint))
     {
         // print to debug.log
         static FILE* fileout = NULL;
