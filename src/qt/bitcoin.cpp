--- conflicted
+++ resolved
@@ -167,9 +167,9 @@
     app.setOrganizationName("Bitcoin");
     app.setOrganizationDomain("bitcoin.org");
     if(GetBoolArg("-testnet")) // Separate UI settings for testnet
-        app.setApplicationName("Bitcoin-Qt-testnet");
+        app.setApplicationName("Litecoin-Qt-testnet");
     else
-        app.setApplicationName("Bitcoin-Qt");
+        app.setApplicationName("Litecoin-Qt");
 
     // ... then GUI settings:
     OptionsModel optionsModel;
@@ -200,11 +200,6 @@
     if (!translator.isEmpty())
         app.installTranslator(&translator);
 
-<<<<<<< HEAD
-    app.setApplicationName(QApplication::translate("main", "Litecoin-Qt"));
-
-=======
->>>>>>> f9417736
     QSplashScreen splash(QPixmap(":/images/splash"), 0);
     if (GetBoolArg("-splash", true) && !GetBoolArg("-min"))
     {
