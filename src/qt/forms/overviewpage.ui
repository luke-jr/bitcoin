<?xml version="1.0" encoding="UTF-8"?>
<ui version="4.0">
 <class>OverviewPage</class>
 <widget class="QWidget" name="OverviewPage">
  <property name="geometry">
   <rect>
    <x>0</x>
    <y>0</y>
    <width>573</width>
    <height>342</height>
   </rect>
  </property>
  <property name="windowTitle">
   <string>Form</string>
  </property>
  <layout class="QVBoxLayout" name="topLayout">
   <item>
    <widget class="QLabel" name="labelAlerts">
     <property name="visible">
      <bool>false</bool>
     </property>
     <property name="styleSheet">
      <string notr="true">background-color: qlineargradient(x1: 0, y1: 0, x2: 1, y2: 0, stop:0 #F0D0A0, stop:1 #F8D488); color:#000000;</string>
     </property>
     <property name="wordWrap">
      <bool>true</bool>
     </property>
     <property name="margin">
      <number>3</number>
     </property>
    </widget>
   </item>
   <item>
    <layout class="QHBoxLayout" name="horizontalLayout" stretch="1,1">
     <item>
      <layout class="QVBoxLayout" name="verticalLayout_2">
       <item>
        <widget class="QFrame" name="frame">
         <property name="frameShape">
          <enum>QFrame::StyledPanel</enum>
         </property>
         <property name="frameShadow">
          <enum>QFrame::Raised</enum>
         </property>
         <layout class="QVBoxLayout" name="verticalLayout_4">
          <item>
<<<<<<< HEAD
           <layout class="QHBoxLayout" name="horizontalLayout_4">
            <item>
             <widget class="QLabel" name="label_5">
              <property name="font">
               <font>
                <pointsize>11</pointsize>
                <weight>75</weight>
                <bold>true</bold>
               </font>
              </property>
              <property name="text">
               <string>Wallet</string>
              </property>
             </widget>
            </item>
            <item>
             <widget class="QLabel" name="labelWalletStatus">
              <property name="toolTip">
               <string>The displayed information may be out of date. Your wallet automatically synchronizes with the Bitcoin network after a connection is established, but this process has not completed yet.</string>
              </property>
              <property name="styleSheet">
               <string notr="true">QLabel { color: red; }</string>
              </property>
              <property name="text">
               <string notr="true">(out of sync)</string>
              </property>
              <property name="alignment">
               <set>Qt::AlignLeading|Qt::AlignLeft|Qt::AlignVCenter</set>
              </property>
             </widget>
            </item>
            <item>
             <spacer name="horizontalSpacer_2">
              <property name="orientation">
               <enum>Qt::Horizontal</enum>
              </property>
              <property name="sizeHint" stdset="0">
               <size>
                <width>40</width>
                <height>20</height>
               </size>
              </property>
             </spacer>
            </item>
           </layout>
=======
           <widget class="QLabel" name="label_5">
            <property name="font">
             <font>
              <weight>75</weight>
              <bold>true</bold>
             </font>
            </property>
            <property name="text">
             <string>Wallet</string>
            </property>
           </widget>
>>>>>>> cb1b9763
          </item>
          <item>
           <layout class="QFormLayout" name="formLayout_2">
            <property name="fieldGrowthPolicy">
             <enum>QFormLayout::AllNonFixedFieldsGrow</enum>
            </property>
            <property name="horizontalSpacing">
             <number>12</number>
            </property>
            <property name="verticalSpacing">
             <number>12</number>
            </property>
            <item row="0" column="0">
             <widget class="QLabel" name="label">
              <property name="text">
               <string>Balance:</string>
              </property>
             </widget>
            </item>
            <item row="0" column="1">
             <widget class="QLabel" name="labelBalance">
              <property name="font">
               <font>
                <weight>75</weight>
                <bold>true</bold>
               </font>
              </property>
              <property name="cursor">
               <cursorShape>IBeamCursor</cursorShape>
              </property>
              <property name="toolTip">
               <string>Your current balance</string>
              </property>
              <property name="text">
               <string notr="true">0 BTC</string>
              </property>
              <property name="textInteractionFlags">
               <set>Qt::LinksAccessibleByMouse|Qt::TextSelectableByKeyboard|Qt::TextSelectableByMouse</set>
              </property>
             </widget>
            </item>
            <item row="1" column="0">
             <widget class="QLabel" name="label_3">
              <property name="text">
               <string>Unconfirmed:</string>
              </property>
             </widget>
            </item>
            <item row="1" column="1">
             <widget class="QLabel" name="labelUnconfirmed">
              <property name="font">
               <font>
                <weight>75</weight>
                <bold>true</bold>
               </font>
              </property>
              <property name="cursor">
               <cursorShape>IBeamCursor</cursorShape>
              </property>
              <property name="toolTip">
               <string>Total of transactions that have yet to be confirmed, and do not yet count toward the current balance</string>
              </property>
              <property name="text">
               <string notr="true">0 BTC</string>
              </property>
              <property name="textInteractionFlags">
               <set>Qt::LinksAccessibleByMouse|Qt::TextSelectableByKeyboard|Qt::TextSelectableByMouse</set>
              </property>
             </widget>
            </item>
            <item row="3" column="0">
             <widget class="QLabel" name="label_2">
              <property name="text">
               <string>Number of transactions:</string>
              </property>
             </widget>
            </item>
            <item row="3" column="1">
             <widget class="QLabel" name="labelNumTransactions">
              <property name="toolTip">
               <string>Total number of transactions in wallet</string>
              </property>
              <property name="text">
               <string notr="true">0</string>
              </property>
             </widget>
            </item>
            <item row="2" column="0">
             <widget class="QLabel" name="labelImmatureText">
              <property name="text">
               <string>Immature:</string>
              </property>
             </widget>
            </item>
            <item row="2" column="1">
             <widget class="QLabel" name="labelImmature">
              <property name="font">
               <font>
                <weight>75</weight>
                <bold>true</bold>
               </font>
              </property>
              <property name="toolTip">
               <string>Mined balance that has not yet matured</string>
              </property>
              <property name="text">
               <string notr="true">0 BTC</string>
              </property>
              <property name="textInteractionFlags">
               <set>Qt::LinksAccessibleByMouse|Qt::TextSelectableByKeyboard|Qt::TextSelectableByMouse</set>
              </property>
             </widget>
            </item>
           </layout>
          </item>
         </layout>
        </widget>
       </item>
       <item>
        <spacer name="verticalSpacer">
         <property name="orientation">
          <enum>Qt::Vertical</enum>
         </property>
         <property name="sizeHint" stdset="0">
          <size>
           <width>20</width>
           <height>40</height>
          </size>
         </property>
        </spacer>
       </item>
      </layout>
     </item>
     <item>
      <layout class="QVBoxLayout" name="verticalLayout_3">
       <item>
        <widget class="QFrame" name="frame_2">
         <property name="frameShape">
          <enum>QFrame::StyledPanel</enum>
         </property>
         <property name="frameShadow">
          <enum>QFrame::Raised</enum>
         </property>
         <layout class="QVBoxLayout" name="verticalLayout">
          <item>
           <layout class="QHBoxLayout" name="horizontalLayout_2">
            <item>
             <widget class="QLabel" name="label_4">
              <property name="text">
               <string>&lt;b&gt;Recent transactions&lt;/b&gt;</string>
              </property>
             </widget>
            </item>
            <item>
             <widget class="QLabel" name="labelTransactionsStatus">
              <property name="toolTip">
               <string>The displayed information may be out of date. Your wallet automatically synchronizes with the Bitcoin network after a connection is established, but this process has not completed yet.</string>
              </property>
              <property name="styleSheet">
               <string notr="true">QLabel { color: red; }</string>
              </property>
              <property name="text">
               <string notr="true">(out of sync)</string>
              </property>
              <property name="alignment">
               <set>Qt::AlignRight|Qt::AlignTrailing|Qt::AlignVCenter</set>
              </property>
             </widget>
            </item>
            <item>
             <spacer name="horizontalSpacer">
              <property name="orientation">
               <enum>Qt::Horizontal</enum>
              </property>
              <property name="sizeHint" stdset="0">
               <size>
                <width>40</width>
                <height>20</height>
               </size>
              </property>
             </spacer>
            </item>
           </layout>
          </item>
          <item>
           <widget class="QListView" name="listTransactions">
            <property name="styleSheet">
             <string notr="true">QListView { background: transparent; }</string>
            </property>
            <property name="frameShape">
             <enum>QFrame::NoFrame</enum>
            </property>
            <property name="verticalScrollBarPolicy">
             <enum>Qt::ScrollBarAlwaysOff</enum>
            </property>
            <property name="horizontalScrollBarPolicy">
             <enum>Qt::ScrollBarAlwaysOff</enum>
            </property>
            <property name="selectionMode">
             <enum>QAbstractItemView::NoSelection</enum>
            </property>
           </widget>
          </item>
         </layout>
        </widget>
       </item>
       <item>
        <spacer name="verticalSpacer_2">
         <property name="orientation">
          <enum>Qt::Vertical</enum>
         </property>
         <property name="sizeHint" stdset="0">
          <size>
           <width>20</width>
           <height>40</height>
          </size>
         </property>
        </spacer>
       </item>
      </layout>
     </item>
    </layout>
   </item>
  </layout>
 </widget>
 <resources/>
 <connections/>
</ui><|MERGE_RESOLUTION|>--- conflicted
+++ resolved
@@ -44,13 +44,11 @@
          </property>
          <layout class="QVBoxLayout" name="verticalLayout_4">
           <item>
-<<<<<<< HEAD
            <layout class="QHBoxLayout" name="horizontalLayout_4">
             <item>
              <widget class="QLabel" name="label_5">
               <property name="font">
                <font>
-                <pointsize>11</pointsize>
                 <weight>75</weight>
                 <bold>true</bold>
                </font>
@@ -90,19 +88,6 @@
              </spacer>
             </item>
            </layout>
-=======
-           <widget class="QLabel" name="label_5">
-            <property name="font">
-             <font>
-              <weight>75</weight>
-              <bold>true</bold>
-             </font>
-            </property>
-            <property name="text">
-             <string>Wallet</string>
-            </property>
-           </widget>
->>>>>>> cb1b9763
           </item>
           <item>
            <layout class="QFormLayout" name="formLayout_2">
