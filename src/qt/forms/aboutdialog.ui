<?xml version="1.0" encoding="UTF-8"?>
<ui version="4.0">
 <class>AboutDialog</class>
 <widget class="QDialog" name="AboutDialog">
  <property name="geometry">
   <rect>
    <x>0</x>
    <y>0</y>
    <width>593</width>
    <height>319</height>
   </rect>
  </property>
  <property name="windowTitle">
   <string>About Litecoin</string>
  </property>
  <layout class="QHBoxLayout" name="horizontalLayout_2">
   <item>
    <widget class="QLabel" name="label_4">
     <property name="sizePolicy">
      <sizepolicy hsizetype="Preferred" vsizetype="Ignored">
       <horstretch>0</horstretch>
       <verstretch>0</verstretch>
      </sizepolicy>
     </property>
     <property name="text">
      <string/>
     </property>
     <property name="pixmap">
      <pixmap resource="../bitcoin.qrc">:/images/about</pixmap>
     </property>
    </widget>
   </item>
   <item>
    <layout class="QVBoxLayout" name="verticalLayout_2">
     <item>
      <spacer name="verticalSpacer_2">
       <property name="orientation">
        <enum>Qt::Vertical</enum>
       </property>
       <property name="sizeHint" stdset="0">
        <size>
         <width>20</width>
         <height>40</height>
        </size>
       </property>
      </spacer>
     </item>
     <item>
      <layout class="QHBoxLayout" name="horizontalLayout">
       <item>
        <widget class="QLabel" name="label">
         <property name="text">
          <string>&lt;b&gt;Litecoin&lt;/b&gt; version</string>
         </property>
        </widget>
       </item>
       <item>
        <widget class="QLabel" name="versionLabel">
         <property name="text">
          <string notr="true">0.3.666-beta</string>
         </property>
         <property name="textFormat">
          <enum>Qt::RichText</enum>
         </property>
        </widget>
       </item>
       <item>
        <spacer name="horizontalSpacer">
         <property name="orientation">
          <enum>Qt::Horizontal</enum>
         </property>
         <property name="sizeHint" stdset="0">
          <size>
           <width>40</width>
           <height>20</height>
          </size>
         </property>
        </spacer>
       </item>
      </layout>
     </item>
     <item>
      <widget class="QLabel" name="label_2">
       <property name="text">
<<<<<<< HEAD
        <string>Copyright © 2009-2011 Bitcoin Developers
Copyright © 2011 Litecoin Developers
=======
        <string>Copyright © 2009-2012 Bitcoin Developers
>>>>>>> f9417736

This is experimental software.

Distributed under the MIT/X11 software license, see the accompanying file license.txt or http://www.opensource.org/licenses/mit-license.php.

This product includes software developed by the OpenSSL Project for use in the OpenSSL Toolkit (http://www.openssl.org/) and cryptographic software written by Eric Young (eay@cryptsoft.com) and UPnP software written by Thomas Bernard.</string>
       </property>
       <property name="wordWrap">
        <bool>true</bool>
       </property>
      </widget>
     </item>
     <item>
      <spacer name="verticalSpacer">
       <property name="orientation">
        <enum>Qt::Vertical</enum>
       </property>
       <property name="sizeHint" stdset="0">
        <size>
         <width>20</width>
         <height>40</height>
        </size>
       </property>
      </spacer>
     </item>
     <item>
      <widget class="QDialogButtonBox" name="buttonBox">
       <property name="orientation">
        <enum>Qt::Horizontal</enum>
       </property>
       <property name="standardButtons">
        <set>QDialogButtonBox::Ok</set>
       </property>
      </widget>
     </item>
    </layout>
   </item>
  </layout>
 </widget>
 <resources>
  <include location="../bitcoin.qrc"/>
 </resources>
 <connections>
  <connection>
   <sender>buttonBox</sender>
   <signal>accepted()</signal>
   <receiver>AboutDialog</receiver>
   <slot>accept()</slot>
   <hints>
    <hint type="sourcelabel">
     <x>360</x>
     <y>308</y>
    </hint>
    <hint type="destinationlabel">
     <x>157</x>
     <y>274</y>
    </hint>
   </hints>
  </connection>
  <connection>
   <sender>buttonBox</sender>
   <signal>rejected()</signal>
   <receiver>AboutDialog</receiver>
   <slot>reject()</slot>
   <hints>
    <hint type="sourcelabel">
     <x>428</x>
     <y>308</y>
    </hint>
    <hint type="destinationlabel">
     <x>286</x>
     <y>274</y>
    </hint>
   </hints>
  </connection>
 </connections>
</ui><|MERGE_RESOLUTION|>--- conflicted
+++ resolved
@@ -82,12 +82,8 @@
      <item>
       <widget class="QLabel" name="label_2">
        <property name="text">
-<<<<<<< HEAD
-        <string>Copyright © 2009-2011 Bitcoin Developers
-Copyright © 2011 Litecoin Developers
-=======
         <string>Copyright © 2009-2012 Bitcoin Developers
->>>>>>> f9417736
+Copyright © 2011-2012 Litecoin Developers
 
 This is experimental software.
 
