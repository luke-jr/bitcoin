#ifndef GUIUTIL_H
#define GUIUTIL_H

#include <QString>
#include <QObject>

QT_BEGIN_NAMESPACE
class QFont;
class QLineEdit;
class QWidget;
class QDateTime;
class QUrl;
class QAbstractItemView;
QT_END_NAMESPACE
class SendCoinsRecipient;

/** Utility functions used by the Bitcoin Qt UI.
 */
namespace GUIUtil
{
    // Create human-readable string from date
    QString dateTimeStr(const QDateTime &datetime);
    QString dateTimeStr(qint64 nTime);

    // Render bitcoin addresses in monospace font
    QFont bitcoinAddressFont();

    // Set up widgets for address and amounts
    void setupAddressWidget(QLineEdit *widget, QWidget *parent);
    void setupAmountWidget(QLineEdit *widget, QWidget *parent);

    // Parse "bitcoin:" URI into recipient object, return true on succesful parsing
    // See Bitcoin URI definition discussion here: https://bitcointalk.org/index.php?topic=33490.0
    bool parseBitcoinURI(const QUrl &uri, SendCoinsRecipient *out);
    bool parseBitcoinURI(QString uri, SendCoinsRecipient *out);

    // HTML escaping for rich text controls
    QString HtmlEscape(const QString& str, bool fMultiLine=false);
    QString HtmlEscape(const std::string& str, bool fMultiLine=false);

    /** Copy a field of the currently selected entry of a view to the clipboard. Does nothing if nothing
        is selected.
       @param[in] column  Data column to extract from the model
       @param[in] role    Data role to extract from the model
       @see  TransactionView::copyLabel, TransactionView::copyAmount, TransactionView::copyAddress
     */
    void copyEntryData(QAbstractItemView *view, int column, int role=Qt::EditRole);

    /** Get save file name, mimics QFileDialog::getSaveFileName, except that it appends a default suffix
        when no suffix is provided by the user.

      @param[in] parent  Parent window (or 0)
      @param[in] caption Window caption (or empty, for default)
      @param[in] dir     Starting directory (or empty, to default to documents directory)
      @param[in] filter  Filter specification such as "Comma Separated Files (*.csv)"
      @param[out] selectedSuffixOut  Pointer to return the suffix (file type) that was selected (or 0).
                  Can be useful when choosing the save file format based on suffix.
     */
    QString getSaveFileName(QWidget *parent=0, const QString &caption=QString(),
                                   const QString &dir=QString(), const QString &filter=QString(),
                                   QString *selectedSuffixOut=0);

    /** Get connection type to call object slot in GUI thread with invokeMethod. The call will be blocking.

       @returns If called from the GUI thread, return a Qt::DirectConnection.
                If called from another thread, return a Qt::BlockingQueuedConnection.
    */
    Qt::ConnectionType blockingGUIThreadConnection();

    // Determine whether a widget is hidden behind other windows
    bool isObscured(QWidget *w);

<<<<<<< HEAD
    /** Qt event filter that intercepts ToolTipChange events, and replaces the tooltip with a rich text
      representation if needed. This assures that Qt can word-wrap long tooltip messages.
      Tooltips longer than the provided size threshold (in characters) are wrapped.
     */
    class ToolTipToRichTextFilter: public QObject
    {
        Q_OBJECT
    public:
        ToolTipToRichTextFilter(int size_threshold, QObject *parent);

    protected:
        bool eventFilter(QObject *obj, QEvent *evt);

    private:
        int size_threshold;
    };
=======
    bool GetStartOnSystemStartup();
    bool SetStartOnSystemStartup(bool fAutoStart);
>>>>>>> 1c6f8f8d

} // namespace GUIUtil

#endif // GUIUTIL_H<|MERGE_RESOLUTION|>--- conflicted
+++ resolved
@@ -70,7 +70,9 @@
     // Determine whether a widget is hidden behind other windows
     bool isObscured(QWidget *w);
 
-<<<<<<< HEAD
+    bool GetStartOnSystemStartup();
+    bool SetStartOnSystemStartup(bool fAutoStart);
+
     /** Qt event filter that intercepts ToolTipChange events, and replaces the tooltip with a rich text
       representation if needed. This assures that Qt can word-wrap long tooltip messages.
       Tooltips longer than the provided size threshold (in characters) are wrapped.
@@ -87,10 +89,6 @@
     private:
         int size_threshold;
     };
-=======
-    bool GetStartOnSystemStartup();
-    bool SetStartOnSystemStartup(bool fAutoStart);
->>>>>>> 1c6f8f8d
 
 } // namespace GUIUtil
 
