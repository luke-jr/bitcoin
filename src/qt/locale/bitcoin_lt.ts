<?xml version="1.0" encoding="utf-8"?>
<!DOCTYPE TS>
<TS version="2.0" language="lt">
<defaultcodec>UTF-8</defaultcodec>
<context>
    <name>AboutDialog</name>
    <message>
        <location filename="../forms/aboutdialog.ui" line="+14"/>
        <source>About Bitcoin</source>
        <translation>Apie Bitcoiną</translation>
    </message>
    <message>
        <location line="+39"/>
        <source>&lt;b&gt;Bitcoin&lt;/b&gt; version</source>
        <translation>&lt;b&gt;Bitcoin&lt;/b&gt; versija</translation>
    </message>
    <message>
<<<<<<< HEAD
        <location filename="../forms/aboutdialog.ui" line="91"/>
=======
        <location line="+32"/>
>>>>>>> 0f4c74f9
        <source>Copyright © 2009-2012 Bitcoin Developers

This is experimental software.

Distributed under the MIT/X11 software license, see the accompanying file license.txt or http://www.opensource.org/licenses/mit-license.php.

This product includes software developed by the OpenSSL Project for use in the OpenSSL Toolkit (http://www.openssl.org/) and cryptographic software written by Eric Young (eay@cryptsoft.com) and UPnP software written by Thomas Bernard.</source>
        <translation>Autorystės teisės© 2009-2012 Bitcoin Developers
DĖMESIO: programa eksperimentinė!

Platinama pagal licenziją MIT/X11, papildomą informaciją rasite faile license.txt arba dokumente pagal nuorodą: http://www.opensource.org/licenses/mit-license.php.

Šiame produkte yra projekto OpenSSL (http://www.openssl.org/), Eriko Jango (eay@cryptsoft.com) parašyti kriptografinės funkcijos ir algoritmai ir UPnP darbui skirtos funkcijos parašytos Tomo Bernardo.
    </translation>
    </message>
</context>
<context>
    <name>AddressBookPage</name>
    <message>
        <location filename="../forms/addressbookpage.ui" line="+14"/>
        <source>Address Book</source>
        <translation>Adresų knygelė</translation>
    </message>
    <message>
        <location line="+6"/>
        <source>These are your Bitcoin addresses for receiving payments.  You may want to give a different one to each sender so you can keep track of who is paying you.</source>
        <translation>Čia yra Jūsų adresai skirti mokėjimams gauti.  Jūs galite skirtingiems žmonėms duoti skirtingus adresus. Tai Jums palengvins kontroliuoti mokėjimus bei padidins anonimiškumą.
    </translation>
    </message>
    <message>
        <location line="+13"/>
        <source>Double-click to edit address or label</source>
        <translation>Tam, kad pakeisti ar redaguoti adresą arba žymę turite objektą dukart spragtelti pele.</translation>
    </message>
    <message>
        <location line="+24"/>
        <source>Create a new address</source>
        <translation>Sukurti naują adresą</translation>
    </message>
    <message>
        <location line="+3"/>
        <source>&amp;New Address...</source>
        <translation>&amp;Naujas adresas...</translation>
    </message>
    <message>
        <location line="+11"/>
        <source>Copy the currently selected address to the system clipboard</source>
        <translation>Kopijuoti esamą adresą į mainų atmintį</translation>
    </message>
    <message>
        <location line="+3"/>
        <source>&amp;Copy to Clipboard</source>
        <translation>&amp;C Kopijuoti į mainų atmintų</translation>
    </message>
    <message>
        <location line="+11"/>
        <source>Show &amp;QR Code</source>
        <translation>Rodyti &amp;QR kodą</translation>
    </message>
    <message>
        <location line="+11"/>
        <source>Sign a message to prove you own this address</source>
        <translation>Registruotis žinute įrodančia, kad turite šį adresą</translation>
    </message>
    <message>
        <location line="+3"/>
        <source>Sign &amp;Message</source>
        <translation>Registruoti praneši&amp;mą</translation>
    </message>
    <message>
        <location line="+11"/>
        <source>Delete the currently selected address from the list. Only sending addresses can be deleted.</source>
        <translation>Pašalinti iš sąrašo pažymėtą adresą(gali būti pašalinti tiktai adresų knygelės įrašai).</translation>
    </message>
    <message>
        <location line="+3"/>
        <source>&amp;Delete</source>
        <translation>&amp;D Pašalinti</translation>
    </message>
    <message>
<<<<<<< HEAD
        <location filename="../addressbookpage.cpp" line="65"/>
=======
        <location filename="../addressbookpage.cpp" line="+61"/>
>>>>>>> 0f4c74f9
        <source>Copy address</source>
        <translation>Copijuoti adresą</translation>
    </message>
    <message>
<<<<<<< HEAD
        <location filename="../addressbookpage.cpp" line="66"/>
=======
        <location line="+1"/>
>>>>>>> 0f4c74f9
        <source>Copy label</source>
        <translation>Kopijuoti žymę</translation>
    </message>
    <message>
<<<<<<< HEAD
        <location filename="../addressbookpage.cpp" line="67"/>
=======
        <location line="+1"/>
>>>>>>> 0f4c74f9
        <source>Edit</source>
        <translation>Redaguoti</translation>
    </message>
    <message>
<<<<<<< HEAD
        <location filename="../addressbookpage.cpp" line="68"/>
=======
        <location line="+1"/>
>>>>>>> 0f4c74f9
        <source>Delete</source>
        <translation>Pašalinti</translation>
    </message>
    <message>
<<<<<<< HEAD
        <location filename="../addressbookpage.cpp" line="285"/>
=======
        <location line="+214"/>
>>>>>>> 0f4c74f9
        <source>Export Address Book Data</source>
        <translation>Eksportuoti adresų knygelės duomenis</translation>
    </message>
    <message>
<<<<<<< HEAD
        <location filename="../addressbookpage.cpp" line="286"/>
=======
        <location line="+1"/>
>>>>>>> 0f4c74f9
        <source>Comma separated file (*.csv)</source>
        <translation>Kableliais išskirtas failas (*.csv)</translation>
    </message>
    <message>
<<<<<<< HEAD
        <location filename="../addressbookpage.cpp" line="299"/>
=======
        <location line="+13"/>
>>>>>>> 0f4c74f9
        <source>Error exporting</source>
        <translation>Eksportavimo klaida</translation>
    </message>
    <message>
<<<<<<< HEAD
        <location filename="../addressbookpage.cpp" line="299"/>
=======
        <location line="+0"/>
>>>>>>> 0f4c74f9
        <source>Could not write to file %1.</source>
        <translation>Nepavyko įrašyti į failą %1.</translation>
    </message>
</context>
<context>
    <name>AddressTableModel</name>
    <message>
        <location filename="../addresstablemodel.cpp" line="+96"/>
        <source>Label</source>
        <translation>Žymė</translation>
    </message>
    <message>
        <location line="+0"/>
        <source>Address</source>
        <translation>Adresas</translation>
    </message>
    <message>
        <location line="+36"/>
        <source>(no label)</source>
        <translation>(nėra žymės)</translation>
    </message>
</context>
<context>
    <name>AskPassphraseDialog</name>
    <message>
        <location filename="../forms/askpassphrasedialog.ui" line="+26"/>
        <source>Dialog</source>
        <translation>Dialogas</translation>
    </message>
    <message>
        <location line="+68"/>
        <source>TextLabel</source>
        <translation>Teksto žymė</translation>
    </message>
    <message>
        <location line="-47"/>
        <source>Enter passphrase</source>
        <translation>Įvesti slaptažodį</translation>
    </message>
    <message>
        <location line="+14"/>
        <source>New passphrase</source>
        <translation>Naujas slaptažodis</translation>
    </message>
    <message>
        <location line="+14"/>
        <source>Repeat new passphrase</source>
        <translation>Pakartoti naują slaptažodį</translation>
    </message>
    <message>
        <location filename="../askpassphrasedialog.cpp" line="+34"/>
        <source>Enter the new passphrase to the wallet.&lt;br/&gt;Please use a passphrase of &lt;b&gt;10 or more random characters&lt;/b&gt;, or &lt;b&gt;eight or more words&lt;/b&gt;.</source>
        <translation>Įveskite naują slaptažodį piniginei &lt;br/&gt; Prašome naudoti slaptažodį iš &lt;b&gt; 10 ar daugiau atsitiktinių simbolių &lt;/b&gt; arba &lt;b&gt; aštuonių ar daugiau žodžių &lt;/b&gt;.</translation>
    </message>
    <message>
        <location line="+1"/>
        <source>Encrypt wallet</source>
        <translation>Užšifruoti piniginę</translation>
    </message>
    <message>
        <location line="+3"/>
        <source>This operation needs your wallet passphrase to unlock the wallet.</source>
        <translation>Ši operacija reikalauja jūsų piniginės slaptažodžio jai atrakinti.</translation>
    </message>
    <message>
        <location line="+5"/>
        <source>Unlock wallet</source>
        <translation>Atrakinti piniginę</translation>
    </message>
    <message>
        <location line="+3"/>
        <source>This operation needs your wallet passphrase to decrypt the wallet.</source>
        <translation>Ši operacija reikalauja jūsų piniginės slaptažodžio jai iššifruoti.</translation>
    </message>
    <message>
        <location line="+5"/>
        <source>Decrypt wallet</source>
        <translation>Iššifruoti piniginę</translation>
    </message>
    <message>
        <location line="+3"/>
        <source>Change passphrase</source>
        <translation>Pakeisti slaptažodį</translation>
    </message>
    <message>
        <location line="+1"/>
        <source>Enter the old and new passphrase to the wallet.</source>
        <translation>Įveskite seną ir naują piniginės slaptažodžius</translation>
    </message>
    <message>
        <location line="+46"/>
        <source>Confirm wallet encryption</source>
        <translation>Patvirtinkite piniginės užšifravimą</translation>
    </message>
    <message>
        <location line="+1"/>
        <source>WARNING: If you encrypt your wallet and lose your passphrase, you will &lt;b&gt;LOSE ALL OF YOUR BITCOINS&lt;/b&gt;!
Are you sure you wish to encrypt your wallet?</source>
        <translation>ĮSPĖJIMAS: Jei užšifruosite savo piniginę ir prarasite savo slaptažodį, Jūs &lt;b&gt; PRARASITE VISUS SAVO BITKOINUS, &lt;/b&gt;!
Ar jūs tikrai norite užšifruoti savo piniginę?</translation>
    </message>
    <message>
        <location line="+9"/>
        <location line="+58"/>
        <source>Wallet encrypted</source>
        <translation>Piniginė užšifruota</translation>
    </message>
    <message>
        <location line="-56"/>
        <source>Bitcoin will close now to finish the encryption process. Remember that encrypting your wallet cannot fully protect your bitcoins from being stolen by malware infecting your computer.</source>
        <translation>Bitcoin dabar užsidarys šifravimo proceso pabaigai. Atminkite, kad piniginės šifravimas  negali pilnai apsaugoti bitcoinų vagysčių kai tinkle esančios kenkėjiškos programos patenka į jūsų kompiuterį.</translation>
    </message>
    <message>
        <location line="+4"/>
        <source>IMPORTANT: Any previous backups you have made of your wallet file should be replaced with the newly generated, encrypted wallet file. For security reasons, previous backups of the unencrypted wallet file will become useless as soon as you start using the new, encrypted wallet.</source>
        <translation type="unfinished"></translation>
    </message>
    <message>
        <location line="+53"/>
        <source>Wallet passphrase was successfully changed.</source>
        <translation>Sėkmingai pakeistas piniginės slaptažodis.</translation>
    </message>
    <message>
        <location line="+47"/>
        <location line="+24"/>
        <source>Warning: The Caps Lock key is on.</source>
        <translation>ĮSPĖJIMAS: Įjungtos didžiosios raidės</translation>
    </message>
    <message>
        <location line="-115"/>
        <location line="+7"/>
        <location line="+42"/>
        <location line="+6"/>
        <source>Wallet encryption failed</source>
        <translation>Nepavyko užšifruoti piniginę</translation>
    </message>
    <message>
        <location line="-54"/>
        <source>Wallet encryption failed due to an internal error. Your wallet was not encrypted.</source>
        <translation>Dėl vidinės klaidos nepavyko užšifruoti piniginę.Piniginė neužšifruota.</translation>
    </message>
    <message>
        <location line="+7"/>
        <location line="+48"/>
        <source>The supplied passphrases do not match.</source>
        <translation>Įvestas slaptažodis nesutampa</translation>
    </message>
    <message>
        <location line="-37"/>
        <source>Wallet unlock failed</source>
        <translation>Nepavyko atrakinti piniginę</translation>
    </message>
    <message>
        <location line="+1"/>
        <location line="+11"/>
        <location line="+19"/>
        <source>The passphrase entered for the wallet decryption was incorrect.</source>
        <translation> Neteisingai įvestas slaptažodis piniginės iššifravimui</translation>
    </message>
    <message>
        <location line="-20"/>
        <source>Wallet decryption failed</source>
        <translation>Nepavyko iššifruoti piniginę</translation>
    </message>
</context>
<context>
    <name>BitcoinGUI</name>
    <message>
<<<<<<< HEAD
        <location filename="../bitcoingui.cpp" line="71"/>
=======
        <location filename="../bitcoingui.cpp" line="+73"/>
>>>>>>> 0f4c74f9
        <source>Bitcoin Wallet</source>
        <translation>Bitkoinų piniginė</translation>
    </message>
    <message>
<<<<<<< HEAD
        <location filename="../bitcoingui.cpp" line="506"/>
=======
        <location line="+73"/>
        <location line="+332"/>
>>>>>>> 0f4c74f9
        <source>Synchronizing with network...</source>
        <translation>Sinchronizavimas su tinklu ...</translation>
    </message>
    <message>
<<<<<<< HEAD
        <location filename="../bitcoingui.cpp" line="185"/>
=======
        <location line="-329"/>
        <source>Block chain synchronization in progress</source>
        <translation>Vyksta blokų grandinės sinchronizavimas</translation>
    </message>
    <message>
        <location line="+38"/>
>>>>>>> 0f4c74f9
        <source>&amp;Overview</source>
        <translation>&amp;O Apžvalga</translation>
    </message>
    <message>
<<<<<<< HEAD
        <location filename="../bitcoingui.cpp" line="186"/>
=======
        <location line="+1"/>
>>>>>>> 0f4c74f9
        <source>Show general overview of wallet</source>
        <translation>Rodyti piniginės bendrą apžvalgą</translation>
    </message>
    <message>
<<<<<<< HEAD
        <location filename="../bitcoingui.cpp" line="191"/>
=======
        <location line="+5"/>
>>>>>>> 0f4c74f9
        <source>&amp;Transactions</source>
        <translation>&amp;T Sandoriai</translation>
    </message>
    <message>
<<<<<<< HEAD
        <location filename="../bitcoingui.cpp" line="192"/>
=======
        <location line="+1"/>
>>>>>>> 0f4c74f9
        <source>Browse transaction history</source>
        <translation>Apžvelgti sandorių istoriją</translation>
    </message>
    <message>
<<<<<<< HEAD
        <location filename="../bitcoingui.cpp" line="197"/>
=======
        <location line="+5"/>
>>>>>>> 0f4c74f9
        <source>&amp;Address Book</source>
        <translation>&amp;Adresų knygelė</translation>
    </message>
    <message>
<<<<<<< HEAD
        <location filename="../bitcoingui.cpp" line="198"/>
=======
        <location line="+1"/>
>>>>>>> 0f4c74f9
        <source>Edit the list of stored addresses and labels</source>
        <translation>Redaguoti išsaugotus adresus bei žymes</translation>
    </message>
    <message>
<<<<<<< HEAD
        <location filename="../bitcoingui.cpp" line="203"/>
=======
        <location line="+5"/>
>>>>>>> 0f4c74f9
        <source>&amp;Receive coins</source>
        <translation>&amp;R Gautos monetos</translation>
    </message>
    <message>
<<<<<<< HEAD
        <location filename="../bitcoingui.cpp" line="204"/>
=======
        <location line="+1"/>
>>>>>>> 0f4c74f9
        <source>Show the list of addresses for receiving payments</source>
        <translation>Parodyti adresų sąraša mokėjimams gauti</translation>
    </message>
    <message>
<<<<<<< HEAD
        <location filename="../bitcoingui.cpp" line="209"/>
=======
        <location line="+5"/>
>>>>>>> 0f4c74f9
        <source>&amp;Send coins</source>
        <translation>&amp;Siųsti monetas</translation>
    </message>
    <message>
<<<<<<< HEAD
        <location filename="../bitcoingui.cpp" line="210"/>
=======
        <location line="+1"/>
>>>>>>> 0f4c74f9
        <source>Send coins to a bitcoin address</source>
        <translation>Siųsti monetas bitkoinų adresu</translation>
    </message>
    <message>
<<<<<<< HEAD
        <location filename="../bitcoingui.cpp" line="215"/>
=======
        <location line="+5"/>
>>>>>>> 0f4c74f9
        <source>Sign &amp;message</source>
        <translation>Registruoti praneši&amp;mą</translation>
    </message>
    <message>
<<<<<<< HEAD
        <location filename="../bitcoingui.cpp" line="216"/>
=======
        <location line="+1"/>
>>>>>>> 0f4c74f9
        <source>Prove you control an address</source>
        <translation>Įrodyti, kad jūs valdyti adresą</translation>
    </message>
    <message>
<<<<<<< HEAD
        <location filename="../bitcoingui.cpp" line="235"/>
=======
        <location line="+19"/>
>>>>>>> 0f4c74f9
        <source>E&amp;xit</source>
        <translation>&amp;x išėjimas</translation>
    </message>
    <message>
<<<<<<< HEAD
        <location filename="../bitcoingui.cpp" line="236"/>
=======
        <location line="+1"/>
>>>>>>> 0f4c74f9
        <source>Quit application</source>
        <translation>Išjungti programą</translation>
    </message>
    <message>
<<<<<<< HEAD
        <location filename="../bitcoingui.cpp" line="239"/>
=======
        <location line="+3"/>
>>>>>>> 0f4c74f9
        <source>&amp;About %1</source>
        <translation>&amp;Apie %1</translation>
    </message>
    <message>
<<<<<<< HEAD
        <location filename="../bitcoingui.cpp" line="253"/>
=======
        <location line="+14"/>
>>>>>>> 0f4c74f9
        <source>Encrypt or decrypt wallet</source>
        <translation>Užšifruoti  ar iššifruoti piniginę</translation>
    </message>
    <message>
<<<<<<< HEAD
        <location filename="../bitcoingui.cpp" line="258"/>
=======
        <location line="+5"/>
>>>>>>> 0f4c74f9
        <source>Change the passphrase used for wallet encryption</source>
        <translation>Pakeisti slaptažodį naudojamą piniginės užšifravimui</translation>
    </message>
    <message>
<<<<<<< HEAD
        <location filename="../bitcoingui.cpp" line="240"/>
=======
        <location line="-18"/>
>>>>>>> 0f4c74f9
        <source>Show information about Bitcoin</source>
        <translation>Rodyti informaciją apie Bitkoiną</translation>
    </message>
    <message>
<<<<<<< HEAD
        <location filename="../bitcoingui.cpp" line="242"/>
=======
        <location line="+2"/>
>>>>>>> 0f4c74f9
        <source>About &amp;Qt</source>
        <translation>Apie &amp;Qt</translation>
    </message>
    <message>
<<<<<<< HEAD
        <location filename="../bitcoingui.cpp" line="243"/>
=======
        <location line="+1"/>
>>>>>>> 0f4c74f9
        <source>Show information about Qt</source>
        <translation>Rodyti informaciją apie Qt</translation>
    </message>
    <message>
<<<<<<< HEAD
        <location filename="../bitcoingui.cpp" line="245"/>
=======
        <location line="+2"/>
>>>>>>> 0f4c74f9
        <source>&amp;Options...</source>
        <translation>&amp;Opcijos...</translation>
    </message>
    <message>
<<<<<<< HEAD
        <location filename="../bitcoingui.cpp" line="248"/>
        <source>Show/Hide &amp;Bitcoin</source>
        <translation type="unfinished"></translation>
    </message>
    <message>
        <location filename="../bitcoingui.cpp" line="251"/>
=======
        <location line="+4"/>
        <source>Show the Bitcoin window</source>
        <translation>Rodyti Bitcoin langą</translation>
    </message>
    <message>
        <location line="+2"/>
>>>>>>> 0f4c74f9
        <source>Export the data in the current tab to a file</source>
        <translation type="unfinished"></translation>
    </message>
    <message>
<<<<<<< HEAD
        <location filename="../bitcoingui.cpp" line="256"/>
=======
        <location line="+5"/>
>>>>>>> 0f4c74f9
        <source>Backup wallet to another location</source>
        <translation>Daryti piniginės atsarginę kopiją</translation>
    </message>
    <message>
<<<<<<< HEAD
        <location filename="../bitcoingui.cpp" line="281"/>
=======
        <location line="+25"/>
>>>>>>> 0f4c74f9
        <source>&amp;File</source>
        <translation>&amp;Failas</translation>
    </message>
    <message>
<<<<<<< HEAD
        <location filename="../bitcoingui.cpp" line="290"/>
=======
        <location line="+9"/>
>>>>>>> 0f4c74f9
        <source>&amp;Settings</source>
        <translation>Nu&amp;Statymai</translation>
    </message>
    <message>
<<<<<<< HEAD
        <location filename="../bitcoingui.cpp" line="296"/>
=======
        <location line="+6"/>
>>>>>>> 0f4c74f9
        <source>&amp;Help</source>
        <translation>&amp;H Pagelba</translation>
    </message>
    <message>
<<<<<<< HEAD
        <location filename="../bitcoingui.cpp" line="303"/>
=======
        <location line="+7"/>
>>>>>>> 0f4c74f9
        <source>Tabs toolbar</source>
        <translation>Tabs įrankių juosta</translation>
    </message>
    <message>
<<<<<<< HEAD
        <location filename="../bitcoingui.cpp" line="314"/>
=======
        <location line="+11"/>
>>>>>>> 0f4c74f9
        <source>Actions toolbar</source>
        <translation>Veiksmų įrankių juosta</translation>
    </message>
    <message>
<<<<<<< HEAD
        <location filename="../bitcoingui.cpp" line="391"/>
        <source>Bitcoin client</source>
        <translation>Bitcoin klientas</translation>
    </message>
    <message>
        <location filename="../bitcoingui.cpp" line="418"/>
        <source>bitcoin-qt</source>
        <translation>bitcoin-qt</translation>
    </message>
    <message numerus="yes">
        <location filename="../bitcoingui.cpp" line="482"/>
        <source>%n active connection(s) to Bitcoin network</source>
        <translation>
            <numerusform>%n Bitcoin tinklo aktyvus ryšys</numerusform>
            <numerusform>%n Bitcoin tinklo aktyvūs ryšiai</numerusform>
            <numerusform>%n Bitcoin tinklo aktyvūs ryšiai</numerusform>
        </translation>
    </message>
    <message>
        <location filename="../bitcoingui.cpp" line="531"/>
=======
        <location line="+13"/>
        <source>[testnet]</source>
        <translation>[testavimotinklas]</translation>
    </message>
    <message>
        <location line="+160"/>
        <source>Downloaded %1 of %2 blocks of transaction history.</source>
        <translation>Atsisiuntė %1 iš %2 sandorių istorijos blokų</translation>
    </message>
    <message>
        <location line="+12"/>
>>>>>>> 0f4c74f9
        <source>Downloaded %1 blocks of transaction history.</source>
        <translation>Atsisiuntė %1 iš %2 sandorių istorijos blokų</translation>
    </message>
    <message numerus="yes">
<<<<<<< HEAD
        <location filename="../bitcoingui.cpp" line="546"/>
=======
        <location line="+15"/>
>>>>>>> 0f4c74f9
        <source>%n second(s) ago</source>
        <translation>
            <numerusform>Prieš %n sekundę</numerusform>
            <numerusform>Prieš %n sekundes</numerusform>
            <numerusform>Prieš %n sekundžių</numerusform>
        </translation>
    </message>
    <message numerus="yes">
<<<<<<< HEAD
        <location filename="../bitcoingui.cpp" line="550"/>
=======
        <location line="+4"/>
>>>>>>> 0f4c74f9
        <source>%n minute(s) ago</source>
        <translation>
            <numerusform>Prieš %n minutę</numerusform>
            <numerusform>Prieš %n minutes</numerusform>
            <numerusform>Prieš %n minutčių</numerusform>
        </translation>
    </message>
    <message numerus="yes">
<<<<<<< HEAD
        <location filename="../bitcoingui.cpp" line="554"/>
=======
        <location line="+4"/>
>>>>>>> 0f4c74f9
        <source>%n hour(s) ago</source>
        <translation>
            <numerusform>Prieš %n valandą</numerusform>
            <numerusform>Prieš %n valandas</numerusform>
            <numerusform>Prieš %n valandų</numerusform>
        </translation>
    </message>
    <message numerus="yes">
<<<<<<< HEAD
        <location filename="../bitcoingui.cpp" line="558"/>
=======
        <location line="+4"/>
>>>>>>> 0f4c74f9
        <source>%n day(s) ago</source>
        <translation>
            <numerusform>Prieš %n dieną</numerusform>
            <numerusform>Prieš %n dienas</numerusform>
            <numerusform>Prieš %n dienų</numerusform>
        </translation>
    </message>
    <message>
<<<<<<< HEAD
        <location filename="../bitcoingui.cpp" line="564"/>
=======
        <location line="+6"/>
>>>>>>> 0f4c74f9
        <source>Up to date</source>
        <translation>Iki šiol</translation>
    </message>
    <message>
<<<<<<< HEAD
        <location filename="../bitcoingui.cpp" line="569"/>
=======
        <location line="+5"/>
>>>>>>> 0f4c74f9
        <source>Catching up...</source>
        <translation>Gaudo...</translation>
    </message>
    <message>
<<<<<<< HEAD
        <location filename="../bitcoingui.cpp" line="577"/>
=======
        <location line="+8"/>
>>>>>>> 0f4c74f9
        <source>Last received block was generated %1.</source>
        <translation>Paskutinis gautas blokas buvo sukurtas %1.</translation>
    </message>
    <message>
<<<<<<< HEAD
        <location filename="../bitcoingui.cpp" line="636"/>
        <source>Sending...</source>
        <translation>Siunčiama...</translation>
    </message>
    <message>
        <location filename="../bitcoingui.cpp" line="663"/>
        <source>Sent transaction</source>
        <translation>Sandoris nusiųstas</translation>
    </message>
    <message>
        <location filename="../bitcoingui.cpp" line="664"/>
        <source>Incoming transaction</source>
        <translation>Ateinantis sandoris</translation>
    </message>
    <message>
        <location filename="../bitcoingui.cpp" line="821"/>
=======
        <location line="+99"/>
        <source>Sent transaction</source>
        <translation>Sandoris nusiųstas</translation>
    </message>
    <message>
        <location line="+127"/>
        <source>Wallet is &lt;b&gt;encrypted&lt;/b&gt; and currently &lt;b&gt;unlocked&lt;/b&gt;</source>
        <translation>Piniginė &lt;b&gt;užšifruota&lt;/b&gt; ir šiuo metu &lt;b&gt;atrakinta&lt;/b&gt;</translation>
    </message>
    <message>
        <location line="+8"/>
        <source>Wallet is &lt;b&gt;encrypted&lt;/b&gt; and currently &lt;b&gt;locked&lt;/b&gt;</source>
        <translation>Piniginė &lt;b&gt;užšifruota&lt;/b&gt; ir šiuo metu &lt;b&gt;užrakinta&lt;/b&gt;</translation>
    </message>
    <message>
        <location line="+23"/>
        <source>Backup Wallet</source>
        <translation>Backup piniginę</translation>
    </message>
    <message>
        <location line="+0"/>
>>>>>>> 0f4c74f9
        <source>Wallet Data (*.dat)</source>
        <translation>Piniginės duomenys (*.dat)</translation>
    </message>
    <message>
<<<<<<< HEAD
        <location filename="../bitcoingui.cpp" line="824"/>
=======
        <location line="+3"/>
>>>>>>> 0f4c74f9
        <source>Backup Failed</source>
        <translation>Nepavyko padaryti atsarginės kopijos</translation>
    </message>
    <message>
<<<<<<< HEAD
        <location filename="../bitcoingui.cpp" line="824"/>
=======
        <location line="+0"/>
>>>>>>> 0f4c74f9
        <source>There was an error trying to save the wallet data to the new location.</source>
        <translation type="unfinished"></translation>
    </message>
    <message>
<<<<<<< HEAD
        <location filename="../bitcoingui.cpp" line="249"/>
        <source>Show or hide the Bitcoin window</source>
        <translation type="unfinished">Rodyti Bitcoin langą</translation>
    </message>
    <message>
        <location filename="../bitcoingui.cpp" line="790"/>
        <source>Wallet is &lt;b&gt;encrypted&lt;/b&gt; and currently &lt;b&gt;unlocked&lt;/b&gt;</source>
        <translation>Piniginė &lt;b&gt;užšifruota&lt;/b&gt; ir šiuo metu &lt;b&gt;atrakinta&lt;/b&gt;</translation>
    </message>
    <message>
        <location filename="../bitcoingui.cpp" line="798"/>
        <source>Wallet is &lt;b&gt;encrypted&lt;/b&gt; and currently &lt;b&gt;locked&lt;/b&gt;</source>
        <translation>Piniginė &lt;b&gt;užšifruota&lt;/b&gt; ir šiuo metu &lt;b&gt;užrakinta&lt;/b&gt;</translation>
    </message>
    <message>
        <location filename="../bitcoingui.cpp" line="665"/>
        <source>Date: %1
Amount: %2
Type: %3
Address: %4
</source>
        <translation>Data: %1
Suma: %2
Tipas: %3
Adresas: %4</translation>
    </message>
    <message>
        <location filename="../bitcoingui.cpp" line="327"/>
        <source>[testnet]</source>
        <translation>[testavimotinklas]</translation>
    </message>
    <message numerus="yes">
        <location filename="../bitcoingui.cpp" line="508"/>
        <source>~%n block(s) remaining</source>
        <translation type="unfinished">
            <numerusform></numerusform>
            <numerusform></numerusform>
            <numerusform></numerusform>
        </translation>
    </message>
    <message>
        <location filename="../bitcoingui.cpp" line="519"/>
        <source>Downloaded %1 of %2 blocks of transaction history (%3% done).</source>
        <translation>Atsisiuntė %1 iš %2 sandorių istorijos blokų (%3% done).</translation>
    </message>
    <message>
        <location filename="../bitcoingui.cpp" line="632"/>
=======
        <location line="-559"/>
        <source>Modify configuration options for bitcoin</source>
        <translation>Keisti bitcoin konfigūracijos galimybes</translation>
    </message>
    <message>
        <location line="+2"/>
        <source>Open &amp;Bitcoin</source>
        <translation>Atidaryti &amp;Bitcoin</translation>
    </message>
    <message>
        <location line="+2"/>
        <source>&amp;Export...</source>
        <translation>&amp;Eksportas...</translation>
    </message>
    <message>
        <location line="+2"/>
        <source>&amp;Encrypt Wallet</source>
        <translation>&amp;E Užšifruoti piniginę</translation>
    </message>
    <message>
        <location line="+3"/>
        <source>&amp;Backup Wallet</source>
        <translation type="unfinished">&amp;Backup piniginę</translation>
    </message>
    <message>
        <location line="+2"/>
        <source>&amp;Change Passphrase</source>
        <translation>&amp;C Pakeisti slaptažodį</translation>
    </message>
    <message numerus="yes">
        <location line="+204"/>
        <source>%n active connection(s) to Bitcoin network</source>
        <translation>
            <numerusform>%n Bitcoin tinklo aktyvus ryšys</numerusform>
            <numerusform>%n Bitcoin tinklo aktyvūs ryšiai</numerusform>
            <numerusform>%n Bitcoin tinklo aktyvūs ryšiai</numerusform>
        </translation>
    </message>
    <message>
        <location line="+152"/>
>>>>>>> 0f4c74f9
        <source>This transaction is over the size limit. You can still send it for a fee of %1, which goes to the nodes that process your transaction and helps to support the network. Do you want to pay the fee?</source>
        <translation>Šis sandoris viršija leistiną dydį. Jūs galite įvykdyti jį papildomai sumokėję %1 mokesčių, kurie bus išsiųsti tais pačiais mazgais kuriais vyko sandoris ir padės palaikyti tinklą. Ar jūs norite apmokėti papildomą mokestį?</translation>
    </message>
    <message>
<<<<<<< HEAD
        <location filename="../bitcoingui.cpp" line="821"/>
        <source>Backup Wallet</source>
        <translation>Backup piniginę</translation>
    </message>
    <message>
        <location filename="../bitcoingui.cpp" line="246"/>
        <source>Modify configuration options for bitcoin</source>
        <translation>Keisti bitcoin konfigūracijos galimybes</translation>
    </message>
    <message>
        <location filename="../bitcoingui.cpp" line="250"/>
        <source>&amp;Export...</source>
        <translation>&amp;Eksportas...</translation>
    </message>
    <message>
        <location filename="../bitcoingui.cpp" line="252"/>
        <source>&amp;Encrypt Wallet</source>
        <translation>&amp;E Užšifruoti piniginę</translation>
    </message>
    <message>
        <location filename="../bitcoingui.cpp" line="255"/>
        <source>&amp;Backup Wallet</source>
        <translation type="unfinished">&amp;Backup piniginę</translation>
    </message>
    <message>
        <location filename="../bitcoingui.cpp" line="257"/>
        <source>&amp;Change Passphrase</source>
        <translation>&amp;C Pakeisti slaptažodį</translation>
    </message>
    <message>
        <location filename="../bitcoin.cpp" line="127"/>
=======
        <location line="+32"/>
        <source>Incoming transaction</source>
        <translation>Ateinantis sandoris</translation>
    </message>
    <message>
        <location line="+1"/>
        <source>Date: %1
Amount: %2
Type: %3
Address: %4
</source>
        <translation>Data: %1
Suma: %2
Tipas: %3
Adresas: %4</translation>
    </message>
    <message>
        <location line="-227"/>
        <source>bitcoin-qt</source>
        <translation>bitcoin-qt</translation>
    </message>
    <message>
        <location line="+198"/>
        <source>Sending...</source>
        <translation>Siunčiama...</translation>
    </message>
    <message>
        <location filename="../bitcoin.cpp" line="+144"/>
>>>>>>> 0f4c74f9
        <source>A fatal error occurred. Bitcoin can no longer continue safely and will quit.</source>
        <translation type="unfinished"></translation>
    </message>
</context>
<context>
    <name>DisplayOptionsPage</name>
    <message>
<<<<<<< HEAD
        <location filename="../optionsdialog.cpp" line="273"/>
=======
        <location filename="../optionsdialog.cpp" line="+269"/>
>>>>>>> 0f4c74f9
        <source>&amp;Unit to show amounts in: </source>
        <translation>&amp;U vienetų rodyti sumas:</translation>
    </message>
    <message>
<<<<<<< HEAD
        <location filename="../optionsdialog.cpp" line="277"/>
=======
        <location line="+4"/>
>>>>>>> 0f4c74f9
        <source>Choose the default subdivision unit to show in the interface, and when sending coins</source>
        <translation>Rodomų ir siunčiamų monetų kiekio matavimo vienetai</translation>
    </message>
    <message>
<<<<<<< HEAD
        <location filename="../optionsdialog.cpp" line="284"/>
=======
        <location line="+7"/>
>>>>>>> 0f4c74f9
        <source>&amp;Display addresses in transaction list</source>
        <translation>&amp;Rodyti adresus sandorių sąraše</translation>
    </message>
    <message>
<<<<<<< HEAD
        <location filename="../optionsdialog.cpp" line="285"/>
=======
        <location line="+1"/>
>>>>>>> 0f4c74f9
        <source>Whether to show Bitcoin addresses in the transaction list</source>
        <translation type="unfinished"></translation>
    </message>
</context>
<context>
    <name>EditAddressDialog</name>
    <message>
        <location filename="../forms/editaddressdialog.ui" line="+14"/>
        <source>Edit Address</source>
        <translation>Redaguoti adresą</translation>
    </message>
    <message>
        <location line="+11"/>
        <source>&amp;Label</source>
        <translation>&amp;L Žymė</translation>
    </message>
    <message>
        <location line="+10"/>
        <source>The label associated with this address book entry</source>
        <translation>Žymė yra susieta su šios adresų knygelęs turiniu</translation>
    </message>
    <message>
        <location line="+7"/>
        <source>&amp;Address</source>
        <translation>&amp;Adresas</translation>
    </message>
    <message>
        <location line="+10"/>
        <source>The address associated with this address book entry. This can only be modified for sending addresses.</source>
        <translation>Adresas yra susietas su šios adresų knygelęs turiniu. Tai gali būti keičiama tik siuntimo adresams.</translation>
    </message>
    <message>
        <location filename="../editaddressdialog.cpp" line="+20"/>
        <source>New receiving address</source>
        <translation>Naujas gavimo adresas</translation>
    </message>
    <message>
        <location line="+4"/>
        <source>New sending address</source>
        <translation>Naujas siuntimo adresas</translation>
    </message>
    <message>
        <location line="+3"/>
        <source>Edit receiving address</source>
        <translation>Taisyti gavimo adresą</translation>
    </message>
    <message>
        <location line="+4"/>
        <source>Edit sending address</source>
        <translation>Taisyti siuntimo adresą</translation>
    </message>
    <message>
        <location line="+76"/>
        <source>The entered address &quot;%1&quot; is already in the address book.</source>
        <translation>Įvestas adresas &quot;%1&quot;yra adresų knygelėje</translation>
    </message>
    <message>
        <location line="-5"/>
        <source>The entered address &quot;%1&quot; is not a valid bitcoin address.</source>
        <translation>Įvestas adresas &quot;%1&quot;nėra galiojantis bitkoinų adresas</translation>
    </message>
    <message>
        <location line="+10"/>
        <source>Could not unlock wallet.</source>
        <translation>Neįmanoma atrakinti piniginės</translation>
    </message>
    <message>
        <location line="+5"/>
        <source>New key generation failed.</source>
        <translation>Naujas raktas nesukurtas</translation>
    </message>
</context>
<context>
    <name>MainOptionsPage</name>
    <message>
<<<<<<< HEAD
        <location filename="../optionsdialog.cpp" line="171"/>
=======
        <location filename="../optionsdialog.cpp" line="-111"/>
>>>>>>> 0f4c74f9
        <source>&amp;Start Bitcoin on window system startup</source>
        <translation>&amp;S Paleisti  Bitcoin programą su window sistemos paleidimu</translation>
    </message>
    <message>
<<<<<<< HEAD
        <location filename="../optionsdialog.cpp" line="172"/>
=======
        <location line="+1"/>
>>>>>>> 0f4c74f9
        <source>Automatically start Bitcoin after the computer is turned on</source>
        <translation>Automatiškai paleisti Bitkoin programą kai yra įjungiamas kompiuteris</translation>
    </message>
    <message>
<<<<<<< HEAD
        <location filename="../optionsdialog.cpp" line="176"/>
=======
        <location line="+4"/>
>>>>>>> 0f4c74f9
        <source>&amp;Minimize to the tray instead of the taskbar</source>
        <translation>&amp;M sumažinti langą bet ne užduočių juostą</translation>
    </message>
    <message>
<<<<<<< HEAD
        <location filename="../optionsdialog.cpp" line="177"/>
=======
        <location line="+1"/>
>>>>>>> 0f4c74f9
        <source>Show only a tray icon after minimizing the window</source>
        <translation>Po programos lango sumažinimo rodyti tik programos ikoną.</translation>
    </message>
    <message>
<<<<<<< HEAD
        <location filename="../optionsdialog.cpp" line="185"/>
=======
        <location line="+4"/>
>>>>>>> 0f4c74f9
        <source>Map port using &amp;UPnP</source>
        <translation>Prievado struktūra naudojant &amp;UPnP</translation>
    </message>
    <message>
<<<<<<< HEAD
        <location filename="../optionsdialog.cpp" line="186"/>
=======
        <location line="+1"/>
>>>>>>> 0f4c74f9
        <source>Automatically open the Bitcoin client port on the router. This only works when your router supports UPnP and it is enabled.</source>
        <translation>Automatiškai atidaryti Bitcoin kliento maršrutizatoriaus prievadą. Tai veikia tik tada, kai jūsų maršrutizatorius palaiko UPnP ir ji įjungta.</translation>
    </message>
    <message>
<<<<<<< HEAD
        <location filename="../optionsdialog.cpp" line="180"/>
=======
        <location line="+4"/>
>>>>>>> 0f4c74f9
        <source>M&amp;inimize on close</source>
        <translation>&amp;i Sumažinti uždarant</translation>
    </message>
    <message>
<<<<<<< HEAD
        <location filename="../optionsdialog.cpp" line="181"/>
=======
        <location line="+1"/>
>>>>>>> 0f4c74f9
        <source>Minimize instead of exit the application when the window is closed. When this option is enabled, the application will be closed only after selecting Quit in the menu.</source>
        <translation>Uždarant langą neuždaryti programos. Kai ši parinktis įjungta, programa bus uždaryta tik pasirinkus  meniu komandą Baigti.</translation>
    </message>
    <message>
<<<<<<< HEAD
        <location filename="../optionsdialog.cpp" line="189"/>
=======
        <location line="+4"/>
>>>>>>> 0f4c74f9
        <source>&amp;Connect through SOCKS4 proxy:</source>
        <translation>&amp;C Jungtis per socks4 proxy:</translation>
    </message>
    <message>
<<<<<<< HEAD
        <location filename="../optionsdialog.cpp" line="190"/>
=======
        <location line="+1"/>
>>>>>>> 0f4c74f9
        <source>Connect to the Bitcoin network through a SOCKS4 proxy (e.g. when connecting through Tor)</source>
        <translation>Jungtis į Bitkoin tinklą per  socks4 proxy (pvz. jungiantis per Tor)</translation>
    </message>
    <message>
<<<<<<< HEAD
        <location filename="../optionsdialog.cpp" line="195"/>
=======
        <location line="+5"/>
>>>>>>> 0f4c74f9
        <source>Proxy &amp;IP: </source>
        <translation>Proxy &amp;IP: </translation>
    </message>
    <message>
<<<<<<< HEAD
        <location filename="../optionsdialog.cpp" line="201"/>
=======
        <location line="+6"/>
>>>>>>> 0f4c74f9
        <source>IP address of the proxy (e.g. 127.0.0.1)</source>
        <translation>IP adresas proxy (pvz. 127.0.0.1)</translation>
    </message>
    <message>
<<<<<<< HEAD
        <location filename="../optionsdialog.cpp" line="204"/>
=======
        <location line="+3"/>
>>>>>>> 0f4c74f9
        <source>&amp;Port: </source>
        <translation>&amp;Prievadas: </translation>
    </message>
    <message>
<<<<<<< HEAD
        <location filename="../optionsdialog.cpp" line="210"/>
=======
        <location line="+6"/>
>>>>>>> 0f4c74f9
        <source>Port of the proxy (e.g. 1234)</source>
        <translation>Proxy prievadas (pvz. 1234)</translation>
    </message>
    <message>
<<<<<<< HEAD
        <location filename="../optionsdialog.cpp" line="222"/>
=======
        <location line="+12"/>
>>>>>>> 0f4c74f9
        <source>Pay transaction &amp;fee</source>
        <translation>&amp;f Mokėti sandorio mokestį</translation>
    </message>
    <message>
<<<<<<< HEAD
        <location filename="../optionsdialog.cpp" line="232"/>
        <source>Detach databases at shutdown</source>
        <translation>Atjungti duombazes išsijungiant</translation>
    </message>
    <message>
        <location filename="../optionsdialog.cpp" line="233"/>
        <source>Detach block and address databases at shutdown. This means they can be moved to another data directory, but it slows down shutdown. The wallet is always detached.</source>
        <translation type="unfinished"></translation>
    </message>
    <message>
        <location filename="../optionsdialog.cpp" line="216"/>
=======
        <location line="-6"/>
>>>>>>> 0f4c74f9
        <source>Optional transaction fee per kB that helps make sure your transactions are processed quickly. Most transactions are 1 kB. Fee 0.01 recommended.</source>
        <translation>Neprivaloma sandorio mokestis už KB, kuris padeda įsitikinti, kad jūsų sandoriai tvarkomi greitai. Daugelis sandorių yra tik 1KB dydžio. Rekomenduojamas 0,01 mokestis.</translation>
    </message>
</context>
<context>
    <name>MessagePage</name>
    <message>
        <location filename="../forms/messagepage.ui" line="+14"/>
        <source>Message</source>
        <translation>Žinutė</translation>
    </message>
    <message>
        <location line="+6"/>
        <source>You can sign messages with your addresses to prove you own them. Be careful not to sign anything vague, as phishing attacks may try to trick you into signing your identity over to them. Only sign fully-detailed statements you agree to.</source>
        <translation type="unfinished"></translation>
    </message>
    <message>
        <location line="+18"/>
        <source>The address to sign the message with  (e.g. 1NS17iag9jJgTHD1VXjvLCEnZuQ3rJDE9L)</source>
        <translation type="unfinished">Įveskite bitkoinų adresą (pvz. 1NS17iag9jJgTHD1VXjvLCEnZuQ3rJDE9L)</translation>
    </message>
    <message>
        <location line="+10"/>
        <source>Choose adress from address book</source>
        <translation>Pasirinkite adresą iš adresų knygelės</translation>
    </message>
    <message>
        <location line="+10"/>
        <source>Alt+A</source>
        <translation>Alt+A</translation>
    </message>
    <message>
        <location line="+13"/>
        <source>Paste address from clipboard</source>
        <translation>Įvesti adresą iš mainų atminties</translation>
    </message>
    <message>
        <location line="+10"/>
        <source>Alt+P</source>
        <translation>Alt+P</translation>
    </message>
    <message>
        <location line="+12"/>
        <source>Enter the message you want to sign here</source>
        <translation>Įveskite pranešimą, kurį norite pasirašyti čia</translation>
    </message>
    <message>
        <location line="+12"/>
        <source>Click &quot;Sign Message&quot; to get signature</source>
        <translation>Spragtelėkite &quot;Registruotis žinutę&quot; tam, kad gauti parašą</translation>
    </message>
    <message>
        <location line="+12"/>
        <source>Sign a message to prove you own this address</source>
        <translation>Registruotis žinute įrodymuii, kad turite šį adresą</translation>
    </message>
    <message>
        <location line="+3"/>
        <source>Sign &amp;Message</source>
        <translation type="unfinished">Registruoti praneši&amp;mą</translation>
    </message>
    <message>
        <location line="+11"/>
        <source>Copy the current signature to the system clipboard</source>
        <translation type="unfinished"></translation>
    </message>
    <message>
        <location line="+3"/>
        <source>&amp;Copy to Clipboard</source>
        <translation>Kopijuoti į  mainų atmintį</translation>
    </message>
    <message>
<<<<<<< HEAD
        <location filename="../messagepage.cpp" line="74"/>
        <source>%1 is not a valid address.</source>
        <translation>%1 tai negaliojantis adresas</translation>
    </message>
    <message>
        <location filename="../messagepage.cpp" line="74"/>
        <location filename="../messagepage.cpp" line="89"/>
        <location filename="../messagepage.cpp" line="101"/>
=======
        <location filename="../messagepage.cpp" line="+74"/>
        <location line="+15"/>
        <location line="+12"/>
>>>>>>> 0f4c74f9
        <source>Error signing</source>
        <translation>Klaida pasirašant</translation>
    </message>
    <message>
<<<<<<< HEAD
        <location filename="../messagepage.cpp" line="89"/>
=======
        <location line="-27"/>
        <source>%1 is not a valid address.</source>
        <translation>%1 tai negaliojantis adresas</translation>
    </message>
    <message>
        <location line="+15"/>
>>>>>>> 0f4c74f9
        <source>Private key for %1 is not available.</source>
        <translation>Privataus rakto %1 nėra</translation>
    </message>
    <message>
        <location line="+12"/>
        <source>Sign failed</source>
        <translation>Registravimas nepavyko</translation>
    </message>
</context>
<context>
    <name>OptionsDialog</name>
    <message>
<<<<<<< HEAD
        <location filename="../optionsdialog.cpp" line="80"/>
=======
        <location filename="../optionsdialog.cpp" line="-138"/>
>>>>>>> 0f4c74f9
        <source>Main</source>
        <translation>Pagrindinis</translation>
    </message>
    <message>
<<<<<<< HEAD
        <location filename="../optionsdialog.cpp" line="105"/>
=======
        <location line="+25"/>
>>>>>>> 0f4c74f9
        <source>Options</source>
        <translation>Opcijos</translation>
    </message>
    <message>
<<<<<<< HEAD
        <location filename="../optionsdialog.cpp" line="85"/>
=======
        <location line="-20"/>
>>>>>>> 0f4c74f9
        <source>Display</source>
        <translation>Ekranas</translation>
    </message>
</context>
<context>
    <name>OverviewPage</name>
    <message>
        <location filename="../overviewpage.cpp" line="+108"/>
        <source>Total of transactions that have yet to be confirmed, and do not yet count toward the current balance</source>
        <translation>Iš viso sandorių, įskaitant tuos kurie dar turi būti patvirtinti, ir jie dar nėra įskaičiuotii į einamosios sąskaitos balansą</translation>
    </message>
    <message>
<<<<<<< HEAD
        <location filename="../forms/overviewpage.ui" line="14"/>
=======
        <location line="+3"/>
        <source>Total number of transactions in wallet</source>
        <translation>Bandras sandorių kiekis piniginėje</translation>
    </message>
    <message>
        <location filename="../forms/overviewpage.ui" line="+14"/>
>>>>>>> 0f4c74f9
        <source>Form</source>
        <translation>Forma</translation>
    </message>
    <message>
        <location line="+26"/>
        <source>Balance:</source>
        <translation>Balansas</translation>
    </message>
    <message>
        <location line="+14"/>
        <source>Number of transactions:</source>
        <translation>Sandorių kiekis</translation>
    </message>
    <message>
        <location line="+7"/>
        <source>0</source>
        <translation>0</translation>
    </message>
    <message>
        <location line="+7"/>
        <source>Unconfirmed:</source>
        <translation>Nepatvirtinti:</translation>
    </message>
    <message>
        <location line="+20"/>
        <source>Wallet</source>
        <translation>Piniginė</translation>
    </message>
    <message>
        <location line="+36"/>
        <source>&lt;b&gt;Recent transactions&lt;/b&gt;</source>
        <translation>&lt;b&gt;Naujausi sandoris&lt;/b&gt;</translation>
    </message>
    <message>
        <location filename="../overviewpage.cpp" line="-8"/>
        <source>Your current balance</source>
        <translation>Jūsų einamasis balansas</translation>
    </message>
    <message>
        <location filename="../overviewpage.cpp" line="111"/>
        <source>Total number of transactions in wallet</source>
        <translation>Bandras sandorių kiekis piniginėje</translation>
    </message>
</context>
<context>
    <name>QRCodeDialog</name>
    <message>
<<<<<<< HEAD
        <location filename="../forms/qrcodedialog.ui" line="186"/>
        <source>&amp;Save As...</source>
        <translation>&amp;S išsaugoti kaip...</translation>
    </message>
    <message>
        <location filename="../forms/qrcodedialog.ui" line="32"/>
=======
        <location filename="../forms/qrcodedialog.ui" line="+32"/>
>>>>>>> 0f4c74f9
        <source>QR Code</source>
        <translation>QR kodas</translation>
    </message>
    <message>
        <location line="+38"/>
        <source>Amount:</source>
        <translation>Suma:</translation>
    </message>
    <message>
        <location line="+35"/>
        <source>BTC</source>
        <translation>BTC</translation>
    </message>
    <message>
        <location line="+16"/>
        <source>Label:</source>
        <translation>Žymė:</translation>
    </message>
    <message>
        <location line="+23"/>
        <source>Message:</source>
        <translation>Žinutė:</translation>
    </message>
    <message>
<<<<<<< HEAD
        <location filename="../forms/qrcodedialog.ui" line="14"/>
=======
        <location line="+42"/>
        <source>&amp;Save As...</source>
        <translation>&amp;S išsaugoti kaip...</translation>
    </message>
    <message>
        <location line="-172"/>
>>>>>>> 0f4c74f9
        <source>Dialog</source>
        <translation>Dialogas</translation>
    </message>
    <message>
        <location line="+41"/>
        <source>Request Payment</source>
        <translation>Prašau išmokėti</translation>
    </message>
    <message>
<<<<<<< HEAD
        <location filename="../qrcodedialog.cpp" line="46"/>
=======
        <location filename="../qrcodedialog.cpp" line="+48"/>
>>>>>>> 0f4c74f9
        <source>Error encoding URI into QR Code.</source>
        <translation>Klaida, koduojant URI į QR kodą.</translation>
    </message>
    <message>
<<<<<<< HEAD
        <location filename="../qrcodedialog.cpp" line="64"/>
        <source>Resulting URI too long, try to reduce the text for label / message.</source>
        <translation type="unfinished"></translation>
    </message>
    <message>
        <location filename="../qrcodedialog.cpp" line="121"/>
=======
        <location line="+65"/>
>>>>>>> 0f4c74f9
        <source>Save Image...</source>
        <translation type="unfinished"></translation>
    </message>
    <message>
<<<<<<< HEAD
        <location filename="../qrcodedialog.cpp" line="121"/>
=======
        <location line="+0"/>
>>>>>>> 0f4c74f9
        <source>PNG Images (*.png)</source>
        <translation>PNG paveikslėliai (*.png)</translation>
    </message>
</context>
<context>
    <name>SendCoinsDialog</name>
    <message>
<<<<<<< HEAD
        <location filename="../sendcoinsdialog.cpp" line="95"/>
=======
        <location filename="../forms/sendcoinsdialog.ui" line="+113"/>
        <source>123.456 BTC</source>
        <translation>123.456 BTC</translation>
    </message>
    <message>
        <location filename="../sendcoinsdialog.cpp" line="+95"/>
>>>>>>> 0f4c74f9
        <source>&lt;b&gt;%1&lt;/b&gt; to %2 (%3)</source>
        <translation>&lt;b&gt;%1&lt;/b&gt; to %2 (%3)</translation>
    </message>
    <message>
<<<<<<< HEAD
        <location filename="../forms/sendcoinsdialog.ui" line="144"/>
        <source>Confirm the send action</source>
        <translation>Patvirtinti siuntimo veiksmą</translation>
    </message>
    <message>
        <location filename="../forms/sendcoinsdialog.ui" line="106"/>
=======
        <location filename="../forms/sendcoinsdialog.ui" line="-7"/>
>>>>>>> 0f4c74f9
        <source>Balance:</source>
        <translation>Balansas:</translation>
    </message>
    <message>
<<<<<<< HEAD
        <location filename="../forms/sendcoinsdialog.ui" line="113"/>
        <source>123.456 BTC</source>
        <translation>123.456 BTC</translation>
=======
        <location line="+38"/>
        <source>Confirm the send action</source>
        <translation>Patvirtinti siuntimo veiksmą</translation>
>>>>>>> 0f4c74f9
    </message>
    <message>
        <location filename="../sendcoinsdialog.cpp" line="+5"/>
        <source>Confirm send coins</source>
        <translation>Patvirtinti siuntimui monetas</translation>
    </message>
    <message>
        <location filename="../forms/sendcoinsdialog.ui" line="-130"/>
        <location filename="../sendcoinsdialog.cpp" line="+23"/>
        <location line="+5"/>
        <location line="+5"/>
        <location line="+5"/>
        <location line="+6"/>
        <location line="+5"/>
        <location line="+5"/>
        <source>Send Coins</source>
        <translation>Siųsti monetas</translation>
    </message>
    <message>
        <location line="+50"/>
        <source>Send to multiple recipients at once</source>
        <translation>Siųsti keliems gavėjams vienu metu</translation>
    </message>
    <message>
        <location line="+3"/>
        <source>&amp;Add recipient...</source>
        <translation>&amp;A Pridėti gavėją</translation>
    </message>
    <message>
        <location line="+17"/>
        <source>Remove all transaction fields</source>
        <translation>Pašalinti visus sandorio laukus</translation>
    </message>
    <message>
        <location line="+3"/>
        <source>Clear all</source>
        <translation>Ištrinti viską</translation>
    </message>
    <message>
        <location line="+60"/>
        <source>S&amp;end</source>
        <translation>&amp;Siųsti</translation>
    </message>
    <message>
        <location filename="../sendcoinsdialog.cpp" line="-53"/>
        <source>Are you sure you want to send %1?</source>
        <translation>Ar esate įsitikinę, kad norite siųsti %1?</translation>
    </message>
    <message>
        <location line="+0"/>
        <source> and </source>
        <translation>ir</translation>
    </message>
    <message>
<<<<<<< HEAD
        <location filename="../sendcoinsdialog.cpp" line="124"/>
        <source>The recipient address is not valid, please recheck.</source>
        <translation>Negaliojantis gavėjo adresas. Patikrinkite.</translation>
    </message>
    <message>
        <location filename="../sendcoinsdialog.cpp" line="129"/>
=======
        <location line="+28"/>
>>>>>>> 0f4c74f9
        <source>The amount to pay must be larger than 0.</source>
        <translation>Apmokėjimo suma turi būti didesnė negu 0.</translation>
    </message>
    <message>
<<<<<<< HEAD
        <location filename="../sendcoinsdialog.cpp" line="134"/>
        <source>The amount exceeds your balance.</source>
        <translation>Suma viršija jūsų balansą.</translation>
    </message>
    <message>
        <location filename="../sendcoinsdialog.cpp" line="139"/>
=======
        <location line="+10"/>
>>>>>>> 0f4c74f9
        <source>The total exceeds your balance when the %1 transaction fee is included.</source>
        <translation>Jei pridedame sandorio mokestį %1 bendra suma viršija jūsų balansą.</translation>
    </message>
    <message>
        <location line="+6"/>
        <source>Duplicate address found, can only send to each address once per send operation.</source>
        <translation>Rastas adreso dublikatas.</translation>
    </message>
    <message>
        <location line="+5"/>
        <source>Error: Transaction creation failed.</source>
        <translation>KLAIDA:nepavyko sudaryti sandorio.</translation>
    </message>
    <message>
        <location line="+5"/>
        <source>Error: The transaction was rejected. This might happen if some of the coins in your wallet were already spent, such as if you used a copy of wallet.dat and coins were spent in the copy but not marked as spent here.</source>
        <translation>Klaida: sandoris buvo atmestas.Tai gali įvykti, jei kai kurios monetos iš jūsų piniginėje jau buvo panaudotos, pvz. jei naudojote wallet.dat kopiją ir monetos buvo išleistos kopijoje, bet nepažymėtos kaip skirtos išleisti čia.</translation>
    </message>
<<<<<<< HEAD
=======
    <message>
        <location line="-31"/>
        <source>The recipient address is not valid, please recheck.</source>
        <translation>Negaliojantis gavėjo adresas. Patikrinkite.</translation>
    </message>
    <message>
        <location line="+10"/>
        <source>The amount exceeds your balance.</source>
        <translation>Suma viršija jūsų balansą.</translation>
    </message>
>>>>>>> 0f4c74f9
</context>
<context>
    <name>SendCoinsEntry</name>
    <message>
        <location filename="../forms/sendcoinsentry.ui" line="+14"/>
        <source>Form</source>
        <translation>Forma</translation>
    </message>
    <message>
        <location line="+15"/>
        <source>A&amp;mount:</source>
        <translation>Su&amp;ma:</translation>
    </message>
    <message>
        <location line="+13"/>
        <source>Pay &amp;To:</source>
        <translation>Mokėti &amp;T gavėjui:</translation>
    </message>
    <message>
        <location line="+24"/>
        <location filename="../sendcoinsentry.cpp" line="+26"/>
        <source>Enter a label for this address to add it to your address book</source>
        <translation>Įveskite žymę šiam adresui kad galėtumėte įtraukti ją į adresų knygelę</translation>
    </message>
    <message>
        <location line="+9"/>
        <source>&amp;Label:</source>
        <translation>&amp;L žymė:</translation>
    </message>
    <message>
        <location line="+18"/>
        <source>The address to send the payment to (e.g. 1NS17iag9jJgTHD1VXjvLCEnZuQ3rJDE9L)</source>
        <translation>Adresas mokėjimo siuntimui (pvz. 1NS17iag9jJgTHD1VXjvLCEnZuQ3rJDE9L)</translation>
    </message>
    <message>
        <location line="+10"/>
        <source>Choose address from address book</source>
        <translation>Pasirinkite adresą iš adresų knygelės</translation>
    </message>
    <message>
        <location line="+10"/>
        <source>Alt+A</source>
        <translation>Alt+A</translation>
    </message>
    <message>
        <location line="+7"/>
        <source>Paste address from clipboard</source>
        <translation>Įvesti adresą iš mainų atminties</translation>
    </message>
    <message>
        <location line="+10"/>
        <source>Alt+P</source>
        <translation>Alt+P</translation>
    </message>
    <message>
        <location line="+7"/>
        <source>Remove this recipient</source>
        <translation>Pašalinti šitą gavėją</translation>
    </message>
    <message>
        <location filename="../sendcoinsentry.cpp" line="-1"/>
        <source>Enter a Bitcoin address (e.g. 1NS17iag9jJgTHD1VXjvLCEnZuQ3rJDE9L)</source>
        <translation>Įveskite bitkoinų adresą (pvz. 1NS17iag9jJgTHD1VXjvLCEnZuQ3rJDE9L)</translation>
    </message>
</context>
<context>
    <name>TransactionDesc</name>
    <message>
<<<<<<< HEAD
        <location filename="../transactiondesc.cpp" line="28"/>
=======
        <location filename="../transactiondesc.cpp" line="+26"/>
>>>>>>> 0f4c74f9
        <source>%1/offline?</source>
        <translation>%1/atjungtas?</translation>
    </message>
    <message>
<<<<<<< HEAD
        <location filename="../transactiondesc.cpp" line="30"/>
=======
        <location line="-6"/>
        <source>Open until %1</source>
        <translation>Atidaryta iki %1</translation>
    </message>
    <message>
        <location line="-2"/>
        <source>Open for %1 more blocks</source>
        <translation type="unfinished"></translation>
    </message>
    <message>
        <location line="+10"/>
>>>>>>> 0f4c74f9
        <source>%1/unconfirmed</source>
        <translation>%1/nepatvirtintas</translation>
    </message>
    <message>
<<<<<<< HEAD
        <location filename="../transactiondesc.cpp" line="32"/>
=======
        <location line="+2"/>
>>>>>>> 0f4c74f9
        <source>%1 confirmations</source>
        <translation>%1 patvirtinimai</translation>
    </message>
    <message>
<<<<<<< HEAD
        <location filename="../transactiondesc.cpp" line="50"/>
=======
        <location line="+17"/>
>>>>>>> 0f4c74f9
        <source>&lt;b&gt;Status:&lt;/b&gt; </source>
        <translation>&lt;b&gt;Būsena:&lt;/b&gt; </translation>
    </message>
    <message>
<<<<<<< HEAD
        <location filename="../transactiondesc.cpp" line="55"/>
=======
        <location line="+5"/>
>>>>>>> 0f4c74f9
        <source>, has not been successfully broadcast yet</source>
        <translation>, transliavimas dar nebuvo sėkmingas</translation>
    </message>
    <message>
<<<<<<< HEAD
        <location filename="../transactiondesc.cpp" line="57"/>
=======
        <location line="+2"/>
>>>>>>> 0f4c74f9
        <source>, broadcast through %1 node</source>
        <translation>, transliuota per %1 mazgą</translation>
    </message>
    <message>
<<<<<<< HEAD
        <location filename="../transactiondesc.cpp" line="59"/>
=======
        <location line="+2"/>
>>>>>>> 0f4c74f9
        <source>, broadcast through %1 nodes</source>
        <translation>, transliuota per %1 mazgus</translation>
    </message>
    <message>
<<<<<<< HEAD
        <location filename="../transactiondesc.cpp" line="63"/>
=======
        <location line="+4"/>
>>>>>>> 0f4c74f9
        <source>&lt;b&gt;Date:&lt;/b&gt; </source>
        <translation>&lt;b&gt;Data:&lt;/b&gt; </translation>
    </message>
    <message>
<<<<<<< HEAD
        <location filename="../transactiondesc.cpp" line="70"/>
=======
        <location line="+7"/>
>>>>>>> 0f4c74f9
        <source>&lt;b&gt;Source:&lt;/b&gt; Generated&lt;br&gt;</source>
        <translation>&lt;b&gt;Šaltinis:&lt;/b&gt; Sukurta&lt;br&gt;</translation>
    </message>
    <message>
<<<<<<< HEAD
        <location filename="../transactiondesc.cpp" line="75"/>
        <location filename="../transactiondesc.cpp" line="92"/>
=======
        <location line="+5"/>
        <location line="+17"/>
>>>>>>> 0f4c74f9
        <source>&lt;b&gt;From:&lt;/b&gt; </source>
        <translation>&lt;b&gt;Nuo:&lt;/b&gt; </translation>
    </message>
    <message>
<<<<<<< HEAD
        <location filename="../transactiondesc.cpp" line="93"/>
        <location filename="../transactiondesc.cpp" line="116"/>
        <location filename="../transactiondesc.cpp" line="175"/>
=======
        <location line="+1"/>
        <location line="+23"/>
        <location line="+59"/>
>>>>>>> 0f4c74f9
        <source>&lt;b&gt;To:&lt;/b&gt; </source>
        <translation>&lt;b&gt;Skirta:&lt;/b&gt; </translation>
    </message>
    <message>
<<<<<<< HEAD
        <location filename="../transactiondesc.cpp" line="96"/>
=======
        <location line="-79"/>
>>>>>>> 0f4c74f9
        <source> (yours, label: </source>
        <translation> (jūsų, žymė: </translation>
    </message>
    <message>
<<<<<<< HEAD
        <location filename="../transactiondesc.cpp" line="98"/>
=======
        <location line="+2"/>
>>>>>>> 0f4c74f9
        <source> (yours)</source>
        <translation> (jūsų)</translation>
    </message>
    <message>
<<<<<<< HEAD
        <location filename="../transactiondesc.cpp" line="133"/>
        <location filename="../transactiondesc.cpp" line="147"/>
        <location filename="../transactiondesc.cpp" line="192"/>
        <location filename="../transactiondesc.cpp" line="209"/>
=======
        <location line="+35"/>
        <location line="+14"/>
        <location line="+45"/>
        <location line="+17"/>
>>>>>>> 0f4c74f9
        <source>&lt;b&gt;Credit:&lt;/b&gt; </source>
        <translation>&lt;b&gt;Kreditas:&lt;/b&gt; </translation>
    </message>
    <message>
<<<<<<< HEAD
        <location filename="../transactiondesc.cpp" line="135"/>
=======
        <location line="-74"/>
>>>>>>> 0f4c74f9
        <source>(%1 matures in %2 more blocks)</source>
        <translation>(%1 apmokėtinas %2 daugiau blokais)</translation>
    </message>
    <message>
<<<<<<< HEAD
        <location filename="../transactiondesc.cpp" line="197"/>
=======
        <location line="+4"/>
        <source>(not accepted)</source>
        <translation>(nepriimta)</translation>
    </message>
    <message>
        <location line="+44"/>
        <location line="+8"/>
        <location line="+15"/>
        <source>&lt;b&gt;Debit:&lt;/b&gt; </source>
        <translation>&lt;b&gt;Debitas:&lt;/b&gt; </translation>
    </message>
    <message>
        <location line="-9"/>
>>>>>>> 0f4c74f9
        <source>&lt;b&gt;Transaction fee:&lt;/b&gt; </source>
        <translation>&lt;b&gt;Sandorio mokestis:&lt;/b&gt; </translation>
    </message>
    <message>
<<<<<<< HEAD
        <location filename="../transactiondesc.cpp" line="213"/>
=======
        <location line="+16"/>
>>>>>>> 0f4c74f9
        <source>&lt;b&gt;Net amount:&lt;/b&gt; </source>
        <translation>&lt;b&gt;Neto suma:&lt;/b&gt; </translation>
    </message>
    <message>
<<<<<<< HEAD
        <location filename="../transactiondesc.cpp" line="219"/>
=======
        <location line="+6"/>
>>>>>>> 0f4c74f9
        <source>Message:</source>
        <translation>Žinutė:</translation>
    </message>
    <message>
<<<<<<< HEAD
        <location filename="../transactiondesc.cpp" line="221"/>
=======
        <location line="+2"/>
>>>>>>> 0f4c74f9
        <source>Comment:</source>
        <translation>Komentaras:</translation>
    </message>
    <message>
<<<<<<< HEAD
        <location filename="../transactiondesc.cpp" line="223"/>
=======
        <location line="+2"/>
>>>>>>> 0f4c74f9
        <source>Transaction ID:</source>
        <translation>Sandorio ID:</translation>
    </message>
    <message>
<<<<<<< HEAD
        <location filename="../transactiondesc.cpp" line="226"/>
=======
        <location line="+3"/>
>>>>>>> 0f4c74f9
        <source>Generated coins must wait 120 blocks before they can be spent.  When you generated this block, it was broadcast to the network to be added to the block chain.  If it fails to get into the chain, it will change to &quot;not accepted&quot; and not be spendable.  This may occasionally happen if another node generates a block within a few seconds of yours.</source>
        <translation>Išgautos monetos turi sulaukti 120 blokų, kol jos gali būti naudojamos. Kai sukūrėte šį bloką, jis buvo transliuojamas tinkle ir turėjo būti įtrauktas į blokų grandinę. Jei nepavyksta patekti į grandinę, bus pakeista į &quot;nepriėmė&quot;, o ne &quot;vartojamas&quot;. Tai kartais gali atsitikti, jei kitas mazgas per keletą sekundžių sukuria bloką po jūsų bloko.</translation>
    </message>
    <message>
<<<<<<< HEAD
        <location filename="../transactiondesc.cpp" line="92"/>
=======
        <location line="-134"/>
>>>>>>> 0f4c74f9
        <source>unknown</source>
        <translation>nežinomas</translation>
    </message>
    <message>
        <location filename="../transactiondesc.cpp" line="20"/>
        <source>Open for %1 blocks</source>
        <translation>Atidaryta %1 blokams</translation>
    </message>
    <message>
        <location filename="../transactiondesc.cpp" line="22"/>
        <source>Open until %1</source>
        <translation>Atidaryta iki %1</translation>
    </message>
    <message>
        <location filename="../transactiondesc.cpp" line="139"/>
        <source>(not accepted)</source>
        <translation>(nepriimta)</translation>
    </message>
    <message>
        <location filename="../transactiondesc.cpp" line="183"/>
        <location filename="../transactiondesc.cpp" line="191"/>
        <location filename="../transactiondesc.cpp" line="206"/>
        <source>&lt;b&gt;Debit:&lt;/b&gt; </source>
        <translation>&lt;b&gt;Debitas:&lt;/b&gt; </translation>
    </message>
</context>
<context>
    <name>TransactionDescDialog</name>
    <message>
        <location filename="../forms/transactiondescdialog.ui" line="+14"/>
        <source>Transaction details</source>
        <translation>Sandorio išsami informacija</translation>
    </message>
    <message>
        <location line="+6"/>
        <source>This pane shows a detailed description of the transaction</source>
        <translation>Šis langas sandorio detalų aprašymą</translation>
    </message>
</context>
<context>
    <name>TransactionTableModel</name>
    <message>
<<<<<<< HEAD
        <location filename="../transactiontablemodel.cpp" line="283"/>
        <source>Offline (%1 confirmations)</source>
        <translation>Atjungta (%1 patvirtinimai)</translation>
    </message>
    <message>
        <location filename="../transactiontablemodel.cpp" line="289"/>
        <source>Confirmed (%1 confirmations)</source>
        <translation>Patvirtinta (%1 patvirtinimai)</translation>
    </message>
    <message>
        <location filename="../transactiontablemodel.cpp" line="306"/>
        <source>Generated but not accepted</source>
        <translation>Išgauta bet nepriimta</translation>
    </message>
    <message>
        <location filename="../transactiontablemodel.cpp" line="349"/>
        <source>Received with</source>
        <translation>Gauta su</translation>
    </message>
    <message>
        <location filename="../transactiontablemodel.cpp" line="351"/>
        <source>Received from</source>
        <translation>Gauta iš</translation>
    </message>
    <message>
        <location filename="../transactiontablemodel.cpp" line="354"/>
        <source>Sent to</source>
        <translation>Siųsta </translation>
    </message>
    <message>
        <location filename="../transactiontablemodel.cpp" line="396"/>
=======
        <location filename="../transactiontablemodel.cpp" line="+396"/>
>>>>>>> 0f4c74f9
        <source>(n/a)</source>
        <translation>nepasiekiama</translation>
    </message>
    <message>
<<<<<<< HEAD
        <location filename="../transactiontablemodel.cpp" line="595"/>
=======
        <location line="+199"/>
>>>>>>> 0f4c74f9
        <source>Transaction status. Hover over this field to show number of confirmations.</source>
        <translation>Sandorio būklė. Užvedus pelės žymeklį ant šios srities matysite patvirtinimų skaičių.</translation>
    </message>
    <message>
<<<<<<< HEAD
        <location filename="../transactiontablemodel.cpp" line="599"/>
=======
        <location line="+2"/>
        <source>Date and time that the transaction was received.</source>
        <translation>Sandorio gavimo data ir laikas</translation>
    </message>
    <message>
        <location line="+2"/>
>>>>>>> 0f4c74f9
        <source>Type of transaction.</source>
        <translation>Sandorio tipas</translation>
    </message>
    <message>
        <location line="+2"/>
        <source>Destination address of transaction.</source>
        <translation>Sandorio paskirties adresas</translation>
    </message>
    <message>
        <location line="+2"/>
        <source>Amount removed from or added to balance.</source>
        <translation>Suma pridėta ar išskaičiuota iš balanso</translation>
    </message>
    <message>
<<<<<<< HEAD
        <location filename="../transactiontablemodel.cpp" line="214"/>
=======
        <location line="-389"/>
        <source>Date</source>
        <translation>Data</translation>
    </message>
    <message>
        <location line="+0"/>
>>>>>>> 0f4c74f9
        <source>Type</source>
        <translation>Tipas</translation>
    </message>
    <message>
        <location line="+0"/>
        <source>Address</source>
        <translation>Adresas</translation>
    </message>
    <message>
<<<<<<< HEAD
        <location filename="../transactiontablemodel.cpp" line="280"/>
        <source>Open until %1</source>
        <translation>Atidaryta kol %n</translation>
=======
        <location line="+0"/>
        <source>Amount</source>
        <translation>Suma</translation>
>>>>>>> 0f4c74f9
    </message>
    <message numerus="yes">
        <location line="+63"/>
        <source>Open for %n more block(s)</source>
        <translation type="unfinished">
            <numerusform></numerusform>
            <numerusform></numerusform>
            <numerusform></numerusform>
        </translation>
    </message>
    <message>
<<<<<<< HEAD
        <location filename="../transactiontablemodel.cpp" line="214"/>
        <source>Date</source>
        <translation>Data</translation>
    </message>
    <message>
        <location filename="../transactiontablemodel.cpp" line="214"/>
        <source>Amount</source>
        <translation>Suma</translation>
=======
        <location line="+3"/>
        <source>Open until %1</source>
        <translation>Atidaryta kol %n</translation>
    </message>
    <message>
        <location line="+3"/>
        <source>Offline (%1 confirmations)</source>
        <translation>Atjungta (%1 patvirtinimai)</translation>
>>>>>>> 0f4c74f9
    </message>
    <message>
        <location line="+3"/>
        <source>Unconfirmed (%1 of %2 confirmations)</source>
        <translation>Nepatvirtintos (%1 iš %2 patvirtinimų)</translation>
    </message>
<<<<<<< HEAD
=======
    <message>
        <location line="+3"/>
        <source>Confirmed (%1 confirmations)</source>
        <translation>Patvirtinta (%1 patvirtinimai)</translation>
    </message>
>>>>>>> 0f4c74f9
    <message numerus="yes">
        <location line="+8"/>
        <source>Mined balance will be available in %n more blocks</source>
        <translation>
            <numerusform>Išgautas balansas bus pasiekiamas po %n bloko</numerusform>
            <numerusform>Išgautas balansas bus pasiekiamas po %n blokų</numerusform>
            <numerusform>Išgautas balansas bus pasiekiamas po %n blokų</numerusform>
        </translation>
    </message>
    <message>
        <location line="+6"/>
        <source>This block was not received by any other nodes and will probably not be accepted!</source>
        <translation>Šis blokas negautas nė vienu iš mazgų ir matomai nepriimtas</translation>
    </message>
    <message>
<<<<<<< HEAD
        <location filename="../transactiontablemodel.cpp" line="356"/>
=======
        <location line="+3"/>
        <source>Generated but not accepted</source>
        <translation>Išgauta bet nepriimta</translation>
    </message>
    <message>
        <location line="+43"/>
        <source>Received with</source>
        <translation>Gauta su</translation>
    </message>
    <message>
        <location line="+2"/>
        <source>Received from</source>
        <translation>Gauta iš</translation>
    </message>
    <message>
        <location line="+3"/>
        <source>Sent to</source>
        <translation>Siųsta </translation>
    </message>
    <message>
        <location line="+2"/>
>>>>>>> 0f4c74f9
        <source>Payment to yourself</source>
        <translation>Mokėjimas sau</translation>
    </message>
    <message>
        <location line="+2"/>
        <source>Mined</source>
        <translation>Išgauta</translation>
    </message>
    <message>
        <location filename="../transactiontablemodel.cpp" line="597"/>
        <source>Date and time that the transaction was received.</source>
        <translation>Sandorio gavimo data ir laikas</translation>
    </message>
</context>
<context>
    <name>TransactionView</name>
    <message>
<<<<<<< HEAD
        <location filename="../transactionview.cpp" line="74"/>
        <source>Sent to</source>
        <translation>Išsiųsta</translation>
    </message>
    <message>
        <location filename="../transactionview.cpp" line="280"/>
        <source>Date</source>
        <translation>Data</translation>
    </message>
    <message>
        <location filename="../transactionview.cpp" line="281"/>
        <source>Type</source>
        <translation>Tipas</translation>
    </message>
    <message>
        <location filename="../transactionview.cpp" line="282"/>
        <source>Label</source>
        <translation>Žymė</translation>
    </message>
    <message>
        <location filename="../transactionview.cpp" line="76"/>
        <source>To yourself</source>
        <translation>Skirta sau</translation>
    </message>
    <message>
        <location filename="../transactionview.cpp" line="84"/>
        <source>Enter address or label to search</source>
        <translation>Įveskite adresą ar žymę į paiešką</translation>
    </message>
    <message>
        <location filename="../transactionview.cpp" line="90"/>
        <source>Min amount</source>
        <translation>Minimali suma</translation>
    </message>
    <message>
        <location filename="../transactionview.cpp" line="57"/>
        <source>This week</source>
        <translation>Šią savaitę</translation>
    </message>
    <message>
        <location filename="../transactionview.cpp" line="279"/>
        <source>Confirmed</source>
        <translation>Patvirtintas</translation>
    </message>
    <message>
        <location filename="../transactionview.cpp" line="78"/>
        <source>Other</source>
        <translation>Kita</translation>
    </message>
    <message>
        <location filename="../transactionview.cpp" line="72"/>
        <source>Received with</source>
        <translation>Gauta su</translation>
    </message>
    <message>
        <location filename="../transactionview.cpp" line="126"/>
        <source>Copy amount</source>
        <translation>Kopijuoti sumą</translation>
    </message>
    <message>
        <location filename="../transactionview.cpp" line="127"/>
        <source>Edit label</source>
        <translation>Taisyti žymę</translation>
    </message>
    <message>
        <location filename="../transactionview.cpp" line="55"/>
        <location filename="../transactionview.cpp" line="71"/>
=======
        <location filename="../transactionview.cpp" line="+55"/>
        <location line="+16"/>
>>>>>>> 0f4c74f9
        <source>All</source>
        <translation>Visi</translation>
    </message>
    <message>
        <location line="-15"/>
        <source>Today</source>
        <translation>Šiandien</translation>
    </message>
    <message>
<<<<<<< HEAD
        <location filename="../transactionview.cpp" line="58"/>
=======
        <location line="+1"/>
        <source>This week</source>
        <translation>Šią savaitę</translation>
    </message>
    <message>
        <location line="+1"/>
>>>>>>> 0f4c74f9
        <source>This month</source>
        <translation>Šį mėnesį</translation>
    </message>
    <message>
        <location line="+1"/>
        <source>Last month</source>
        <translation>Paskutinį mėnesį</translation>
    </message>
    <message>
        <location line="+1"/>
        <source>This year</source>
        <translation>Šiais metais</translation>
    </message>
    <message>
        <location line="+1"/>
        <source>Range...</source>
        <translation>Grupė</translation>
    </message>
    <message>
<<<<<<< HEAD
        <location filename="../transactionview.cpp" line="77"/>
=======
        <location line="+218"/>
        <source>Confirmed</source>
        <translation>Patvirtintas</translation>
    </message>
    <message>
        <location line="-203"/>
        <source>To yourself</source>
        <translation>Skirta sau</translation>
    </message>
    <message>
        <location line="+1"/>
>>>>>>> 0f4c74f9
        <source>Mined</source>
        <translation>Išgauta</translation>
    </message>
    <message>
<<<<<<< HEAD
        <location filename="../transactionview.cpp" line="124"/>
=======
        <location line="+1"/>
        <source>Other</source>
        <translation>Kita</translation>
    </message>
    <message>
        <location line="+6"/>
        <source>Enter address or label to search</source>
        <translation>Įveskite adresą ar žymę į paiešką</translation>
    </message>
    <message>
        <location line="+6"/>
        <source>Min amount</source>
        <translation>Minimali suma</translation>
    </message>
    <message>
        <location line="+34"/>
>>>>>>> 0f4c74f9
        <source>Copy address</source>
        <translation>Kopijuoti adresą</translation>
    </message>
    <message>
        <location line="+1"/>
        <source>Copy label</source>
        <translation>Kopijuoti žymę</translation>
    </message>
    <message>
<<<<<<< HEAD
        <location filename="../transactionview.cpp" line="128"/>
=======
        <location line="-53"/>
        <source>Received with</source>
        <translation>Gauta su</translation>
    </message>
    <message>
        <location line="+54"/>
        <source>Copy amount</source>
        <translation>Kopijuoti sumą</translation>
    </message>
    <message>
        <location line="+1"/>
        <source>Edit label</source>
        <translation>Taisyti žymę</translation>
    </message>
    <message>
        <location line="-53"/>
        <source>Sent to</source>
        <translation>Išsiųsta</translation>
    </message>
    <message>
        <location line="+54"/>
>>>>>>> 0f4c74f9
        <source>Show details...</source>
        <translation>Parodyti išsamiai</translation>
    </message>
    <message>
        <location line="+142"/>
        <source>Export Transaction Data</source>
        <translation>Sandorio duomenų eksportavimas</translation>
    </message>
    <message>
        <location line="+1"/>
        <source>Comma separated file (*.csv)</source>
        <translation>Kableliais atskirtų duomenų failas (*.csv)</translation>
    </message>
    <message>
<<<<<<< HEAD
        <location filename="../transactionview.cpp" line="283"/>
=======
        <location line="+9"/>
        <source>Date</source>
        <translation>Data</translation>
    </message>
    <message>
        <location line="+1"/>
        <source>Type</source>
        <translation>Tipas</translation>
    </message>
    <message>
        <location line="+1"/>
        <source>Label</source>
        <translation>Žymė</translation>
    </message>
    <message>
        <location line="+1"/>
>>>>>>> 0f4c74f9
        <source>Address</source>
        <translation>Adresas</translation>
    </message>
    <message>
        <location line="+1"/>
        <source>Amount</source>
        <translation>Suma</translation>
    </message>
    <message>
        <location line="+5"/>
        <source>Could not write to file %1.</source>
        <translation>Neįmanoma įrašyti į failą %1.</translation>
    </message>
    <message>
        <location line="+0"/>
        <source>Error exporting</source>
        <translation>Eksportavimo klaida</translation>
    </message>
    <message>
        <location line="+95"/>
        <source>Range:</source>
        <translation>Grupė:</translation>
    </message>
    <message>
        <location line="+8"/>
        <source>to</source>
        <translation>skirta</translation>
    </message>
    <message>
        <location line="-107"/>
        <source>ID</source>
        <translation>ID</translation>
    </message>
</context>
<context>
    <name>WalletModel</name>
    <message>
<<<<<<< HEAD
        <location filename="../walletmodel.cpp" line="142"/>
=======
        <location filename="../walletmodel.cpp" line="+145"/>
>>>>>>> 0f4c74f9
        <source>Sending...</source>
        <translation>Siunčiama</translation>
    </message>
</context>
<context>
    <name>bitcoin-core</name>
    <message>
<<<<<<< HEAD
        <location filename="../bitcoinstrings.cpp" line="85"/>
        <source>Username for JSON-RPC connections</source>
        <translation>Vartotojo vardas JSON-RPC jungimuisi</translation>
    </message>
    <message>
        <location filename="../bitcoinstrings.cpp" line="113"/>
        <source>Loading addresses...</source>
        <translation>Užkraunami adresai...</translation>
    </message>
    <message>
        <location filename="../bitcoinstrings.cpp" line="79"/>
        <source>Run in the background as a daemon and accept commands</source>
        <translation>Dirbti fone kaip šešėlyje ir priimti komandas</translation>
    </message>
    <message>
        <location filename="../bitcoinstrings.cpp" line="83"/>
        <source>Send trace/debug info to console instead of debug.log file</source>
        <translation>Siųsti atsekimo/derinimo info į konsolę vietoj debug.log failo</translation>
    </message>
    <message>
        <location filename="../bitcoinstrings.cpp" line="84"/>
        <source>Send trace/debug info to debugger</source>
        <translation>Siųsti sekimo/derinimo info derintojui</translation>
    </message>
    <message>
        <location filename="../bitcoinstrings.cpp" line="43"/>
        <source>Send command to -server or bitcoind</source>
        <translation>Siųsti komandą serveriui arba bitcoind</translation>
    </message>
    <message>
        <location filename="../bitcoinstrings.cpp" line="67"/>
        <source>Threshold for disconnecting misbehaving peers (default: 100)</source>
        <translation>Atjungimo dėl netinkamo kolegų elgesio riba  (pagal nutylėjimą: 100)</translation>
    </message>
    <message>
        <location filename="../bitcoinstrings.cpp" line="118"/>
        <source>Error loading wallet.dat: Wallet corrupted</source>
        <translation> wallet.dat pakrovimo klaida,  wallet.dat sugadintas</translation>
    </message>
    <message>
        <location filename="../bitcoinstrings.cpp" line="121"/>
        <source>Error loading wallet.dat</source>
        <translation> wallet.dat pakrovimo klaida</translation>
    </message>
    <message>
        <location filename="../bitcoinstrings.cpp" line="115"/>
=======
        <location filename="../bitcoinstrings.cpp" line="+15"/>
        <source>Specify pid file (default: bitcoind.pid)</source>
        <translation>Nurodyti pid failą  (pagal nutylėjimą: bitcoind.pid)</translation>
    </message>
    <message>
        <location line="+1"/>
        <source>Generate coins</source>
        <translation>Sukurti monetas</translation>
    </message>
    <message>
        <location line="+1"/>
        <source>Don&apos;t generate coins</source>
        <translation>Neišgavinėti monetų</translation>
    </message>
    <message>
        <location line="+71"/>
        <source>Done loading</source>
        <translation>Pakrovimas baigtas</translation>
    </message>
    <message>
        <location line="-39"/>
        <source>Username for JSON-RPC connections</source>
        <translation>Vartotojo vardas JSON-RPC jungimuisi</translation>
    </message>
    <message>
        <location line="+22"/>
        <source>This help message</source>
        <translation>Pagelbos žinutė</translation>
    </message>
    <message>
        <location line="+4"/>
        <source>Loading addresses...</source>
        <translation>Užkraunami adresai...</translation>
    </message>
    <message>
        <location line="+3"/>
        <source>Error loading blkindex.dat</source>
        <translation>blkindex.dat pakrovimo klaida</translation>
    </message>
    <message>
        <location line="+4"/>
        <source>Wallet needed to be rewritten: restart Bitcoin to complete</source>
        <translation>Piniginė turi būti prrašyta: įvykdymui perkraukite Bitcoin</translation>
    </message>
    <message>
        <location line="-5"/>
>>>>>>> 0f4c74f9
        <source>Loading block index...</source>
        <translation>Užkraunami blokų indeksai...</translation>
    </message>
    <message>
<<<<<<< HEAD
        <location filename="../bitcoinstrings.cpp" line="45"/>
        <source>Get help for a command</source>
        <translation>Suteikti pagalba komandai</translation>
    </message>
    <message>
        <location filename="../bitcoinstrings.cpp" line="60"/>
        <source>Maintain at most &lt;n&gt; connections to peers (default: 125)</source>
        <translation>Palaikyti ne daugiau &lt;n&gt; jungčių kolegoms (pagal nutylėjimą: 125)</translation>
    </message>
    <message>
        <location filename="../bitcoinstrings.cpp" line="116"/>
        <source>Error loading blkindex.dat</source>
        <translation>blkindex.dat pakrovimo klaida</translation>
    </message>
    <message>
        <location filename="../bitcoinstrings.cpp" line="41"/>
        <source>Bitcoin version</source>
        <translation>Bitcoin versija</translation>
    </message>
    <message>
        <location filename="../bitcoinstrings.cpp" line="119"/>
        <source>Error loading wallet.dat: Wallet requires newer version of Bitcoin</source>
        <translation> wallet.dat pakrovimo klaida,  wallet.dat reikalauja naujasnės Bitcoin versijos</translation>
    </message>
    <message>
        <location filename="../bitcoinstrings.cpp" line="13"/>
        <source>Sending...</source>
        <translation>Siunčiama</translation>
    </message>
    <message>
        <location filename="../bitcoinstrings.cpp" line="42"/>
        <source>Usage:</source>
        <translation>Naudojimas:</translation>
    </message>
    <message>
        <location filename="../bitcoinstrings.cpp" line="82"/>
        <source>Prepend debug output with timestamp</source>
        <translation>Prideėti laiko žymę derinimo rezultatams</translation>
    </message>
    <message>
        <location filename="../bitcoinstrings.cpp" line="86"/>
=======
        <location line="-68"/>
        <source>Usage:</source>
        <translation>Naudojimas:</translation>
    </message>
    <message>
        <location line="+34"/>
        <source>Run in the background as a daemon and accept commands</source>
        <translation>Dirbti fone kaip šešėlyje ir priimti komandas</translation>
    </message>
    <message>
        <location line="+1"/>
        <source>Use the test network</source>
        <translation>Naudoti testavimo tinklą</translation>
    </message>
    <message>
        <location line="+2"/>
        <source>Prepend debug output with timestamp</source>
        <translation>Prideėti laiko žymę derinimo rezultatams</translation>
    </message>
    <message>
        <location line="+1"/>
        <source>Send trace/debug info to console instead of debug.log file</source>
        <translation>Siųsti atsekimo/derinimo info į konsolę vietoj debug.log failo</translation>
    </message>
    <message>
        <location line="+1"/>
        <source>Send trace/debug info to debugger</source>
        <translation>Siųsti sekimo/derinimo info derintojui</translation>
    </message>
    <message>
        <location line="+2"/>
>>>>>>> 0f4c74f9
        <source>Password for JSON-RPC connections</source>
        <translation>Slaptažodis JSON-RPC sujungimams</translation>
    </message>
    <message>
<<<<<<< HEAD
        <location filename="../bitcoinstrings.cpp" line="87"/>
=======
        <location line="+1"/>
>>>>>>> 0f4c74f9
        <source>Listen for JSON-RPC connections on &lt;port&gt; (default: 8332)</source>
        <translation>Klausymas JSON-RPC sujungimui prijungčiai &lt;port&gt; (pagal nutylėjimą: 8332)</translation>
    </message>
    <message>
<<<<<<< HEAD
        <location filename="../bitcoinstrings.cpp" line="88"/>
=======
        <location line="+1"/>
>>>>>>> 0f4c74f9
        <source>Allow JSON-RPC connections from specified IP address</source>
        <translation>Leisti JSON-RPC tik iš nurodytų IP adresų</translation>
    </message>
    <message>
<<<<<<< HEAD
        <location filename="../bitcoinstrings.cpp" line="48"/>
        <source>Specify pid file (default: bitcoind.pid)</source>
        <translation>Nurodyti pid failą  (pagal nutylėjimą: bitcoind.pid)</translation>
    </message>
    <message>
        <location filename="../bitcoinstrings.cpp" line="49"/>
        <source>Generate coins</source>
        <translation>Sukurti monetas</translation>
    </message>
    <message>
        <location filename="../bitcoinstrings.cpp" line="126"/>
        <source>Done loading</source>
        <translation>Pakrovimas baigtas</translation>
    </message>
    <message>
        <location filename="../bitcoinstrings.cpp" line="107"/>
        <source>This help message</source>
        <translation>Pagelbos žinutė</translation>
    </message>
    <message>
        <location filename="../bitcoinstrings.cpp" line="109"/>
        <source>Cannot obtain a lock on data directory %s.  Bitcoin is probably already running.</source>
        <translation>Negali gauti duomenų katalogo %s rakto. Bitcoin tikriausiai jau veikia.</translation>
    </message>
    <message>
        <location filename="../bitcoinstrings.cpp" line="120"/>
        <source>Wallet needed to be rewritten: restart Bitcoin to complete</source>
        <translation>Piniginė turi būti prrašyta: įvykdymui perkraukite Bitcoin</translation>
    </message>
    <message>
        <location filename="../bitcoinstrings.cpp" line="80"/>
        <source>Use the test network</source>
        <translation>Naudoti testavimo tinklą</translation>
    </message>
    <message>
        <location filename="../bitcoinstrings.cpp" line="19"/>
        <source>Insufficient funds</source>
        <translation type="unfinished"></translation>
    </message>
    <message>
        <location filename="../bitcoinstrings.cpp" line="21"/>
        <source>To use the %s option</source>
        <translation type="unfinished"></translation>
    </message>
    <message>
        <location filename="../bitcoinstrings.cpp" line="22"/>
        <source>%s, you must set a rpcpassword in the configuration file:
 %s
It is recommended you use the following random password:
rpcuser=bitcoinrpc
rpcpassword=%s
(you do not need to remember this password)
If the file does not exist, create it with owner-readable-only file permissions.
</source>
        <translation type="unfinished"></translation>
    </message>
    <message>
        <location filename="../bitcoinstrings.cpp" line="31"/>
        <source>Error</source>
        <translation>Klaida</translation>
    </message>
    <message>
        <location filename="../bitcoinstrings.cpp" line="33"/>
        <source>You must set rpcpassword=&lt;password&gt; in the configuration file:
%s
If the file does not exist, create it with owner-readable-only file permissions.</source>
        <translation type="unfinished"></translation>
    </message>
    <message>
        <location filename="../bitcoinstrings.cpp" line="52"/>
        <source>Show splash screen on startup (default: 1)</source>
        <translation type="unfinished"></translation>
    </message>
    <message>
        <location filename="../bitcoinstrings.cpp" line="54"/>
        <source>Set database cache size in megabytes (default: 25)</source>
        <translation type="unfinished"></translation>
    </message>
    <message>
        <location filename="../bitcoinstrings.cpp" line="55"/>
        <source>Set database disk log size in megabytes (default: 100)</source>
        <translation type="unfinished"></translation>
    </message>
    <message>
        <location filename="../bitcoinstrings.cpp" line="63"/>
        <source>Find peers using internet relay chat (default: 0)</source>
        <translation type="unfinished"></translation>
    </message>
    <message>
        <location filename="../bitcoinstrings.cpp" line="64"/>
        <source>Accept connections from outside (default: 1)</source>
        <translation type="unfinished"></translation>
    </message>
    <message>
        <location filename="../bitcoinstrings.cpp" line="65"/>
        <source>Set language, for example &quot;de_DE&quot; (default: system locale)</source>
        <translation>Nustatyti kalbą, pavyzdžiui &quot;lt_LT&quot; (numatyta: sistemos kalba)</translation>
    </message>
    <message>
        <location filename="../bitcoinstrings.cpp" line="66"/>
        <source>Find peers using DNS lookup (default: 1)</source>
        <translation type="unfinished"></translation>
    </message>
    <message>
        <location filename="../bitcoinstrings.cpp" line="75"/>
        <source>Detach block and address databases. Increases shutdown time (default: 0)</source>
        <translation type="unfinished"></translation>
    </message>
    <message>
        <location filename="../bitcoinstrings.cpp" line="89"/>
        <source>Send commands to node running on &lt;ip&gt; (default: 127.0.0.1)</source>
        <translation>Siųsti komandą mazgui dirbančiam &lt;ip&gt; (pagal nutylėjimą: 127.0.0.1)</translation>
    </message>
    <message>
        <location filename="../bitcoinstrings.cpp" line="90"/>
        <source>Execute command when the best block changes (%s in cmd is replaced by block hash)</source>
        <translation type="unfinished"></translation>
    </message>
    <message>
        <location filename="../bitcoinstrings.cpp" line="93"/>
        <source>Upgrade wallet to latest format</source>
        <translation type="unfinished"></translation>
    </message>
    <message>
        <location filename="../bitcoinstrings.cpp" line="94"/>
        <source>Set key pool size to &lt;n&gt; (default: 100)</source>
        <translation>Nustatyti rakto apimties dydį &lt;n&gt; (pagal nutylėjimą: 100)</translation>
    </message>
    <message>
        <location filename="../bitcoinstrings.cpp" line="95"/>
        <source>Rescan the block chain for missing wallet transactions</source>
        <translation>Ieškoti  prarastų piniginės sandorių blokų grandinėje</translation>
    </message>
    <message>
        <location filename="../bitcoinstrings.cpp" line="96"/>
        <source>How many blocks to check at startup (default: 2500, 0 = all)</source>
        <translation type="unfinished"></translation>
    </message>
    <message>
        <location filename="../bitcoinstrings.cpp" line="97"/>
        <source>How thorough the block verification is (0-6, default: 1)</source>
        <translation type="unfinished"></translation>
    </message>
    <message>
        <location filename="../bitcoinstrings.cpp" line="101"/>
        <source>Use OpenSSL (https) for JSON-RPC connections</source>
        <translation>Naudoti OpenSSL  (https) jungimuisi JSON-RPC </translation>
    </message>
    <message>
        <location filename="../bitcoinstrings.cpp" line="102"/>
        <source>Server certificate file (default: server.cert)</source>
        <translation>Serverio sertifikato failas (pagal nutylėjimą: server.cert)</translation>
    </message>
    <message>
        <location filename="../bitcoinstrings.cpp" line="103"/>
        <source>Server private key (default: server.pem)</source>
        <translation>Serverio privatus raktas  (pagal nutylėjimą: server.pem)</translation>
    </message>
    <message>
        <location filename="../bitcoinstrings.cpp" line="104"/>
        <source>Acceptable ciphers (default: TLSv1+HIGH:!SSLv2:!aNULL:!eNULL:!AH:!3DES:@STRENGTH)</source>
        <translation>Priimtini šifrai (pagal nutylėjimą: TLSv1+HIGH:!SSLv2:!aNULL:!eNULL:!AH:!3DES:@STRENGTH)</translation>
    </message>
    <message>
        <location filename="../bitcoinstrings.cpp" line="46"/>
        <source>Options:</source>
        <translation>Opcijos:</translation>
    </message>
    <message>
        <location filename="../bitcoinstrings.cpp" line="47"/>
        <source>Specify configuration file (default: bitcoin.conf)</source>
        <translation>Nurodyti konfigūracijos failą (pagal nutylėjimąt: bitcoin.conf)</translation>
    </message>
    <message>
        <location filename="../bitcoinstrings.cpp" line="53"/>
        <source>Specify data directory</source>
        <translation>Nustatyti duomenų direktoriją</translation>
    </message>
    <message>
        <location filename="../bitcoinstrings.cpp" line="56"/>
        <source>Specify connection timeout (in milliseconds)</source>
        <translation>Nustatyti sujungimo trukmę (milisekundėmis)</translation>
    </message>
    <message>
        <location filename="../bitcoinstrings.cpp" line="125"/>
        <source>Rescanning...</source>
        <translation>Peržiūra</translation>
    </message>
    <message>
        <location filename="../bitcoinstrings.cpp" line="108"/>
        <source>Usage</source>
        <translation>Naudojimas</translation>
    </message>
    <message>
        <location filename="../bitcoinstrings.cpp" line="71"/>
=======
        <location line="+1"/>
        <source>Send commands to node running on &lt;ip&gt; (default: 127.0.0.1)</source>
        <translation>Siųsti komandą mazgui dirbančiam &lt;ip&gt; (pagal nutylėjimą: 127.0.0.1)</translation>
    </message>
    <message>
        <location line="+5"/>
        <source>Set key pool size to &lt;n&gt; (default: 100)</source>
        <translation>Nustatyti rakto apimties dydį &lt;n&gt; (pagal nutylėjimą: 100)</translation>
    </message>
    <message>
        <location line="+1"/>
        <source>Rescan the block chain for missing wallet transactions</source>
        <translation>Ieškoti  prarastų piniginės sandorių blokų grandinėje</translation>
    </message>
    <message>
        <location line="+6"/>
        <source>Use OpenSSL (https) for JSON-RPC connections</source>
        <translation>Naudoti OpenSSL  (https) jungimuisi JSON-RPC </translation>
    </message>
    <message>
        <location line="+1"/>
        <source>Server certificate file (default: server.cert)</source>
        <translation>Serverio sertifikato failas (pagal nutylėjimą: server.cert)</translation>
    </message>
    <message>
        <location line="+1"/>
        <source>Server private key (default: server.pem)</source>
        <translation>Serverio privatus raktas  (pagal nutylėjimą: server.pem)</translation>
    </message>
    <message>
        <location line="+1"/>
        <source>Acceptable ciphers (default: TLSv1+HIGH:!SSLv2:!aNULL:!eNULL:!AH:!3DES:@STRENGTH)</source>
        <translation>Priimtini šifrai (pagal nutylėjimą: TLSv1+HIGH:!SSLv2:!aNULL:!eNULL:!AH:!3DES:@STRENGTH)</translation>
    </message>
    <message>
        <location line="-58"/>
        <source>Send command to -server or bitcoind</source>
        <translation>Siųsti komandą serveriui arba bitcoind</translation>
    </message>
    <message>
        <location line="+3"/>
        <source>Options:</source>
        <translation>Opcijos:</translation>
    </message>
    <message>
        <location line="+1"/>
        <source>Specify configuration file (default: bitcoin.conf)</source>
        <translation>Nurodyti konfigūracijos failą (pagal nutylėjimąt: bitcoin.conf)</translation>
    </message>
    <message>
        <location line="+6"/>
        <source>Specify data directory</source>
        <translation>Nustatyti duomenų direktoriją</translation>
    </message>
    <message>
        <location line="+2"/>
        <source>Specify connection timeout (in milliseconds)</source>
        <translation>Nustatyti sujungimo trukmę (milisekundėmis)</translation>
    </message>
    <message>
        <location line="+3"/>
        <source>Listen for connections on &lt;port&gt; (default: 8333 or testnet: 18333)</source>
        <translation>Sujungimo klausymas prijungčiai  &lt;port&gt; (pagal nutylėjimą: 8333 arba testnet: 18333)</translation>
    </message>
    <message>
        <location line="+62"/>
        <source>Rescanning...</source>
        <translation>Peržiūra</translation>
    </message>
    <message>
        <location line="-54"/>
        <source>Threshold for disconnecting misbehaving peers (default: 100)</source>
        <translation>Atjungimo dėl netinkamo kolegų elgesio riba  (pagal nutylėjimą: 100)</translation>
    </message>
    <message>
        <location line="+1"/>
        <source>Number of seconds to keep misbehaving peers from reconnecting (default: 86400)</source>
        <translation>Sekundžių kiekis eikiamas palaikyti ryšį dėl lygiarangių nestabilumo (pagal nutylėjimą: 86.400)</translation>
    </message>
    <message>
        <location line="+46"/>
        <source>Error loading wallet.dat: Wallet corrupted</source>
        <translation> wallet.dat pakrovimo klaida,  wallet.dat sugadintas</translation>
    </message>
    <message>
        <location line="+3"/>
        <source>Error loading wallet.dat</source>
        <translation> wallet.dat pakrovimo klaida</translation>
    </message>
    <message>
        <location line="-4"/>
        <source>Loading wallet...</source>
        <translation>Užkraunama piniginė...</translation>
    </message>
    <message>
        <location line="-68"/>
        <source>List commands</source>
        <translation>Komandų sąrašas</translation>
    </message>
    <message>
        <location line="+1"/>
        <source>Get help for a command</source>
        <translation>Suteikti pagalba komandai</translation>
    </message>
    <message>
        <location line="+7"/>
        <source>Show splash screen on startup (default: 1)</source>
        <translation type="unfinished"></translation>
    </message>
    <message>
        <location line="+2"/>
        <source>Set database cache size in megabytes (default: 25)</source>
        <translation type="unfinished"></translation>
    </message>
    <message>
        <location line="+5"/>
        <source>Maintain at most &lt;n&gt; connections to peers (default: 125)</source>
        <translation>Palaikyti ne daugiau &lt;n&gt; jungčių kolegoms (pagal nutylėjimą: 125)</translation>
    </message>
    <message>
        <location line="+1"/>
        <source>Add a node to connect to and attempt to keep the connection open</source>
        <translation>Pridėti mazgą prie sujungti su and attempt to keep the connection open</translation>
    </message>
    <message>
        <location line="+2"/>
        <source>Find peers using internet relay chat (default: 0)</source>
        <translation type="unfinished"></translation>
    </message>
    <message>
        <location line="+1"/>
        <source>Accept connections from outside (default: 1)</source>
        <translation type="unfinished"></translation>
    </message>
    <message>
        <location line="+1"/>
        <source>Set language, for example &quot;de_DE&quot; (default: system locale)</source>
        <translation>Nustatyti kalbą, pavyzdžiui &quot;lt_LT&quot; (numatyta: sistemos kalba)</translation>
    </message>
    <message>
        <location line="+1"/>
        <source>Find peers using DNS lookup (default: 1)</source>
        <translation type="unfinished"></translation>
    </message>
    <message>
        <location line="+5"/>
>>>>>>> 0f4c74f9
        <source>Maximum per-connection receive buffer, &lt;n&gt;*1000 bytes (default: 10000)</source>
        <translation>Maksimalus buferis priėmimo sujungimui &lt;n&gt;*1000 bitų (pagal nutylėjimą: 10000)</translation>
    </message>
    <message>
<<<<<<< HEAD
        <location filename="../bitcoinstrings.cpp" line="72"/>
=======
        <location line="+1"/>
>>>>>>> 0f4c74f9
        <source>Maximum per-connection send buffer, &lt;n&gt;*1000 bytes (default: 10000)</source>
        <translation>Maksimalus buferis siuntimo sujungimui &lt;n&gt;*1000 bitų (pagal nutylėjimą: 10000)</translation>
    </message>
    <message>
<<<<<<< HEAD
        <location filename="../bitcoinstrings.cpp" line="73"/>
=======
        <location line="+1"/>
>>>>>>> 0f4c74f9
        <source>Use Universal Plug and Play to map the listening port (default: 1)</source>
        <translation type="unfinished">Bandymas naudoti UPnP struktūra klausymosi prievadui (default: 1)</translation>
    </message>
    <message>
<<<<<<< HEAD
        <location filename="../bitcoinstrings.cpp" line="81"/>
        <source>Output extra debugging information</source>
        <translation>Išėjimo papildomas derinimo informacija</translation>
    </message>
    <message>
        <location filename="../bitcoinstrings.cpp" line="98"/>
        <source>
SSL options: (see the Bitcoin Wiki for SSL setup instructions)</source>
        <translation>SSL opcijos (žr.e Bitcoin Wiki for SSL setup instructions)</translation>
    </message>
    <message>
        <location filename="../bitcoinstrings.cpp" line="44"/>
        <source>List commands</source>
        <translation>Komandų sąrašas</translation>
    </message>
    <message>
        <location filename="../bitcoinstrings.cpp" line="8"/>
        <source>Error: Wallet locked, unable to create transaction.</source>
        <translation type="unfinished"></translation>
    </message>
    <message>
        <location filename="../bitcoinstrings.cpp" line="9"/>
        <source>Error: This transaction requires a transaction fee of at least %s because of its amount, complexity, or use of recently received funds.</source>
        <translation type="unfinished"></translation>
    </message>
    <message>
        <location filename="../bitcoinstrings.cpp" line="12"/>
        <source>Error: Transaction creation failed.</source>
        <translation type="unfinished">KLAIDA:nepavyko sudaryti sandorio.</translation>
    </message>
    <message>
        <location filename="../bitcoinstrings.cpp" line="14"/>
        <source>Error: The transaction was rejected. This might happen if some of the coins in your wallet were already spent, such as if you used a copy of wallet.dat and coins were spent in the copy but not marked as spent here.</source>
        <translation type="unfinished">Klaida: sandoris buvo atmestas.Tai gali įvykti, jei kai kurios monetos iš jūsų piniginėje jau buvo panaudotos, pvz. jei naudojote wallet.dat kopiją ir monetos buvo išleistos kopijoje, bet nepažymėtos kaip skirtos išleisti čia.</translation>
    </message>
    <message>
        <location filename="../bitcoinstrings.cpp" line="32"/>
        <source>An error occurred while setting up the RPC port %u for listening: %s</source>
        <translation type="unfinished"></translation>
    </message>
    <message>
        <location filename="../bitcoinstrings.cpp" line="112"/>
        <source>Bitcoin</source>
        <translation>Bitcoin</translation>
    </message>
    <message>
        <location filename="../bitcoinstrings.cpp" line="114"/>
=======
        <location line="+1"/>
        <source>Use Universal Plug and Play to map the listening port (default: 0)</source>
        <translation type="unfinished">Bandymas naudoti UPnP struktūra klausymosi prievadui (default: 0)</translation>
    </message>
    <message>
        <location line="+2"/>
        <source>Accept command line and JSON-RPC commands</source>
        <translation>Priimti komandinę eilutę ir JSON-RPC komandas</translation>
    </message>
    <message>
        <location line="+3"/>
        <source>Output extra debugging information</source>
        <translation>Išėjimo papildomas derinimo informacija</translation>
    </message>
    <message>
        <location line="+9"/>
        <source>Execute command when the best block changes (%s in cmd is replaced by block hash)</source>
        <translation type="unfinished"></translation>
    </message>
    <message>
        <location line="+3"/>
        <source>Upgrade wallet to latest format</source>
        <translation>Atnaujinti piniginę į naujausią formatą</translation>
    </message>
    <message>
        <location line="+3"/>
        <source>How many blocks to check at startup (default: 2500, 0 = all)</source>
        <translation type="unfinished"></translation>
    </message>
    <message>
        <location line="+1"/>
        <source>How thorough the block verification is (0-6, default: 1)</source>
        <translation type="unfinished"></translation>
    </message>
    <message>
        <location line="+1"/>
        <source>
SSL options: (see the Bitcoin Wiki for SSL setup instructions)</source>
        <translation>SSL opcijos (žr.e Bitcoin Wiki for SSL setup instructions)</translation>
    </message>
    <message>
        <location line="+10"/>
        <source>Cannot obtain a lock on data directory %s. Bitcoin is probably already running.</source>
        <translation>Negali gauti duomenų katalogo %s rakto. Bitcoin tikriausiai jau veikia.</translation>
    </message>
    <message>
        <location line="+4"/>
>>>>>>> 0f4c74f9
        <source>Error loading addr.dat</source>
        <translation>addr.dat pakrovimo klaida</translation>
    </message>
    <message>
<<<<<<< HEAD
        <location filename="../bitcoinstrings.cpp" line="122"/>
=======
        <location line="+8"/>
>>>>>>> 0f4c74f9
        <source>Cannot downgrade wallet</source>
        <translation type="unfinished"></translation>
    </message>
    <message>
<<<<<<< HEAD
        <location filename="../bitcoinstrings.cpp" line="123"/>
=======
        <location line="+1"/>
>>>>>>> 0f4c74f9
        <source>Cannot initialize keypool</source>
        <translation type="unfinished"></translation>
    </message>
    <message>
<<<<<<< HEAD
        <location filename="../bitcoinstrings.cpp" line="124"/>
=======
        <location line="+1"/>
>>>>>>> 0f4c74f9
        <source>Cannot write default address</source>
        <translation type="unfinished"></translation>
    </message>
    <message>
<<<<<<< HEAD
        <location filename="../bitcoinstrings.cpp" line="127"/>
=======
        <location line="+3"/>
>>>>>>> 0f4c74f9
        <source>Invalid -proxy address</source>
        <translation>Neteisingas proxy adresas</translation>
    </message>
    <message>
<<<<<<< HEAD
        <location filename="../bitcoinstrings.cpp" line="128"/>
=======
        <location line="+1"/>
>>>>>>> 0f4c74f9
        <source>Invalid amount for -paytxfee=&lt;amount&gt;</source>
        <translation>Neteisinga suma -paytxfee=&lt;amount&gt;</translation>
    </message>
    <message>
<<<<<<< HEAD
        <location filename="../bitcoinstrings.cpp" line="129"/>
=======
        <location line="+1"/>
>>>>>>> 0f4c74f9
        <source>Warning: -paytxfee is set very high.  This is the transaction fee you will pay if you send a transaction.</source>
        <translation>Įspėjimas: -paytxfee yra nustatytas per didelis. Tai sandorio mokestis, kurį turėsite mokėti, jei siųsite sandorį.</translation>
    </message>
    <message>
<<<<<<< HEAD
        <location filename="../bitcoinstrings.cpp" line="132"/>
=======
        <location line="+3"/>
>>>>>>> 0f4c74f9
        <source>Error: CreateThread(StartNode) failed</source>
        <translation>Klaida: nepasileidžia CreateThread(StartNode) </translation>
    </message>
    <message>
<<<<<<< HEAD
        <location filename="../bitcoinstrings.cpp" line="133"/>
=======
        <location line="+2"/>
>>>>>>> 0f4c74f9
        <source>Unable to bind to port %d on this computer.  Bitcoin is probably already running.</source>
        <translation>Nepavyko susieti šiame kompiuteryje prievado %d. Bitcoin tikriausiai jau veikia.</translation>
    </message>
    <message>
<<<<<<< HEAD
        <location filename="../bitcoinstrings.cpp" line="20"/>
=======
        <location line="+3"/>
        <source>Warning: Please check that your computer&apos;s date and time are correct.  If your clock is wrong Bitcoin will not work properly.</source>
        <translation>Įspėjimas: Patikrinkite, kad kompiuterio data ir laikas yra teisingi.Jei Jūsų laikrodis neteisingai nustatytas Bitcoin, veiks netinkamai.</translation>
    </message>
    <message>
        <location line="-4"/>
>>>>>>> 0f4c74f9
        <source>Warning: Disk space is low</source>
        <translation>Įspėjimas: nepakanka vietos diske</translation>
    </message>
    <message>
<<<<<<< HEAD
        <location filename="../bitcoinstrings.cpp" line="51"/>
=======
        <location line="-77"/>
>>>>>>> 0f4c74f9
        <source>Start minimized</source>
        <translation>Pradžia sumažinta</translation>
    </message>
    <message>
<<<<<<< HEAD
        <location filename="../bitcoinstrings.cpp" line="57"/>
=======
        <location line="+5"/>
>>>>>>> 0f4c74f9
        <source>Connect through socks4 proxy</source>
        <translation>Prisijungti per socks4 proxy</translation>
    </message>
    <message>
<<<<<<< HEAD
        <location filename="../bitcoinstrings.cpp" line="58"/>
=======
        <location line="+1"/>
>>>>>>> 0f4c74f9
        <source>Allow DNS lookups for addnode and connect</source>
        <translation>Leisti DNS paiešką sujungimui ir mazgo pridėjimui</translation>
    </message>
    <message>
<<<<<<< HEAD
        <location filename="../bitcoinstrings.cpp" line="62"/>
=======
        <location line="+4"/>
>>>>>>> 0f4c74f9
        <source>Connect only to the specified node</source>
        <translation>Prisijungti tik prie nurodyto mazgo</translation>
    </message>
    <message>
<<<<<<< HEAD
        <location filename="../bitcoinstrings.cpp" line="77"/>
=======
        <location line="-20"/>
        <source>Bitcoin version</source>
        <translation>Bitcoin versija</translation>
    </message>
    <message>
        <location line="+33"/>
>>>>>>> 0f4c74f9
        <source>Fee per KB to add to transactions you send</source>
        <translation>Įtraukti mokestį už kB siunčiamiems sandoriams</translation>
    </message>
    <message>
<<<<<<< HEAD
        <location filename="../bitcoinstrings.cpp" line="117"/>
        <source>Loading wallet...</source>
        <translation>Užkraunama piniginė...</translation>
    </message>
    <message>
        <location filename="../bitcoinstrings.cpp" line="18"/>
        <source>Invalid amount</source>
        <translation>Neteisinga suma</translation>
    </message>
    <message>
        <location filename="../bitcoinstrings.cpp" line="61"/>
        <source>Add a node to connect to and attempt to keep the connection open</source>
        <translation>Pridėti mazgą prie sujungti su and attempt to keep the connection open</translation>
    </message>
    <message>
        <location filename="../bitcoinstrings.cpp" line="74"/>
        <source>Use Universal Plug and Play to map the listening port (default: 0)</source>
        <translation type="unfinished">Bandymas naudoti UPnP struktūra klausymosi prievadui (default: 0)</translation>
    </message>
    <message>
        <location filename="../bitcoinstrings.cpp" line="78"/>
        <source>Accept command line and JSON-RPC commands</source>
        <translation>Priimti komandinę eilutę ir JSON-RPC komandas</translation>
    </message>
    <message>
        <location filename="../bitcoinstrings.cpp" line="50"/>
        <source>Don&apos;t generate coins</source>
        <translation>Neišgavinėti monetų</translation>
    </message>
    <message>
        <location filename="../bitcoinstrings.cpp" line="59"/>
        <source>Listen for connections on &lt;port&gt; (default: 8333 or testnet: 18333)</source>
        <translation>Sujungimo klausymas prijungčiai  &lt;port&gt; (pagal nutylėjimą: 8333 arba testnet: 18333)</translation>
    </message>
    <message>
        <location filename="../bitcoinstrings.cpp" line="68"/>
        <source>Number of seconds to keep misbehaving peers from reconnecting (default: 86400)</source>
        <translation>Sekundžių kiekis eikiamas palaikyti ryšį dėl lygiarangių nestabilumo (pagal nutylėjimą: 86.400)</translation>
    </message>
    <message>
        <location filename="../bitcoinstrings.cpp" line="38"/>
        <source>Warning: Please check that your computer&apos;s date and time are correct.  If your clock is wrong Bitcoin will not work properly.</source>
        <translation>Įspėjimas: Patikrinkite, kad kompiuterio data ir laikas yra teisingi.Jei Jūsų laikrodis neteisingai nustatytas Bitcoin, veiks netinkamai.</translation>
=======
        <location line="+61"/>
        <source>beta</source>
        <translation>beta</translation>
    </message>
    <message>
        <location line="-21"/>
        <source>Error loading wallet.dat: Wallet requires newer version of Bitcoin</source>
        <translation> wallet.dat pakrovimo klaida,  wallet.dat reikalauja naujasnės Bitcoin versijos</translation>
>>>>>>> 0f4c74f9
    </message>
</context>
</TS><|MERGE_RESOLUTION|>--- conflicted
+++ resolved
@@ -15,11 +15,7 @@
         <translation>&lt;b&gt;Bitcoin&lt;/b&gt; versija</translation>
     </message>
     <message>
-<<<<<<< HEAD
-        <location filename="../forms/aboutdialog.ui" line="91"/>
-=======
-        <location line="+32"/>
->>>>>>> 0f4c74f9
+        <location line="+38"/>
         <source>Copyright © 2009-2012 Bitcoin Developers
 
 This is experimental software.
@@ -100,74 +96,42 @@
         <translation>&amp;D Pašalinti</translation>
     </message>
     <message>
-<<<<<<< HEAD
-        <location filename="../addressbookpage.cpp" line="65"/>
-=======
-        <location filename="../addressbookpage.cpp" line="+61"/>
->>>>>>> 0f4c74f9
+        <location filename="../addressbookpage.cpp" line="+65"/>
         <source>Copy address</source>
         <translation>Copijuoti adresą</translation>
     </message>
     <message>
-<<<<<<< HEAD
-        <location filename="../addressbookpage.cpp" line="66"/>
-=======
-        <location line="+1"/>
->>>>>>> 0f4c74f9
+        <location line="+1"/>
         <source>Copy label</source>
         <translation>Kopijuoti žymę</translation>
     </message>
     <message>
-<<<<<<< HEAD
-        <location filename="../addressbookpage.cpp" line="67"/>
-=======
-        <location line="+1"/>
->>>>>>> 0f4c74f9
+        <location line="+1"/>
         <source>Edit</source>
         <translation>Redaguoti</translation>
     </message>
     <message>
-<<<<<<< HEAD
-        <location filename="../addressbookpage.cpp" line="68"/>
-=======
-        <location line="+1"/>
->>>>>>> 0f4c74f9
+        <location line="+1"/>
         <source>Delete</source>
         <translation>Pašalinti</translation>
     </message>
     <message>
-<<<<<<< HEAD
-        <location filename="../addressbookpage.cpp" line="285"/>
-=======
-        <location line="+214"/>
->>>>>>> 0f4c74f9
+        <location line="+217"/>
         <source>Export Address Book Data</source>
         <translation>Eksportuoti adresų knygelės duomenis</translation>
     </message>
     <message>
-<<<<<<< HEAD
-        <location filename="../addressbookpage.cpp" line="286"/>
-=======
-        <location line="+1"/>
->>>>>>> 0f4c74f9
+        <location line="+1"/>
         <source>Comma separated file (*.csv)</source>
         <translation>Kableliais išskirtas failas (*.csv)</translation>
     </message>
     <message>
-<<<<<<< HEAD
-        <location filename="../addressbookpage.cpp" line="299"/>
-=======
         <location line="+13"/>
->>>>>>> 0f4c74f9
         <source>Error exporting</source>
         <translation>Eksportavimo klaida</translation>
     </message>
     <message>
-<<<<<<< HEAD
-        <location filename="../addressbookpage.cpp" line="299"/>
-=======
         <location line="+0"/>
->>>>>>> 0f4c74f9
         <source>Could not write to file %1.</source>
         <translation>Nepavyko įrašyti į failą %1.</translation>
     </message>
@@ -336,304 +300,172 @@
 <context>
     <name>BitcoinGUI</name>
     <message>
-<<<<<<< HEAD
-        <location filename="../bitcoingui.cpp" line="71"/>
-=======
-        <location filename="../bitcoingui.cpp" line="+73"/>
->>>>>>> 0f4c74f9
+        <location filename="../bitcoingui.cpp" line="+71"/>
         <source>Bitcoin Wallet</source>
         <translation>Bitkoinų piniginė</translation>
     </message>
     <message>
-<<<<<<< HEAD
-        <location filename="../bitcoingui.cpp" line="506"/>
-=======
-        <location line="+73"/>
-        <location line="+332"/>
->>>>>>> 0f4c74f9
+        <location line="+435"/>
         <source>Synchronizing with network...</source>
         <translation>Sinchronizavimas su tinklu ...</translation>
     </message>
     <message>
-<<<<<<< HEAD
-        <location filename="../bitcoingui.cpp" line="185"/>
-=======
-        <location line="-329"/>
-        <source>Block chain synchronization in progress</source>
-        <translation>Vyksta blokų grandinės sinchronizavimas</translation>
-    </message>
-    <message>
-        <location line="+38"/>
->>>>>>> 0f4c74f9
+        <location line="-321"/>
         <source>&amp;Overview</source>
         <translation>&amp;O Apžvalga</translation>
     </message>
     <message>
-<<<<<<< HEAD
-        <location filename="../bitcoingui.cpp" line="186"/>
-=======
-        <location line="+1"/>
->>>>>>> 0f4c74f9
+        <location line="+1"/>
         <source>Show general overview of wallet</source>
         <translation>Rodyti piniginės bendrą apžvalgą</translation>
     </message>
     <message>
-<<<<<<< HEAD
-        <location filename="../bitcoingui.cpp" line="191"/>
-=======
-        <location line="+5"/>
->>>>>>> 0f4c74f9
+        <location line="+5"/>
         <source>&amp;Transactions</source>
         <translation>&amp;T Sandoriai</translation>
     </message>
     <message>
-<<<<<<< HEAD
-        <location filename="../bitcoingui.cpp" line="192"/>
-=======
-        <location line="+1"/>
->>>>>>> 0f4c74f9
+        <location line="+1"/>
         <source>Browse transaction history</source>
         <translation>Apžvelgti sandorių istoriją</translation>
     </message>
     <message>
-<<<<<<< HEAD
-        <location filename="../bitcoingui.cpp" line="197"/>
-=======
-        <location line="+5"/>
->>>>>>> 0f4c74f9
+        <location line="+5"/>
         <source>&amp;Address Book</source>
         <translation>&amp;Adresų knygelė</translation>
     </message>
     <message>
-<<<<<<< HEAD
-        <location filename="../bitcoingui.cpp" line="198"/>
-=======
-        <location line="+1"/>
->>>>>>> 0f4c74f9
+        <location line="+1"/>
         <source>Edit the list of stored addresses and labels</source>
         <translation>Redaguoti išsaugotus adresus bei žymes</translation>
     </message>
     <message>
-<<<<<<< HEAD
-        <location filename="../bitcoingui.cpp" line="203"/>
-=======
-        <location line="+5"/>
->>>>>>> 0f4c74f9
+        <location line="+5"/>
         <source>&amp;Receive coins</source>
         <translation>&amp;R Gautos monetos</translation>
     </message>
     <message>
-<<<<<<< HEAD
-        <location filename="../bitcoingui.cpp" line="204"/>
-=======
-        <location line="+1"/>
->>>>>>> 0f4c74f9
+        <location line="+1"/>
         <source>Show the list of addresses for receiving payments</source>
         <translation>Parodyti adresų sąraša mokėjimams gauti</translation>
     </message>
     <message>
-<<<<<<< HEAD
-        <location filename="../bitcoingui.cpp" line="209"/>
-=======
-        <location line="+5"/>
->>>>>>> 0f4c74f9
+        <location line="+5"/>
         <source>&amp;Send coins</source>
         <translation>&amp;Siųsti monetas</translation>
     </message>
     <message>
-<<<<<<< HEAD
-        <location filename="../bitcoingui.cpp" line="210"/>
-=======
-        <location line="+1"/>
->>>>>>> 0f4c74f9
+        <location line="+1"/>
         <source>Send coins to a bitcoin address</source>
         <translation>Siųsti monetas bitkoinų adresu</translation>
     </message>
     <message>
-<<<<<<< HEAD
-        <location filename="../bitcoingui.cpp" line="215"/>
-=======
-        <location line="+5"/>
->>>>>>> 0f4c74f9
+        <location line="+5"/>
         <source>Sign &amp;message</source>
         <translation>Registruoti praneši&amp;mą</translation>
     </message>
     <message>
-<<<<<<< HEAD
-        <location filename="../bitcoingui.cpp" line="216"/>
-=======
-        <location line="+1"/>
->>>>>>> 0f4c74f9
+        <location line="+1"/>
         <source>Prove you control an address</source>
         <translation>Įrodyti, kad jūs valdyti adresą</translation>
     </message>
     <message>
-<<<<<<< HEAD
-        <location filename="../bitcoingui.cpp" line="235"/>
-=======
         <location line="+19"/>
->>>>>>> 0f4c74f9
         <source>E&amp;xit</source>
         <translation>&amp;x išėjimas</translation>
     </message>
     <message>
-<<<<<<< HEAD
-        <location filename="../bitcoingui.cpp" line="236"/>
-=======
-        <location line="+1"/>
->>>>>>> 0f4c74f9
+        <location line="+1"/>
         <source>Quit application</source>
         <translation>Išjungti programą</translation>
     </message>
     <message>
-<<<<<<< HEAD
-        <location filename="../bitcoingui.cpp" line="239"/>
-=======
-        <location line="+3"/>
->>>>>>> 0f4c74f9
+        <location line="+3"/>
         <source>&amp;About %1</source>
         <translation>&amp;Apie %1</translation>
     </message>
     <message>
-<<<<<<< HEAD
-        <location filename="../bitcoingui.cpp" line="253"/>
-=======
         <location line="+14"/>
->>>>>>> 0f4c74f9
         <source>Encrypt or decrypt wallet</source>
         <translation>Užšifruoti  ar iššifruoti piniginę</translation>
     </message>
     <message>
-<<<<<<< HEAD
-        <location filename="../bitcoingui.cpp" line="258"/>
-=======
-        <location line="+5"/>
->>>>>>> 0f4c74f9
+        <location line="+5"/>
         <source>Change the passphrase used for wallet encryption</source>
         <translation>Pakeisti slaptažodį naudojamą piniginės užšifravimui</translation>
     </message>
     <message>
-<<<<<<< HEAD
-        <location filename="../bitcoingui.cpp" line="240"/>
-=======
         <location line="-18"/>
->>>>>>> 0f4c74f9
         <source>Show information about Bitcoin</source>
         <translation>Rodyti informaciją apie Bitkoiną</translation>
     </message>
     <message>
-<<<<<<< HEAD
-        <location filename="../bitcoingui.cpp" line="242"/>
-=======
         <location line="+2"/>
->>>>>>> 0f4c74f9
         <source>About &amp;Qt</source>
         <translation>Apie &amp;Qt</translation>
     </message>
     <message>
-<<<<<<< HEAD
-        <location filename="../bitcoingui.cpp" line="243"/>
-=======
-        <location line="+1"/>
->>>>>>> 0f4c74f9
+        <location line="+1"/>
         <source>Show information about Qt</source>
         <translation>Rodyti informaciją apie Qt</translation>
     </message>
     <message>
-<<<<<<< HEAD
-        <location filename="../bitcoingui.cpp" line="245"/>
-=======
         <location line="+2"/>
->>>>>>> 0f4c74f9
         <source>&amp;Options...</source>
         <translation>&amp;Opcijos...</translation>
     </message>
     <message>
-<<<<<<< HEAD
-        <location filename="../bitcoingui.cpp" line="248"/>
+        <location line="+3"/>
         <source>Show/Hide &amp;Bitcoin</source>
         <translation type="unfinished"></translation>
     </message>
     <message>
-        <location filename="../bitcoingui.cpp" line="251"/>
-=======
-        <location line="+4"/>
-        <source>Show the Bitcoin window</source>
-        <translation>Rodyti Bitcoin langą</translation>
-    </message>
-    <message>
-        <location line="+2"/>
->>>>>>> 0f4c74f9
+        <location line="+3"/>
         <source>Export the data in the current tab to a file</source>
         <translation type="unfinished"></translation>
     </message>
     <message>
-<<<<<<< HEAD
-        <location filename="../bitcoingui.cpp" line="256"/>
-=======
-        <location line="+5"/>
->>>>>>> 0f4c74f9
+        <location line="+5"/>
         <source>Backup wallet to another location</source>
         <translation>Daryti piniginės atsarginę kopiją</translation>
     </message>
     <message>
-<<<<<<< HEAD
-        <location filename="../bitcoingui.cpp" line="281"/>
-=======
         <location line="+25"/>
->>>>>>> 0f4c74f9
         <source>&amp;File</source>
         <translation>&amp;Failas</translation>
     </message>
     <message>
-<<<<<<< HEAD
-        <location filename="../bitcoingui.cpp" line="290"/>
-=======
         <location line="+9"/>
->>>>>>> 0f4c74f9
         <source>&amp;Settings</source>
         <translation>Nu&amp;Statymai</translation>
     </message>
     <message>
-<<<<<<< HEAD
-        <location filename="../bitcoingui.cpp" line="296"/>
-=======
         <location line="+6"/>
->>>>>>> 0f4c74f9
         <source>&amp;Help</source>
         <translation>&amp;H Pagelba</translation>
     </message>
     <message>
-<<<<<<< HEAD
-        <location filename="../bitcoingui.cpp" line="303"/>
-=======
         <location line="+7"/>
->>>>>>> 0f4c74f9
         <source>Tabs toolbar</source>
         <translation>Tabs įrankių juosta</translation>
     </message>
     <message>
-<<<<<<< HEAD
-        <location filename="../bitcoingui.cpp" line="314"/>
-=======
         <location line="+11"/>
->>>>>>> 0f4c74f9
         <source>Actions toolbar</source>
         <translation>Veiksmų įrankių juosta</translation>
     </message>
     <message>
-<<<<<<< HEAD
-        <location filename="../bitcoingui.cpp" line="391"/>
+        <location line="+77"/>
         <source>Bitcoin client</source>
         <translation>Bitcoin klientas</translation>
     </message>
     <message>
-        <location filename="../bitcoingui.cpp" line="418"/>
+        <location line="+27"/>
         <source>bitcoin-qt</source>
         <translation>bitcoin-qt</translation>
     </message>
     <message numerus="yes">
-        <location filename="../bitcoingui.cpp" line="482"/>
+        <location line="+64"/>
         <source>%n active connection(s) to Bitcoin network</source>
         <translation>
             <numerusform>%n Bitcoin tinklo aktyvus ryšys</numerusform>
@@ -642,29 +474,12 @@
         </translation>
     </message>
     <message>
-        <location filename="../bitcoingui.cpp" line="531"/>
-=======
-        <location line="+13"/>
-        <source>[testnet]</source>
-        <translation>[testavimotinklas]</translation>
-    </message>
-    <message>
-        <location line="+160"/>
-        <source>Downloaded %1 of %2 blocks of transaction history.</source>
-        <translation>Atsisiuntė %1 iš %2 sandorių istorijos blokų</translation>
-    </message>
-    <message>
-        <location line="+12"/>
->>>>>>> 0f4c74f9
+        <location line="+49"/>
         <source>Downloaded %1 blocks of transaction history.</source>
         <translation>Atsisiuntė %1 iš %2 sandorių istorijos blokų</translation>
     </message>
     <message numerus="yes">
-<<<<<<< HEAD
-        <location filename="../bitcoingui.cpp" line="546"/>
-=======
         <location line="+15"/>
->>>>>>> 0f4c74f9
         <source>%n second(s) ago</source>
         <translation>
             <numerusform>Prieš %n sekundę</numerusform>
@@ -673,11 +488,7 @@
         </translation>
     </message>
     <message numerus="yes">
-<<<<<<< HEAD
-        <location filename="../bitcoingui.cpp" line="550"/>
-=======
         <location line="+4"/>
->>>>>>> 0f4c74f9
         <source>%n minute(s) ago</source>
         <translation>
             <numerusform>Prieš %n minutę</numerusform>
@@ -686,11 +497,7 @@
         </translation>
     </message>
     <message numerus="yes">
-<<<<<<< HEAD
-        <location filename="../bitcoingui.cpp" line="554"/>
-=======
         <location line="+4"/>
->>>>>>> 0f4c74f9
         <source>%n hour(s) ago</source>
         <translation>
             <numerusform>Prieš %n valandą</numerusform>
@@ -699,11 +506,7 @@
         </translation>
     </message>
     <message numerus="yes">
-<<<<<<< HEAD
-        <location filename="../bitcoingui.cpp" line="558"/>
-=======
         <location line="+4"/>
->>>>>>> 0f4c74f9
         <source>%n day(s) ago</source>
         <translation>
             <numerusform>Prieš %n dieną</numerusform>
@@ -712,57 +515,57 @@
         </translation>
     </message>
     <message>
-<<<<<<< HEAD
-        <location filename="../bitcoingui.cpp" line="564"/>
-=======
         <location line="+6"/>
->>>>>>> 0f4c74f9
         <source>Up to date</source>
         <translation>Iki šiol</translation>
     </message>
     <message>
-<<<<<<< HEAD
-        <location filename="../bitcoingui.cpp" line="569"/>
-=======
-        <location line="+5"/>
->>>>>>> 0f4c74f9
+        <location line="+5"/>
         <source>Catching up...</source>
         <translation>Gaudo...</translation>
     </message>
     <message>
-<<<<<<< HEAD
-        <location filename="../bitcoingui.cpp" line="577"/>
-=======
         <location line="+8"/>
->>>>>>> 0f4c74f9
         <source>Last received block was generated %1.</source>
         <translation>Paskutinis gautas blokas buvo sukurtas %1.</translation>
     </message>
     <message>
-<<<<<<< HEAD
-        <location filename="../bitcoingui.cpp" line="636"/>
+        <location line="+59"/>
         <source>Sending...</source>
         <translation>Siunčiama...</translation>
     </message>
     <message>
-        <location filename="../bitcoingui.cpp" line="663"/>
+        <location line="+27"/>
         <source>Sent transaction</source>
         <translation>Sandoris nusiųstas</translation>
     </message>
     <message>
-        <location filename="../bitcoingui.cpp" line="664"/>
+        <location line="+1"/>
         <source>Incoming transaction</source>
         <translation>Ateinantis sandoris</translation>
     </message>
     <message>
-        <location filename="../bitcoingui.cpp" line="821"/>
-=======
-        <location line="+99"/>
-        <source>Sent transaction</source>
-        <translation>Sandoris nusiųstas</translation>
-    </message>
-    <message>
-        <location line="+127"/>
+        <location line="+157"/>
+        <source>Wallet Data (*.dat)</source>
+        <translation>Piniginės duomenys (*.dat)</translation>
+    </message>
+    <message>
+        <location line="+3"/>
+        <source>Backup Failed</source>
+        <translation>Nepavyko padaryti atsarginės kopijos</translation>
+    </message>
+    <message>
+        <location line="+0"/>
+        <source>There was an error trying to save the wallet data to the new location.</source>
+        <translation type="unfinished"></translation>
+    </message>
+    <message>
+        <location line="-575"/>
+        <source>Show or hide the Bitcoin window</source>
+        <translation type="unfinished">Rodyti Bitcoin langą</translation>
+    </message>
+    <message>
+        <location line="+541"/>
         <source>Wallet is &lt;b&gt;encrypted&lt;/b&gt; and currently &lt;b&gt;unlocked&lt;/b&gt;</source>
         <translation>Piniginė &lt;b&gt;užšifruota&lt;/b&gt; ir šiuo metu &lt;b&gt;atrakinta&lt;/b&gt;</translation>
     </message>
@@ -772,52 +575,7 @@
         <translation>Piniginė &lt;b&gt;užšifruota&lt;/b&gt; ir šiuo metu &lt;b&gt;užrakinta&lt;/b&gt;</translation>
     </message>
     <message>
-        <location line="+23"/>
-        <source>Backup Wallet</source>
-        <translation>Backup piniginę</translation>
-    </message>
-    <message>
-        <location line="+0"/>
->>>>>>> 0f4c74f9
-        <source>Wallet Data (*.dat)</source>
-        <translation>Piniginės duomenys (*.dat)</translation>
-    </message>
-    <message>
-<<<<<<< HEAD
-        <location filename="../bitcoingui.cpp" line="824"/>
-=======
-        <location line="+3"/>
->>>>>>> 0f4c74f9
-        <source>Backup Failed</source>
-        <translation>Nepavyko padaryti atsarginės kopijos</translation>
-    </message>
-    <message>
-<<<<<<< HEAD
-        <location filename="../bitcoingui.cpp" line="824"/>
-=======
-        <location line="+0"/>
->>>>>>> 0f4c74f9
-        <source>There was an error trying to save the wallet data to the new location.</source>
-        <translation type="unfinished"></translation>
-    </message>
-    <message>
-<<<<<<< HEAD
-        <location filename="../bitcoingui.cpp" line="249"/>
-        <source>Show or hide the Bitcoin window</source>
-        <translation type="unfinished">Rodyti Bitcoin langą</translation>
-    </message>
-    <message>
-        <location filename="../bitcoingui.cpp" line="790"/>
-        <source>Wallet is &lt;b&gt;encrypted&lt;/b&gt; and currently &lt;b&gt;unlocked&lt;/b&gt;</source>
-        <translation>Piniginė &lt;b&gt;užšifruota&lt;/b&gt; ir šiuo metu &lt;b&gt;atrakinta&lt;/b&gt;</translation>
-    </message>
-    <message>
-        <location filename="../bitcoingui.cpp" line="798"/>
-        <source>Wallet is &lt;b&gt;encrypted&lt;/b&gt; and currently &lt;b&gt;locked&lt;/b&gt;</source>
-        <translation>Piniginė &lt;b&gt;užšifruota&lt;/b&gt; ir šiuo metu &lt;b&gt;užrakinta&lt;/b&gt;</translation>
-    </message>
-    <message>
-        <location filename="../bitcoingui.cpp" line="665"/>
+        <location line="-133"/>
         <source>Date: %1
 Amount: %2
 Type: %3
@@ -829,38 +587,41 @@
 Adresas: %4</translation>
     </message>
     <message>
-        <location filename="../bitcoingui.cpp" line="327"/>
+        <location line="-338"/>
         <source>[testnet]</source>
         <translation>[testavimotinklas]</translation>
     </message>
     <message numerus="yes">
-        <location filename="../bitcoingui.cpp" line="508"/>
+        <location line="+181"/>
         <source>~%n block(s) remaining</source>
-        <translation type="unfinished">
+        <translation>
             <numerusform></numerusform>
             <numerusform></numerusform>
             <numerusform></numerusform>
         </translation>
     </message>
     <message>
-        <location filename="../bitcoingui.cpp" line="519"/>
+        <location line="+11"/>
         <source>Downloaded %1 of %2 blocks of transaction history (%3% done).</source>
         <translation>Atsisiuntė %1 iš %2 sandorių istorijos blokų (%3% done).</translation>
     </message>
     <message>
-        <location filename="../bitcoingui.cpp" line="632"/>
-=======
-        <location line="-559"/>
+        <location line="+113"/>
+        <source>This transaction is over the size limit. You can still send it for a fee of %1, which goes to the nodes that process your transaction and helps to support the network. Do you want to pay the fee?</source>
+        <translation>Šis sandoris viršija leistiną dydį. Jūs galite įvykdyti jį papildomai sumokėję %1 mokesčių, kurie bus išsiųsti tais pačiais mazgais kuriais vyko sandoris ir padės palaikyti tinklą. Ar jūs norite apmokėti papildomą mokestį?</translation>
+    </message>
+    <message>
+        <location line="+189"/>
+        <source>Backup Wallet</source>
+        <translation>Backup piniginę</translation>
+    </message>
+    <message>
+        <location line="-575"/>
         <source>Modify configuration options for bitcoin</source>
         <translation>Keisti bitcoin konfigūracijos galimybes</translation>
     </message>
     <message>
-        <location line="+2"/>
-        <source>Open &amp;Bitcoin</source>
-        <translation>Atidaryti &amp;Bitcoin</translation>
-    </message>
-    <message>
-        <location line="+2"/>
+        <location line="+4"/>
         <source>&amp;Export...</source>
         <translation>&amp;Eksportas...</translation>
     </message>
@@ -879,84 +640,8 @@
         <source>&amp;Change Passphrase</source>
         <translation>&amp;C Pakeisti slaptažodį</translation>
     </message>
-    <message numerus="yes">
-        <location line="+204"/>
-        <source>%n active connection(s) to Bitcoin network</source>
-        <translation>
-            <numerusform>%n Bitcoin tinklo aktyvus ryšys</numerusform>
-            <numerusform>%n Bitcoin tinklo aktyvūs ryšiai</numerusform>
-            <numerusform>%n Bitcoin tinklo aktyvūs ryšiai</numerusform>
-        </translation>
-    </message>
-    <message>
-        <location line="+152"/>
->>>>>>> 0f4c74f9
-        <source>This transaction is over the size limit. You can still send it for a fee of %1, which goes to the nodes that process your transaction and helps to support the network. Do you want to pay the fee?</source>
-        <translation>Šis sandoris viršija leistiną dydį. Jūs galite įvykdyti jį papildomai sumokėję %1 mokesčių, kurie bus išsiųsti tais pačiais mazgais kuriais vyko sandoris ir padės palaikyti tinklą. Ar jūs norite apmokėti papildomą mokestį?</translation>
-    </message>
-    <message>
-<<<<<<< HEAD
-        <location filename="../bitcoingui.cpp" line="821"/>
-        <source>Backup Wallet</source>
-        <translation>Backup piniginę</translation>
-    </message>
-    <message>
-        <location filename="../bitcoingui.cpp" line="246"/>
-        <source>Modify configuration options for bitcoin</source>
-        <translation>Keisti bitcoin konfigūracijos galimybes</translation>
-    </message>
-    <message>
-        <location filename="../bitcoingui.cpp" line="250"/>
-        <source>&amp;Export...</source>
-        <translation>&amp;Eksportas...</translation>
-    </message>
-    <message>
-        <location filename="../bitcoingui.cpp" line="252"/>
-        <source>&amp;Encrypt Wallet</source>
-        <translation>&amp;E Užšifruoti piniginę</translation>
-    </message>
-    <message>
-        <location filename="../bitcoingui.cpp" line="255"/>
-        <source>&amp;Backup Wallet</source>
-        <translation type="unfinished">&amp;Backup piniginę</translation>
-    </message>
-    <message>
-        <location filename="../bitcoingui.cpp" line="257"/>
-        <source>&amp;Change Passphrase</source>
-        <translation>&amp;C Pakeisti slaptažodį</translation>
-    </message>
-    <message>
-        <location filename="../bitcoin.cpp" line="127"/>
-=======
-        <location line="+32"/>
-        <source>Incoming transaction</source>
-        <translation>Ateinantis sandoris</translation>
-    </message>
-    <message>
-        <location line="+1"/>
-        <source>Date: %1
-Amount: %2
-Type: %3
-Address: %4
-</source>
-        <translation>Data: %1
-Suma: %2
-Tipas: %3
-Adresas: %4</translation>
-    </message>
-    <message>
-        <location line="-227"/>
-        <source>bitcoin-qt</source>
-        <translation>bitcoin-qt</translation>
-    </message>
-    <message>
-        <location line="+198"/>
-        <source>Sending...</source>
-        <translation>Siunčiama...</translation>
-    </message>
-    <message>
-        <location filename="../bitcoin.cpp" line="+144"/>
->>>>>>> 0f4c74f9
+    <message>
+        <location filename="../bitcoin.cpp" line="+127"/>
         <source>A fatal error occurred. Bitcoin can no longer continue safely and will quit.</source>
         <translation type="unfinished"></translation>
     </message>
@@ -964,38 +649,22 @@
 <context>
     <name>DisplayOptionsPage</name>
     <message>
-<<<<<<< HEAD
-        <location filename="../optionsdialog.cpp" line="273"/>
-=======
-        <location filename="../optionsdialog.cpp" line="+269"/>
->>>>>>> 0f4c74f9
+        <location filename="../optionsdialog.cpp" line="+273"/>
         <source>&amp;Unit to show amounts in: </source>
         <translation>&amp;U vienetų rodyti sumas:</translation>
     </message>
     <message>
-<<<<<<< HEAD
-        <location filename="../optionsdialog.cpp" line="277"/>
-=======
         <location line="+4"/>
->>>>>>> 0f4c74f9
         <source>Choose the default subdivision unit to show in the interface, and when sending coins</source>
         <translation>Rodomų ir siunčiamų monetų kiekio matavimo vienetai</translation>
     </message>
     <message>
-<<<<<<< HEAD
-        <location filename="../optionsdialog.cpp" line="284"/>
-=======
         <location line="+7"/>
->>>>>>> 0f4c74f9
         <source>&amp;Display addresses in transaction list</source>
         <translation>&amp;Rodyti adresus sandorių sąraše</translation>
     </message>
     <message>
-<<<<<<< HEAD
-        <location filename="../optionsdialog.cpp" line="285"/>
-=======
-        <location line="+1"/>
->>>>>>> 0f4c74f9
+        <location line="+1"/>
         <source>Whether to show Bitcoin addresses in the transaction list</source>
         <translation type="unfinished"></translation>
     </message>
@@ -1071,156 +740,92 @@
 <context>
     <name>MainOptionsPage</name>
     <message>
-<<<<<<< HEAD
-        <location filename="../optionsdialog.cpp" line="171"/>
-=======
-        <location filename="../optionsdialog.cpp" line="-111"/>
->>>>>>> 0f4c74f9
+        <location filename="../optionsdialog.cpp" line="-114"/>
         <source>&amp;Start Bitcoin on window system startup</source>
         <translation>&amp;S Paleisti  Bitcoin programą su window sistemos paleidimu</translation>
     </message>
     <message>
-<<<<<<< HEAD
-        <location filename="../optionsdialog.cpp" line="172"/>
-=======
-        <location line="+1"/>
->>>>>>> 0f4c74f9
+        <location line="+1"/>
         <source>Automatically start Bitcoin after the computer is turned on</source>
         <translation>Automatiškai paleisti Bitkoin programą kai yra įjungiamas kompiuteris</translation>
     </message>
     <message>
-<<<<<<< HEAD
-        <location filename="../optionsdialog.cpp" line="176"/>
-=======
         <location line="+4"/>
->>>>>>> 0f4c74f9
         <source>&amp;Minimize to the tray instead of the taskbar</source>
         <translation>&amp;M sumažinti langą bet ne užduočių juostą</translation>
     </message>
     <message>
-<<<<<<< HEAD
-        <location filename="../optionsdialog.cpp" line="177"/>
-=======
-        <location line="+1"/>
->>>>>>> 0f4c74f9
+        <location line="+1"/>
         <source>Show only a tray icon after minimizing the window</source>
         <translation>Po programos lango sumažinimo rodyti tik programos ikoną.</translation>
     </message>
     <message>
-<<<<<<< HEAD
-        <location filename="../optionsdialog.cpp" line="185"/>
-=======
-        <location line="+4"/>
->>>>>>> 0f4c74f9
+        <location line="+8"/>
         <source>Map port using &amp;UPnP</source>
         <translation>Prievado struktūra naudojant &amp;UPnP</translation>
     </message>
     <message>
-<<<<<<< HEAD
-        <location filename="../optionsdialog.cpp" line="186"/>
-=======
-        <location line="+1"/>
->>>>>>> 0f4c74f9
+        <location line="+1"/>
         <source>Automatically open the Bitcoin client port on the router. This only works when your router supports UPnP and it is enabled.</source>
         <translation>Automatiškai atidaryti Bitcoin kliento maršrutizatoriaus prievadą. Tai veikia tik tada, kai jūsų maršrutizatorius palaiko UPnP ir ji įjungta.</translation>
     </message>
     <message>
-<<<<<<< HEAD
-        <location filename="../optionsdialog.cpp" line="180"/>
-=======
-        <location line="+4"/>
->>>>>>> 0f4c74f9
+        <location line="-6"/>
         <source>M&amp;inimize on close</source>
         <translation>&amp;i Sumažinti uždarant</translation>
     </message>
     <message>
-<<<<<<< HEAD
-        <location filename="../optionsdialog.cpp" line="181"/>
-=======
-        <location line="+1"/>
->>>>>>> 0f4c74f9
+        <location line="+1"/>
         <source>Minimize instead of exit the application when the window is closed. When this option is enabled, the application will be closed only after selecting Quit in the menu.</source>
         <translation>Uždarant langą neuždaryti programos. Kai ši parinktis įjungta, programa bus uždaryta tik pasirinkus  meniu komandą Baigti.</translation>
     </message>
     <message>
-<<<<<<< HEAD
-        <location filename="../optionsdialog.cpp" line="189"/>
-=======
-        <location line="+4"/>
->>>>>>> 0f4c74f9
+        <location line="+8"/>
         <source>&amp;Connect through SOCKS4 proxy:</source>
         <translation>&amp;C Jungtis per socks4 proxy:</translation>
     </message>
     <message>
-<<<<<<< HEAD
-        <location filename="../optionsdialog.cpp" line="190"/>
-=======
-        <location line="+1"/>
->>>>>>> 0f4c74f9
+        <location line="+1"/>
         <source>Connect to the Bitcoin network through a SOCKS4 proxy (e.g. when connecting through Tor)</source>
         <translation>Jungtis į Bitkoin tinklą per  socks4 proxy (pvz. jungiantis per Tor)</translation>
     </message>
     <message>
-<<<<<<< HEAD
-        <location filename="../optionsdialog.cpp" line="195"/>
-=======
-        <location line="+5"/>
->>>>>>> 0f4c74f9
+        <location line="+5"/>
         <source>Proxy &amp;IP: </source>
         <translation>Proxy &amp;IP: </translation>
     </message>
     <message>
-<<<<<<< HEAD
-        <location filename="../optionsdialog.cpp" line="201"/>
-=======
         <location line="+6"/>
->>>>>>> 0f4c74f9
         <source>IP address of the proxy (e.g. 127.0.0.1)</source>
         <translation>IP adresas proxy (pvz. 127.0.0.1)</translation>
     </message>
     <message>
-<<<<<<< HEAD
-        <location filename="../optionsdialog.cpp" line="204"/>
-=======
-        <location line="+3"/>
->>>>>>> 0f4c74f9
+        <location line="+3"/>
         <source>&amp;Port: </source>
         <translation>&amp;Prievadas: </translation>
     </message>
     <message>
-<<<<<<< HEAD
-        <location filename="../optionsdialog.cpp" line="210"/>
-=======
         <location line="+6"/>
->>>>>>> 0f4c74f9
         <source>Port of the proxy (e.g. 1234)</source>
         <translation>Proxy prievadas (pvz. 1234)</translation>
     </message>
     <message>
-<<<<<<< HEAD
-        <location filename="../optionsdialog.cpp" line="222"/>
-=======
         <location line="+12"/>
->>>>>>> 0f4c74f9
         <source>Pay transaction &amp;fee</source>
         <translation>&amp;f Mokėti sandorio mokestį</translation>
     </message>
     <message>
-<<<<<<< HEAD
-        <location filename="../optionsdialog.cpp" line="232"/>
+        <location line="+10"/>
         <source>Detach databases at shutdown</source>
         <translation>Atjungti duombazes išsijungiant</translation>
     </message>
     <message>
-        <location filename="../optionsdialog.cpp" line="233"/>
+        <location line="+1"/>
         <source>Detach block and address databases at shutdown. This means they can be moved to another data directory, but it slows down shutdown. The wallet is always detached.</source>
         <translation type="unfinished"></translation>
     </message>
     <message>
-        <location filename="../optionsdialog.cpp" line="216"/>
-=======
-        <location line="-6"/>
->>>>>>> 0f4c74f9
+        <location line="-17"/>
         <source>Optional transaction fee per kB that helps make sure your transactions are processed quickly. Most transactions are 1 kB. Fee 0.01 recommended.</source>
         <translation>Neprivaloma sandorio mokestis už KB, kuris padeda įsitikinti, kad jūsų sandoriai tvarkomi greitai. Daugelis sandorių yra tik 1KB dydžio. Rekomenduojamas 0,01 mokestis.</translation>
     </message>
@@ -1280,7 +885,7 @@
     <message>
         <location line="+3"/>
         <source>Sign &amp;Message</source>
-        <translation type="unfinished">Registruoti praneši&amp;mą</translation>
+        <translation>Registruoti praneši&amp;mą</translation>
     </message>
     <message>
         <location line="+11"/>
@@ -1293,34 +898,19 @@
         <translation>Kopijuoti į  mainų atmintį</translation>
     </message>
     <message>
-<<<<<<< HEAD
-        <location filename="../messagepage.cpp" line="74"/>
+        <location filename="../messagepage.cpp" line="+74"/>
         <source>%1 is not a valid address.</source>
         <translation>%1 tai negaliojantis adresas</translation>
     </message>
     <message>
-        <location filename="../messagepage.cpp" line="74"/>
-        <location filename="../messagepage.cpp" line="89"/>
-        <location filename="../messagepage.cpp" line="101"/>
-=======
-        <location filename="../messagepage.cpp" line="+74"/>
+        <location line="+0"/>
         <location line="+15"/>
         <location line="+12"/>
->>>>>>> 0f4c74f9
         <source>Error signing</source>
         <translation>Klaida pasirašant</translation>
     </message>
     <message>
-<<<<<<< HEAD
-        <location filename="../messagepage.cpp" line="89"/>
-=======
-        <location line="-27"/>
-        <source>%1 is not a valid address.</source>
-        <translation>%1 tai negaliojantis adresas</translation>
-    </message>
-    <message>
-        <location line="+15"/>
->>>>>>> 0f4c74f9
+        <location line="-12"/>
         <source>Private key for %1 is not available.</source>
         <translation>Privataus rakto %1 nėra</translation>
     </message>
@@ -1333,29 +923,17 @@
 <context>
     <name>OptionsDialog</name>
     <message>
-<<<<<<< HEAD
-        <location filename="../optionsdialog.cpp" line="80"/>
-=======
-        <location filename="../optionsdialog.cpp" line="-138"/>
->>>>>>> 0f4c74f9
+        <location filename="../optionsdialog.cpp" line="-136"/>
         <source>Main</source>
         <translation>Pagrindinis</translation>
     </message>
     <message>
-<<<<<<< HEAD
-        <location filename="../optionsdialog.cpp" line="105"/>
-=======
         <location line="+25"/>
->>>>>>> 0f4c74f9
         <source>Options</source>
         <translation>Opcijos</translation>
     </message>
     <message>
-<<<<<<< HEAD
-        <location filename="../optionsdialog.cpp" line="85"/>
-=======
         <location line="-20"/>
->>>>>>> 0f4c74f9
         <source>Display</source>
         <translation>Ekranas</translation>
     </message>
@@ -1368,16 +946,7 @@
         <translation>Iš viso sandorių, įskaitant tuos kurie dar turi būti patvirtinti, ir jie dar nėra įskaičiuotii į einamosios sąskaitos balansą</translation>
     </message>
     <message>
-<<<<<<< HEAD
-        <location filename="../forms/overviewpage.ui" line="14"/>
-=======
-        <location line="+3"/>
-        <source>Total number of transactions in wallet</source>
-        <translation>Bandras sandorių kiekis piniginėje</translation>
-    </message>
-    <message>
         <location filename="../forms/overviewpage.ui" line="+14"/>
->>>>>>> 0f4c74f9
         <source>Form</source>
         <translation>Forma</translation>
     </message>
@@ -1412,12 +981,12 @@
         <translation>&lt;b&gt;Naujausi sandoris&lt;/b&gt;</translation>
     </message>
     <message>
-        <location filename="../overviewpage.cpp" line="-8"/>
+        <location filename="../overviewpage.cpp" line="-5"/>
         <source>Your current balance</source>
         <translation>Jūsų einamasis balansas</translation>
     </message>
     <message>
-        <location filename="../overviewpage.cpp" line="111"/>
+        <location line="+8"/>
         <source>Total number of transactions in wallet</source>
         <translation>Bandras sandorių kiekis piniginėje</translation>
     </message>
@@ -1425,16 +994,12 @@
 <context>
     <name>QRCodeDialog</name>
     <message>
-<<<<<<< HEAD
-        <location filename="../forms/qrcodedialog.ui" line="186"/>
+        <location filename="../forms/qrcodedialog.ui" line="+186"/>
         <source>&amp;Save As...</source>
         <translation>&amp;S išsaugoti kaip...</translation>
     </message>
     <message>
-        <location filename="../forms/qrcodedialog.ui" line="32"/>
-=======
-        <location filename="../forms/qrcodedialog.ui" line="+32"/>
->>>>>>> 0f4c74f9
+        <location line="-154"/>
         <source>QR Code</source>
         <translation>QR kodas</translation>
     </message>
@@ -1459,16 +1024,7 @@
         <translation>Žinutė:</translation>
     </message>
     <message>
-<<<<<<< HEAD
-        <location filename="../forms/qrcodedialog.ui" line="14"/>
-=======
-        <location line="+42"/>
-        <source>&amp;Save As...</source>
-        <translation>&amp;S išsaugoti kaip...</translation>
-    </message>
-    <message>
-        <location line="-172"/>
->>>>>>> 0f4c74f9
+        <location line="-130"/>
         <source>Dialog</source>
         <translation>Dialogas</translation>
     </message>
@@ -1478,34 +1034,22 @@
         <translation>Prašau išmokėti</translation>
     </message>
     <message>
-<<<<<<< HEAD
-        <location filename="../qrcodedialog.cpp" line="46"/>
-=======
-        <location filename="../qrcodedialog.cpp" line="+48"/>
->>>>>>> 0f4c74f9
+        <location filename="../qrcodedialog.cpp" line="+46"/>
         <source>Error encoding URI into QR Code.</source>
         <translation>Klaida, koduojant URI į QR kodą.</translation>
     </message>
     <message>
-<<<<<<< HEAD
-        <location filename="../qrcodedialog.cpp" line="64"/>
+        <location line="+18"/>
         <source>Resulting URI too long, try to reduce the text for label / message.</source>
         <translation type="unfinished"></translation>
     </message>
     <message>
-        <location filename="../qrcodedialog.cpp" line="121"/>
-=======
-        <location line="+65"/>
->>>>>>> 0f4c74f9
+        <location line="+57"/>
         <source>Save Image...</source>
         <translation type="unfinished"></translation>
     </message>
     <message>
-<<<<<<< HEAD
-        <location filename="../qrcodedialog.cpp" line="121"/>
-=======
         <location line="+0"/>
->>>>>>> 0f4c74f9
         <source>PNG Images (*.png)</source>
         <translation>PNG paveikslėliai (*.png)</translation>
     </message>
@@ -1513,43 +1057,24 @@
 <context>
     <name>SendCoinsDialog</name>
     <message>
-<<<<<<< HEAD
-        <location filename="../sendcoinsdialog.cpp" line="95"/>
-=======
-        <location filename="../forms/sendcoinsdialog.ui" line="+113"/>
+        <location filename="../sendcoinsdialog.cpp" line="+95"/>
+        <source>&lt;b&gt;%1&lt;/b&gt; to %2 (%3)</source>
+        <translation>&lt;b&gt;%1&lt;/b&gt; to %2 (%3)</translation>
+    </message>
+    <message>
+        <location filename="../forms/sendcoinsdialog.ui" line="+144"/>
+        <source>Confirm the send action</source>
+        <translation>Patvirtinti siuntimo veiksmą</translation>
+    </message>
+    <message>
+        <location line="-38"/>
+        <source>Balance:</source>
+        <translation>Balansas:</translation>
+    </message>
+    <message>
+        <location line="+7"/>
         <source>123.456 BTC</source>
         <translation>123.456 BTC</translation>
-    </message>
-    <message>
-        <location filename="../sendcoinsdialog.cpp" line="+95"/>
->>>>>>> 0f4c74f9
-        <source>&lt;b&gt;%1&lt;/b&gt; to %2 (%3)</source>
-        <translation>&lt;b&gt;%1&lt;/b&gt; to %2 (%3)</translation>
-    </message>
-    <message>
-<<<<<<< HEAD
-        <location filename="../forms/sendcoinsdialog.ui" line="144"/>
-        <source>Confirm the send action</source>
-        <translation>Patvirtinti siuntimo veiksmą</translation>
-    </message>
-    <message>
-        <location filename="../forms/sendcoinsdialog.ui" line="106"/>
-=======
-        <location filename="../forms/sendcoinsdialog.ui" line="-7"/>
->>>>>>> 0f4c74f9
-        <source>Balance:</source>
-        <translation>Balansas:</translation>
-    </message>
-    <message>
-<<<<<<< HEAD
-        <location filename="../forms/sendcoinsdialog.ui" line="113"/>
-        <source>123.456 BTC</source>
-        <translation>123.456 BTC</translation>
-=======
-        <location line="+38"/>
-        <source>Confirm the send action</source>
-        <translation>Patvirtinti siuntimo veiksmą</translation>
->>>>>>> 0f4c74f9
     </message>
     <message>
         <location filename="../sendcoinsdialog.cpp" line="+5"/>
@@ -1557,7 +1082,7 @@
         <translation>Patvirtinti siuntimui monetas</translation>
     </message>
     <message>
-        <location filename="../forms/sendcoinsdialog.ui" line="-130"/>
+        <location filename="../forms/sendcoinsdialog.ui" line="-99"/>
         <location filename="../sendcoinsdialog.cpp" line="+23"/>
         <location line="+5"/>
         <location line="+5"/>
@@ -1604,30 +1129,22 @@
         <translation>ir</translation>
     </message>
     <message>
-<<<<<<< HEAD
-        <location filename="../sendcoinsdialog.cpp" line="124"/>
+        <location line="+23"/>
         <source>The recipient address is not valid, please recheck.</source>
         <translation>Negaliojantis gavėjo adresas. Patikrinkite.</translation>
     </message>
     <message>
-        <location filename="../sendcoinsdialog.cpp" line="129"/>
-=======
-        <location line="+28"/>
->>>>>>> 0f4c74f9
+        <location line="+5"/>
         <source>The amount to pay must be larger than 0.</source>
         <translation>Apmokėjimo suma turi būti didesnė negu 0.</translation>
     </message>
     <message>
-<<<<<<< HEAD
-        <location filename="../sendcoinsdialog.cpp" line="134"/>
+        <location line="+5"/>
         <source>The amount exceeds your balance.</source>
         <translation>Suma viršija jūsų balansą.</translation>
     </message>
     <message>
-        <location filename="../sendcoinsdialog.cpp" line="139"/>
-=======
-        <location line="+10"/>
->>>>>>> 0f4c74f9
+        <location line="+5"/>
         <source>The total exceeds your balance when the %1 transaction fee is included.</source>
         <translation>Jei pridedame sandorio mokestį %1 bendra suma viršija jūsų balansą.</translation>
     </message>
@@ -1646,19 +1163,6 @@
         <source>Error: The transaction was rejected. This might happen if some of the coins in your wallet were already spent, such as if you used a copy of wallet.dat and coins were spent in the copy but not marked as spent here.</source>
         <translation>Klaida: sandoris buvo atmestas.Tai gali įvykti, jei kai kurios monetos iš jūsų piniginėje jau buvo panaudotos, pvz. jei naudojote wallet.dat kopiją ir monetos buvo išleistos kopijoje, bet nepažymėtos kaip skirtos išleisti čia.</translation>
     </message>
-<<<<<<< HEAD
-=======
-    <message>
-        <location line="-31"/>
-        <source>The recipient address is not valid, please recheck.</source>
-        <translation>Negaliojantis gavėjo adresas. Patikrinkite.</translation>
-    </message>
-    <message>
-        <location line="+10"/>
-        <source>The amount exceeds your balance.</source>
-        <translation>Suma viršija jūsų balansą.</translation>
-    </message>
->>>>>>> 0f4c74f9
 </context>
 <context>
     <name>SendCoinsEntry</name>
@@ -1727,167 +1231,133 @@
 <context>
     <name>TransactionDesc</name>
     <message>
-<<<<<<< HEAD
-        <location filename="../transactiondesc.cpp" line="28"/>
-=======
-        <location filename="../transactiondesc.cpp" line="+26"/>
->>>>>>> 0f4c74f9
+        <location filename="../transactiondesc.cpp" line="+20"/>
+        <source>Open for %1 more blocks</source>
+        <translation>Atidaryta %1 blokams</translation>
+    </message>
+    <message>
+        <location line="+8"/>
         <source>%1/offline?</source>
         <translation>%1/atjungtas?</translation>
     </message>
     <message>
-<<<<<<< HEAD
-        <location filename="../transactiondesc.cpp" line="30"/>
-=======
-        <location line="-6"/>
-        <source>Open until %1</source>
-        <translation>Atidaryta iki %1</translation>
-    </message>
-    <message>
-        <location line="-2"/>
-        <source>Open for %1 more blocks</source>
-        <translation type="unfinished"></translation>
-    </message>
-    <message>
-        <location line="+10"/>
->>>>>>> 0f4c74f9
+        <location line="+2"/>
         <source>%1/unconfirmed</source>
         <translation>%1/nepatvirtintas</translation>
     </message>
     <message>
-<<<<<<< HEAD
-        <location filename="../transactiondesc.cpp" line="32"/>
-=======
         <location line="+2"/>
->>>>>>> 0f4c74f9
         <source>%1 confirmations</source>
         <translation>%1 patvirtinimai</translation>
     </message>
     <message>
-<<<<<<< HEAD
-        <location filename="../transactiondesc.cpp" line="50"/>
-=======
-        <location line="+17"/>
->>>>>>> 0f4c74f9
+        <location line="+18"/>
         <source>&lt;b&gt;Status:&lt;/b&gt; </source>
         <translation>&lt;b&gt;Būsena:&lt;/b&gt; </translation>
     </message>
     <message>
-<<<<<<< HEAD
-        <location filename="../transactiondesc.cpp" line="55"/>
-=======
-        <location line="+5"/>
->>>>>>> 0f4c74f9
+        <location line="+5"/>
         <source>, has not been successfully broadcast yet</source>
         <translation>, transliavimas dar nebuvo sėkmingas</translation>
     </message>
     <message>
-<<<<<<< HEAD
-        <location filename="../transactiondesc.cpp" line="57"/>
-=======
         <location line="+2"/>
->>>>>>> 0f4c74f9
         <source>, broadcast through %1 node</source>
         <translation>, transliuota per %1 mazgą</translation>
     </message>
     <message>
-<<<<<<< HEAD
-        <location filename="../transactiondesc.cpp" line="59"/>
-=======
         <location line="+2"/>
->>>>>>> 0f4c74f9
         <source>, broadcast through %1 nodes</source>
         <translation>, transliuota per %1 mazgus</translation>
     </message>
     <message>
-<<<<<<< HEAD
-        <location filename="../transactiondesc.cpp" line="63"/>
-=======
         <location line="+4"/>
->>>>>>> 0f4c74f9
         <source>&lt;b&gt;Date:&lt;/b&gt; </source>
         <translation>&lt;b&gt;Data:&lt;/b&gt; </translation>
     </message>
     <message>
-<<<<<<< HEAD
-        <location filename="../transactiondesc.cpp" line="70"/>
-=======
         <location line="+7"/>
->>>>>>> 0f4c74f9
         <source>&lt;b&gt;Source:&lt;/b&gt; Generated&lt;br&gt;</source>
         <translation>&lt;b&gt;Šaltinis:&lt;/b&gt; Sukurta&lt;br&gt;</translation>
     </message>
     <message>
-<<<<<<< HEAD
-        <location filename="../transactiondesc.cpp" line="75"/>
-        <location filename="../transactiondesc.cpp" line="92"/>
-=======
         <location line="+5"/>
         <location line="+17"/>
->>>>>>> 0f4c74f9
         <source>&lt;b&gt;From:&lt;/b&gt; </source>
         <translation>&lt;b&gt;Nuo:&lt;/b&gt; </translation>
     </message>
     <message>
-<<<<<<< HEAD
-        <location filename="../transactiondesc.cpp" line="93"/>
-        <location filename="../transactiondesc.cpp" line="116"/>
-        <location filename="../transactiondesc.cpp" line="175"/>
-=======
         <location line="+1"/>
         <location line="+23"/>
         <location line="+59"/>
->>>>>>> 0f4c74f9
         <source>&lt;b&gt;To:&lt;/b&gt; </source>
         <translation>&lt;b&gt;Skirta:&lt;/b&gt; </translation>
     </message>
     <message>
-<<<<<<< HEAD
-        <location filename="../transactiondesc.cpp" line="96"/>
-=======
         <location line="-79"/>
->>>>>>> 0f4c74f9
         <source> (yours, label: </source>
         <translation> (jūsų, žymė: </translation>
     </message>
     <message>
-<<<<<<< HEAD
-        <location filename="../transactiondesc.cpp" line="98"/>
-=======
         <location line="+2"/>
->>>>>>> 0f4c74f9
         <source> (yours)</source>
         <translation> (jūsų)</translation>
     </message>
     <message>
-<<<<<<< HEAD
-        <location filename="../transactiondesc.cpp" line="133"/>
-        <location filename="../transactiondesc.cpp" line="147"/>
-        <location filename="../transactiondesc.cpp" line="192"/>
-        <location filename="../transactiondesc.cpp" line="209"/>
-=======
         <location line="+35"/>
         <location line="+14"/>
         <location line="+45"/>
         <location line="+17"/>
->>>>>>> 0f4c74f9
         <source>&lt;b&gt;Credit:&lt;/b&gt; </source>
         <translation>&lt;b&gt;Kreditas:&lt;/b&gt; </translation>
     </message>
     <message>
-<<<<<<< HEAD
-        <location filename="../transactiondesc.cpp" line="135"/>
-=======
         <location line="-74"/>
->>>>>>> 0f4c74f9
         <source>(%1 matures in %2 more blocks)</source>
         <translation>(%1 apmokėtinas %2 daugiau blokais)</translation>
     </message>
     <message>
-<<<<<<< HEAD
-        <location filename="../transactiondesc.cpp" line="197"/>
-=======
-        <location line="+4"/>
+        <location line="+62"/>
+        <source>&lt;b&gt;Transaction fee:&lt;/b&gt; </source>
+        <translation>&lt;b&gt;Sandorio mokestis:&lt;/b&gt; </translation>
+    </message>
+    <message>
+        <location line="+16"/>
+        <source>&lt;b&gt;Net amount:&lt;/b&gt; </source>
+        <translation>&lt;b&gt;Neto suma:&lt;/b&gt; </translation>
+    </message>
+    <message>
+        <location line="+6"/>
+        <source>Message:</source>
+        <translation>Žinutė:</translation>
+    </message>
+    <message>
+        <location line="+2"/>
+        <source>Comment:</source>
+        <translation>Komentaras:</translation>
+    </message>
+    <message>
+        <location line="+2"/>
+        <source>Transaction ID:</source>
+        <translation>Sandorio ID:</translation>
+    </message>
+    <message>
+        <location line="+3"/>
+        <source>Generated coins must wait 120 blocks before they can be spent.  When you generated this block, it was broadcast to the network to be added to the block chain.  If it fails to get into the chain, it will change to &quot;not accepted&quot; and not be spendable.  This may occasionally happen if another node generates a block within a few seconds of yours.</source>
+        <translation>Išgautos monetos turi sulaukti 120 blokų, kol jos gali būti naudojamos. Kai sukūrėte šį bloką, jis buvo transliuojamas tinkle ir turėjo būti įtrauktas į blokų grandinę. Jei nepavyksta patekti į grandinę, bus pakeista į &quot;nepriėmė&quot;, o ne &quot;vartojamas&quot;. Tai kartais gali atsitikti, jei kitas mazgas per keletą sekundžių sukuria bloką po jūsų bloko.</translation>
+    </message>
+    <message>
+        <location line="-134"/>
+        <source>unknown</source>
+        <translation>nežinomas</translation>
+    </message>
+    <message>
+        <location line="-70"/>
+        <source>Open until %1</source>
+        <translation>Atidaryta iki %1</translation>
+    </message>
+    <message>
+        <location line="+117"/>
         <source>(not accepted)</source>
         <translation>(nepriimta)</translation>
     </message>
@@ -1898,88 +1368,6 @@
         <source>&lt;b&gt;Debit:&lt;/b&gt; </source>
         <translation>&lt;b&gt;Debitas:&lt;/b&gt; </translation>
     </message>
-    <message>
-        <location line="-9"/>
->>>>>>> 0f4c74f9
-        <source>&lt;b&gt;Transaction fee:&lt;/b&gt; </source>
-        <translation>&lt;b&gt;Sandorio mokestis:&lt;/b&gt; </translation>
-    </message>
-    <message>
-<<<<<<< HEAD
-        <location filename="../transactiondesc.cpp" line="213"/>
-=======
-        <location line="+16"/>
->>>>>>> 0f4c74f9
-        <source>&lt;b&gt;Net amount:&lt;/b&gt; </source>
-        <translation>&lt;b&gt;Neto suma:&lt;/b&gt; </translation>
-    </message>
-    <message>
-<<<<<<< HEAD
-        <location filename="../transactiondesc.cpp" line="219"/>
-=======
-        <location line="+6"/>
->>>>>>> 0f4c74f9
-        <source>Message:</source>
-        <translation>Žinutė:</translation>
-    </message>
-    <message>
-<<<<<<< HEAD
-        <location filename="../transactiondesc.cpp" line="221"/>
-=======
-        <location line="+2"/>
->>>>>>> 0f4c74f9
-        <source>Comment:</source>
-        <translation>Komentaras:</translation>
-    </message>
-    <message>
-<<<<<<< HEAD
-        <location filename="../transactiondesc.cpp" line="223"/>
-=======
-        <location line="+2"/>
->>>>>>> 0f4c74f9
-        <source>Transaction ID:</source>
-        <translation>Sandorio ID:</translation>
-    </message>
-    <message>
-<<<<<<< HEAD
-        <location filename="../transactiondesc.cpp" line="226"/>
-=======
-        <location line="+3"/>
->>>>>>> 0f4c74f9
-        <source>Generated coins must wait 120 blocks before they can be spent.  When you generated this block, it was broadcast to the network to be added to the block chain.  If it fails to get into the chain, it will change to &quot;not accepted&quot; and not be spendable.  This may occasionally happen if another node generates a block within a few seconds of yours.</source>
-        <translation>Išgautos monetos turi sulaukti 120 blokų, kol jos gali būti naudojamos. Kai sukūrėte šį bloką, jis buvo transliuojamas tinkle ir turėjo būti įtrauktas į blokų grandinę. Jei nepavyksta patekti į grandinę, bus pakeista į &quot;nepriėmė&quot;, o ne &quot;vartojamas&quot;. Tai kartais gali atsitikti, jei kitas mazgas per keletą sekundžių sukuria bloką po jūsų bloko.</translation>
-    </message>
-    <message>
-<<<<<<< HEAD
-        <location filename="../transactiondesc.cpp" line="92"/>
-=======
-        <location line="-134"/>
->>>>>>> 0f4c74f9
-        <source>unknown</source>
-        <translation>nežinomas</translation>
-    </message>
-    <message>
-        <location filename="../transactiondesc.cpp" line="20"/>
-        <source>Open for %1 blocks</source>
-        <translation>Atidaryta %1 blokams</translation>
-    </message>
-    <message>
-        <location filename="../transactiondesc.cpp" line="22"/>
-        <source>Open until %1</source>
-        <translation>Atidaryta iki %1</translation>
-    </message>
-    <message>
-        <location filename="../transactiondesc.cpp" line="139"/>
-        <source>(not accepted)</source>
-        <translation>(nepriimta)</translation>
-    </message>
-    <message>
-        <location filename="../transactiondesc.cpp" line="183"/>
-        <location filename="../transactiondesc.cpp" line="191"/>
-        <location filename="../transactiondesc.cpp" line="206"/>
-        <source>&lt;b&gt;Debit:&lt;/b&gt; </source>
-        <translation>&lt;b&gt;Debitas:&lt;/b&gt; </translation>
-    </message>
 </context>
 <context>
     <name>TransactionDescDialog</name>
@@ -1997,64 +1385,47 @@
 <context>
     <name>TransactionTableModel</name>
     <message>
-<<<<<<< HEAD
-        <location filename="../transactiontablemodel.cpp" line="283"/>
+        <location filename="../transactiontablemodel.cpp" line="+283"/>
         <source>Offline (%1 confirmations)</source>
         <translation>Atjungta (%1 patvirtinimai)</translation>
     </message>
     <message>
-        <location filename="../transactiontablemodel.cpp" line="289"/>
+        <location line="+6"/>
         <source>Confirmed (%1 confirmations)</source>
         <translation>Patvirtinta (%1 patvirtinimai)</translation>
     </message>
     <message>
-        <location filename="../transactiontablemodel.cpp" line="306"/>
+        <location line="+17"/>
         <source>Generated but not accepted</source>
         <translation>Išgauta bet nepriimta</translation>
     </message>
     <message>
-        <location filename="../transactiontablemodel.cpp" line="349"/>
+        <location line="+43"/>
         <source>Received with</source>
         <translation>Gauta su</translation>
     </message>
     <message>
-        <location filename="../transactiontablemodel.cpp" line="351"/>
+        <location line="+2"/>
         <source>Received from</source>
         <translation>Gauta iš</translation>
     </message>
     <message>
-        <location filename="../transactiontablemodel.cpp" line="354"/>
+        <location line="+3"/>
         <source>Sent to</source>
         <translation>Siųsta </translation>
     </message>
     <message>
-        <location filename="../transactiontablemodel.cpp" line="396"/>
-=======
-        <location filename="../transactiontablemodel.cpp" line="+396"/>
->>>>>>> 0f4c74f9
+        <location line="+42"/>
         <source>(n/a)</source>
         <translation>nepasiekiama</translation>
     </message>
     <message>
-<<<<<<< HEAD
-        <location filename="../transactiontablemodel.cpp" line="595"/>
-=======
         <location line="+199"/>
->>>>>>> 0f4c74f9
         <source>Transaction status. Hover over this field to show number of confirmations.</source>
         <translation>Sandorio būklė. Užvedus pelės žymeklį ant šios srities matysite patvirtinimų skaičių.</translation>
     </message>
     <message>
-<<<<<<< HEAD
-        <location filename="../transactiontablemodel.cpp" line="599"/>
-=======
-        <location line="+2"/>
-        <source>Date and time that the transaction was received.</source>
-        <translation>Sandorio gavimo data ir laikas</translation>
-    </message>
-    <message>
-        <location line="+2"/>
->>>>>>> 0f4c74f9
+        <location line="+4"/>
         <source>Type of transaction.</source>
         <translation>Sandorio tipas</translation>
     </message>
@@ -2069,16 +1440,7 @@
         <translation>Suma pridėta ar išskaičiuota iš balanso</translation>
     </message>
     <message>
-<<<<<<< HEAD
-        <location filename="../transactiontablemodel.cpp" line="214"/>
-=======
         <location line="-389"/>
-        <source>Date</source>
-        <translation>Data</translation>
-    </message>
-    <message>
-        <location line="+0"/>
->>>>>>> 0f4c74f9
         <source>Type</source>
         <translation>Tipas</translation>
     </message>
@@ -2088,15 +1450,19 @@
         <translation>Adresas</translation>
     </message>
     <message>
-<<<<<<< HEAD
-        <location filename="../transactiontablemodel.cpp" line="280"/>
+        <location line="+66"/>
         <source>Open until %1</source>
         <translation>Atidaryta kol %n</translation>
-=======
+    </message>
+    <message>
+        <location line="-66"/>
+        <source>Date</source>
+        <translation>Data</translation>
+    </message>
+    <message>
         <location line="+0"/>
         <source>Amount</source>
         <translation>Suma</translation>
->>>>>>> 0f4c74f9
     </message>
     <message numerus="yes">
         <location line="+63"/>
@@ -2108,41 +1474,12 @@
         </translation>
     </message>
     <message>
-<<<<<<< HEAD
-        <location filename="../transactiontablemodel.cpp" line="214"/>
-        <source>Date</source>
-        <translation>Data</translation>
-    </message>
-    <message>
-        <location filename="../transactiontablemodel.cpp" line="214"/>
-        <source>Amount</source>
-        <translation>Suma</translation>
-=======
-        <location line="+3"/>
-        <source>Open until %1</source>
-        <translation>Atidaryta kol %n</translation>
-    </message>
-    <message>
-        <location line="+3"/>
-        <source>Offline (%1 confirmations)</source>
-        <translation>Atjungta (%1 patvirtinimai)</translation>
->>>>>>> 0f4c74f9
-    </message>
-    <message>
-        <location line="+3"/>
+        <location line="+9"/>
         <source>Unconfirmed (%1 of %2 confirmations)</source>
         <translation>Nepatvirtintos (%1 iš %2 patvirtinimų)</translation>
     </message>
-<<<<<<< HEAD
-=======
-    <message>
-        <location line="+3"/>
-        <source>Confirmed (%1 confirmations)</source>
-        <translation>Patvirtinta (%1 patvirtinimai)</translation>
-    </message>
->>>>>>> 0f4c74f9
     <message numerus="yes">
-        <location line="+8"/>
+        <location line="+11"/>
         <source>Mined balance will be available in %n more blocks</source>
         <translation>
             <numerusform>Išgautas balansas bus pasiekiamas po %n bloko</numerusform>
@@ -2156,31 +1493,7 @@
         <translation>Šis blokas negautas nė vienu iš mazgų ir matomai nepriimtas</translation>
     </message>
     <message>
-<<<<<<< HEAD
-        <location filename="../transactiontablemodel.cpp" line="356"/>
-=======
-        <location line="+3"/>
-        <source>Generated but not accepted</source>
-        <translation>Išgauta bet nepriimta</translation>
-    </message>
-    <message>
-        <location line="+43"/>
-        <source>Received with</source>
-        <translation>Gauta su</translation>
-    </message>
-    <message>
-        <location line="+2"/>
-        <source>Received from</source>
-        <translation>Gauta iš</translation>
-    </message>
-    <message>
-        <location line="+3"/>
-        <source>Sent to</source>
-        <translation>Siųsta </translation>
-    </message>
-    <message>
-        <location line="+2"/>
->>>>>>> 0f4c74f9
+        <location line="+53"/>
         <source>Payment to yourself</source>
         <translation>Mokėjimas sau</translation>
     </message>
@@ -2190,7 +1503,7 @@
         <translation>Išgauta</translation>
     </message>
     <message>
-        <location filename="../transactiontablemodel.cpp" line="597"/>
+        <location line="+239"/>
         <source>Date and time that the transaction was received.</source>
         <translation>Sandorio gavimo data ir laikas</translation>
     </message>
@@ -2198,78 +1511,73 @@
 <context>
     <name>TransactionView</name>
     <message>
-<<<<<<< HEAD
-        <location filename="../transactionview.cpp" line="74"/>
+        <location filename="../transactionview.cpp" line="+74"/>
         <source>Sent to</source>
         <translation>Išsiųsta</translation>
     </message>
     <message>
-        <location filename="../transactionview.cpp" line="280"/>
+        <location line="+206"/>
         <source>Date</source>
         <translation>Data</translation>
     </message>
     <message>
-        <location filename="../transactionview.cpp" line="281"/>
+        <location line="+1"/>
         <source>Type</source>
         <translation>Tipas</translation>
     </message>
     <message>
-        <location filename="../transactionview.cpp" line="282"/>
+        <location line="+1"/>
         <source>Label</source>
         <translation>Žymė</translation>
     </message>
     <message>
-        <location filename="../transactionview.cpp" line="76"/>
+        <location line="-206"/>
         <source>To yourself</source>
         <translation>Skirta sau</translation>
     </message>
     <message>
-        <location filename="../transactionview.cpp" line="84"/>
+        <location line="+8"/>
         <source>Enter address or label to search</source>
         <translation>Įveskite adresą ar žymę į paiešką</translation>
     </message>
     <message>
-        <location filename="../transactionview.cpp" line="90"/>
+        <location line="+6"/>
         <source>Min amount</source>
         <translation>Minimali suma</translation>
     </message>
     <message>
-        <location filename="../transactionview.cpp" line="57"/>
+        <location line="-33"/>
         <source>This week</source>
         <translation>Šią savaitę</translation>
     </message>
     <message>
-        <location filename="../transactionview.cpp" line="279"/>
+        <location line="+222"/>
         <source>Confirmed</source>
         <translation>Patvirtintas</translation>
     </message>
     <message>
-        <location filename="../transactionview.cpp" line="78"/>
+        <location line="-201"/>
         <source>Other</source>
         <translation>Kita</translation>
     </message>
     <message>
-        <location filename="../transactionview.cpp" line="72"/>
+        <location line="-6"/>
         <source>Received with</source>
         <translation>Gauta su</translation>
     </message>
     <message>
-        <location filename="../transactionview.cpp" line="126"/>
+        <location line="+54"/>
         <source>Copy amount</source>
         <translation>Kopijuoti sumą</translation>
     </message>
     <message>
-        <location filename="../transactionview.cpp" line="127"/>
+        <location line="+1"/>
         <source>Edit label</source>
         <translation>Taisyti žymę</translation>
     </message>
     <message>
-        <location filename="../transactionview.cpp" line="55"/>
-        <location filename="../transactionview.cpp" line="71"/>
-=======
-        <location filename="../transactionview.cpp" line="+55"/>
+        <location line="-72"/>
         <location line="+16"/>
->>>>>>> 0f4c74f9
         <source>All</source>
         <translation>Visi</translation>
     </message>
@@ -2279,16 +1587,7 @@
         <translation>Šiandien</translation>
     </message>
     <message>
-<<<<<<< HEAD
-        <location filename="../transactionview.cpp" line="58"/>
-=======
-        <location line="+1"/>
-        <source>This week</source>
-        <translation>Šią savaitę</translation>
-    </message>
-    <message>
-        <location line="+1"/>
->>>>>>> 0f4c74f9
+        <location line="+2"/>
         <source>This month</source>
         <translation>Šį mėnesį</translation>
     </message>
@@ -2308,45 +1607,12 @@
         <translation>Grupė</translation>
     </message>
     <message>
-<<<<<<< HEAD
-        <location filename="../transactionview.cpp" line="77"/>
-=======
-        <location line="+218"/>
-        <source>Confirmed</source>
-        <translation>Patvirtintas</translation>
-    </message>
-    <message>
-        <location line="-203"/>
-        <source>To yourself</source>
-        <translation>Skirta sau</translation>
-    </message>
-    <message>
-        <location line="+1"/>
->>>>>>> 0f4c74f9
+        <location line="+16"/>
         <source>Mined</source>
         <translation>Išgauta</translation>
     </message>
     <message>
-<<<<<<< HEAD
-        <location filename="../transactionview.cpp" line="124"/>
-=======
-        <location line="+1"/>
-        <source>Other</source>
-        <translation>Kita</translation>
-    </message>
-    <message>
-        <location line="+6"/>
-        <source>Enter address or label to search</source>
-        <translation>Įveskite adresą ar žymę į paiešką</translation>
-    </message>
-    <message>
-        <location line="+6"/>
-        <source>Min amount</source>
-        <translation>Minimali suma</translation>
-    </message>
-    <message>
-        <location line="+34"/>
->>>>>>> 0f4c74f9
+        <location line="+47"/>
         <source>Copy address</source>
         <translation>Kopijuoti adresą</translation>
     </message>
@@ -2356,31 +1622,7 @@
         <translation>Kopijuoti žymę</translation>
     </message>
     <message>
-<<<<<<< HEAD
-        <location filename="../transactionview.cpp" line="128"/>
-=======
-        <location line="-53"/>
-        <source>Received with</source>
-        <translation>Gauta su</translation>
-    </message>
-    <message>
-        <location line="+54"/>
-        <source>Copy amount</source>
-        <translation>Kopijuoti sumą</translation>
-    </message>
-    <message>
-        <location line="+1"/>
-        <source>Edit label</source>
-        <translation>Taisyti žymę</translation>
-    </message>
-    <message>
-        <location line="-53"/>
-        <source>Sent to</source>
-        <translation>Išsiųsta</translation>
-    </message>
-    <message>
-        <location line="+54"/>
->>>>>>> 0f4c74f9
+        <location line="+3"/>
         <source>Show details...</source>
         <translation>Parodyti išsamiai</translation>
     </message>
@@ -2395,26 +1637,7 @@
         <translation>Kableliais atskirtų duomenų failas (*.csv)</translation>
     </message>
     <message>
-<<<<<<< HEAD
-        <location filename="../transactionview.cpp" line="283"/>
-=======
-        <location line="+9"/>
-        <source>Date</source>
-        <translation>Data</translation>
-    </message>
-    <message>
-        <location line="+1"/>
-        <source>Type</source>
-        <translation>Tipas</translation>
-    </message>
-    <message>
-        <location line="+1"/>
-        <source>Label</source>
-        <translation>Žymė</translation>
-    </message>
-    <message>
-        <location line="+1"/>
->>>>>>> 0f4c74f9
+        <location line="+12"/>
         <source>Address</source>
         <translation>Adresas</translation>
     </message>
@@ -2452,11 +1675,7 @@
 <context>
     <name>WalletModel</name>
     <message>
-<<<<<<< HEAD
-        <location filename="../walletmodel.cpp" line="142"/>
-=======
-        <location filename="../walletmodel.cpp" line="+145"/>
->>>>>>> 0f4c74f9
+        <location filename="../walletmodel.cpp" line="+142"/>
         <source>Sending...</source>
         <translation>Siunčiama</translation>
     </message>
@@ -2464,55 +1683,112 @@
 <context>
     <name>bitcoin-core</name>
     <message>
-<<<<<<< HEAD
-        <location filename="../bitcoinstrings.cpp" line="85"/>
+        <location filename="../bitcoinstrings.cpp" line="+85"/>
         <source>Username for JSON-RPC connections</source>
         <translation>Vartotojo vardas JSON-RPC jungimuisi</translation>
     </message>
     <message>
-        <location filename="../bitcoinstrings.cpp" line="113"/>
+        <location line="+28"/>
         <source>Loading addresses...</source>
         <translation>Užkraunami adresai...</translation>
     </message>
     <message>
-        <location filename="../bitcoinstrings.cpp" line="79"/>
+        <location line="-34"/>
         <source>Run in the background as a daemon and accept commands</source>
         <translation>Dirbti fone kaip šešėlyje ir priimti komandas</translation>
     </message>
     <message>
-        <location filename="../bitcoinstrings.cpp" line="83"/>
+        <location line="+4"/>
         <source>Send trace/debug info to console instead of debug.log file</source>
         <translation>Siųsti atsekimo/derinimo info į konsolę vietoj debug.log failo</translation>
     </message>
     <message>
-        <location filename="../bitcoinstrings.cpp" line="84"/>
+        <location line="+1"/>
         <source>Send trace/debug info to debugger</source>
         <translation>Siųsti sekimo/derinimo info derintojui</translation>
     </message>
     <message>
-        <location filename="../bitcoinstrings.cpp" line="43"/>
+        <location line="-41"/>
         <source>Send command to -server or bitcoind</source>
         <translation>Siųsti komandą serveriui arba bitcoind</translation>
     </message>
     <message>
-        <location filename="../bitcoinstrings.cpp" line="67"/>
+        <location line="+24"/>
         <source>Threshold for disconnecting misbehaving peers (default: 100)</source>
         <translation>Atjungimo dėl netinkamo kolegų elgesio riba  (pagal nutylėjimą: 100)</translation>
     </message>
     <message>
-        <location filename="../bitcoinstrings.cpp" line="118"/>
+        <location line="+51"/>
         <source>Error loading wallet.dat: Wallet corrupted</source>
         <translation> wallet.dat pakrovimo klaida,  wallet.dat sugadintas</translation>
     </message>
     <message>
-        <location filename="../bitcoinstrings.cpp" line="121"/>
+        <location line="+3"/>
         <source>Error loading wallet.dat</source>
         <translation> wallet.dat pakrovimo klaida</translation>
     </message>
     <message>
-        <location filename="../bitcoinstrings.cpp" line="115"/>
-=======
-        <location filename="../bitcoinstrings.cpp" line="+15"/>
+        <location line="-6"/>
+        <source>Loading block index...</source>
+        <translation>Užkraunami blokų indeksai...</translation>
+    </message>
+    <message>
+        <location line="-70"/>
+        <source>Get help for a command</source>
+        <translation>Suteikti pagalba komandai</translation>
+    </message>
+    <message>
+        <location line="+15"/>
+        <source>Maintain at most &lt;n&gt; connections to peers (default: 125)</source>
+        <translation>Palaikyti ne daugiau &lt;n&gt; jungčių kolegoms (pagal nutylėjimą: 125)</translation>
+    </message>
+    <message>
+        <location line="+56"/>
+        <source>Error loading blkindex.dat</source>
+        <translation>blkindex.dat pakrovimo klaida</translation>
+    </message>
+    <message>
+        <location line="-75"/>
+        <source>Bitcoin version</source>
+        <translation>Bitcoin versija</translation>
+    </message>
+    <message>
+        <location line="+78"/>
+        <source>Error loading wallet.dat: Wallet requires newer version of Bitcoin</source>
+        <translation> wallet.dat pakrovimo klaida,  wallet.dat reikalauja naujasnės Bitcoin versijos</translation>
+    </message>
+    <message>
+        <location line="-106"/>
+        <source>Sending...</source>
+        <translation>Siunčiama</translation>
+    </message>
+    <message>
+        <location line="+29"/>
+        <source>Usage:</source>
+        <translation>Naudojimas:</translation>
+    </message>
+    <message>
+        <location line="+40"/>
+        <source>Prepend debug output with timestamp</source>
+        <translation>Prideėti laiko žymę derinimo rezultatams</translation>
+    </message>
+    <message>
+        <location line="+4"/>
+        <source>Password for JSON-RPC connections</source>
+        <translation>Slaptažodis JSON-RPC sujungimams</translation>
+    </message>
+    <message>
+        <location line="+1"/>
+        <source>Listen for JSON-RPC connections on &lt;port&gt; (default: 8332)</source>
+        <translation>Klausymas JSON-RPC sujungimui prijungčiai &lt;port&gt; (pagal nutylėjimą: 8332)</translation>
+    </message>
+    <message>
+        <location line="+1"/>
+        <source>Allow JSON-RPC connections from specified IP address</source>
+        <translation>Leisti JSON-RPC tik iš nurodytų IP adresų</translation>
+    </message>
+    <message>
+        <location line="-40"/>
         <source>Specify pid file (default: bitcoind.pid)</source>
         <translation>Nurodyti pid failą  (pagal nutylėjimą: bitcoind.pid)</translation>
     </message>
@@ -2522,191 +1798,42 @@
         <translation>Sukurti monetas</translation>
     </message>
     <message>
-        <location line="+1"/>
-        <source>Don&apos;t generate coins</source>
-        <translation>Neišgavinėti monetų</translation>
-    </message>
-    <message>
-        <location line="+71"/>
+        <location line="+77"/>
         <source>Done loading</source>
         <translation>Pakrovimas baigtas</translation>
     </message>
     <message>
-        <location line="-39"/>
-        <source>Username for JSON-RPC connections</source>
-        <translation>Vartotojo vardas JSON-RPC jungimuisi</translation>
-    </message>
-    <message>
-        <location line="+22"/>
+        <location line="-19"/>
         <source>This help message</source>
         <translation>Pagelbos žinutė</translation>
     </message>
     <message>
-        <location line="+4"/>
-        <source>Loading addresses...</source>
-        <translation>Užkraunami adresai...</translation>
-    </message>
-    <message>
-        <location line="+3"/>
-        <source>Error loading blkindex.dat</source>
-        <translation>blkindex.dat pakrovimo klaida</translation>
-    </message>
-    <message>
-        <location line="+4"/>
+        <location line="+2"/>
+        <source>Cannot obtain a lock on data directory %s.  Bitcoin is probably already running.</source>
+        <translation>Negali gauti duomenų katalogo %s rakto. Bitcoin tikriausiai jau veikia.</translation>
+    </message>
+    <message>
+        <location line="+11"/>
         <source>Wallet needed to be rewritten: restart Bitcoin to complete</source>
         <translation>Piniginė turi būti prrašyta: įvykdymui perkraukite Bitcoin</translation>
     </message>
     <message>
-        <location line="-5"/>
->>>>>>> 0f4c74f9
-        <source>Loading block index...</source>
-        <translation>Užkraunami blokų indeksai...</translation>
-    </message>
-    <message>
-<<<<<<< HEAD
-        <location filename="../bitcoinstrings.cpp" line="45"/>
-        <source>Get help for a command</source>
-        <translation>Suteikti pagalba komandai</translation>
-    </message>
-    <message>
-        <location filename="../bitcoinstrings.cpp" line="60"/>
-        <source>Maintain at most &lt;n&gt; connections to peers (default: 125)</source>
-        <translation>Palaikyti ne daugiau &lt;n&gt; jungčių kolegoms (pagal nutylėjimą: 125)</translation>
-    </message>
-    <message>
-        <location filename="../bitcoinstrings.cpp" line="116"/>
-        <source>Error loading blkindex.dat</source>
-        <translation>blkindex.dat pakrovimo klaida</translation>
-    </message>
-    <message>
-        <location filename="../bitcoinstrings.cpp" line="41"/>
-        <source>Bitcoin version</source>
-        <translation>Bitcoin versija</translation>
-    </message>
-    <message>
-        <location filename="../bitcoinstrings.cpp" line="119"/>
-        <source>Error loading wallet.dat: Wallet requires newer version of Bitcoin</source>
-        <translation> wallet.dat pakrovimo klaida,  wallet.dat reikalauja naujasnės Bitcoin versijos</translation>
-    </message>
-    <message>
-        <location filename="../bitcoinstrings.cpp" line="13"/>
-        <source>Sending...</source>
-        <translation>Siunčiama</translation>
-    </message>
-    <message>
-        <location filename="../bitcoinstrings.cpp" line="42"/>
-        <source>Usage:</source>
-        <translation>Naudojimas:</translation>
-    </message>
-    <message>
-        <location filename="../bitcoinstrings.cpp" line="82"/>
-        <source>Prepend debug output with timestamp</source>
-        <translation>Prideėti laiko žymę derinimo rezultatams</translation>
-    </message>
-    <message>
-        <location filename="../bitcoinstrings.cpp" line="86"/>
-=======
-        <location line="-68"/>
-        <source>Usage:</source>
-        <translation>Naudojimas:</translation>
-    </message>
-    <message>
-        <location line="+34"/>
-        <source>Run in the background as a daemon and accept commands</source>
-        <translation>Dirbti fone kaip šešėlyje ir priimti komandas</translation>
-    </message>
-    <message>
-        <location line="+1"/>
+        <location line="-40"/>
         <source>Use the test network</source>
         <translation>Naudoti testavimo tinklą</translation>
     </message>
     <message>
+        <location line="-61"/>
+        <source>Insufficient funds</source>
+        <translation>Nepakanka lėšų</translation>
+    </message>
+    <message>
         <location line="+2"/>
-        <source>Prepend debug output with timestamp</source>
-        <translation>Prideėti laiko žymę derinimo rezultatams</translation>
-    </message>
-    <message>
-        <location line="+1"/>
-        <source>Send trace/debug info to console instead of debug.log file</source>
-        <translation>Siųsti atsekimo/derinimo info į konsolę vietoj debug.log failo</translation>
-    </message>
-    <message>
-        <location line="+1"/>
-        <source>Send trace/debug info to debugger</source>
-        <translation>Siųsti sekimo/derinimo info derintojui</translation>
-    </message>
-    <message>
-        <location line="+2"/>
->>>>>>> 0f4c74f9
-        <source>Password for JSON-RPC connections</source>
-        <translation>Slaptažodis JSON-RPC sujungimams</translation>
-    </message>
-    <message>
-<<<<<<< HEAD
-        <location filename="../bitcoinstrings.cpp" line="87"/>
-=======
-        <location line="+1"/>
->>>>>>> 0f4c74f9
-        <source>Listen for JSON-RPC connections on &lt;port&gt; (default: 8332)</source>
-        <translation>Klausymas JSON-RPC sujungimui prijungčiai &lt;port&gt; (pagal nutylėjimą: 8332)</translation>
-    </message>
-    <message>
-<<<<<<< HEAD
-        <location filename="../bitcoinstrings.cpp" line="88"/>
-=======
-        <location line="+1"/>
->>>>>>> 0f4c74f9
-        <source>Allow JSON-RPC connections from specified IP address</source>
-        <translation>Leisti JSON-RPC tik iš nurodytų IP adresų</translation>
-    </message>
-    <message>
-<<<<<<< HEAD
-        <location filename="../bitcoinstrings.cpp" line="48"/>
-        <source>Specify pid file (default: bitcoind.pid)</source>
-        <translation>Nurodyti pid failą  (pagal nutylėjimą: bitcoind.pid)</translation>
-    </message>
-    <message>
-        <location filename="../bitcoinstrings.cpp" line="49"/>
-        <source>Generate coins</source>
-        <translation>Sukurti monetas</translation>
-    </message>
-    <message>
-        <location filename="../bitcoinstrings.cpp" line="126"/>
-        <source>Done loading</source>
-        <translation>Pakrovimas baigtas</translation>
-    </message>
-    <message>
-        <location filename="../bitcoinstrings.cpp" line="107"/>
-        <source>This help message</source>
-        <translation>Pagelbos žinutė</translation>
-    </message>
-    <message>
-        <location filename="../bitcoinstrings.cpp" line="109"/>
-        <source>Cannot obtain a lock on data directory %s.  Bitcoin is probably already running.</source>
-        <translation>Negali gauti duomenų katalogo %s rakto. Bitcoin tikriausiai jau veikia.</translation>
-    </message>
-    <message>
-        <location filename="../bitcoinstrings.cpp" line="120"/>
-        <source>Wallet needed to be rewritten: restart Bitcoin to complete</source>
-        <translation>Piniginė turi būti prrašyta: įvykdymui perkraukite Bitcoin</translation>
-    </message>
-    <message>
-        <location filename="../bitcoinstrings.cpp" line="80"/>
-        <source>Use the test network</source>
-        <translation>Naudoti testavimo tinklą</translation>
-    </message>
-    <message>
-        <location filename="../bitcoinstrings.cpp" line="19"/>
-        <source>Insufficient funds</source>
-        <translation type="unfinished"></translation>
-    </message>
-    <message>
-        <location filename="../bitcoinstrings.cpp" line="21"/>
         <source>To use the %s option</source>
         <translation type="unfinished"></translation>
     </message>
     <message>
-        <location filename="../bitcoinstrings.cpp" line="22"/>
+        <location line="+1"/>
         <source>%s, you must set a rpcpassword in the configuration file:
  %s
 It is recommended you use the following random password:
@@ -2718,186 +1845,114 @@
         <translation type="unfinished"></translation>
     </message>
     <message>
-        <location filename="../bitcoinstrings.cpp" line="31"/>
+        <location line="+9"/>
         <source>Error</source>
         <translation>Klaida</translation>
     </message>
     <message>
-        <location filename="../bitcoinstrings.cpp" line="33"/>
+        <location line="+2"/>
         <source>You must set rpcpassword=&lt;password&gt; in the configuration file:
 %s
 If the file does not exist, create it with owner-readable-only file permissions.</source>
         <translation type="unfinished"></translation>
     </message>
     <message>
-        <location filename="../bitcoinstrings.cpp" line="52"/>
+        <location line="+19"/>
         <source>Show splash screen on startup (default: 1)</source>
         <translation type="unfinished"></translation>
     </message>
     <message>
-        <location filename="../bitcoinstrings.cpp" line="54"/>
+        <location line="+2"/>
         <source>Set database cache size in megabytes (default: 25)</source>
         <translation type="unfinished"></translation>
     </message>
     <message>
-        <location filename="../bitcoinstrings.cpp" line="55"/>
+        <location line="+1"/>
         <source>Set database disk log size in megabytes (default: 100)</source>
         <translation type="unfinished"></translation>
     </message>
     <message>
-        <location filename="../bitcoinstrings.cpp" line="63"/>
+        <location line="+8"/>
         <source>Find peers using internet relay chat (default: 0)</source>
         <translation type="unfinished"></translation>
     </message>
     <message>
-        <location filename="../bitcoinstrings.cpp" line="64"/>
+        <location line="+1"/>
         <source>Accept connections from outside (default: 1)</source>
         <translation type="unfinished"></translation>
     </message>
     <message>
-        <location filename="../bitcoinstrings.cpp" line="65"/>
+        <location line="+1"/>
         <source>Set language, for example &quot;de_DE&quot; (default: system locale)</source>
         <translation>Nustatyti kalbą, pavyzdžiui &quot;lt_LT&quot; (numatyta: sistemos kalba)</translation>
     </message>
     <message>
-        <location filename="../bitcoinstrings.cpp" line="66"/>
+        <location line="+1"/>
         <source>Find peers using DNS lookup (default: 1)</source>
         <translation type="unfinished"></translation>
     </message>
     <message>
-        <location filename="../bitcoinstrings.cpp" line="75"/>
+        <location line="+9"/>
         <source>Detach block and address databases. Increases shutdown time (default: 0)</source>
         <translation type="unfinished"></translation>
     </message>
     <message>
-        <location filename="../bitcoinstrings.cpp" line="89"/>
+        <location line="+14"/>
         <source>Send commands to node running on &lt;ip&gt; (default: 127.0.0.1)</source>
         <translation>Siųsti komandą mazgui dirbančiam &lt;ip&gt; (pagal nutylėjimą: 127.0.0.1)</translation>
     </message>
     <message>
-        <location filename="../bitcoinstrings.cpp" line="90"/>
+        <location line="+1"/>
         <source>Execute command when the best block changes (%s in cmd is replaced by block hash)</source>
         <translation type="unfinished"></translation>
     </message>
     <message>
-        <location filename="../bitcoinstrings.cpp" line="93"/>
+        <location line="+3"/>
         <source>Upgrade wallet to latest format</source>
-        <translation type="unfinished"></translation>
-    </message>
-    <message>
-        <location filename="../bitcoinstrings.cpp" line="94"/>
+        <translation>Atnaujinti piniginę į naujausią formatą</translation>
+    </message>
+    <message>
+        <location line="+1"/>
         <source>Set key pool size to &lt;n&gt; (default: 100)</source>
         <translation>Nustatyti rakto apimties dydį &lt;n&gt; (pagal nutylėjimą: 100)</translation>
     </message>
     <message>
-        <location filename="../bitcoinstrings.cpp" line="95"/>
+        <location line="+1"/>
         <source>Rescan the block chain for missing wallet transactions</source>
         <translation>Ieškoti  prarastų piniginės sandorių blokų grandinėje</translation>
     </message>
     <message>
-        <location filename="../bitcoinstrings.cpp" line="96"/>
+        <location line="+1"/>
         <source>How many blocks to check at startup (default: 2500, 0 = all)</source>
         <translation type="unfinished"></translation>
     </message>
     <message>
-        <location filename="../bitcoinstrings.cpp" line="97"/>
+        <location line="+1"/>
         <source>How thorough the block verification is (0-6, default: 1)</source>
         <translation type="unfinished"></translation>
     </message>
     <message>
-        <location filename="../bitcoinstrings.cpp" line="101"/>
+        <location line="+4"/>
         <source>Use OpenSSL (https) for JSON-RPC connections</source>
         <translation>Naudoti OpenSSL  (https) jungimuisi JSON-RPC </translation>
     </message>
     <message>
-        <location filename="../bitcoinstrings.cpp" line="102"/>
+        <location line="+1"/>
         <source>Server certificate file (default: server.cert)</source>
         <translation>Serverio sertifikato failas (pagal nutylėjimą: server.cert)</translation>
     </message>
     <message>
-        <location filename="../bitcoinstrings.cpp" line="103"/>
+        <location line="+1"/>
         <source>Server private key (default: server.pem)</source>
         <translation>Serverio privatus raktas  (pagal nutylėjimą: server.pem)</translation>
     </message>
     <message>
-        <location filename="../bitcoinstrings.cpp" line="104"/>
+        <location line="+1"/>
         <source>Acceptable ciphers (default: TLSv1+HIGH:!SSLv2:!aNULL:!eNULL:!AH:!3DES:@STRENGTH)</source>
         <translation>Priimtini šifrai (pagal nutylėjimą: TLSv1+HIGH:!SSLv2:!aNULL:!eNULL:!AH:!3DES:@STRENGTH)</translation>
     </message>
     <message>
-        <location filename="../bitcoinstrings.cpp" line="46"/>
-        <source>Options:</source>
-        <translation>Opcijos:</translation>
-    </message>
-    <message>
-        <location filename="../bitcoinstrings.cpp" line="47"/>
-        <source>Specify configuration file (default: bitcoin.conf)</source>
-        <translation>Nurodyti konfigūracijos failą (pagal nutylėjimąt: bitcoin.conf)</translation>
-    </message>
-    <message>
-        <location filename="../bitcoinstrings.cpp" line="53"/>
-        <source>Specify data directory</source>
-        <translation>Nustatyti duomenų direktoriją</translation>
-    </message>
-    <message>
-        <location filename="../bitcoinstrings.cpp" line="56"/>
-        <source>Specify connection timeout (in milliseconds)</source>
-        <translation>Nustatyti sujungimo trukmę (milisekundėmis)</translation>
-    </message>
-    <message>
-        <location filename="../bitcoinstrings.cpp" line="125"/>
-        <source>Rescanning...</source>
-        <translation>Peržiūra</translation>
-    </message>
-    <message>
-        <location filename="../bitcoinstrings.cpp" line="108"/>
-        <source>Usage</source>
-        <translation>Naudojimas</translation>
-    </message>
-    <message>
-        <location filename="../bitcoinstrings.cpp" line="71"/>
-=======
-        <location line="+1"/>
-        <source>Send commands to node running on &lt;ip&gt; (default: 127.0.0.1)</source>
-        <translation>Siųsti komandą mazgui dirbančiam &lt;ip&gt; (pagal nutylėjimą: 127.0.0.1)</translation>
-    </message>
-    <message>
-        <location line="+5"/>
-        <source>Set key pool size to &lt;n&gt; (default: 100)</source>
-        <translation>Nustatyti rakto apimties dydį &lt;n&gt; (pagal nutylėjimą: 100)</translation>
-    </message>
-    <message>
-        <location line="+1"/>
-        <source>Rescan the block chain for missing wallet transactions</source>
-        <translation>Ieškoti  prarastų piniginės sandorių blokų grandinėje</translation>
-    </message>
-    <message>
-        <location line="+6"/>
-        <source>Use OpenSSL (https) for JSON-RPC connections</source>
-        <translation>Naudoti OpenSSL  (https) jungimuisi JSON-RPC </translation>
-    </message>
-    <message>
-        <location line="+1"/>
-        <source>Server certificate file (default: server.cert)</source>
-        <translation>Serverio sertifikato failas (pagal nutylėjimą: server.cert)</translation>
-    </message>
-    <message>
-        <location line="+1"/>
-        <source>Server private key (default: server.pem)</source>
-        <translation>Serverio privatus raktas  (pagal nutylėjimą: server.pem)</translation>
-    </message>
-    <message>
-        <location line="+1"/>
-        <source>Acceptable ciphers (default: TLSv1+HIGH:!SSLv2:!aNULL:!eNULL:!AH:!3DES:@STRENGTH)</source>
-        <translation>Priimtini šifrai (pagal nutylėjimą: TLSv1+HIGH:!SSLv2:!aNULL:!eNULL:!AH:!3DES:@STRENGTH)</translation>
-    </message>
-    <message>
         <location line="-58"/>
-        <source>Send command to -server or bitcoind</source>
-        <translation>Siųsti komandą serveriui arba bitcoind</translation>
-    </message>
-    <message>
-        <location line="+3"/>
         <source>Options:</source>
         <translation>Opcijos:</translation>
     </message>
@@ -2912,411 +1967,200 @@
         <translation>Nustatyti duomenų direktoriją</translation>
     </message>
     <message>
-        <location line="+2"/>
+        <location line="+3"/>
         <source>Specify connection timeout (in milliseconds)</source>
         <translation>Nustatyti sujungimo trukmę (milisekundėmis)</translation>
     </message>
     <message>
-        <location line="+3"/>
-        <source>Listen for connections on &lt;port&gt; (default: 8333 or testnet: 18333)</source>
-        <translation>Sujungimo klausymas prijungčiai  &lt;port&gt; (pagal nutylėjimą: 8333 arba testnet: 18333)</translation>
-    </message>
-    <message>
-        <location line="+62"/>
+        <location line="+69"/>
         <source>Rescanning...</source>
         <translation>Peržiūra</translation>
     </message>
     <message>
-        <location line="-54"/>
-        <source>Threshold for disconnecting misbehaving peers (default: 100)</source>
-        <translation>Atjungimo dėl netinkamo kolegų elgesio riba  (pagal nutylėjimą: 100)</translation>
-    </message>
-    <message>
-        <location line="+1"/>
-        <source>Number of seconds to keep misbehaving peers from reconnecting (default: 86400)</source>
-        <translation>Sekundžių kiekis eikiamas palaikyti ryšį dėl lygiarangių nestabilumo (pagal nutylėjimą: 86.400)</translation>
-    </message>
-    <message>
-        <location line="+46"/>
-        <source>Error loading wallet.dat: Wallet corrupted</source>
-        <translation> wallet.dat pakrovimo klaida,  wallet.dat sugadintas</translation>
-    </message>
-    <message>
-        <location line="+3"/>
-        <source>Error loading wallet.dat</source>
-        <translation> wallet.dat pakrovimo klaida</translation>
-    </message>
-    <message>
-        <location line="-4"/>
-        <source>Loading wallet...</source>
-        <translation>Užkraunama piniginė...</translation>
-    </message>
-    <message>
-        <location line="-68"/>
-        <source>List commands</source>
-        <translation>Komandų sąrašas</translation>
-    </message>
-    <message>
-        <location line="+1"/>
-        <source>Get help for a command</source>
-        <translation>Suteikti pagalba komandai</translation>
-    </message>
-    <message>
-        <location line="+7"/>
-        <source>Show splash screen on startup (default: 1)</source>
-        <translation type="unfinished"></translation>
-    </message>
-    <message>
-        <location line="+2"/>
-        <source>Set database cache size in megabytes (default: 25)</source>
-        <translation type="unfinished"></translation>
-    </message>
-    <message>
-        <location line="+5"/>
-        <source>Maintain at most &lt;n&gt; connections to peers (default: 125)</source>
-        <translation>Palaikyti ne daugiau &lt;n&gt; jungčių kolegoms (pagal nutylėjimą: 125)</translation>
-    </message>
-    <message>
-        <location line="+1"/>
-        <source>Add a node to connect to and attempt to keep the connection open</source>
-        <translation>Pridėti mazgą prie sujungti su and attempt to keep the connection open</translation>
-    </message>
-    <message>
-        <location line="+2"/>
-        <source>Find peers using internet relay chat (default: 0)</source>
-        <translation type="unfinished"></translation>
-    </message>
-    <message>
-        <location line="+1"/>
-        <source>Accept connections from outside (default: 1)</source>
-        <translation type="unfinished"></translation>
-    </message>
-    <message>
-        <location line="+1"/>
-        <source>Set language, for example &quot;de_DE&quot; (default: system locale)</source>
-        <translation>Nustatyti kalbą, pavyzdžiui &quot;lt_LT&quot; (numatyta: sistemos kalba)</translation>
-    </message>
-    <message>
-        <location line="+1"/>
-        <source>Find peers using DNS lookup (default: 1)</source>
-        <translation type="unfinished"></translation>
-    </message>
-    <message>
-        <location line="+5"/>
->>>>>>> 0f4c74f9
+        <location line="-17"/>
+        <source>Usage</source>
+        <translation>Naudojimas</translation>
+    </message>
+    <message>
+        <location line="-37"/>
         <source>Maximum per-connection receive buffer, &lt;n&gt;*1000 bytes (default: 10000)</source>
         <translation>Maksimalus buferis priėmimo sujungimui &lt;n&gt;*1000 bitų (pagal nutylėjimą: 10000)</translation>
     </message>
     <message>
-<<<<<<< HEAD
-        <location filename="../bitcoinstrings.cpp" line="72"/>
-=======
-        <location line="+1"/>
->>>>>>> 0f4c74f9
+        <location line="+1"/>
         <source>Maximum per-connection send buffer, &lt;n&gt;*1000 bytes (default: 10000)</source>
         <translation>Maksimalus buferis siuntimo sujungimui &lt;n&gt;*1000 bitų (pagal nutylėjimą: 10000)</translation>
     </message>
     <message>
-<<<<<<< HEAD
-        <location filename="../bitcoinstrings.cpp" line="73"/>
-=======
-        <location line="+1"/>
->>>>>>> 0f4c74f9
+        <location line="+1"/>
         <source>Use Universal Plug and Play to map the listening port (default: 1)</source>
         <translation type="unfinished">Bandymas naudoti UPnP struktūra klausymosi prievadui (default: 1)</translation>
     </message>
     <message>
-<<<<<<< HEAD
-        <location filename="../bitcoinstrings.cpp" line="81"/>
+        <location line="+8"/>
         <source>Output extra debugging information</source>
         <translation>Išėjimo papildomas derinimo informacija</translation>
     </message>
     <message>
-        <location filename="../bitcoinstrings.cpp" line="98"/>
+        <location line="+17"/>
         <source>
 SSL options: (see the Bitcoin Wiki for SSL setup instructions)</source>
         <translation>SSL opcijos (žr.e Bitcoin Wiki for SSL setup instructions)</translation>
     </message>
     <message>
-        <location filename="../bitcoinstrings.cpp" line="44"/>
+        <location line="-54"/>
         <source>List commands</source>
         <translation>Komandų sąrašas</translation>
     </message>
     <message>
-        <location filename="../bitcoinstrings.cpp" line="8"/>
+        <location line="-36"/>
         <source>Error: Wallet locked, unable to create transaction.</source>
         <translation type="unfinished"></translation>
     </message>
     <message>
-        <location filename="../bitcoinstrings.cpp" line="9"/>
+        <location line="+1"/>
         <source>Error: This transaction requires a transaction fee of at least %s because of its amount, complexity, or use of recently received funds.</source>
-        <translation type="unfinished"></translation>
-    </message>
-    <message>
-        <location filename="../bitcoinstrings.cpp" line="12"/>
+        <translation>Šis sandoris viršija leistiną dydį.  Jūs galite įvykdyti jį papildomai sumokėję %1 mokesčių, kurie bus išsiųsti tais pačiais mazgais kuriais vyko sandoris ir padės palaikyti tinklą. Ar jūs norite apmokėti papildomą mokestį?</translation>
+    </message>
+    <message>
+        <location line="+3"/>
         <source>Error: Transaction creation failed.</source>
-        <translation type="unfinished">KLAIDA:nepavyko sudaryti sandorio.</translation>
-    </message>
-    <message>
-        <location filename="../bitcoinstrings.cpp" line="14"/>
+        <translation>KLAIDA:nepavyko sudaryti sandorio.</translation>
+    </message>
+    <message>
+        <location line="+2"/>
         <source>Error: The transaction was rejected. This might happen if some of the coins in your wallet were already spent, such as if you used a copy of wallet.dat and coins were spent in the copy but not marked as spent here.</source>
-        <translation type="unfinished">Klaida: sandoris buvo atmestas.Tai gali įvykti, jei kai kurios monetos iš jūsų piniginėje jau buvo panaudotos, pvz. jei naudojote wallet.dat kopiją ir monetos buvo išleistos kopijoje, bet nepažymėtos kaip skirtos išleisti čia.</translation>
-    </message>
-    <message>
-        <location filename="../bitcoinstrings.cpp" line="32"/>
+        <translation>Klaida: sandoris buvo atmestas.Tai gali įvykti, jei kai kurios monetos iš jūsų piniginėje jau buvo panaudotos, pvz. jei naudojote wallet.dat kopiją ir monetos buvo išleistos kopijoje, bet nepažymėtos kaip skirtos išleisti čia.</translation>
+    </message>
+    <message>
+        <location line="+18"/>
         <source>An error occurred while setting up the RPC port %u for listening: %s</source>
         <translation type="unfinished"></translation>
     </message>
     <message>
-        <location filename="../bitcoinstrings.cpp" line="112"/>
+        <location line="+80"/>
         <source>Bitcoin</source>
         <translation>Bitcoin</translation>
     </message>
     <message>
-        <location filename="../bitcoinstrings.cpp" line="114"/>
-=======
-        <location line="+1"/>
+        <location line="+2"/>
+        <source>Error loading addr.dat</source>
+        <translation>addr.dat pakrovimo klaida</translation>
+    </message>
+    <message>
+        <location line="+8"/>
+        <source>Cannot downgrade wallet</source>
+        <translation type="unfinished"></translation>
+    </message>
+    <message>
+        <location line="+1"/>
+        <source>Cannot initialize keypool</source>
+        <translation type="unfinished"></translation>
+    </message>
+    <message>
+        <location line="+1"/>
+        <source>Cannot write default address</source>
+        <translation type="unfinished"></translation>
+    </message>
+    <message>
+        <location line="+3"/>
+        <source>Invalid -proxy address</source>
+        <translation>Neteisingas proxy adresas</translation>
+    </message>
+    <message>
+        <location line="+1"/>
+        <source>Invalid amount for -paytxfee=&lt;amount&gt;</source>
+        <translation>Neteisinga suma -paytxfee=&lt;amount&gt;</translation>
+    </message>
+    <message>
+        <location line="+1"/>
+        <source>Warning: -paytxfee is set very high.  This is the transaction fee you will pay if you send a transaction.</source>
+        <translation>Įspėjimas: -paytxfee yra nustatytas per didelis. Tai sandorio mokestis, kurį turėsite mokėti, jei siųsite sandorį.</translation>
+    </message>
+    <message>
+        <location line="+3"/>
+        <source>Error: CreateThread(StartNode) failed</source>
+        <translation>Klaida: nepasileidžia CreateThread(StartNode) </translation>
+    </message>
+    <message>
+        <location line="+1"/>
+        <source>Unable to bind to port %d on this computer.  Bitcoin is probably already running.</source>
+        <translation>Nepavyko susieti šiame kompiuteryje prievado %d. Bitcoin tikriausiai jau veikia.</translation>
+    </message>
+    <message>
+        <location line="-113"/>
+        <source>Warning: Disk space is low</source>
+        <translation>Įspėjimas: nepakanka vietos diske</translation>
+    </message>
+    <message>
+        <location line="+31"/>
+        <source>Start minimized</source>
+        <translation>Pradžia sumažinta</translation>
+    </message>
+    <message>
+        <location line="+6"/>
+        <source>Connect through socks4 proxy</source>
+        <translation>Prisijungti per socks4 proxy</translation>
+    </message>
+    <message>
+        <location line="+1"/>
+        <source>Allow DNS lookups for addnode and connect</source>
+        <translation>Leisti DNS paiešką sujungimui ir mazgo pridėjimui</translation>
+    </message>
+    <message>
+        <location line="+4"/>
+        <source>Connect only to the specified node</source>
+        <translation>Prisijungti tik prie nurodyto mazgo</translation>
+    </message>
+    <message>
+        <location line="+15"/>
+        <source>Fee per KB to add to transactions you send</source>
+        <translation>Įtraukti mokestį už kB siunčiamiems sandoriams</translation>
+    </message>
+    <message>
+        <location line="+40"/>
+        <source>Loading wallet...</source>
+        <translation>Užkraunama piniginė...</translation>
+    </message>
+    <message>
+        <location line="-99"/>
+        <source>Invalid amount</source>
+        <translation>Neteisinga suma</translation>
+    </message>
+    <message>
+        <location line="+43"/>
+        <source>Add a node to connect to and attempt to keep the connection open</source>
+        <translation>Pridėti mazgą prie sujungti su and attempt to keep the connection open</translation>
+    </message>
+    <message>
+        <location line="+13"/>
         <source>Use Universal Plug and Play to map the listening port (default: 0)</source>
         <translation type="unfinished">Bandymas naudoti UPnP struktūra klausymosi prievadui (default: 0)</translation>
     </message>
     <message>
-        <location line="+2"/>
+        <location line="+4"/>
         <source>Accept command line and JSON-RPC commands</source>
         <translation>Priimti komandinę eilutę ir JSON-RPC komandas</translation>
     </message>
     <message>
-        <location line="+3"/>
-        <source>Output extra debugging information</source>
-        <translation>Išėjimo papildomas derinimo informacija</translation>
+        <location line="-28"/>
+        <source>Don&apos;t generate coins</source>
+        <translation>Neišgavinėti monetų</translation>
     </message>
     <message>
         <location line="+9"/>
-        <source>Execute command when the best block changes (%s in cmd is replaced by block hash)</source>
-        <translation type="unfinished"></translation>
-    </message>
-    <message>
-        <location line="+3"/>
-        <source>Upgrade wallet to latest format</source>
-        <translation>Atnaujinti piniginę į naujausią formatą</translation>
-    </message>
-    <message>
-        <location line="+3"/>
-        <source>How many blocks to check at startup (default: 2500, 0 = all)</source>
-        <translation type="unfinished"></translation>
-    </message>
-    <message>
-        <location line="+1"/>
-        <source>How thorough the block verification is (0-6, default: 1)</source>
-        <translation type="unfinished"></translation>
-    </message>
-    <message>
-        <location line="+1"/>
-        <source>
-SSL options: (see the Bitcoin Wiki for SSL setup instructions)</source>
-        <translation>SSL opcijos (žr.e Bitcoin Wiki for SSL setup instructions)</translation>
-    </message>
-    <message>
-        <location line="+10"/>
-        <source>Cannot obtain a lock on data directory %s. Bitcoin is probably already running.</source>
-        <translation>Negali gauti duomenų katalogo %s rakto. Bitcoin tikriausiai jau veikia.</translation>
-    </message>
-    <message>
-        <location line="+4"/>
->>>>>>> 0f4c74f9
-        <source>Error loading addr.dat</source>
-        <translation>addr.dat pakrovimo klaida</translation>
-    </message>
-    <message>
-<<<<<<< HEAD
-        <location filename="../bitcoinstrings.cpp" line="122"/>
-=======
-        <location line="+8"/>
->>>>>>> 0f4c74f9
-        <source>Cannot downgrade wallet</source>
-        <translation type="unfinished"></translation>
-    </message>
-    <message>
-<<<<<<< HEAD
-        <location filename="../bitcoinstrings.cpp" line="123"/>
-=======
-        <location line="+1"/>
->>>>>>> 0f4c74f9
-        <source>Cannot initialize keypool</source>
-        <translation type="unfinished"></translation>
-    </message>
-    <message>
-<<<<<<< HEAD
-        <location filename="../bitcoinstrings.cpp" line="124"/>
-=======
-        <location line="+1"/>
->>>>>>> 0f4c74f9
-        <source>Cannot write default address</source>
-        <translation type="unfinished"></translation>
-    </message>
-    <message>
-<<<<<<< HEAD
-        <location filename="../bitcoinstrings.cpp" line="127"/>
-=======
-        <location line="+3"/>
->>>>>>> 0f4c74f9
-        <source>Invalid -proxy address</source>
-        <translation>Neteisingas proxy adresas</translation>
-    </message>
-    <message>
-<<<<<<< HEAD
-        <location filename="../bitcoinstrings.cpp" line="128"/>
-=======
-        <location line="+1"/>
->>>>>>> 0f4c74f9
-        <source>Invalid amount for -paytxfee=&lt;amount&gt;</source>
-        <translation>Neteisinga suma -paytxfee=&lt;amount&gt;</translation>
-    </message>
-    <message>
-<<<<<<< HEAD
-        <location filename="../bitcoinstrings.cpp" line="129"/>
-=======
-        <location line="+1"/>
->>>>>>> 0f4c74f9
-        <source>Warning: -paytxfee is set very high.  This is the transaction fee you will pay if you send a transaction.</source>
-        <translation>Įspėjimas: -paytxfee yra nustatytas per didelis. Tai sandorio mokestis, kurį turėsite mokėti, jei siųsite sandorį.</translation>
-    </message>
-    <message>
-<<<<<<< HEAD
-        <location filename="../bitcoinstrings.cpp" line="132"/>
-=======
-        <location line="+3"/>
->>>>>>> 0f4c74f9
-        <source>Error: CreateThread(StartNode) failed</source>
-        <translation>Klaida: nepasileidžia CreateThread(StartNode) </translation>
-    </message>
-    <message>
-<<<<<<< HEAD
-        <location filename="../bitcoinstrings.cpp" line="133"/>
-=======
-        <location line="+2"/>
->>>>>>> 0f4c74f9
-        <source>Unable to bind to port %d on this computer.  Bitcoin is probably already running.</source>
-        <translation>Nepavyko susieti šiame kompiuteryje prievado %d. Bitcoin tikriausiai jau veikia.</translation>
-    </message>
-    <message>
-<<<<<<< HEAD
-        <location filename="../bitcoinstrings.cpp" line="20"/>
-=======
-        <location line="+3"/>
+        <source>Listen for connections on &lt;port&gt; (default: 8333 or testnet: 18333)</source>
+        <translation>Sujungimo klausymas prijungčiai  &lt;port&gt; (pagal nutylėjimą: 8333 arba testnet: 18333)</translation>
+    </message>
+    <message>
+        <location line="+9"/>
+        <source>Number of seconds to keep misbehaving peers from reconnecting (default: 86400)</source>
+        <translation>Sekundžių kiekis eikiamas palaikyti ryšį dėl lygiarangių nestabilumo (pagal nutylėjimą: 86.400)</translation>
+    </message>
+    <message>
+        <location line="-30"/>
         <source>Warning: Please check that your computer&apos;s date and time are correct.  If your clock is wrong Bitcoin will not work properly.</source>
         <translation>Įspėjimas: Patikrinkite, kad kompiuterio data ir laikas yra teisingi.Jei Jūsų laikrodis neteisingai nustatytas Bitcoin, veiks netinkamai.</translation>
     </message>
-    <message>
-        <location line="-4"/>
->>>>>>> 0f4c74f9
-        <source>Warning: Disk space is low</source>
-        <translation>Įspėjimas: nepakanka vietos diske</translation>
-    </message>
-    <message>
-<<<<<<< HEAD
-        <location filename="../bitcoinstrings.cpp" line="51"/>
-=======
-        <location line="-77"/>
->>>>>>> 0f4c74f9
-        <source>Start minimized</source>
-        <translation>Pradžia sumažinta</translation>
-    </message>
-    <message>
-<<<<<<< HEAD
-        <location filename="../bitcoinstrings.cpp" line="57"/>
-=======
-        <location line="+5"/>
->>>>>>> 0f4c74f9
-        <source>Connect through socks4 proxy</source>
-        <translation>Prisijungti per socks4 proxy</translation>
-    </message>
-    <message>
-<<<<<<< HEAD
-        <location filename="../bitcoinstrings.cpp" line="58"/>
-=======
-        <location line="+1"/>
->>>>>>> 0f4c74f9
-        <source>Allow DNS lookups for addnode and connect</source>
-        <translation>Leisti DNS paiešką sujungimui ir mazgo pridėjimui</translation>
-    </message>
-    <message>
-<<<<<<< HEAD
-        <location filename="../bitcoinstrings.cpp" line="62"/>
-=======
-        <location line="+4"/>
->>>>>>> 0f4c74f9
-        <source>Connect only to the specified node</source>
-        <translation>Prisijungti tik prie nurodyto mazgo</translation>
-    </message>
-    <message>
-<<<<<<< HEAD
-        <location filename="../bitcoinstrings.cpp" line="77"/>
-=======
-        <location line="-20"/>
-        <source>Bitcoin version</source>
-        <translation>Bitcoin versija</translation>
-    </message>
-    <message>
-        <location line="+33"/>
->>>>>>> 0f4c74f9
-        <source>Fee per KB to add to transactions you send</source>
-        <translation>Įtraukti mokestį už kB siunčiamiems sandoriams</translation>
-    </message>
-    <message>
-<<<<<<< HEAD
-        <location filename="../bitcoinstrings.cpp" line="117"/>
-        <source>Loading wallet...</source>
-        <translation>Užkraunama piniginė...</translation>
-    </message>
-    <message>
-        <location filename="../bitcoinstrings.cpp" line="18"/>
-        <source>Invalid amount</source>
-        <translation>Neteisinga suma</translation>
-    </message>
-    <message>
-        <location filename="../bitcoinstrings.cpp" line="61"/>
-        <source>Add a node to connect to and attempt to keep the connection open</source>
-        <translation>Pridėti mazgą prie sujungti su and attempt to keep the connection open</translation>
-    </message>
-    <message>
-        <location filename="../bitcoinstrings.cpp" line="74"/>
-        <source>Use Universal Plug and Play to map the listening port (default: 0)</source>
-        <translation type="unfinished">Bandymas naudoti UPnP struktūra klausymosi prievadui (default: 0)</translation>
-    </message>
-    <message>
-        <location filename="../bitcoinstrings.cpp" line="78"/>
-        <source>Accept command line and JSON-RPC commands</source>
-        <translation>Priimti komandinę eilutę ir JSON-RPC komandas</translation>
-    </message>
-    <message>
-        <location filename="../bitcoinstrings.cpp" line="50"/>
-        <source>Don&apos;t generate coins</source>
-        <translation>Neišgavinėti monetų</translation>
-    </message>
-    <message>
-        <location filename="../bitcoinstrings.cpp" line="59"/>
-        <source>Listen for connections on &lt;port&gt; (default: 8333 or testnet: 18333)</source>
-        <translation>Sujungimo klausymas prijungčiai  &lt;port&gt; (pagal nutylėjimą: 8333 arba testnet: 18333)</translation>
-    </message>
-    <message>
-        <location filename="../bitcoinstrings.cpp" line="68"/>
-        <source>Number of seconds to keep misbehaving peers from reconnecting (default: 86400)</source>
-        <translation>Sekundžių kiekis eikiamas palaikyti ryšį dėl lygiarangių nestabilumo (pagal nutylėjimą: 86.400)</translation>
-    </message>
-    <message>
-        <location filename="../bitcoinstrings.cpp" line="38"/>
-        <source>Warning: Please check that your computer&apos;s date and time are correct.  If your clock is wrong Bitcoin will not work properly.</source>
-        <translation>Įspėjimas: Patikrinkite, kad kompiuterio data ir laikas yra teisingi.Jei Jūsų laikrodis neteisingai nustatytas Bitcoin, veiks netinkamai.</translation>
-=======
-        <location line="+61"/>
-        <source>beta</source>
-        <translation>beta</translation>
-    </message>
-    <message>
-        <location line="-21"/>
-        <source>Error loading wallet.dat: Wallet requires newer version of Bitcoin</source>
-        <translation> wallet.dat pakrovimo klaida,  wallet.dat reikalauja naujasnės Bitcoin versijos</translation>
->>>>>>> 0f4c74f9
-    </message>
 </context>
 </TS>