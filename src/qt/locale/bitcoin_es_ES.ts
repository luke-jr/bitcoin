<TS language="es_ES" version="2.1">
<context>
    <name>AddressBookPage</name>
    <message>
        <source>Right-click to edit address or label</source>
        <translation>Haz clic derecho para editar la dirección o etiqueta</translation>
    </message>
    <message>
        <source>Create a new address</source>
        <translation>Crear una nueva dirección</translation>
    </message>
    <message>
        <source>&amp;New</source>
        <translation>&amp;Nuevo</translation>
    </message>
    <message>
        <source>Copy the currently selected address to the system clipboard</source>
        <translation>Copiar la dirección seleccionada al portapapeles del sistema</translation>
    </message>
    <message>
        <source>&amp;Copy</source>
        <translation>&amp;Copiar</translation>
    </message>
    <message>
        <source>C&amp;lose</source>
        <translation>C&amp;errar</translation>
    </message>
    <message>
        <source>Delete the currently selected address from the list</source>
        <translation>Eliminar la dirección seleccionada de la lista</translation>
    </message>
    <message>
        <source>Export the data in the current tab to a file</source>
        <translation>Exportar los datos en la ficha actual a un archivo</translation>
    </message>
    <message>
        <source>&amp;Export</source>
        <translation>&amp;Exportar</translation>
    </message>
    <message>
        <source>&amp;Delete</source>
        <translation>&amp;Eliminar</translation>
    </message>
    <message>
        <source>Choose the address to send coins to</source>
        <translation>Seleccione la dirección a la que enviar monedas</translation>
    </message>
    <message>
        <source>Choose the address to receive coins with</source>
        <translation>Seleccione la dirección de la que recibir monedas</translation>
    </message>
    <message>
        <source>C&amp;hoose</source>
        <translation>E&amp;scoger</translation>
    </message>
    <message>
        <source>Sending addresses</source>
        <translation>Enviando direcciones</translation>
    </message>
    <message>
        <source>Receiving addresses</source>
        <translation>Recibiendo direcciones</translation>
    </message>
    <message>
        <source>These are your Bitcoin addresses for sending payments. Always check the amount and the receiving address before sending coins.</source>
        <translation>Estas son sus direcciones Bitcoin para enviar pagos. Verifique siempre la cantidad y la dirección de recibimiento antes de enviar monedas.</translation>
    </message>
    <message>
        <source>These are your Bitcoin addresses for receiving payments. It is recommended to use a new receiving address for each transaction.</source>
        <translation>Estas son sus direcciones Bitcoin para recibir pagos. Se recomienda utilizar una nueva dirección de recibimiento para cada transacción</translation>
    </message>
    <message>
        <source>&amp;Copy Address</source>
        <translation>&amp;Copiar Dirección</translation>
    </message>
    <message>
        <source>Copy &amp;Label</source>
        <translation>Copiar &amp;Etiqueta</translation>
    </message>
    <message>
        <source>&amp;Edit</source>
        <translation>&amp;Editar</translation>
    </message>
    <message>
        <source>Export Address List</source>
        <translation>Exportar lista de direcciones</translation>
    </message>
    <message>
        <source>Comma separated file (*.csv)</source>
        <translation>Archivo separado de coma (*.csv)</translation>
    </message>
    <message>
        <source>Exporting Failed</source>
        <translation>Falló la exportación</translation>
    </message>
    <message>
        <source>There was an error trying to save the address list to %1. Please try again.</source>
        <translation>Había un error intentando guardar la lista de direcciones en %1. Por favor inténtelo de nuevo.</translation>
    </message>
</context>
<context>
    <name>AddressTableModel</name>
    <message>
        <source>Label</source>
        <translation>Etiqueta</translation>
    </message>
    <message>
        <source>Address</source>
        <translation>Dirección</translation>
    </message>
    <message>
        <source>(no label)</source>
        <translation>(sin etiqueta)</translation>
    </message>
</context>
<context>
    <name>AskPassphraseDialog</name>
    <message>
        <source>Passphrase Dialog</source>
        <translation>Diálogo de contraseña</translation>
    </message>
    <message>
        <source>Enter passphrase</source>
        <translation>Introducir contraseña</translation>
    </message>
    <message>
        <source>New passphrase</source>
        <translation>Nueva contraseña</translation>
    </message>
    <message>
        <source>Repeat new passphrase</source>
        <translation>Repita la nueva contraseña</translation>
    </message>
    <message>
        <source>Enter the new passphrase to the wallet.&lt;br/&gt;Please use a passphrase of &lt;b&gt;ten or more random characters&lt;/b&gt;, or &lt;b&gt;eight or more words&lt;/b&gt;.</source>
        <translation>Introduzca la nueva frase clave del monedero. &lt;br/&gt;Por favor utilice una frase clave de &lt;b&gt;diez o más carácteres aleatorios&lt;/b&gt;, o &lt;b&gt;ocho o más palabras&lt;/b&gt;.</translation>
    </message>
    <message>
        <source>Encrypt wallet</source>
        <translation>Monedero encriptado</translation>
    </message>
    <message>
        <source>This operation needs your wallet passphrase to unlock the wallet.</source>
        <translation>Esta operación necesita su frase clave de monedero para desbloquear el monedero.</translation>
    </message>
    <message>
        <source>Unlock wallet</source>
        <translation>Desbloquear monedero</translation>
    </message>
    <message>
        <source>This operation needs your wallet passphrase to decrypt the wallet.</source>
        <translation>Esta operación necesita su frase clave de cartera para desencriptar el monedero.</translation>
    </message>
    <message>
        <source>Decrypt wallet</source>
        <translation>Desencriptar monedero</translation>
    </message>
    <message>
        <source>Change passphrase</source>
        <translation>Cambiar frase clave</translation>
    </message>
    <message>
        <source>Enter the old passphrase and new passphrase to the wallet.</source>
        <translation>Introduzca la vieja frase clave y la nueva flase clave para el monedero.</translation>
    </message>
    <message>
        <source>Confirm wallet encryption</source>
        <translation>Confirmar encriptación del monedero</translation>
    </message>
    <message>
        <source>Warning: If you encrypt your wallet and lose your passphrase, you will &lt;b&gt;LOSE ALL OF YOUR BITCOINS&lt;/b&gt;!</source>
        <translation>Advertencia: Si encripta su monedero y pierde su frase clave &lt;b&gt;PERDERÁ TODOS SUS BITCOINS&lt;/b&gt;!</translation>
    </message>
    <message>
        <source>Are you sure you wish to encrypt your wallet?</source>
        <translation>¿Seguro que desea encriptar su monedero?</translation>
    </message>
    <message>
        <source>Wallet encrypted</source>
        <translation>Monedero encriptado</translation>
    </message>
    <message>
        <source>%1 will close now to finish the encryption process. Remember that encrypting your wallet cannot fully protect your bitcoins from being stolen by malware infecting your computer.</source>
        <translation>%1 se cerrará ahora para terminar el proceso de encriptación. Recuerde que encriptar su monedero no puede proteger completamente su monedero de ser robado por malware que infecte su ordenador.</translation>
    </message>
    <message>
        <source>IMPORTANT: Any previous backups you have made of your wallet file should be replaced with the newly generated, encrypted wallet file. For security reasons, previous backups of the unencrypted wallet file will become useless as soon as you start using the new, encrypted wallet.</source>
        <translation>IMPORTANTE: Cualquier copia de seguridad anterior que haya hecho en su archivo de monedero debería ser reemplazada con el archivo de monedero encriptado generado recientemente. Por razones de seguridad, las copias de seguridad anteriores del archivo de monedero desencriptado serán inútiles en cuanto empiece a utilizar el nuevo monedero encriptado.</translation>
    </message>
    <message>
        <source>Wallet encryption failed</source>
        <translation>Fracasó la encriptación de monedero</translation>
    </message>
    <message>
        <source>Wallet encryption failed due to an internal error. Your wallet was not encrypted.</source>
        <translation>Falló la encriptación del monedero debido a un error interno. Su monedero no fue encriptado.</translation>
    </message>
    <message>
        <source>The supplied passphrases do not match.</source>
        <translation>La frase clave introducida no coincide.</translation>
    </message>
    <message>
        <source>Wallet unlock failed</source>
        <translation>Fracasó el desbloqueo del monedero</translation>
    </message>
    <message>
        <source>The passphrase entered for the wallet decryption was incorrect.</source>
        <translation>La frase clave introducida para la encriptación del monedero es incorrecta.</translation>
    </message>
    <message>
        <source>Wallet decryption failed</source>
        <translation>Fracasó la encriptación del monedero</translation>
    </message>
    <message>
        <source>Wallet passphrase was successfully changed.</source>
        <translation>La frase clave del monedero se ha cambiado con éxito.</translation>
    </message>
    <message>
        <source>Warning: The Caps Lock key is on!</source>
        <translation>Alerta: ¡La clave de bloqueo Caps está activa!</translation>
    </message>
</context>
<context>
    <name>BanTableModel</name>
    <message>
        <source>IP/Netmask</source>
        <translation>IP/Máscara</translation>
    </message>
    <message>
        <source>Banned Until</source>
        <translation>Bloqueado Hasta</translation>
    </message>
</context>
<context>
    <name>BitcoinGUI</name>
    <message>
        <source>Sign &amp;message...</source>
        <translation>Firmar &amp;mensaje...</translation>
    </message>
    <message>
        <source>Synchronizing with network...</source>
        <translation>Sincronizando con la red…</translation>
    </message>
    <message>
        <source>&amp;Overview</source>
        <translation>&amp;Vista general</translation>
    </message>
    <message>
        <source>Node</source>
        <translation>Nodo</translation>
    </message>
    <message>
        <source>Show general overview of wallet</source>
        <translation>Mostrar vista general del monedero</translation>
    </message>
    <message>
        <source>&amp;Transactions</source>
        <translation>&amp;Transacciones</translation>
    </message>
    <message>
        <source>Browse transaction history</source>
        <translation>Examinar el historial de transacciones</translation>
    </message>
    <message>
        <source>E&amp;xit</source>
        <translation>S&amp;alir</translation>
    </message>
    <message>
        <source>Quit application</source>
        <translation>Salir de la aplicación</translation>
    </message>
    <message>
        <source>&amp;About %1</source>
        <translation>&amp;Acerca de %1</translation>
    </message>
    <message>
        <source>Show information about %1</source>
        <translation>Mostrar información acerca de %1</translation>
    </message>
    <message>
        <source>About &amp;Qt</source>
        <translation>Acerca de &amp;Qt</translation>
    </message>
    <message>
        <source>Show information about Qt</source>
        <translation>Mostrar información acerca de Qt</translation>
    </message>
    <message>
        <source>&amp;Options...</source>
        <translation>&amp;Opciones...</translation>
    </message>
    <message>
        <source>Modify configuration options for %1</source>
        <translation>Modificar las opciones de configuración para %1</translation>
    </message>
    <message>
        <source>&amp;Encrypt Wallet...</source>
        <translation>&amp;Cifrar monedero…</translation>
    </message>
    <message>
        <source>&amp;Backup Wallet...</source>
        <translation>&amp;Guardar copia del monedero...</translation>
    </message>
    <message>
        <source>&amp;Change Passphrase...</source>
        <translation>&amp;Cambiar la contraseña…</translation>
    </message>
    <message>
        <source>&amp;Sending addresses...</source>
        <translation>Direcciones de &amp;envío...</translation>
    </message>
    <message>
        <source>&amp;Receiving addresses...</source>
        <translation>Direcciones de &amp;recepción...</translation>
    </message>
    <message>
        <source>Open &amp;URI...</source>
        <translation>Abrir &amp;URI...</translation>
    </message>
    <message>
<<<<<<< HEAD
        <source>Click to disable network activity.</source>
        <translation>Haz click para desactivar la actividad de red.</translation>
    </message>
    <message>
        <source>Network activity disabled.</source>
        <translation>Actividad de red desactivada.</translation>
    </message>
    <message>
        <source>Click to enable network activity again.</source>
        <translation>Haz click para reactivar la actividad de red.</translation>
    </message>
    <message>
        <source>Syncing Headers (%1%)...</source>
        <translation>Sincronizando cabeceras (%1%)...</translation>
=======
        <source>Wallet:</source>
        <translation type="unfinished">Monedero:</translation>
>>>>>>> 46952c81
    </message>
    <message>
        <source>Reindexing blocks on disk...</source>
        <translation>Reindexando bloques en disco...</translation>
    </message>
    <message>
        <source>Send coins to a Bitcoin address</source>
        <translation>Enviar bitcoins a una dirección Bitcoin</translation>
    </message>
    <message>
        <source>Backup wallet to another location</source>
        <translation>Copia de seguridad del monedero en otra ubicación</translation>
    </message>
    <message>
        <source>Change the passphrase used for wallet encryption</source>
        <translation>Cambiar la contraseña utilizada para el cifrado del monedero</translation>
    </message>
    <message>
        <source>&amp;Debug window</source>
        <translation>&amp;Ventana de depuración</translation>
    </message>
    <message>
        <source>Open debugging and diagnostic console</source>
        <translation>Abrir la consola de depuración y diagnóstico</translation>
    </message>
    <message>
        <source>&amp;Verify message...</source>
        <translation>&amp;Verificar mensaje...</translation>
    </message>
    <message>
        <source>Bitcoin</source>
        <translation>Bitcoin</translation>
    </message>
    <message>
        <source>Wallet</source>
        <translation>Monedero</translation>
    </message>
    <message>
        <source>&amp;Send</source>
        <translation>&amp;Enviar</translation>
    </message>
    <message>
        <source>&amp;Receive</source>
        <translation>&amp;Recibir</translation>
    </message>
    <message>
        <source>&amp;Show / Hide</source>
        <translation>&amp;Mostrar / Ocultar</translation>
    </message>
    <message>
        <source>Show or hide the main Window</source>
        <translation>Mostrar u ocultar la ventana principal</translation>
    </message>
    <message>
        <source>Encrypt the private keys that belong to your wallet</source>
        <translation>Cifrar las claves privadas de su monedero</translation>
    </message>
    <message>
        <source>Sign messages with your Bitcoin addresses to prove you own them</source>
        <translation>Firmar mensajes con sus direcciones Bitcoin para demostrar la propiedad</translation>
    </message>
    <message>
        <source>Verify messages to ensure they were signed with specified Bitcoin addresses</source>
        <translation>Verificar mensajes comprobando que están firmados con direcciones Bitcoin concretas</translation>
    </message>
    <message>
        <source>&amp;File</source>
        <translation>&amp;Archivo</translation>
    </message>
    <message>
        <source>&amp;Settings</source>
        <translation>&amp;Configuración</translation>
    </message>
    <message>
        <source>&amp;Help</source>
        <translation>&amp;Ayuda</translation>
    </message>
    <message>
        <source>Tabs toolbar</source>
        <translation>Barra de pestañas</translation>
    </message>
    <message>
        <source>Request payments (generates QR codes and bitcoin: URIs)</source>
        <translation>Solicitar pagos (generando códigos QR e identificadores URI "bitcoin:")</translation>
    </message>
    <message>
        <source>Show the list of used sending addresses and labels</source>
        <translation>Mostrar la lista de direcciones de envío y etiquetas</translation>
    </message>
    <message>
        <source>Show the list of used receiving addresses and labels</source>
        <translation>Muestra la lista de direcciones de recepción y etiquetas</translation>
    </message>
    <message>
        <source>Open a bitcoin: URI or payment request</source>
        <translation>Abrir un identificador URI "bitcoin:" o una petición de pago</translation>
    </message>
    <message>
        <source>&amp;Command-line options</source>
        <translation>&amp;Opciones de consola de comandos</translation>
    </message>
    <message numerus="yes">
        <source>%n active connection(s) to Bitcoin network</source>
        <translation><numerusform>%n conexión activa hacia la red Bitcoin</numerusform><numerusform>%n conexiones activas hacia la red Bitcoin</numerusform></translation>
    </message>
    <message>
        <source>Indexing blocks on disk...</source>
        <translation>Indexando bloques en disco...</translation>
    </message>
    <message>
        <source>Processing blocks on disk...</source>
        <translation>Procesando bloques en disco...</translation>
    </message>
    <message numerus="yes">
        <source>Processed %n block(s) of transaction history.</source>
        <translation><numerusform>%n bloque procesado del historial de transacciones.</numerusform><numerusform>%n bloques procesados del historial de transacciones.</numerusform></translation>
    </message>
    <message>
        <source>%1 behind</source>
        <translation>%1 atrás</translation>
    </message>
    <message>
        <source>Last received block was generated %1 ago.</source>
        <translation>El último bloque recibido fue generado hace %1.</translation>
    </message>
    <message>
        <source>Transactions after this will not yet be visible.</source>
        <translation>Las transacciones posteriores aún no están visibles.</translation>
    </message>
    <message>
        <source>Error</source>
        <translation>Error</translation>
    </message>
    <message>
        <source>Warning</source>
        <translation>Aviso</translation>
    </message>
    <message>
        <source>Information</source>
        <translation>Información</translation>
    </message>
    <message>
        <source>Up to date</source>
        <translation>Actualizado</translation>
    </message>
    <message>
        <source>Show the %1 help message to get a list with possible Bitcoin command-line options</source>
        <translation>Mostrar el mensaje de ayuda %1 para obtener una lista de los posibles comandos de linea de comandos de Bitcoin</translation>
    </message>
    <message>
        <source>%1 client</source>
        <translation>%1 cliente</translation>
    </message>
    <message>
        <source>Catching up...</source>
        <translation>Actualizando...</translation>
    </message>
    <message>
        <source>Date: %1
</source>
        <translation>Fecha: %1
</translation>
    </message>
    <message>
        <source>Amount: %1
</source>
        <translation>Amount: %1
</translation>
    </message>
    <message>
        <source>Type: %1
</source>
        <translation>Tipo: %1
</translation>
    </message>
    <message>
        <source>Label: %1
</source>
        <translation>Etiqueta: %1
</translation>
    </message>
    <message>
        <source>Address: %1
</source>
        <translation>Dirección: %1
</translation>
    </message>
    <message>
        <source>Sent transaction</source>
        <translation>Transacción enviada</translation>
    </message>
    <message>
        <source>Incoming transaction</source>
        <translation>Transacción entrante</translation>
    </message>
    <message>
        <source>Wallet is &lt;b&gt;encrypted&lt;/b&gt; and currently &lt;b&gt;unlocked&lt;/b&gt;</source>
        <translation>El monedero está &lt;b&gt;cifrado&lt;/b&gt; y actualmente &lt;b&gt;desbloqueado&lt;/b&gt;</translation>
    </message>
    <message>
        <source>Wallet is &lt;b&gt;encrypted&lt;/b&gt; and currently &lt;b&gt;locked&lt;/b&gt;</source>
        <translation>El monedero está &lt;b&gt;cifrado&lt;/b&gt; y actualmente &lt;b&gt;bloqueado&lt;/b&gt;</translation>
    </message>
    <message>
        <source>A fatal error occurred. Bitcoin can no longer continue safely and will quit.</source>
        <translation>Ha ocurrido un error fatal. Bitcoin no puede continuar de manera segura y se cerrará.</translation>
    </message>
</context>
<context>
    <name>CoinControlDialog</name>
    <message>
        <source>Coin Selection</source>
        <translation>Selección de la moneda</translation>
    </message>
    <message>
        <source>Quantity:</source>
        <translation>Cantidad:</translation>
    </message>
    <message>
        <source>Bytes:</source>
        <translation>Bytes:</translation>
    </message>
    <message>
        <source>Amount:</source>
        <translation>Cuantía:</translation>
    </message>
    <message>
        <source>Fee:</source>
        <translation>Tasa:</translation>
    </message>
    <message>
        <source>Dust:</source>
        <translation>Polvo:</translation>
    </message>
    <message>
        <source>After Fee:</source>
        <translation>Después de aplicar la comisión:</translation>
    </message>
    <message>
        <source>Change:</source>
        <translation>Cambio:</translation>
    </message>
    <message>
        <source>(un)select all</source>
        <translation>(des)marcar todos</translation>
    </message>
    <message>
        <source>Tree mode</source>
        <translation>Modo árbol</translation>
    </message>
    <message>
        <source>List mode</source>
        <translation>Modo lista</translation>
    </message>
    <message>
        <source>Amount</source>
        <translation>Cantidad</translation>
    </message>
    <message>
        <source>Received with label</source>
        <translation>Recibido con etiqueta</translation>
    </message>
    <message>
        <source>Received with address</source>
        <translation>Recibido con dirección</translation>
    </message>
    <message>
        <source>Date</source>
        <translation>Fecha</translation>
    </message>
    <message>
        <source>Confirmations</source>
        <translation>Confirmaciones</translation>
    </message>
    <message>
        <source>Confirmed</source>
        <translation>Confirmado</translation>
    </message>
    <message>
        <source>Copy address</source>
        <translation>Copiar ubicación</translation>
    </message>
    <message>
        <source>Copy label</source>
        <translation>Copiar etiqueta</translation>
    </message>
    <message>
        <source>Copy amount</source>
        <translation>Copiar cantidad</translation>
    </message>
    <message>
        <source>Copy transaction ID</source>
        <translation>Copiar ID de transacción</translation>
    </message>
    <message>
        <source>Lock unspent</source>
        <translation>Bloquear lo no gastado</translation>
    </message>
    <message>
        <source>Unlock unspent</source>
        <translation>Desbloquear lo no gastado</translation>
    </message>
    <message>
        <source>Copy quantity</source>
        <translation>Copiar cantidad</translation>
    </message>
    <message>
        <source>Copy fee</source>
        <translation>Copiar cuota</translation>
    </message>
    <message>
        <source>Copy after fee</source>
        <translation>Copiar después de couta</translation>
    </message>
    <message>
        <source>Copy bytes</source>
        <translation>Copiar bytes</translation>
    </message>
    <message>
        <source>Copy dust</source>
        <translation>Copiar polvo</translation>
    </message>
    <message>
        <source>Copy change</source>
        <translation>Copiar cambio</translation>
    </message>
    <message>
        <source>(%1 locked)</source>
        <translation>(%1 bloqueado)</translation>
    </message>
    <message>
        <source>yes</source>
        <translation>sí</translation>
    </message>
    <message>
        <source>no</source>
        <translation>no</translation>
    </message>
    <message>
        <source>This label turns red if any recipient receives an amount smaller than the current dust threshold.</source>
        <translation>Esta etiqueta se vuelve roja si algún destinatario recibe una cantidad inferior a la actual puerta polvorienta.</translation>
    </message>
    <message>
        <source>Can vary +/- %1 satoshi(s) per input.</source>
        <translation>Puede variar +/- %1 satoshi(s) por entrada.</translation>
    </message>
    <message>
        <source>(no label)</source>
        <translation>(sin etiqueta)</translation>
    </message>
    <message>
        <source>change from %1 (%2)</source>
        <translation>cambia desde %1 (%2)</translation>
    </message>
    <message>
        <source>(change)</source>
        <translation>(cambio)</translation>
    </message>
</context>
<context>
    <name>EditAddressDialog</name>
    <message>
        <source>Edit Address</source>
        <translation>Editar Dirección</translation>
    </message>
    <message>
        <source>&amp;Label</source>
        <translation>&amp;Etiqueta</translation>
    </message>
    <message>
        <source>The label associated with this address list entry</source>
        <translation>La etiqueta asociada con esta entrada de la lista de direcciones</translation>
    </message>
    <message>
        <source>The address associated with this address list entry. This can only be modified for sending addresses.</source>
        <translation>La dirección asociada con esta entrada de la lista de direcciones. Solo puede ser modificada para direcciones de envío.</translation>
    </message>
    <message>
        <source>&amp;Address</source>
        <translation>&amp;Dirección</translation>
    </message>
    <message>
        <source>New receiving address</source>
        <translation>Nueva dirección de recivimiento</translation>
    </message>
    <message>
        <source>New sending address</source>
        <translation>Nueva dirección de envío</translation>
    </message>
    <message>
        <source>Edit receiving address</source>
        <translation>Editar dirección de recivimiento</translation>
    </message>
    <message>
        <source>Edit sending address</source>
        <translation>Editar dirección de envío</translation>
    </message>
    <message>
        <source>The entered address "%1" is not a valid Bitcoin address.</source>
        <translation>La dirección introducida "%1" no es una dirección Bitcoin válida.</translation>
    </message>
    <message>
        <source>The entered address "%1" is already in the address book.</source>
        <translation>La dirección introducida "%1" está ya en la agenda.</translation>
    </message>
    <message>
        <source>Could not unlock wallet.</source>
        <translation>Podría no desbloquear el monedero.</translation>
    </message>
    <message>
        <source>New key generation failed.</source>
        <translation>Falló la generación de la nueva clave.</translation>
    </message>
</context>
<context>
    <name>FreespaceChecker</name>
    <message>
        <source>A new data directory will be created.</source>
        <translation>Se creará un nuevo directorio de datos.</translation>
    </message>
    <message>
        <source>name</source>
        <translation>nombre</translation>
    </message>
    <message>
        <source>Directory already exists. Add %1 if you intend to create a new directory here.</source>
        <translation>El directorio ya existe. Añada %1 si pretende crear aquí un directorio nuevo.</translation>
    </message>
    <message>
        <source>Path already exists, and is not a directory.</source>
        <translation>La ruta ya existe y no es un directorio.</translation>
    </message>
    <message>
        <source>Cannot create data directory here.</source>
        <translation>No se puede crear un directorio de datos aquí.</translation>
    </message>
</context>
<context>
    <name>GuiNetWatch</name>
    </context>
<context>
    <name>HelpMessageDialog</name>
    <message>
        <source>version</source>
        <translation>versión</translation>
    </message>
    <message>
        <source>(%1-bit)</source>
        <translation>(%1-bit)</translation>
    </message>
    <message>
        <source>About %1</source>
        <translation>Acerda de %1</translation>
    </message>
    <message>
        <source>Command-line options</source>
        <translation>Opciones de la línea de órdenes</translation>
    </message>
    <message>
        <source>Usage:</source>
        <translation>Uso:</translation>
    </message>
    <message>
        <source>command-line options</source>
        <translation>opciones de la consola de comandos</translation>
    </message>
    <message>
        <source>UI Options:</source>
        <translation>Opciones de interfaz de usuario:</translation>
    </message>
    <message>
        <source>Choose data directory on startup (default: %u)</source>
        <translation>Elegir directorio de datos al iniciar (predeterminado: %u)</translation>
    </message>
    <message>
        <source>Set language, for example "de_DE" (default: system locale)</source>
        <translation>Establecer el idioma, por ejemplo, "es_ES" (predeterminado: configuración regional del sistema)</translation>
    </message>
    <message>
        <source>Start minimized</source>
        <translation>Arrancar minimizado</translation>
    </message>
    <message>
        <source>Set SSL root certificates for payment request (default: -system-)</source>
        <translation>Establecer los certificados raíz SSL para solicitudes de pago (predeterminado: -system-)</translation>
    </message>
    <message>
        <source>Show splash screen on startup (default: %u)</source>
        <translation>Mostrar pantalla de bienvenida en el inicio (predeterminado: %u)</translation>
    </message>
    <message>
        <source>Reset all settings changed in the GUI</source>
        <translation>Reiniciar todos los ajustes modificados en el GUI</translation>
    </message>
</context>
<context>
    <name>Intro</name>
    <message>
        <source>Welcome</source>
        <translation>Bienvenido</translation>
    </message>
    <message>
        <source>Welcome to %1.</source>
        <translation>Bienvenido a %1</translation>
    </message>
    <message>
        <source>As this is the first time the program is launched, you can choose where %1 will store its data.</source>
        <translation>Al ser la primera vez que se ejecuta el programa, puede elegir donde %1 almacenara sus datos</translation>
    </message>
    <message>
        <source>Use the default data directory</source>
        <translation>Utilizar el directorio de datos predeterminado</translation>
    </message>
    <message>
        <source>Use a custom data directory:</source>
        <translation>Utilizar un directorio de datos personalizado:</translation>
    </message>
    <message>
        <source>Bitcoin</source>
        <translation>Bitcoin</translation>
    </message>
    <message>
        <source>At least %1 GB of data will be stored in this directory, and it will grow over time.</source>
        <translation>Al menos %1GB de datos seran almacenados en este directorio, que ira creciendo con el tiempo.</translation>
    </message>
    <message>
        <source>%1 will download and store a copy of the Bitcoin block chain.</source>
        <translation>%1 va a descargar y almacenar una copia de la cadena de bloques de Bitcoin.</translation>
    </message>
    <message>
        <source>The wallet will also be stored in this directory.</source>
        <translation>El monedero se guardara tambien en ese directorio.</translation>
    </message>
    <message>
        <source>Error: Specified data directory "%1" cannot be created.</source>
        <translation>Error: no ha podido crearse el directorio de datos especificado "%1".</translation>
    </message>
    <message>
        <source>Error</source>
        <translation>Error</translation>
    </message>
    <message numerus="yes">
        <source>%n GB of free space available</source>
        <translation><numerusform>%n GB de espacio libre</numerusform><numerusform>%n GB de espacio disponible</numerusform></translation>
    </message>
    <message numerus="yes">
        <source>(of %n GB needed)</source>
        <translation><numerusform>(de %n GB necesitados)</numerusform><numerusform>(de %n GB requeridos)</numerusform></translation>
    </message>
</context>
<context>
    <name>MempoolStats</name>
    </context>
<context>
    <name>ModalOverlay</name>
    <message>
        <source>Form</source>
        <translation>Formulario</translation>
    </message>
    <message>
<<<<<<< HEAD
        <source>Number of blocks left</source>
        <translation>Número de bloques restantes</translation>
    </message>
    <message>
        <source>Unknown...</source>
        <translation>Desconocido...</translation>
=======
        <source>Unknown...</source>
        <translation type="unfinished">Desconocido...</translation>
>>>>>>> 46952c81
    </message>
    <message>
        <source>Last block time</source>
        <translation>Hora del último bloque</translation>
    </message>
    <message>
        <source>Progress</source>
        <translation>Progreso</translation>
    </message>
    <message>
        <source>Progress increase per hour</source>
        <translation>Incremento del progreso por hora</translation>
    </message>
    <message>
        <source>calculating...</source>
        <translation>calculando...</translation>
    </message>
    <message>
        <source>Estimated time left until synced</source>
        <translation>Tiempo estimado restante hasta sincronización completa</translation>
    </message>
    <message>
        <source>Hide</source>
        <translation>Ocultar</translation>
    </message>
    <message>
        <source>Unknown. Syncing Headers (%1)...</source>
        <translation>Desconocido. Sincronizando cabeceras (%1)...</translation>
    </message>
</context>
<context>
    <name>NetWatchLogModel</name>
    <message>
        <source>Type</source>
        <comment>NetWatch: Type header</comment>
        <translation>Tipo</translation>
    </message>
    <message>
        <source>Address</source>
        <comment>NetWatch: Address header</comment>
        <translation>Dirección</translation>
    </message>
</context>
<context>
    <name>OpenURIDialog</name>
    <message>
        <source>Open URI</source>
        <translation>Abrir URI...</translation>
    </message>
    <message>
        <source>Open payment request from URI or file</source>
        <translation>Abrir solicitud de pago a partir de un identificador URI o de un archivo</translation>
    </message>
    <message>
        <source>URI:</source>
        <translation>URI:</translation>
    </message>
    <message>
        <source>Select payment request file</source>
        <translation>Seleccionar archivo de sulicitud de pago</translation>
    </message>
    <message>
        <source>Select payment request file to open</source>
        <translation>Seleccionar el archivo de solicitud de pago para abrir</translation>
    </message>
</context>
<context>
    <name>OptionsDialog</name>
    <message>
        <source>Options</source>
        <translation>Opciones</translation>
    </message>
    <message>
        <source>&amp;Main</source>
        <translation>&amp;Principal</translation>
    </message>
    <message>
        <source>Automatically start %1 after logging in to the system.</source>
        <translation>Iniciar automaticamente  %1 al encender el sistema.</translation>
    </message>
    <message>
        <source>&amp;Start %1 on system login</source>
        <translation>&amp;Iniciar %1 al iniciar el sistema</translation>
    </message>
    <message>
        <source>Size of &amp;database cache</source>
        <translation>Tamaño de cache de la &amp;base de datos</translation>
    </message>
    <message>
        <source>MB</source>
        <translation>MB</translation>
    </message>
    <message>
        <source>Number of script &amp;verification threads</source>
        <translation>Número de hilos de &amp;verificación de scripts</translation>
    </message>
    <message>
        <source>Accept connections from outside</source>
        <translation>Aceptar conexiones desde el exterior</translation>
    </message>
    <message>
        <source>Allow incoming connections</source>
        <translation>Aceptar conexiones entrantes</translation>
    </message>
    <message>
        <source>IP address of the proxy (e.g. IPv4: 127.0.0.1 / IPv6: ::1)</source>
        <translation>Dirección IP del proxy (p. ej. IPv4: 127.0.0.1 / IPv6: ::1)</translation>
    </message>
    <message>
        <source>Minimize instead of exit the application when the window is closed. When this option is enabled, the application will be closed only after selecting Exit in the menu.</source>
        <translation>Minimizar en lugar de salir de la aplicación cuando la ventana está cerrada. Cuando se activa esta opción, la aplicación sólo se cerrará después de seleccionar Salir en el menú.</translation>
    </message>
    <message>
        <source>Third party URLs (e.g. a block explorer) that appear in the transactions tab as context menu items. %s in the URL is replaced by transaction hash. Multiple URLs are separated by vertical bar |.</source>
        <translation>Identificadores URL de terceros (por ejemplo, un explorador de bloques) que aparecen en la pestaña de transacciones como elementos del menú contextual. El %s en la URL es reemplazado por el valor hash de la transacción. Se pueden separar URL múltiples por una barra vertical |.</translation>
    </message>
    <message>
        <source>Third party transaction URLs</source>
        <translation>Identificadores URL de transacciones de terceros</translation>
    </message>
    <message>
        <source>Active command-line options that override above options:</source>
        <translation>Opciones activas de consola de comandos que tienen preferencia sobre las opciones anteriores:</translation>
    </message>
    <message>
        <source>Reset all client options to default.</source>
        <translation>Restablecer todas las opciones predeterminadas del cliente.</translation>
    </message>
    <message>
        <source>&amp;Reset Options</source>
        <translation>&amp;Restablecer opciones</translation>
    </message>
    <message>
        <source>&amp;Network</source>
        <translation>&amp;Red</translation>
    </message>
    <message>
        <source>(0 = auto, &lt;0 = leave that many cores free)</source>
        <translation>(0 = automático, &lt;0 = dejar libres ese número de núcleos)</translation>
    </message>
    <message>
        <source>W&amp;allet</source>
        <translation>&amp;Monedero</translation>
    </message>
    <message>
        <source>Expert</source>
        <translation>Experto</translation>
    </message>
    <message>
        <source>Enable coin &amp;control features</source>
        <translation>Habilitar funcionalidad de &amp;coin control</translation>
    </message>
    <message>
        <source>If you disable the spending of unconfirmed change, the change from a transaction cannot be used until that transaction has at least one confirmation. This also affects how your balance is computed.</source>
        <translation>Si desactiva el gasto del cambio no confirmado, no se podrá usar el cambio de una transacción hasta que se alcance al menos una confirmación. Esto afecta también a cómo se calcula su saldo.</translation>
    </message>
    <message>
        <source>&amp;Spend unconfirmed change</source>
        <translation>&amp;Gastar cambio no confirmado</translation>
    </message>
    <message>
        <source>Automatically open the Bitcoin client port on the router. This only works when your router supports UPnP and it is enabled.</source>
        <translation>Abrir automáticamente el puerto del cliente Bitcoin en el router. Esta opción solo funciona si el router admite UPnP y está activado.</translation>
    </message>
    <message>
        <source>Map port using &amp;UPnP</source>
        <translation>Mapear el puerto mediante &amp;UPnP</translation>
    </message>
    <message>
        <source>Connect to the Bitcoin network through a SOCKS5 proxy.</source>
        <translation>Conectarse a la red Bitcoin a través de un proxy SOCKS5.</translation>
    </message>
    <message>
        <source>&amp;Connect through SOCKS5 proxy (default proxy):</source>
        <translation>&amp;Conectarse a través de proxy SOCKS5 (proxy predeterminado):</translation>
    </message>
    <message>
        <source>Proxy &amp;IP:</source>
        <translation>Dirección &amp;IP del proxy:</translation>
    </message>
    <message>
        <source>&amp;Port:</source>
        <translation>&amp;Puerto:</translation>
    </message>
    <message>
        <source>Port of the proxy (e.g. 9050)</source>
        <translation>Puerto del servidor proxy (ej. 9050)</translation>
    </message>
    <message>
        <source>Used for reaching peers via:</source>
        <translation>Usado para alcanzar compañeros via:</translation>
    </message>
    <message>
        <source>Shows, if the supplied default SOCKS5 proxy is used to reach peers via this network type.</source>
        <translation>Muestra si el proxy SOCKS5 predeterminado es utilizado para llegar a los pares a traves de este tipo de red.</translation>
    </message>
    <message>
        <source>IPv4</source>
        <translation>IPv4</translation>
    </message>
    <message>
        <source>IPv6</source>
        <translation>IPv6</translation>
    </message>
    <message>
        <source>Tor</source>
        <translation>Tor</translation>
    </message>
    <message>
        <source>Connect to the Bitcoin network through a separate SOCKS5 proxy for Tor hidden services.</source>
        <translation>Conectar a la red Bitcoin mediante un proxy SOCKS5 por separado para los servicios ocultos de Tor.</translation>
    </message>
    <message>
        <source>Use separate SOCKS5 proxy to reach peers via Tor hidden services:</source>
        <translation>Usar distintos proxys SOCKS5 para comunicarse vía Tor de forma anónima:</translation>
    </message>
    <message>
        <source>&amp;Window</source>
        <translation>&amp;Ventana</translation>
    </message>
    <message>
        <source>&amp;Hide the icon from the system tray.</source>
        <translation>&amp;Ocultar el icono de la barra de tareas</translation>
    </message>
    <message>
        <source>Hide tray icon</source>
        <translation>Ocultar barra de tareas</translation>
    </message>
    <message>
        <source>Show only a tray icon after minimizing the window.</source>
        <translation>Minimizar la ventana a la bandeja de iconos del sistema.</translation>
    </message>
    <message>
        <source>&amp;Minimize to the tray instead of the taskbar</source>
        <translation>&amp;Minimizar a la bandeja en vez de a la barra de tareas</translation>
    </message>
    <message>
        <source>M&amp;inimize on close</source>
        <translation>M&amp;inimizar al cerrar</translation>
    </message>
    <message>
        <source>&amp;Display</source>
        <translation>&amp;Interfaz</translation>
    </message>
    <message>
        <source>User Interface &amp;language:</source>
        <translation>I&amp;dioma de la interfaz de usuario</translation>
    </message>
    <message>
        <source>The user interface language can be set here. This setting will take effect after restarting %1.</source>
        <translation>El idioma de la interfaz de usuario puede establecerse aquí. Esta configuración tendrá efecto tras reiniciar %1.</translation>
    </message>
    <message>
        <source>&amp;Unit to show amounts in:</source>
        <translation>Mostrar las cantidades en la &amp;unidad:</translation>
    </message>
    <message>
        <source>Choose the default subdivision unit to show in the interface and when sending coins.</source>
        <translation>Elegir la subdivisión predeterminada para mostrar cantidades en la interfaz y cuando se envían bitcoins.</translation>
    </message>
    <message>
        <source>Whether to show coin control features or not.</source>
        <translation>Mostrar o no funcionalidad de Coin Control</translation>
    </message>
    <message>
        <source>&amp;OK</source>
        <translation>&amp;Aceptar</translation>
    </message>
    <message>
        <source>&amp;Cancel</source>
        <translation>&amp;Cancelar</translation>
    </message>
    <message>
        <source>default</source>
        <translation>predeterminado</translation>
    </message>
    <message>
        <source>none</source>
        <translation>ninguna</translation>
    </message>
    <message>
        <source>Bitcoin Core</source>
        <translation>Bitcoin Core</translation>
    </message>
    <message>
        <source>Confirm options reset</source>
        <translation>Confirme el restablecimiento de las opciones</translation>
    </message>
    <message>
        <source>Client restart required to activate changes.</source>
        <translation>Se necesita reiniciar el cliente para activar los cambios.</translation>
    </message>
    <message>
        <source>Client will be shut down. Do you want to proceed?</source>
        <translation>El cliente se cerrará. ¿Desea continuar?</translation>
    </message>
    <message>
        <source>This change would require a client restart.</source>
        <translation>Este cambio exige el reinicio del cliente.</translation>
    </message>
    <message>
        <source>The supplied proxy address is invalid.</source>
        <translation>La dirección proxy indicada es inválida.</translation>
    </message>
</context>
<context>
    <name>OverviewPage</name>
    <message>
        <source>Form</source>
        <translation>Formulario</translation>
    </message>
    <message>
        <source>The displayed information may be out of date. Your wallet automatically synchronizes with the Bitcoin network after a connection is established, but this process has not completed yet.</source>
        <translation>La información mostrada puede estar desactualizada. Su monedero se sincroniza automáticamente con la red Bitcoin después de que se haya establecido una conexión, pero este proceso aún no se ha completado.</translation>
    </message>
    <message>
        <source>Watch-only:</source>
        <translation>De observación:</translation>
    </message>
    <message>
        <source>Available:</source>
        <translation>Disponible:</translation>
    </message>
    <message>
        <source>Your current spendable balance</source>
        <translation>Su saldo disponible actual</translation>
    </message>
    <message>
        <source>Pending:</source>
        <translation>Pendiente:</translation>
    </message>
    <message>
        <source>Total of transactions that have yet to be confirmed, and do not yet count toward the spendable balance</source>
        <translation>Total de transacciones pendientes de confirmar y que aún no contribuye al saldo disponible</translation>
    </message>
    <message>
        <source>Immature:</source>
        <translation>No madurado:</translation>
    </message>
    <message>
        <source>Mined balance that has not yet matured</source>
        <translation>Saldo recién minado que aún no ha madurado.</translation>
    </message>
    <message>
        <source>Balances</source>
        <translation>Saldos</translation>
    </message>
    <message>
        <source>Total:</source>
        <translation>Total:</translation>
    </message>
    <message>
        <source>Your current total balance</source>
        <translation>Su saldo actual total</translation>
    </message>
    <message>
        <source>Your current balance in watch-only addresses</source>
        <translation>Su saldo actual en direcciones watch-only</translation>
    </message>
    <message>
        <source>Spendable:</source>
        <translation>Gastable:</translation>
    </message>
    <message>
        <source>Recent transactions</source>
        <translation>Transacciones recientes</translation>
    </message>
    <message>
        <source>Unconfirmed transactions to watch-only addresses</source>
        <translation>Transacciones sin confirmar en direcciones watch-only</translation>
    </message>
    <message>
        <source>Mined balance in watch-only addresses that has not yet matured</source>
        <translation>Saldo minado en direcciones watch-only que aún no ha madurado</translation>
    </message>
    <message>
        <source>Current total balance in watch-only addresses</source>
        <translation>Saldo total en las direcciones watch-only</translation>
    </message>
</context>
<context>
    <name>PaymentServer</name>
    <message>
        <source>Payment request error</source>
        <translation>Fallo en la solicitud de pago</translation>
    </message>
    <message>
        <source>Cannot start bitcoin: click-to-pay handler</source>
        <translation>No se puede iniciar bitcoin: encargado click-para-pagar</translation>
    </message>
    <message>
        <source>URI handling</source>
        <translation>Manejo de URI</translation>
    </message>
    <message>
        <source>Payment request fetch URL is invalid: %1</source>
        <translation>La búsqueda de solicitud de pago URL es válida: %1</translation>
    </message>
    <message>
        <source>Invalid payment address %1</source>
        <translation>Dirección de pago inválida %1</translation>
    </message>
    <message>
        <source>URI cannot be parsed! This can be caused by an invalid Bitcoin address or malformed URI parameters.</source>
        <translation>URI no puede ser analizado! Esto puede ser causado por una dirección Bitcoin inválida o parametros URI mal formados.</translation>
    </message>
    <message>
        <source>Payment request file handling</source>
        <translation>Manejo del archivo de solicitud de pago</translation>
    </message>
    <message>
        <source>Payment request file cannot be read! This can be caused by an invalid payment request file.</source>
        <translation>¡El archivo de solicitud de pago no puede ser leído! Esto puede ser causado por un archivo de solicitud de pago inválido.</translation>
    </message>
    <message>
        <source>Payment request rejected</source>
        <translation>Solicitud de pago rechazada</translation>
    </message>
    <message>
        <source>Payment request network doesn't match client network.</source>
        <translation>La red de solicitud de pago no cimbina la red cliente.</translation>
    </message>
    <message>
        <source>Payment request expired.</source>
        <translation>Solicitud de pago caducada.</translation>
    </message>
    <message>
        <source>Payment request is not initialized.</source>
        <translation>La solicitud de pago no se ha iniciado.</translation>
    </message>
    <message>
        <source>Unverified payment requests to custom payment scripts are unsupported.</source>
        <translation>Solicitudes de pago sin verificar a scripts de pago habitual no se soportan.</translation>
    </message>
    <message>
        <source>Invalid payment request.</source>
        <translation>Solicitud de pago inválida.</translation>
    </message>
    <message>
        <source>Requested payment amount of %1 is too small (considered dust).</source>
        <translation>Cantidad de pago solicitada de %1 es demasiado pequeña (considerado polvo).</translation>
    </message>
    <message>
        <source>Refund from %1</source>
        <translation>Reembolsar desde %1</translation>
    </message>
    <message>
        <source>Payment request %1 is too large (%2 bytes, allowed %3 bytes).</source>
        <translation>Solicitud de pago de %1 es demasiado grande (%2 bytes, permitidos %3 bytes).</translation>
    </message>
    <message>
        <source>Error communicating with %1: %2</source>
        <translation>Fallo al comunicar con %1: %2</translation>
    </message>
    <message>
        <source>Payment request cannot be parsed!</source>
        <translation>¡La solicitud de pago no puede ser analizada!</translation>
    </message>
    <message>
        <source>Bad response from server %1</source>
        <translation>Mala respuesta desde el servidor %1</translation>
    </message>
    <message>
        <source>Network request error</source>
        <translation>Fallo de solicitud de red</translation>
    </message>
    <message>
        <source>Payment acknowledged</source>
        <translation>Pago declarado</translation>
    </message>
</context>
<context>
    <name>PeerTableModel</name>
    <message>
        <source>User Agent</source>
        <translation>User Agent</translation>
    </message>
    <message>
        <source>Node/Service</source>
        <translation>Nodo/Servicio</translation>
    </message>
    <message>
        <source>NodeId</source>
        <translation>NodeId</translation>
    </message>
    </context>
<context>
    <name>QObject</name>
    <message>
        <source>Amount</source>
        <translation>Cantidad</translation>
    </message>
    <message>
        <source>Enter a Bitcoin address (e.g. %1)</source>
        <translation>Introducir una dirección Bitcoin (p. ej. %1)</translation>
    </message>
    <message>
        <source>%1 d</source>
        <translation>%1 d</translation>
    </message>
    <message>
        <source>%1 h</source>
        <translation>%1 h</translation>
    </message>
    <message>
        <source>%1 m</source>
        <translation>%1 m</translation>
    </message>
    <message>
        <source>%1 s</source>
        <translation>%1 s</translation>
    </message>
    <message>
        <source>None</source>
        <translation>Ninguno</translation>
    </message>
    <message>
        <source>N/A</source>
        <translation>N/D</translation>
    </message>
    <message>
        <source>%1 ms</source>
        <translation>%1 ms</translation>
    </message>
    <message numerus="yes">
        <source>%n hour(s)</source>
        <translation><numerusform>%n hora</numerusform><numerusform>%n horas</numerusform></translation>
    </message>
    <message numerus="yes">
        <source>%n day(s)</source>
        <translation><numerusform>%n día</numerusform><numerusform>%n días</numerusform></translation>
    </message>
    <message numerus="yes">
        <source>%n week(s)</source>
        <translation><numerusform>%n semana</numerusform><numerusform>%n semanas</numerusform></translation>
    </message>
    <message>
        <source>%1 and %2</source>
        <translation>%1 y %2</translation>
    </message>
<<<<<<< HEAD
    <message>
        <source>%1 didn't yet exit safely...</source>
        <translation>%1 aún no ha salido de manera segura...</translation>
=======
    <message numerus="yes">
        <source>%n year(s)</source>
        <translation><numerusform>%n año</numerusform><numerusform>%n años</numerusform></translation>
    </message>
    <message>
        <source>Blk</source>
        <comment>Tx Watch: Block type abbreviation</comment>
        <translation>Blq</translation>
    </message>
    <message>
        <source>Txn</source>
        <comment>Tx Watch: Transaction type abbreviation</comment>
        <translation>Tsn</translation>
>>>>>>> 46952c81
    </message>
</context>
<context>
    <name>QObject::QObject</name>
    <message>
        <source>Error: Specified data directory "%1" does not exist.</source>
        <translation>Error: directorio especificado "%1" no existe.</translation>
    </message>
    </context>
<context>
    <name>QRImageWidget</name>
    <message>
        <source>&amp;Save Image...</source>
        <translation>&amp;Guardar imagen...</translation>
    </message>
    <message>
        <source>&amp;Copy Image</source>
        <translation>&amp;Copiar imagen</translation>
    </message>
    <message>
        <source>Save QR Code</source>
        <translation>Guardar código QR</translation>
    </message>
    <message>
        <source>PNG Image (*.png)</source>
        <translation>Imagen PNG (*.png)</translation>
    </message>
</context>
<context>
    <name>RPCConsole</name>
    <message>
        <source>N/A</source>
        <translation>N/D</translation>
    </message>
    <message>
        <source>Client version</source>
        <translation>Versión del cliente</translation>
    </message>
    <message>
        <source>&amp;Information</source>
        <translation>&amp;Información</translation>
    </message>
    <message>
        <source>Debug window</source>
        <translation>Ventana de depuración</translation>
    </message>
    <message>
        <source>General</source>
        <translation>General</translation>
    </message>
    <message>
        <source>Using BerkeleyDB version</source>
        <translation>Utilizando la versión de BerkeleyDB</translation>
    </message>
    <message>
        <source>Datadir</source>
        <translation>Datadir</translation>
    </message>
    <message>
        <source>Startup time</source>
        <translation>Hora de inicio</translation>
    </message>
    <message>
        <source>Network</source>
        <translation>Red</translation>
    </message>
    <message>
        <source>Name</source>
        <translation>Nombre</translation>
    </message>
    <message>
        <source>Number of connections</source>
        <translation>Número de conexiones</translation>
    </message>
    <message>
        <source>Block chain</source>
        <translation>Cadena de bloques</translation>
    </message>
    <message>
        <source>Current number of blocks</source>
        <translation>Número actual de bloques</translation>
    </message>
    <message>
        <source>Memory Pool</source>
        <translation>Piscina de Memoria</translation>
    </message>
    <message>
        <source>Current number of transactions</source>
        <translation>Número actual de transacciones</translation>
    </message>
    <message>
        <source>Memory usage</source>
        <translation>Uso de memoria</translation>
    </message>
    <message>
        <source>Wallet: </source>
        <translation type="unfinished">Monedero: </translation>
    </message>
    <message>
        <source>Received</source>
        <translation>Recibido</translation>
    </message>
    <message>
        <source>Sent</source>
        <translation>Enviado</translation>
    </message>
    <message>
        <source>&amp;Peers</source>
        <translation>&amp;Pares</translation>
    </message>
    <message>
        <source>Banned peers</source>
        <translation>Peers Bloqueados</translation>
    </message>
    <message>
        <source>Select a peer to view detailed information.</source>
        <translation>Seleccionar un par para ver su información detallada.</translation>
    </message>
    <message>
        <source>Whitelisted</source>
        <translation>En la lista blanca</translation>
    </message>
    <message>
        <source>Direction</source>
        <translation>Dirección</translation>
    </message>
    <message>
        <source>Version</source>
        <translation>Versión</translation>
    </message>
    <message>
        <source>Starting Block</source>
        <translation>Importando bloques...</translation>
    </message>
    <message>
        <source>Synced Headers</source>
        <translation>Sincronizar Cabeceras</translation>
    </message>
    <message>
        <source>Synced Blocks</source>
        <translation>Bloques Sincronizados</translation>
    </message>
    <message>
        <source>User Agent</source>
        <translation>User Agent</translation>
    </message>
    <message>
        <source>Open the %1 debug log file from the current data directory. This can take a few seconds for large log files.</source>
        <translation>Abrir el archivo de depuración %1 desde el directorio de datos actual. Puede tardar unos segundos para ficheros de gran tamaño.</translation>
    </message>
    <message>
        <source>Decrease font size</source>
        <translation>Disminuir tamaño de letra</translation>
    </message>
    <message>
        <source>Increase font size</source>
        <translation>Aumentar tamaño de letra</translation>
    </message>
    <message>
        <source>Services</source>
        <translation>Servicios</translation>
    </message>
    <message>
        <source>Ban Score</source>
        <translation>Puntuación de bloqueo</translation>
    </message>
    <message>
        <source>Connection Time</source>
        <translation>Duración de la conexión</translation>
    </message>
    <message>
        <source>Last Send</source>
        <translation>Ultimo envío</translation>
    </message>
    <message>
        <source>Last Receive</source>
        <translation>Ultima recepción</translation>
    </message>
    <message>
        <source>Ping Time</source>
        <translation>Ping</translation>
    </message>
    <message>
        <source>The duration of a currently outstanding ping.</source>
        <translation>La duración de un ping actualmente en proceso.</translation>
    </message>
    <message>
        <source>Ping Wait</source>
        <translation>Espera de Ping</translation>
    </message>
    <message>
        <source>Time Offset</source>
        <translation>Desplazamiento de tiempo</translation>
    </message>
    <message>
        <source>Last block time</source>
        <translation>Hora del último bloque</translation>
    </message>
    <message>
        <source>&amp;Open</source>
        <translation>&amp;Abrir</translation>
    </message>
    <message>
        <source>&amp;Console</source>
        <translation>&amp;Consola</translation>
    </message>
    <message>
        <source>&amp;Network Traffic</source>
        <translation>&amp;Tráfico de Red</translation>
    </message>
    <message>
        <source>&amp;Clear</source>
        <translation>&amp;Vaciar</translation>
    </message>
    <message>
        <source>Totals</source>
        <translation>Total:</translation>
    </message>
    <message>
        <source>In:</source>
        <translation>Entrante:</translation>
    </message>
    <message>
        <source>Out:</source>
        <translation>Saliente:</translation>
    </message>
    <message>
        <source>Debug log file</source>
        <translation>Archivo de registro de depuración</translation>
    </message>
    <message>
        <source>Clear console</source>
        <translation>Borrar consola</translation>
    </message>
    <message>
        <source>1 &amp;hour</source>
        <translation>1 &amp;hora</translation>
    </message>
    <message>
        <source>1 &amp;day</source>
        <translation>1 &amp;día</translation>
    </message>
    <message>
        <source>1 &amp;week</source>
        <translation>1 &amp;semana</translation>
    </message>
    <message>
        <source>1 &amp;year</source>
        <translation>1 &amp;año</translation>
    </message>
    <message>
        <source>Welcome to the %1 RPC console.</source>
        <translation>Bienvenido a la consola RPC %1.</translation>
    </message>
    <message>
        <source>Use up and down arrows to navigate history, and &lt;b&gt;Ctrl-L&lt;/b&gt; to clear screen.</source>
        <translation>Use las flechas arriba y abajo para navegar por el historial y &lt;b&gt;Control+L&lt;/b&gt; para vaciar la pantalla.</translation>
    </message>
    <message>
        <source>Type &lt;b&gt;help&lt;/b&gt; for an overview of available commands.</source>
        <translation>Escriba &lt;b&gt;help&lt;/b&gt; para ver un resumen de los comandos disponibles.</translation>
    </message>
    <message>
        <source>%1 B</source>
        <translation>%1 B</translation>
    </message>
    <message>
        <source>%1 KB</source>
        <translation>%1 KB</translation>
    </message>
    <message>
        <source>%1 MB</source>
        <translation>%1 MB</translation>
    </message>
    <message>
        <source>%1 GB</source>
        <translation>%1 GB</translation>
    </message>
    <message>
        <source>(node id: %1)</source>
        <translation>(nodo: %1)</translation>
    </message>
    <message>
        <source>via %1</source>
        <translation>via %1</translation>
    </message>
    <message>
        <source>never</source>
        <translation>nunca</translation>
    </message>
    <message>
        <source>Inbound</source>
        <translation>Entrante</translation>
    </message>
    <message>
        <source>Outbound</source>
        <translation>Saliente</translation>
    </message>
    <message>
        <source>Yes</source>
        <translation>Sí</translation>
    </message>
    <message>
        <source>No</source>
        <translation>No</translation>
    </message>
    <message>
        <source>Unknown</source>
        <translation>Desconocido</translation>
    </message>
</context>
<context>
    <name>ReceiveCoinsDialog</name>
    <message>
        <source>&amp;Amount:</source>
        <translation>Cantidad</translation>
    </message>
    <message>
        <source>&amp;Label:</source>
        <translation>&amp;Etiqueta:</translation>
    </message>
    <message>
        <source>&amp;Message:</source>
        <translation>Mensaje:</translation>
    </message>
    <message>
        <source>Reuse one of the previously used receiving addresses. Reusing addresses has security and privacy issues. Do not use this unless re-generating a payment request made before.</source>
        <translation>Reutilizar una de las direcciones previamente usadas para recibir. Reutilizar direcciones tiene problemas de seguridad y privacidad. No lo uses a menos que antes regeneres una solicitud de pago.</translation>
    </message>
    <message>
        <source>R&amp;euse an existing receiving address (not recommended)</source>
        <translation>R&amp;eutilizar una dirección existente para recibir (no recomendado)</translation>
    </message>
    <message>
        <source>An optional message to attach to the payment request, which will be displayed when the request is opened. Note: The message will not be sent with the payment over the Bitcoin network.</source>
        <translation>Un mensaje opcional para adjuntar a la solicitud de pago, que se muestra cuando se abre la solicitud. Nota: El mensaje no se enviará con el pago por la red Bitcoin.</translation>
    </message>
    <message>
        <source>An optional label to associate with the new receiving address.</source>
        <translation>Etiqueta opcional para asociar con la nueva dirección de recepción.</translation>
    </message>
    <message>
        <source>Use this form to request payments. All fields are &lt;b&gt;optional&lt;/b&gt;.</source>
        <translation>Utilice este formulario para solicitar pagos. Todos los campos son &lt;b&gt;opcionales&lt;/b&gt;.</translation>
    </message>
    <message>
        <source>An optional amount to request. Leave this empty or zero to not request a specific amount.</source>
        <translation>Para solicitar una cantidad opcional. Deje este vacío o cero para no solicitar una cantidad específica.</translation>
    </message>
    <message>
        <source>Clear all fields of the form.</source>
        <translation>Vaciar todos los campos del formulario.</translation>
    </message>
    <message>
        <source>Clear</source>
        <translation>Vaciar</translation>
    </message>
    <message>
        <source>Requested payments history</source>
        <translation>Historial de pagos solicitados</translation>
    </message>
    <message>
        <source>&amp;Request payment</source>
        <translation>&amp;Solicitar pago</translation>
    </message>
    <message>
        <source>Show the selected request (does the same as double clicking an entry)</source>
        <translation>Muestra la petición seleccionada (También doble clic)</translation>
    </message>
    <message>
        <source>Show</source>
        <translation>Mostrar</translation>
    </message>
    <message>
        <source>Remove the selected entries from the list</source>
        <translation>Borrar de la lista las direcciónes actualmente seleccionadas</translation>
    </message>
    <message>
        <source>Remove</source>
        <translation>Eliminar</translation>
    </message>
    <message>
        <source>Copy URI</source>
        <translation type="unfinished">Copiar URI</translation>
    </message>
    <message>
        <source>Copy label</source>
        <translation>Copiar capa</translation>
    </message>
    <message>
        <source>Copy message</source>
        <translation>Copiar imagen</translation>
    </message>
    <message>
        <source>Copy amount</source>
        <translation>Copiar cantidad</translation>
    </message>
</context>
<context>
    <name>ReceiveRequestDialog</name>
    <message>
        <source>QR Code</source>
        <translation>Código QR</translation>
    </message>
    <message>
        <source>Copy &amp;URI</source>
        <translation>Copiar &amp;URI</translation>
    </message>
    <message>
        <source>Copy &amp;Address</source>
        <translation>Copiar &amp;Dirección</translation>
    </message>
    <message>
        <source>&amp;Save Image...</source>
        <translation>Guardar Imagen...</translation>
    </message>
    <message>
        <source>Request payment to %1</source>
        <translation>Solicitar pago a %1</translation>
    </message>
    <message>
        <source>Payment information</source>
        <translation>Información de pago</translation>
    </message>
    <message>
        <source>URI</source>
        <translation>URI</translation>
    </message>
    <message>
        <source>Address</source>
        <translation>Dirección</translation>
    </message>
    <message>
        <source>Amount</source>
        <translation>Cantidad</translation>
    </message>
    <message>
        <source>Label</source>
        <translation>Etiqueta</translation>
    </message>
    <message>
        <source>Message</source>
        <translation>Mensaje</translation>
    </message>
    <message>
        <source>Resulting URI too long, try to reduce the text for label / message.</source>
        <translation>URI resultante demasiado grande, trate de reducir el texto de etiqueta / mensaje.</translation>
    </message>
    <message>
        <source>Error encoding URI into QR Code.</source>
        <translation>Fallo al codificar URI en código QR.</translation>
    </message>
</context>
<context>
    <name>RecentRequestsTableModel</name>
    <message>
        <source>Date</source>
        <translation>Fecha</translation>
    </message>
    <message>
        <source>Label</source>
        <translation>Etiqueta</translation>
    </message>
    <message>
        <source>Message</source>
        <translation>Mensaje</translation>
    </message>
    <message>
        <source>(no label)</source>
        <translation>(sin etiqueta)</translation>
    </message>
    <message>
        <source>(no message)</source>
        <translation>(no hay mensaje)</translation>
    </message>
    <message>
        <source>(no amount requested)</source>
        <translation>(no hay solicitud de cantidad)</translation>
    </message>
    <message>
        <source>Requested</source>
        <translation>Solicitado</translation>
    </message>
</context>
<context>
    <name>SendCoinsDialog</name>
    <message>
        <source>Send Coins</source>
        <translation>Enviar bitcoins</translation>
    </message>
    <message>
        <source>Coin Control Features</source>
        <translation>Características de Coin Control</translation>
    </message>
    <message>
        <source>Inputs...</source>
        <translation>Entradas...</translation>
    </message>
    <message>
        <source>automatically selected</source>
        <translation>Seleccionado automáticamente</translation>
    </message>
    <message>
        <source>Insufficient funds!</source>
        <translation>Fondos insuficientes!</translation>
    </message>
    <message>
        <source>Quantity:</source>
        <translation>Cantidad:</translation>
    </message>
    <message>
        <source>Bytes:</source>
        <translation>Bytes:</translation>
    </message>
    <message>
        <source>Amount:</source>
        <translation>Cuantía:</translation>
    </message>
    <message>
        <source>Fee:</source>
        <translation>Tasa:</translation>
    </message>
    <message>
        <source>After Fee:</source>
        <translation>Después de tasas:</translation>
    </message>
    <message>
        <source>Change:</source>
        <translation>Cambio:</translation>
    </message>
    <message>
        <source>If this is activated, but the change address is empty or invalid, change will be sent to a newly generated address.</source>
        <translation>Si se marca esta opción pero la dirección de cambio está vacía o es inválida, el cambio se enviará a una nueva dirección recién generada.</translation>
    </message>
    <message>
        <source>Custom change address</source>
        <translation>Dirección propia</translation>
    </message>
    <message>
        <source>Transaction Fee:</source>
        <translation>Comisión de Transacción:</translation>
    </message>
    <message>
        <source>Choose...</source>
        <translation>Elija...</translation>
    </message>
    <message>
        <source>collapse fee-settings</source>
        <translation>Colapsar ajustes de cuota</translation>
    </message>
    <message>
        <source>per kilobyte</source>
        <translation>por kilobyte</translation>
    </message>
    <message>
        <source>If the custom fee is set to 1000 satoshis and the transaction is only 250 bytes, then "per kilobyte" only pays 250 satoshis in fee, while "total at least" pays 1000 satoshis. For transactions bigger than a kilobyte both pay by kilobyte.</source>
        <translation>Si la tarifa de aduana se establece en 1000 satoshis y la transacción está a sólo 250 bytes, entonces "por kilobyte" sólo paga 250 satoshis de cuota, mientras que "el mínimo total" pagaría 1.000 satoshis. Para las transacciones más grandes que un kilobyte ambos pagan por kilobyte</translation>
    </message>
    <message>
        <source>Hide</source>
        <translation>Ocultar</translation>
    </message>
    <message>
        <source>total at least</source>
        <translation>total por lo menos</translation>
    </message>
    <message>
        <source>Paying only the minimum fee is just fine as long as there is less transaction volume than space in the blocks. But be aware that this can end up in a never confirming transaction once there is more demand for bitcoin transactions than the network can process.</source>
        <translation>Pagando solamente la cuota mínima es correcto, siempre y cuando haya menos volumen de transacciones que el espacio en los bloques. Pero tenga en cuenta que esto puede terminar en una transacción nunca confirmada, una vez que haya más demanda para transacciones Bitcoin que la red pueda procesar.</translation>
    </message>
    <message>
        <source>(read the tooltip)</source>
        <translation>(leer la sugerencia)</translation>
    </message>
    <message>
        <source>Recommended:</source>
        <translation>Recomendado:</translation>
    </message>
    <message>
        <source>Custom:</source>
        <translation>Personalizado:</translation>
    </message>
    <message>
        <source>(Smart fee not initialized yet. This usually takes a few blocks...)</source>
        <translation>(Tarifa inteligente no inicializado aún. Esto generalmente lleva a pocos bloques...)</translation>
    </message>
    <message>
        <source>normal</source>
        <translation>normal</translation>
    </message>
    <message>
        <source>fast</source>
        <translation>rápido</translation>
    </message>
    <message>
        <source>Send to multiple recipients at once</source>
        <translation>Enviar a múltiples destinatarios de una vez</translation>
    </message>
    <message>
        <source>Add &amp;Recipient</source>
        <translation>Añadir &amp;destinatario</translation>
    </message>
    <message>
        <source>Clear all fields of the form.</source>
        <translation>Vaciar todos los campos del formulario</translation>
    </message>
    <message>
        <source>Dust:</source>
        <translation>Polvo:</translation>
    </message>
    <message>
        <source>Confirmation time target:</source>
        <translation>Tiempo objetivo de confirmación:</translation>
    </message>
    <message>
        <source>Clear &amp;All</source>
        <translation>Vaciar &amp;todo</translation>
    </message>
    <message>
        <source>Balance:</source>
        <translation>Saldo:</translation>
    </message>
    <message>
        <source>Confirm the send action</source>
        <translation>Confirmar el envío</translation>
    </message>
    <message>
        <source>S&amp;end</source>
        <translation>&amp;Enviar</translation>
    </message>
    <message>
        <source>Copy quantity</source>
        <translation>Copiar cantidad</translation>
    </message>
    <message>
        <source>Copy amount</source>
        <translation>Copiar cantidad</translation>
    </message>
    <message>
        <source>Copy fee</source>
        <translation>Copiar cuota</translation>
    </message>
    <message>
        <source>Copy after fee</source>
        <translation>Copiar después de couta</translation>
    </message>
    <message>
        <source>Copy bytes</source>
        <translation>Copiar bytes</translation>
    </message>
    <message>
        <source>Copy dust</source>
        <translation>Copiar polvo</translation>
    </message>
    <message>
        <source>Copy change</source>
        <translation>Copiar cambio</translation>
    </message>
    <message>
        <source>%1 to %2</source>
        <translation>%1 a %2</translation>
    </message>
    <message>
        <source>Are you sure you want to send?</source>
        <translation>¿Seguro que quiere enviar?</translation>
    </message>
    <message>
        <source>added as transaction fee</source>
        <translation>añadido como transacción de cuota</translation>
    </message>
    <message>
        <source>Total Amount %1</source>
        <translation>Cantidad total %1</translation>
    </message>
    <message>
        <source>or</source>
        <translation>o</translation>
    </message>
    <message>
        <source>Confirm send coins</source>
        <translation>Confirmar enviar monedas</translation>
    </message>
    <message>
        <source>The recipient address is not valid. Please recheck.</source>
        <translation>La dirección de destinatario no es válida. Por favor revísela.</translation>
    </message>
    <message>
        <source>The amount to pay must be larger than 0.</source>
        <translation>La cantidad a pagar debe de ser mayor que 0.</translation>
    </message>
    <message>
        <source>The amount exceeds your balance.</source>
        <translation>La cantidad excede su saldo.</translation>
    </message>
    <message>
        <source>The total exceeds your balance when the %1 transaction fee is included.</source>
        <translation>El total excede su saldo cuando la cuota de transacción de %1 es incluida.</translation>
    </message>
    <message>
        <source>Duplicate address found: addresses should only be used once each.</source>
        <translation>Dirección duplicada encontrada: la dirección sólo debería ser utilizada una vez por cada uso.</translation>
    </message>
    <message>
        <source>Transaction creation failed!</source>
        <translation>¡Falló la creación de transacción!</translation>
    </message>
    <message>
        <source>A fee higher than %1 is considered an absurdly high fee.</source>
        <translation>Una couta mayor que %1 se considera una cuota irracionalmente alta.</translation>
    </message>
    <message>
        <source>Payment request expired.</source>
        <translation>Solicitud de pago caducada.</translation>
    </message>
    <message>
        <source>Pay only the required fee of %1</source>
        <translation>Pagar únicamente la cuota solicitada de %1</translation>
    </message>
    <message numerus="yes">
        <source>Estimated to begin confirmation within %n block(s).</source>
        <translation><numerusform>Se estima que sea confirmado dentro del %n bloque(s).</numerusform><numerusform>Se estima que sea confirmado dentro del %n bloque(s).</numerusform></translation>
    </message>
    <message>
        <source>Warning: Invalid Bitcoin address</source>
        <translation>Alerta: dirección Bitcoin inválida</translation>
    </message>
    <message>
        <source>Warning: Unknown change address</source>
        <translation>Alerta: dirección cambiada desconocida</translation>
    </message>
    <message>
        <source>(no label)</source>
        <translation>(sin etiqueta)</translation>
    </message>
</context>
<context>
    <name>SendCoinsEntry</name>
    <message>
        <source>A&amp;mount:</source>
        <translation>Ca&amp;ntidad:</translation>
    </message>
    <message>
        <source>Pay &amp;To:</source>
        <translation>&amp;Pagar a:</translation>
    </message>
    <message>
        <source>&amp;Label:</source>
        <translation>&amp;Etiqueta:</translation>
    </message>
    <message>
        <source>Choose previously used address</source>
        <translation>Escoger direcciones previamente usadas</translation>
    </message>
    <message>
        <source>This is a normal payment.</source>
        <translation>Esto es un pago ordinario.</translation>
    </message>
    <message>
        <source>The Bitcoin address to send the payment to</source>
        <translation>Dirección Bitcoin a la que enviar el pago</translation>
    </message>
    <message>
        <source>Alt+A</source>
        <translation>Alt+A</translation>
    </message>
    <message>
        <source>Paste address from clipboard</source>
        <translation>Pegar dirección desde portapapeles</translation>
    </message>
    <message>
        <source>Alt+P</source>
        <translation>Alt+P</translation>
    </message>
    <message>
        <source>Remove this entry</source>
        <translation>Eliminar esta transacción</translation>
    </message>
    <message>
        <source>The fee will be deducted from the amount being sent. The recipient will receive less bitcoins than you enter in the amount field. If multiple recipients are selected, the fee is split equally.</source>
        <translation>La cuota será deducida de la cantidad que sea mandada. El destinatario recibirá menos bitcoins de los que entres en el  </translation>
    </message>
    <message>
        <source>S&amp;ubtract fee from amount</source>
        <translation>Restar comisiones a la cantidad</translation>
    </message>
    <message>
        <source>Message:</source>
        <translation>Mensaje:</translation>
    </message>
    <message>
        <source>This is an unauthenticated payment request.</source>
        <translation>Esta es una petición de pago no autentificada.</translation>
    </message>
    <message>
        <source>This is an authenticated payment request.</source>
        <translation>Esta es una petición de pago autentificada.</translation>
    </message>
    <message>
        <source>Enter a label for this address to add it to the list of used addresses</source>
        <translation>Introduce una etiqueta para esta dirección para añadirla a la lista de direcciones utilizadas</translation>
    </message>
    <message>
        <source>A message that was attached to the bitcoin: URI which will be stored with the transaction for your reference. Note: This message will not be sent over the Bitcoin network.</source>
        <translation>Un mensaje que se adjuntó a la bitcoin: URL que será almacenada con la transacción para su referencia. Nota: Este mensaje no se envía a través de la red Bitcoin.</translation>
    </message>
    <message>
        <source>Pay To:</source>
        <translation>Paga a:</translation>
    </message>
    <message>
        <source>Memo:</source>
        <translation>Memo:</translation>
    </message>
    <message>
        <source>Enter a label for this address to add it to your address book</source>
        <translation>Introduzca una etiqueta para esta dirección para añadirla a su  agenda</translation>
    </message>
</context>
<context>
    <name>SendConfirmationDialog</name>
    <message>
        <source>Yes</source>
        <translation>Sí</translation>
    </message>
</context>
<context>
    <name>ShutdownWindow</name>
    <message>
        <source>%1 is shutting down...</source>
        <translation>%1 se esta cerrando...</translation>
    </message>
    <message>
        <source>Do not shut down the computer until this window disappears.</source>
        <translation>No apague el equipo hasta que desaparezca esta ventana.</translation>
    </message>
</context>
<context>
    <name>SignVerifyMessageDialog</name>
    <message>
        <source>Signatures - Sign / Verify a Message</source>
        <translation>Firmas - Firmar / verificar un mensaje</translation>
    </message>
    <message>
        <source>&amp;Sign Message</source>
        <translation>&amp;Firmar mensaje</translation>
    </message>
    <message>
        <source>You can sign messages/agreements with your addresses to prove you can receive bitcoins sent to them. Be careful not to sign anything vague or random, as phishing attacks may try to trick you into signing your identity over to them. Only sign fully-detailed statements you agree to.</source>
        <translation>Puede firmar los mensajes con sus direcciones para demostrar que las posee. Tenga cuidado de no firmar cualquier cosa de manera vaga o aleatoria, pues los ataques de phishing pueden tratar de engañarle firmando su identidad a través de ellos. Sólo firme declaraciones totalmente detalladas con las que usted esté de acuerdo.</translation>
    </message>
    <message>
        <source>The Bitcoin address to sign the message with</source>
        <translation>Dirección Bitcoin con la que firmar el mensaje</translation>
    </message>
    <message>
        <source>Choose previously used address</source>
        <translation>Escoger dirección previamente usada</translation>
    </message>
    <message>
        <source>Alt+A</source>
        <translation>Alt+A</translation>
    </message>
    <message>
        <source>Paste address from clipboard</source>
        <translation>Pegar dirección desde portapapeles</translation>
    </message>
    <message>
        <source>Alt+P</source>
        <translation>Alt+P</translation>
    </message>
    <message>
        <source>Enter the message you want to sign here</source>
        <translation>Introduzca el mensaje que desea firmar aquí</translation>
    </message>
    <message>
        <source>Signature</source>
        <translation>Firma</translation>
    </message>
    <message>
        <source>Copy the current signature to the system clipboard</source>
        <translation>Copiar la firma actual al portapapeles del sistema</translation>
    </message>
    <message>
        <source>Sign the message to prove you own this Bitcoin address</source>
        <translation>Firmar el mensaje para demostrar que se posee esta dirección Bitcoin</translation>
    </message>
    <message>
        <source>Sign &amp;Message</source>
        <translation>Firmar &amp;mensaje</translation>
    </message>
    <message>
        <source>Reset all sign message fields</source>
        <translation>Vaciar todos los campos de la firma de mensaje</translation>
    </message>
    <message>
        <source>Clear &amp;All</source>
        <translation>Vaciar &amp;todo</translation>
    </message>
    <message>
        <source>&amp;Verify Message</source>
        <translation>&amp;Verificar mensaje</translation>
    </message>
    <message>
        <source>Enter the receiver's address, message (ensure you copy line breaks, spaces, tabs, etc. exactly) and signature below to verify the message. Be careful not to read more into the signature than what is in the signed message itself, to avoid being tricked by a man-in-the-middle attack. Note that this only proves the signing party receives with the address, it cannot prove sendership of any transaction!</source>
        <translation>Introduzca la dirección para la firma, el mensaje (asegurándose de copiar tal cual los saltos de línea, espacios, tabulaciones, etc.) y la firma a continuación para verificar el mensaje. Tenga cuidado de no asumir más información de lo que dice el propio mensaje firmado para evitar fraudes basados en ataques de tipo man-in-the-middle. </translation>
    </message>
    <message>
        <source>The Bitcoin address the message was signed with</source>
        <translation>La dirección Bitcoin con la que se firmó el mensaje</translation>
    </message>
    <message>
        <source>Verify the message to ensure it was signed with the specified Bitcoin address</source>
        <translation>Verificar el mensaje para comprobar que fue firmado con la dirección Bitcoin indicada</translation>
    </message>
    <message>
        <source>Verify &amp;Message</source>
        <translation>Verificar &amp;mensaje</translation>
    </message>
    <message>
        <source>Reset all verify message fields</source>
        <translation>Vaciar todos los campos de la verificación de mensaje</translation>
    </message>
    <message>
        <source>Click "Sign Message" to generate signature</source>
        <translation>Click en "Fírmar mensaje" para generar una firma</translation>
    </message>
    <message>
        <source>The entered address is invalid.</source>
        <translation>La dirección introducida no es válida.</translation>
    </message>
    <message>
        <source>Please check the address and try again.</source>
        <translation>Por favor revise la dirección e inténtelo de nuevo.</translation>
    </message>
    <message>
        <source>The entered address does not refer to a key.</source>
        <translation>La dirección introducida no remite a una clave.</translation>
    </message>
    <message>
        <source>Wallet unlock was cancelled.</source>
        <translation>El desbloqueo del monedero fue cancelado.</translation>
    </message>
    <message>
        <source>Private key for the entered address is not available.</source>
        <translation>La clave privada de la dirección introducida no está disponible.</translation>
    </message>
    <message>
        <source>Message signing failed.</source>
        <translation>Falló la firma del mensaje.</translation>
    </message>
    <message>
        <source>Message signed.</source>
        <translation>Mensaje firmado.</translation>
    </message>
    <message>
        <source>The signature could not be decoded.</source>
        <translation>La firma no pudo descodificarse.</translation>
    </message>
    <message>
        <source>Please check the signature and try again.</source>
        <translation>Por favor compruebe la firma y pruebe de nuevo.</translation>
    </message>
    <message>
        <source>The signature did not match the message digest.</source>
        <translation>La firma no se combinó con el mensaje.</translation>
    </message>
    <message>
        <source>Message verification failed.</source>
        <translation>Falló la verificación del mensaje.</translation>
    </message>
    <message>
        <source>Message verified.</source>
        <translation>Mensaje verificado.</translation>
    </message>
</context>
<context>
    <name>SplashScreen</name>
    <message>
        <source>[testnet]</source>
        <translation>[testnet]</translation>
    </message>
</context>
<context>
    <name>TrafficGraphWidget</name>
    <message>
        <source>KB/s</source>
        <translation>KB/s</translation>
    </message>
</context>
<context>
    <name>TransactionDesc</name>
    <message numerus="yes">
        <source>Open for %n more block(s)</source>
        <translation><numerusform>Abrir para %n más bloque(s)</numerusform><numerusform>Abrir para %n más bloque(s)</numerusform></translation>
    </message>
    <message>
        <source>Open until %1</source>
        <translation>Abierto hasta %1</translation>
    </message>
    <message>
        <source>conflicted with a transaction with %1 confirmations</source>
        <translation>Hay un conflicto con la traducción de las confirmaciones %1</translation>
    </message>
    <message>
        <source>%1/offline</source>
        <translation>%1/sin conexión</translation>
    </message>
    <message>
        <source>0/unconfirmed, %1</source>
        <translation>0/no confirmado, %1</translation>
    </message>
    <message>
        <source>in memory pool</source>
        <translation>en el equipo de memoria</translation>
    </message>
    <message>
        <source>not in memory pool</source>
        <translation>no en el equipo de memoria</translation>
    </message>
    <message>
        <source>abandoned</source>
        <translation>abandonado</translation>
    </message>
    <message>
        <source>%1/unconfirmed</source>
        <translation>%1/no confirmado</translation>
    </message>
    <message>
        <source>%1 confirmations</source>
        <translation>confirmaciones %1</translation>
    </message>
    <message>
        <source>Status</source>
        <translation>Estado</translation>
    </message>
    <message>
        <source>, has not been successfully broadcast yet</source>
        <translation>, no ha sido emitido con éxito aún</translation>
    </message>
    <message numerus="yes">
        <source>, broadcast through %n node(s)</source>
        <translation><numerusform>, emisión a través de %n nodo(s)</numerusform><numerusform>, emisión a través de %n nodo(s)</numerusform></translation>
    </message>
    <message>
        <source>Date</source>
        <translation>Fecha</translation>
    </message>
    <message>
        <source>Source</source>
        <translation>Fuente</translation>
    </message>
    <message>
        <source>Generated</source>
        <translation>Generado</translation>
    </message>
    <message>
        <source>From</source>
        <translation>Desde</translation>
    </message>
    <message>
        <source>unknown</source>
        <translation>desconocido</translation>
    </message>
    <message>
        <source>To</source>
        <translation>Para</translation>
    </message>
    <message>
        <source>own address</source>
        <translation>dirección propia</translation>
    </message>
    <message>
        <source>watch-only</source>
        <translation>de observación</translation>
    </message>
    <message>
        <source>label</source>
        <translation>etiqueta</translation>
    </message>
    <message>
        <source>Credit</source>
        <translation>Credito</translation>
    </message>
    <message numerus="yes">
        <source>matures in %n more block(s)</source>
        <translation><numerusform>disponible en %n bloque(s) más</numerusform><numerusform>disponible en %n bloque(s) más</numerusform></translation>
    </message>
    <message>
        <source>not accepted</source>
        <translation>no aceptada</translation>
    </message>
    <message>
        <source>Debit</source>
        <translation>Enviado</translation>
    </message>
    <message>
        <source>Total debit</source>
        <translation>Total enviado</translation>
    </message>
    <message>
        <source>Total credit</source>
        <translation>Total recibido</translation>
    </message>
    <message>
        <source>Transaction fee</source>
        <translation>Comisión de transacción</translation>
    </message>
    <message>
        <source>Net amount</source>
        <translation>Cantidad neta</translation>
    </message>
    <message>
        <source>Message</source>
        <translation>Mensaje</translation>
    </message>
    <message>
        <source>Comment</source>
        <translation>Comentario</translation>
    </message>
    <message>
        <source>Transaction ID</source>
        <translation>Identificador de transacción (ID)</translation>
    </message>
    <message>
        <source>Output index</source>
        <translation>Indice de salida</translation>
    </message>
    <message>
        <source>Merchant</source>
        <translation>Vendedor</translation>
    </message>
    <message>
        <source>Generated coins must mature %1 blocks before they can be spent. When you generated this block, it was broadcast to the network to be added to the block chain. If it fails to get into the chain, its state will change to "not accepted" and it won't be spendable. This may occasionally happen if another node generates a block within a few seconds of yours.</source>
        <translation>Los bitcoins generados deben madurar %1 bloques antes de que puedan gastarse. Cuando generó este bloque, se transmitió a la red para que se añadiera a la cadena de bloques. Si no consigue entrar en la cadena, su estado cambiará a "no aceptado" y ya no se podrá gastar. Esto puede ocurrir ocasionalmente si otro nodo genera un bloque a pocos segundos del suyo.</translation>
    </message>
    <message>
        <source>Debug information</source>
        <translation>Información de depuración</translation>
    </message>
    <message>
        <source>Transaction</source>
        <translation>Transacción</translation>
    </message>
    <message>
        <source>Inputs</source>
        <translation>entradas</translation>
    </message>
    <message>
        <source>Amount</source>
        <translation>Cantidad</translation>
    </message>
    <message>
        <source>true</source>
        <translation>verdadero</translation>
    </message>
    <message>
        <source>false</source>
        <translation>falso</translation>
    </message>
</context>
<context>
    <name>TransactionDescDialog</name>
    <message>
        <source>This pane shows a detailed description of the transaction</source>
        <translation>Esta ventana muestra información detallada sobre la transacción</translation>
    </message>
    <message>
        <source>Details for %1</source>
        <translation>Detalles para %1</translation>
    </message>
</context>
<context>
    <name>TransactionTableModel</name>
    <message>
        <source>Date</source>
        <translation>Fecha</translation>
    </message>
    <message>
        <source>Type</source>
        <translation>Tipo</translation>
    </message>
    <message>
        <source>Label</source>
        <translation>Etiqueta</translation>
    </message>
    <message numerus="yes">
        <source>Open for %n more block(s)</source>
        <translation><numerusform>Abrir para %n bloque(s) más</numerusform><numerusform>Abrir para %n bloque(s) más</numerusform></translation>
    </message>
    <message>
        <source>Open until %1</source>
        <translation>Abierto hasta %1</translation>
    </message>
    <message>
        <source>Offline</source>
        <translation>Sin conexion</translation>
    </message>
    <message>
        <source>Unconfirmed</source>
        <translation>Sin confirmar</translation>
    </message>
    <message>
        <source>Abandoned</source>
        <translation>Abandonado</translation>
    </message>
    <message>
        <source>Confirming (%1 of %2 recommended confirmations)</source>
        <translation>Confirmando (%1 de %2 confirmaciones recomendadas)</translation>
    </message>
    <message>
        <source>Confirmed (%1 confirmations)</source>
        <translation>Confirmado (%1 confirmaciones)</translation>
    </message>
    <message>
        <source>Conflicted</source>
        <translation>En conflicto</translation>
    </message>
    <message>
        <source>Immature (%1 confirmations, will be available after %2)</source>
        <translation>No disponible (%1 confirmaciones. Estarán disponibles al cabo de %2)</translation>
    </message>
    <message>
        <source>This block was not received by any other nodes and will probably not be accepted!</source>
        <translation>Este bloque no ha sido recibido por otros nodos y probablemente no sea aceptado!</translation>
    </message>
    <message>
        <source>Generated but not accepted</source>
        <translation>Generado pero no aceptado</translation>
    </message>
    <message>
        <source>Received with</source>
        <translation>Recibido con</translation>
    </message>
    <message>
        <source>Received from</source>
        <translation>Recibidos de</translation>
    </message>
    <message>
        <source>Sent to</source>
        <translation>Enviado a</translation>
    </message>
    <message>
        <source>Payment to yourself</source>
        <translation>Pago proprio</translation>
    </message>
    <message>
        <source>Mined</source>
        <translation>Minado</translation>
    </message>
    <message>
        <source>watch-only</source>
        <translation>de observación</translation>
    </message>
    <message>
        <source>(n/a)</source>
        <translation>(nd)</translation>
    </message>
    <message>
        <source>(no label)</source>
        <translation>(sin etiqueta)</translation>
    </message>
    <message>
        <source>Transaction status. Hover over this field to show number of confirmations.</source>
        <translation>Estado de transacción. Pasa el ratón sobre este campo para ver el número de confirmaciones.</translation>
    </message>
    <message>
        <source>Date and time that the transaction was received.</source>
        <translation>Fecha y hora en que se recibió la transacción.</translation>
    </message>
    <message>
        <source>Type of transaction.</source>
        <translation>Tipo de transacción.</translation>
    </message>
    <message>
        <source>Whether or not a watch-only address is involved in this transaction.</source>
        <translation>Si una dirección watch-only está involucrada en esta transacción o no.</translation>
    </message>
    <message>
        <source>User-defined intent/purpose of the transaction.</source>
        <translation>Descripción de la transacción definido por el usuario.</translation>
    </message>
    <message>
        <source>Amount removed from or added to balance.</source>
        <translation>Cantidad retirada o añadida al saldo.</translation>
    </message>
</context>
<context>
    <name>TransactionView</name>
    <message>
        <source>All</source>
        <translation>Todo</translation>
    </message>
    <message>
        <source>Today</source>
        <translation>Hoy</translation>
    </message>
    <message>
        <source>This week</source>
        <translation>Esta semana</translation>
    </message>
    <message>
        <source>This month</source>
        <translation>Este mes</translation>
    </message>
    <message>
        <source>Last month</source>
        <translation>Mes pasado</translation>
    </message>
    <message>
        <source>This year</source>
        <translation>Este año</translation>
    </message>
    <message>
        <source>Range...</source>
        <translation>Rango...</translation>
    </message>
    <message>
        <source>Received with</source>
        <translation>Recibido con</translation>
    </message>
    <message>
        <source>Sent to</source>
        <translation>Enviado a</translation>
    </message>
    <message>
        <source>To yourself</source>
        <translation>A usted mismo</translation>
    </message>
    <message>
        <source>Mined</source>
        <translation>Minado</translation>
    </message>
    <message>
        <source>Other</source>
        <translation>Otra</translation>
    </message>
    <message>
        <source>Enter address or label to search</source>
        <translation>Introduzca una dirección o etiqueta que buscar</translation>
    </message>
    <message>
        <source>Min amount</source>
        <translation>Cantidad mínima</translation>
    </message>
    <message>
        <source>Abandon transaction</source>
        <translation>Transacción abandonada</translation>
    </message>
    <message>
        <source>Copy address</source>
        <translation>Copiar ubicación</translation>
    </message>
    <message>
        <source>Copy label</source>
        <translation>Copiar capa</translation>
    </message>
    <message>
        <source>Copy amount</source>
        <translation>Copiar cantidad</translation>
    </message>
    <message>
        <source>Copy transaction ID</source>
        <translation>Copiar ID de transacción</translation>
    </message>
    <message>
        <source>Copy raw transaction</source>
        <translation>Copiar transacción raw</translation>
    </message>
    <message>
        <source>Copy full transaction details</source>
        <translation>Copiar todos los detalles de la transacción</translation>
    </message>
    <message>
        <source>Edit label</source>
        <translation>Editar etiqueta</translation>
    </message>
    <message>
        <source>Show transaction details</source>
        <translation>Mostrar detalles de la transacción</translation>
    </message>
    <message>
        <source>Export Transaction History</source>
        <translation>Exportar historial de transacciones</translation>
    </message>
    <message>
        <source>Comma separated file (*.csv)</source>
        <translation>Archivo separado de coma (*.csv)</translation>
    </message>
    <message>
        <source>Confirmed</source>
        <translation>Confirmado</translation>
    </message>
    <message>
        <source>Watch-only</source>
        <translation>De observación</translation>
    </message>
    <message>
        <source>Date</source>
        <translation>Fecha</translation>
    </message>
    <message>
        <source>Type</source>
        <translation>Tipo</translation>
    </message>
    <message>
        <source>Label</source>
        <translation>Etiqueta</translation>
    </message>
    <message>
        <source>Address</source>
        <translation>Dirección</translation>
    </message>
    <message>
        <source>ID</source>
        <translation>ID</translation>
    </message>
    <message>
        <source>Exporting Failed</source>
        <translation>Falló la exportación</translation>
    </message>
    <message>
        <source>There was an error trying to save the transaction history to %1.</source>
        <translation>Ha habido un error al intentar guardar la transacción con %1.</translation>
    </message>
    <message>
        <source>Exporting Successful</source>
        <translation>Exportación finalizada</translation>
    </message>
    <message>
        <source>The transaction history was successfully saved to %1.</source>
        <translation>La transacción ha sido guardada en %1.</translation>
    </message>
    <message>
        <source>Range:</source>
        <translation>Rango:</translation>
    </message>
    <message>
        <source>to</source>
        <translation>para</translation>
    </message>
</context>
<context>
    <name>UnitDisplayStatusBarControl</name>
    <message>
        <source>Unit to show amounts in. Click to select another unit.</source>
        <translation>Unidad en la que se muestran las cantidades. Haga clic para seleccionar otra unidad.</translation>
    </message>
</context>
<context>
    <name>WalletFrame</name>
    <message>
        <source>No wallet has been loaded.</source>
        <translation>No se ha cargado ningún monedero</translation>
    </message>
</context>
<context>
    <name>WalletModel</name>
    <message>
        <source>Send Coins</source>
        <translation>Enviar</translation>
    </message>
</context>
<context>
    <name>WalletView</name>
    <message>
        <source>&amp;Export</source>
        <translation>&amp;Exportar</translation>
    </message>
    <message>
        <source>Export the data in the current tab to a file</source>
        <translation>Exportar a un archivo los datos de esta pestaña</translation>
    </message>
    <message>
        <source>Backup Wallet</source>
        <translation>Copia de seguridad del monedero</translation>
    </message>
    <message>
        <source>Wallet Data (*.dat)</source>
        <translation>Datos de monedero (*.dat)</translation>
    </message>
    <message>
        <source>Backup Failed</source>
        <translation>La copia de seguridad ha fallado</translation>
    </message>
    <message>
        <source>There was an error trying to save the wallet data to %1.</source>
        <translation>Ha habido un error al intentar guardar los datos del monedero en %1.</translation>
    </message>
    <message>
        <source>Backup Successful</source>
        <translation>Se ha completado con éxito la copia de respaldo</translation>
    </message>
    <message>
        <source>The wallet data was successfully saved to %1.</source>
        <translation>Los datos del monedero se han guardado con éxito en %1.</translation>
    </message>
</context>
<context>
    <name>bitcoin-core</name>
    <message>
        <source>Options:</source>
        <translation>Opciones:
</translation>
    </message>
    <message>
        <source>Specify data directory</source>
        <translation>Especificar directorio para los datos</translation>
    </message>
    <message>
        <source>Connect to a node to retrieve peer addresses, and disconnect</source>
        <translation>Conectar a un nodo para obtener direcciones de pares y desconectar</translation>
    </message>
    <message>
        <source>Specify your own public address</source>
        <translation>Especifique su propia dirección pública</translation>
    </message>
    <message>
        <source>Accept command line and JSON-RPC commands</source>
        <translation>Aceptar comandos consola y JSON-RPC
</translation>
    </message>
    <message>
        <source>Accept connections from outside (default: 1 if no -proxy or -connect/-noconnect)</source>
        <translation>Aceptar conexiones desde el exterior (predeterminado: 1 si no -proxy o -connect)</translation>
    </message>
    <message>
        <source>If &lt;category&gt; is not supplied or if &lt;category&gt; = 1, output all debugging information.</source>
        <translation>Si &lt;category&gt; no es proporcionado o si &lt;category&gt; =1, muestra toda la información de depuración.</translation>
    </message>
    <message>
        <source>Prune configured below the minimum of %d MiB.  Please use a higher number.</source>
        <translation>La Poda se ha configurado por debajo del minimo de %d MiB. Por favor utiliza un valor mas alto.</translation>
    </message>
    <message>
        <source>Prune: last wallet synchronisation goes beyond pruned data. You need to -reindex (download the whole blockchain again in case of pruned node)</source>
        <translation>Poda:  la ultima sincronizacion de la cartera sobrepasa los datos podados. Necesitas reindexar con -reindex (o descargar la cadena de bloques de nuevo en el caso de un nodo podado)</translation>
    </message>
    <message>
        <source>Rescans are not possible in pruned mode. You will need to use -reindex which will download the whole blockchain again.</source>
        <translation>Nos es posible re-escanear en modo podado.Necesitas utilizar -reindex el cual descargara la cadena de bloques al completo de nuevo.</translation>
    </message>
    <message>
        <source>Error: A fatal internal error occurred, see debug.log for details</source>
        <translation>Un error interno fatal ocurrió, ver debug.log para detalles</translation>
    </message>
    <message>
        <source>Fee (in %s/kB) to add to transactions you send (default: %s)</source>
        <translation>Comisión (en %s/KB) para agregar a las transacciones que envíe (por defecto: %s)</translation>
    </message>
    <message>
        <source>Pruning blockstore...</source>
        <translation>Poda blockstore ...</translation>
    </message>
    <message>
        <source>Run in the background as a daemon and accept commands</source>
        <translation>Ejecutar en segundo plano como daemon y aceptar comandos
</translation>
    </message>
    <message>
        <source>Unable to start HTTP server. See debug log for details.</source>
        <translation>No se ha podido comenzar el servidor HTTP. Ver debug log para detalles.</translation>
    </message>
    <message>
        <source>Bitcoin Core</source>
        <translation>Bitcoin Core</translation>
    </message>
    <message>
        <source>The %s developers</source>
        <translation>Los %s desarrolladores</translation>
    </message>
    <message>
        <source>A fee rate (in %s/kB) that will be used when fee estimation has insufficient data (default: %s)</source>
        <translation>Una comision (en %s/kB) que sera usada cuando las estimacion de comision no disponga de suficientes datos (predeterminado: %s)</translation>
    </message>
    <message>
        <source>Accept relayed transactions received from whitelisted peers even when not relaying transactions (default: %d)</source>
        <translation>Aceptar transacciones retransmitidas recibidas desde nodos en la lista blanca incluso cuando no estés retransmitiendo transacciones (predeterminado: %d)</translation>
    </message>
    <message>
        <source>Bind to given address and always listen on it. Use [host]:port notation for IPv6</source>
        <translation>Vincular a la dirección dada y escuchar siempre en ella. Utilice la notación [host]:port para IPv6</translation>
    </message>
    <message>
        <source>Cannot obtain a lock on data directory %s. %s is probably already running.</source>
        <translation>No se puede bloquear el directorio %s. %s ya se está ejecutando.</translation>
    </message>
    <message>
        <source>Delete all wallet transactions and only recover those parts of the blockchain through -rescan on startup</source>
        <translation>Borrar todas las transacciones del monedero y sólo recuperar aquellas partes de la cadena de bloques por medio de -rescan on startup.</translation>
    </message>
    <message>
        <source>Error loading %s: You can't enable HD on a already existing non-HD wallet</source>
        <translation>Error cargando %s: No puede habilitar HD en un monedero existente que no es HD</translation>
    </message>
    <message>
        <source>Error reading %s! All keys read correctly, but transaction data or address book entries might be missing or incorrect.</source>
        <translation>Error leyendo %s!. Todas las claves se han leido correctamente, pero los datos de transacciones o la libreta de direcciones pueden faltar o ser incorrectos.</translation>
    </message>
    <message>
        <source>Execute command when a wallet transaction changes (%s in cmd is replaced by TxID)</source>
        <translation>Ejecutar comando cuando una transacción del monedero cambia (%s en cmd se remplazará por TxID)</translation>
    </message>
    <message>
        <source>Maximum allowed median peer time offset adjustment. Local perspective of time may be influenced by peers forward or backward by this amount. (default: %u seconds)</source>
        <translation>Ajuste máximo permitido del tiempo offset medio de pares. La perspectiva local de tiempo se verá influenciada por los pares anteriores y posteriores a esta cantidad. (Por defecto: %u segundos)</translation>
    </message>
    <message>
        <source>Maximum total fees (in %s) to use in a single wallet transaction or raw transaction; setting this too low may abort large transactions (default: %s)</source>
        <translation>Máximas comisiones totales (en %s) para utilizar en una sola transacción de la cartera; establecer esto demasiado bajo puede abortar grandes transacciones (predeterminado: %s)</translation>
    </message>
    <message>
        <source>Please check that your computer's date and time are correct! If your clock is wrong, %s will not work properly.</source>
        <translation>Por favor, compruebe si la fecha y hora en su computadora son correctas! Si su reloj esta mal, %s no trabajara correctamente. </translation>
    </message>
    <message>
        <source>Please contribute if you find %s useful. Visit %s for further information about the software.</source>
        <translation>Contribuya si encuentra %s de utilidad. Visite %s para mas información acerca del programa.</translation>
    </message>
    <message>
        <source>Set the number of script verification threads (%u to %d, 0 = auto, &lt;0 = leave that many cores free, default: %d)</source>
        <translation>Establecer el número de hilos (threads) de verificación de scripts (entre %u y %d, 0 = automático, &lt;0 = dejar libres ese número de núcleos; predeterminado: %d)</translation>
    </message>
    <message>
        <source>The block database contains a block which appears to be from the future. This may be due to your computer's date and time being set incorrectly. Only rebuild the block database if you are sure that your computer's date and time are correct</source>
        <translation>La base de datos de bloques contiene un bloque que parece ser del futuro. Esto puede ser porque la fecha y hora de tu ordenador están mal ajustados. Reconstruye la base de datos de bloques solo si estas seguro de que la fecha y hora de tu ordenador estan ajustados correctamente.</translation>
    </message>
    <message>
        <source>This is a pre-release test build - use at your own risk - do not use for mining or merchant applications</source>
        <translation>Esta es una versión de pre-prueba - utilícela bajo su propio riesgo. No la utilice para usos comerciales o de minería.</translation>
    </message>
    <message>
        <source>Unable to rewind the database to a pre-fork state. You will need to redownload the blockchain</source>
        <translation>No es posible reconstruir la base de datos a un estado anterior. Debe descargar de nuevo la cadena de bloques.</translation>
    </message>
    <message>
        <source>Use UPnP to map the listening port (default: 1 when listening and no -proxy)</source>
        <translation>Utiliza UPnP para asignar el puerto de escucha (predeterminado: 1 cuando esta escuchando sin -proxy)</translation>
    </message>
    <message>
        <source>Warning: The network does not appear to fully agree! Some miners appear to be experiencing issues.</source>
        <translation>Atención: ¡Parece que la red no está totalmente de acuerdo! Algunos mineros están presentando inconvenientes.</translation>
    </message>
    <message>
        <source>Warning: We do not appear to fully agree with our peers! You may need to upgrade, or other nodes may need to upgrade.</source>
        <translation>Atención: ¡Parece que no estamos completamente de acuerdo con nuestros pares! Podría necesitar una actualización, u otros nodos podrían necesitarla.</translation>
    </message>
    <message>
        <source>You need to rebuild the database using -reindex-chainstate to change -txindex</source>
        <translation>Necesita reconstruir la base de datos usando -reindex-chainstate para cambiar -txindex</translation>
    </message>
    <message>
        <source>%s corrupt, salvage failed</source>
        <translation>%s corrupto. Fracasó la recuperacion</translation>
    </message>
    <message>
        <source>-maxmempool must be at least %d MB</source>
        <translation>-maxmempool debe ser por lo menos de %d MB</translation>
    </message>
    <message>
        <source>&lt;category&gt; can be:</source>
        <translation>&lt;category&gt; puede ser:</translation>
    </message>
    <message>
        <source>Append comment to the user agent string</source>
        <translation>Adjunta un comentario a la linea de agente de usuario</translation>
    </message>
    <message>
        <source>Attempt to recover private keys from a corrupt wallet on startup</source>
        <translation>Intento de recuperar claves privadas de un monedero corrupto en arranque</translation>
    </message>
    <message>
        <source>Block creation options:</source>
        <translation>Opciones de creación de bloques:</translation>
    </message>
    <message>
        <source>Cannot resolve -%s address: '%s'</source>
        <translation>No se puede resolver -%s direccion: '%s'</translation>
    </message>
    <message>
        <source>Change index out of range</source>
        <translation>Cambio de indice fuera de rango</translation>
    </message>
    <message>
        <source>Connection options:</source>
        <translation>Opciones de conexión:</translation>
    </message>
    <message>
        <source>Copyright (C) %i-%i</source>
        <translation>Copyright (C) %i-%i</translation>
    </message>
    <message>
        <source>Corrupted block database detected</source>
        <translation>Corrupción de base de datos de bloques detectada.</translation>
    </message>
    <message>
        <source>Debugging/Testing options:</source>
        <translation>Opciones de depuración/pruebas:</translation>
    </message>
    <message>
        <source>Do not load the wallet and disable wallet RPC calls</source>
        <translation>No cargar el monedero y desactivar las llamadas RPC del monedero</translation>
    </message>
    <message>
        <source>Do you want to rebuild the block database now?</source>
        <translation>¿Quieres reconstruir la base de datos de bloques ahora?</translation>
    </message>
    <message>
        <source>Enable publish hash block in &lt;address&gt;</source>
        <translation>Activar publicar bloque .hash en &lt;.Address&gt;</translation>
    </message>
    <message>
        <source>Enable publish hash transaction in &lt;address&gt;</source>
        <translation>Activar publicar transacción .hash en &lt;.Address&gt;</translation>
    </message>
    <message>
        <source>Enable publish raw block in &lt;address&gt;</source>
        <translation>Habilita la publicacion de bloques en bruto en &lt;direccion&gt;</translation>
    </message>
    <message>
        <source>Enable publish raw transaction in &lt;address&gt;</source>
        <translation>Habilitar publicar transacción en rama en &lt;dirección&gt;</translation>
    </message>
    <message>
        <source>Enable transaction replacement in the memory pool (default: %u)</source>
        <translation>Habilita el reemplazamiento de transacciones en la piscina de memoria (predeterminado: %u)</translation>
    </message>
    <message>
        <source>Error initializing block database</source>
        <translation>Error al inicializar la base de datos de bloques</translation>
    </message>
    <message>
        <source>Error initializing wallet database environment %s!</source>
        <translation>Error al inicializar el entorno de la base de datos del monedero  %s</translation>
    </message>
    <message>
        <source>Error loading %s</source>
        <translation>Error cargando %s</translation>
    </message>
    <message>
        <source>Error loading %s: Wallet corrupted</source>
        <translation>Error cargando %s: Monedero dañado</translation>
    </message>
    <message>
        <source>Error loading %s: Wallet requires newer version of %s</source>
        <translation>Error cargando %s: Monedero requiere un versión mas reciente de %s</translation>
    </message>
    <message>
        <source>Error loading %s: You can't disable HD on a already existing HD wallet</source>
        <translation>Error cargando %s: No puede deshabilitar HD en un monedero existente que ya es HD</translation>
    </message>
    <message>
        <source>Error loading block database</source>
        <translation>Error cargando base de datos de bloques</translation>
    </message>
    <message>
        <source>Error opening block database</source>
        <translation>Error al abrir base de datos de bloques.</translation>
    </message>
    <message>
        <source>Error: Disk space is low!</source>
        <translation>Error: ¡Espacio en disco bajo!</translation>
    </message>
    <message>
        <source>Failed to listen on any port. Use -listen=0 if you want this.</source>
        <translation>Ha fallado la escucha en todos los puertos. Use -listen=0 si desea esto.</translation>
    </message>
    <message>
        <source>Importing...</source>
        <translation>Importando...</translation>
    </message>
    <message>
        <source>Incorrect or no genesis block found. Wrong datadir for network?</source>
        <translation>Incorrecto o bloque de génesis no encontrado. Datadir equivocada para la red?</translation>
    </message>
    <message>
        <source>Initialization sanity check failed. %s is shutting down.</source>
        <translation>La inicialización de la verificación de validez falló. Se está apagando %s.</translation>
    </message>
    <message>
        <source>Invalid -onion address: '%s'</source>
        <translation>Dirección -onion inválida: '%s'</translation>
    </message>
    <message>
        <source>Invalid amount for -%s=&lt;amount&gt;: '%s'</source>
        <translation>Cantidad no valida para -%s=&lt;amount&gt;: '%s'</translation>
    </message>
    <message>
        <source>Invalid amount for -fallbackfee=&lt;amount&gt;: '%s'</source>
        <translation>Cantidad inválida para -fallbackfee=&lt;amount&gt;: '%s'</translation>
    </message>
    <message>
        <source>Keep the transaction memory pool below &lt;n&gt; megabytes (default: %u)</source>
        <translation>Mantener la memoria de transacciones por debajo de &lt;n&gt; megabytes (predeterminado: %u)</translation>
    </message>
    <message>
        <source>Loading banlist...</source>
        <translation>Cargando banlist...</translation>
    </message>
    <message>
        <source>Location of the auth cookie (default: data dir)</source>
        <translation>Ubicación de la cookie de autenticación (default: data dir)</translation>
    </message>
    <message>
        <source>Not enough file descriptors available.</source>
        <translation>No hay suficientes descriptores de archivo disponibles. </translation>
    </message>
    <message>
        <source>Only connect to nodes in network &lt;net&gt; (ipv4, ipv6 or onion)</source>
        <translation>Sólo conectar a nodos en redes &lt;net&gt; (ipv4, ipv6 o onion)</translation>
    </message>
    <message>
        <source>Print this help message and exit</source>
        <translation>Imprimir este mensaje de ayuda y salir</translation>
    </message>
    <message>
        <source>Print version and exit</source>
        <translation>Imprimir versión y salir</translation>
    </message>
    <message>
        <source>Prune cannot be configured with a negative value.</source>
        <translation>Pode no se puede configurar con un valor negativo.</translation>
    </message>
    <message>
        <source>Prune mode is incompatible with -txindex.</source>
        <translation>El modo recorte es incompatible con -txindex.</translation>
    </message>
    <message>
        <source>Rebuild chain state and block index from the blk*.dat files on disk</source>
        <translation>Reconstruir el estado de la cadena e indice de bloques a partir de los ficheros blk*.dat en disco</translation>
    </message>
    <message>
        <source>Rebuild chain state from the currently indexed blocks</source>
        <translation>Reconstruir el estado de la cadena a partir de los bloques indexados</translation>
    </message>
    <message>
        <source>Rewinding blocks...</source>
        <translation>Verificando bloques...</translation>
    </message>
    <message>
        <source>Set database cache size in megabytes (%d to %d, default: %d)</source>
        <translation>Asignar tamaño de cache en megabytes (entre %d y %d; predeterminado: %d)</translation>
    </message>
    <message>
        <source>Set maximum block size in bytes (default: %d)</source>
        <translation>Establecer tamaño máximo de bloque en bytes (predeterminado: %d)</translation>
    </message>
    <message>
        <source>Specify wallet file (within data directory)</source>
        <translation>Especificar archivo de monedero (dentro del directorio de datos)</translation>
    </message>
    <message>
        <source>The source code is available from %s.</source>
        <translation>El código fuente esta disponible desde %s.</translation>
    </message>
    <message>
        <source>Unable to bind to %s on this computer. %s is probably already running.</source>
        <translation>No se ha podido conectar con %s en este equipo. %s es posible que este todavia en ejecución.</translation>
    </message>
    <message>
        <source>Unsupported argument -benchmark ignored, use -debug=bench.</source>
        <translation>El argumento -benchmark no es soportado y ha sido ignorado, utiliza -debug=bench</translation>
    </message>
    <message>
        <source>Unsupported argument -debugnet ignored, use -debug=net.</source>
        <translation>Parámetros no compatibles -debugnet ignorados , use -debug = red.</translation>
    </message>
    <message>
        <source>Unsupported argument -tor found, use -onion.</source>
        <translation>Parámetros no compatibles -tor encontrados, use -onion .</translation>
    </message>
    <message>
        <source>Use UPnP to map the listening port (default: %u)</source>
        <translation>Usar UPnP para asignar el puerto de escucha (predeterminado:: %u)</translation>
    </message>
    <message>
        <source>User Agent comment (%s) contains unsafe characters.</source>
        <translation>El comentario del Agente de Usuario (%s) contiene caracteres inseguros.</translation>
    </message>
    <message>
        <source>Verifying blocks...</source>
        <translation>Verificando bloques...</translation>
    </message>
    <message>
        <source>Verifying wallet...</source>
        <translation>Verificando monedero...</translation>
    </message>
    <message>
        <source>Wallet %s resides outside data directory %s</source>
        <translation>El monedero %s se encuentra fuera del directorio de datos %s</translation>
    </message>
    <message>
        <source>Wallet debugging/testing options:</source>
        <translation>Opciones de depuración/pruebas de monedero:</translation>
    </message>
    <message>
        <source>Wallet needed to be rewritten: restart %s to complete</source>
        <translation>Es necesario reescribir el monedero: reiniciar %s para completar</translation>
    </message>
    <message>
        <source>Wallet options:</source>
        <translation>Opciones de monedero:</translation>
    </message>
    <message>
        <source>Allow JSON-RPC connections from specified source. Valid for &lt;ip&gt; are a single IP (e.g. 1.2.3.4), a network/netmask (e.g. 1.2.3.4/255.255.255.0) or a network/CIDR (e.g. 1.2.3.4/24). This option can be specified multiple times</source>
        <translation>Permitir conexiones JSON-RPC de origen especificado. Válido para son una sola IP (por ejemplo 1.2.3.4), una red/máscara de red (por ejemplo 1.2.3.4/255.255.255.0) o una red/CIDR (e.g. 1.2.3.4/24). Esta opción se puede especificar varias veces</translation>
    </message>
    <message>
        <source>Bind to given address and whitelist peers connecting to it. Use [host]:port notation for IPv6</source>
        <translation>Ligar a las direcciones especificadas y poner en lista blanca a los equipos conectados a ellas. Usar la notación para IPv6 [host]:puerto.</translation>
    </message>
    <message>
        <source>Bind to given address to listen for JSON-RPC connections. Use [host]:port notation for IPv6. This option can be specified multiple times (default: bind to all interfaces)</source>
        <translation>Ligar a las direcciones especificadas para escuchar por conexiones JSON-RPC. Usar la notación para IPv6 [host]:puerto. Esta opción se puede especificar múltiples veces (por defecto: ligar a todas las interfaces)</translation>
    </message>
    <message>
        <source>Create new files with system default permissions, instead of umask 077 (only effective with disabled wallet functionality)</source>
        <translation>Crear nuevos archivos con permisos por defecto del sistema, en lugar de umask 077 (sólo efectivo con la funcionalidad de monedero desactivada)</translation>
    </message>
    <message>
        <source>Discover own IP addresses (default: 1 when listening and no -externalip or -proxy)</source>
        <translation>Descubra direcciones IP propias (por defecto: 1 cuando se escucha y nadie -externalip o -proxy)</translation>
    </message>
    <message>
        <source>Error: Listening for incoming connections failed (listen returned error %s)</source>
        <translation>Error: la escucha para conexiones entrantes falló (la escucha regresó el error %s)</translation>
    </message>
    <message>
        <source>Execute command when a relevant alert is received or we see a really long fork (%s in cmd is replaced by message)</source>
        <translation>Ejecutar un comando cuando se reciba una alerta importante o cuando veamos un fork demasiado largo (%s en cmd se reemplazará por el mensaje)</translation>
    </message>
    <message>
        <source>Fees (in %s/kB) smaller than this are considered zero fee for relaying, mining and transaction creation (default: %s)</source>
        <translation>Las comisiones (en %s/kB) mas pequeñas que esto se consideran como cero comisión para la retransmisión, minería y creación de la transacción (predeterminado: %s)</translation>
    </message>
    <message>
        <source>If paytxfee is not set, include enough fee so transactions begin confirmation on average within n blocks (default: %u)</source>
        <translation>Si el pago de comisión no está establecido, incluir la cuota suficiente para que las transacciones comiencen la confirmación en una media de n bloques ( por defecto :%u)</translation>
    </message>
    <message>
        <source>Invalid amount for -maxtxfee=&lt;amount&gt;: '%s' (must be at least the minrelay fee of %s to prevent stuck transactions)</source>
        <translation>Cantidad no válida para -maxtxfee=&lt;amount&gt;: '%s' (debe ser por lo menos la cuota de comisión mínima de %s para prevenir transacciones atascadas)</translation>
    </message>
    <message>
        <source>Maximum size of data in data carrier transactions we relay and mine (default: %u)</source>
        <translation>El tamaño máximo de los datos en las operaciones de transporte de datos que transmitimos y el mio (default: %u)</translation>
    </message>
    <message>
        <source>Randomize credentials for every proxy connection. This enables Tor stream isolation (default: %u)</source>
        <translation>Aleatorizar las credenciales para cada conexión proxy. Esto habilita la Tor stream isolation (por defecto: %u)</translation>
    </message>
    <message>
        <source>Set maximum size of high-priority/low-fee transactions in bytes (default: %d)</source>
        <translation>Establecer tamaño máximo de las transacciones de alta prioridad/baja comisión en bytes (predeterminado: %d)</translation>
    </message>
    <message>
        <source>The transaction amount is too small to send after the fee has been deducted</source>
        <translation>Monto de transacción muy pequeña luego de la deducción por comisión</translation>
    </message>
    <message>
        <source>Use hierarchical deterministic key generation (HD) after BIP32. Only has effect during wallet creation/first start</source>
        <translation>Usar tras BIP32 la generación de llave determinística jerárquica (HD) . Solo tiene efecto durante el primer inicio/generación del monedero</translation>
    </message>
    <message>
        <source>Whitelisted peers cannot be DoS banned and their transactions are always relayed, even if they are already in the mempool, useful e.g. for a gateway</source>
        <translation>A los equipos en lista blanca no se les pueden prohibir los ataques DoS y sus transacciones siempre son retransmitidas, incluso si ya están en el mempool, es útil por ejemplo para un gateway.</translation>
    </message>
    <message>
        <source>You need to rebuild the database using -reindex to go back to unpruned mode.  This will redownload the entire blockchain</source>
        <translation>Necesitas reconstruir la base de datos utilizando -reindex para volver al modo sin recorte. Esto volverá a descargar toda la cadena de bloques</translation>
    </message>
    <message>
        <source>(default: %u)</source>
        <translation>(por defecto: %u)</translation>
    </message>
    <message>
        <source>Accept public REST requests (default: %u)</source>
        <translation>Aceptar solicitudes públicas en FERIADOS (por defecto: %u)</translation>
    </message>
    <message>
        <source>Automatically create Tor hidden service (default: %d)</source>
        <translation>Automáticamente crea el servicio Tor oculto (por defecto: %d)</translation>
    </message>
    <message>
        <source>Connect through SOCKS5 proxy</source>
        <translation>Conectar usando SOCKS5 proxy</translation>
    </message>
    <message>
        <source>Error reading from database, shutting down.</source>
        <translation>Error al leer la base de datos, cerrando.</translation>
    </message>
    <message>
        <source>Imports blocks from external blk000??.dat file on startup</source>
        <translation>Importa los bloques desde un archivo externo blk000?.dat</translation>
    </message>
    <message>
        <source>Information</source>
        <translation>Información</translation>
    </message>
    <message>
        <source>Invalid amount for -paytxfee=&lt;amount&gt;: '%s' (must be at least %s)</source>
        <translation>Cantidad inválida para -paytxfee=&lt;amount&gt;: '%s' (debe ser por lo menos %s)</translation>
    </message>
    <message>
        <source>Invalid netmask specified in -whitelist: '%s'</source>
        <translation>Máscara de red inválida especificada en -whitelist: '%s'</translation>
    </message>
    <message>
        <source>Keep at most &lt;n&gt; unconnectable transactions in memory (default: %u)</source>
        <translation>Mantener como máximo &lt;n&gt; transacciones no conectables en memoria (por defecto: %u)</translation>
    </message>
    <message>
        <source>Need to specify a port with -whitebind: '%s'</source>
        <translation>Necesita especificar un puerto con -whitebind: '%s'</translation>
    </message>
    <message>
        <source>Node relay options:</source>
        <translation>Opciones de nodos de retransmisión:</translation>
    </message>
    <message>
        <source>RPC server options:</source>
        <translation>Opciones de servidor RPC:</translation>
    </message>
    <message>
        <source>Reducing -maxconnections from %d to %d, because of system limitations.</source>
        <translation>Reduciendo -maxconnections de %d a %d, debido a limitaciones del sistema.</translation>
    </message>
    <message>
        <source>Rescan the block chain for missing wallet transactions on startup</source>
        <translation>Rescanea la cadena de bloques para transacciones perdidas de la cartera</translation>
    </message>
    <message>
        <source>Send trace/debug info to console instead of debug.log file</source>
        <translation>Enviar información de trazas/depuración a la consola en lugar de al archivo debug.log</translation>
    </message>
    <message>
        <source>Send transactions as zero-fee transactions if possible (default: %u)</source>
        <translation>Mandar transacciones como comisión-cero si es posible (por defecto: %u)</translation>
    </message>
    <message>
        <source>Show all debugging options (usage: --help -help-debug)</source>
        <translation>Muestra todas las opciones de depuración (uso: --help -help-debug)</translation>
    </message>
    <message>
        <source>Shrink debug.log file on client startup (default: 1 when no -debug)</source>
        <translation>Reducir el archivo debug.log al iniciar el cliente (predeterminado: 1 sin -debug)</translation>
    </message>
    <message>
        <source>Signing transaction failed</source>
        <translation>Transacción falló</translation>
    </message>
    <message>
        <source>The transaction amount is too small to pay the fee</source>
        <translation>Cantidad de la transacción demasiado pequeña para pagar la comisión</translation>
    </message>
    <message>
        <source>This is experimental software.</source>
        <translation>Este software es experimental.</translation>
    </message>
    <message>
        <source>Tor control port password (default: empty)</source>
        <translation>Contraseña del puerto de control de Tor (predeterminado: vacio)</translation>
    </message>
    <message>
        <source>Tor control port to use if onion listening enabled (default: %s)</source>
        <translation>Puerto de control de Tor a utilizar si la escucha de onion esta activada (predeterminado: %s)</translation>
    </message>
    <message>
        <source>Transaction amount too small</source>
        <translation>Cantidad de la transacción demasiado pequeña</translation>
    </message>
    <message>
        <source>Transaction too large for fee policy</source>
        <translation>Operación demasiado grande para la política de tasas</translation>
    </message>
    <message>
        <source>Transaction too large</source>
        <translation>Transacción demasiado grande, intenta dividirla en varias.</translation>
    </message>
    <message>
        <source>Unable to bind to %s on this computer (bind returned error %s)</source>
        <translation>No es posible conectar con %s en este sistema (bind ha dado el error %s)</translation>
    </message>
    <message>
        <source>Upgrade wallet to latest format on startup</source>
        <translation>Actualizar el monedero al último formato al inicio</translation>
    </message>
    <message>
        <source>Username for JSON-RPC connections</source>
        <translation>Nombre de usuario para las conexiones JSON-RPC
</translation>
    </message>
    <message>
        <source>Warning</source>
        <translation>Aviso</translation>
    </message>
    <message>
        <source>Warning: unknown new rules activated (versionbit %i)</source>
        <translation>Advertencia: nuevas reglas desconocidas activadas (versionbit %i)</translation>
    </message>
    <message>
        <source>Whether to operate in a blocks only mode (default: %u)</source>
        <translation>Si se debe o no operar en un modo de solo bloques (predeterminado: %u)</translation>
    </message>
    <message>
        <source>Zapping all transactions from wallet...</source>
        <translation>Eliminando todas las transacciones del monedero...</translation>
    </message>
    <message>
        <source>ZeroMQ notification options:</source>
        <translation>Opciones de notificación ZeroQM:</translation>
    </message>
    <message>
        <source>Password for JSON-RPC connections</source>
        <translation>Contraseña para las conexiones JSON-RPC
</translation>
    </message>
    <message>
        <source>Execute command when the best block changes (%s in cmd is replaced by block hash)</source>
        <translation>Ejecutar un comando cuando cambia el mejor bloque (%s en cmd se sustituye por el hash de bloque)</translation>
    </message>
    <message>
        <source>Allow DNS lookups for -addnode, -seednode and -connect</source>
        <translation>Permitir búsquedas DNS para -addnode, -seednode y -connect</translation>
    </message>
    <message>
        <source>Loading addresses...</source>
        <translation>Cargando direcciones...</translation>
    </message>
    <message>
        <source>(1 = keep tx meta data e.g. account owner and payment request information, 2 = drop tx meta data)</source>
        <translation>(1 = mantener los meta datos de transacción, por ejemplo: propietario e información de pago, 2 = omitir los metadatos)</translation>
    </message>
    <message>
        <source>-maxtxfee is set very high! Fees this large could be paid on a single transaction.</source>
        <translation>-maxtxfee tiene un ajuste muy elevado! Comisiones muy grandes podrían ser pagadas en una única transaccion.</translation>
    </message>
    <message>
        <source>Do not keep transactions in the mempool longer than &lt;n&gt; hours (default: %u)</source>
        <translation>No mantener transacciones en la memoria mas de &lt;n&gt; horas (predeterminado: %u)</translation>
    </message>
    <message>
        <source>Equivalent bytes per sigop in transactions for relay and mining (default: %u)</source>
        <translation>Bytes equivalentes por sigop en transacciones para retrasmisión y minado (predeterminado: %u)</translation>
    </message>
    <message>
        <source>Fees (in %s/kB) smaller than this are considered zero fee for transaction creation (default: %s)</source>
        <translation>Las comisiones (en %s/kB) menores que esto son consideradas de cero comision para la creacion de transacciones (predeterminado: %s)</translation>
    </message>
    <message>
        <source>Force relay of transactions from whitelisted peers even if they violate local relay policy (default: %d)</source>
        <translation>Fuerza la retransmisión de transacciones desde nodos en la lista blanca incluso si violan la política de retransmisiones local (predeterminado: %d)</translation>
    </message>
    <message>
        <source>How thorough the block verification of -checkblocks is (0-4, default: %u)</source>
        <translation>Nivel de rigor en la verificación de bloques de -checkblocks (0-4; predeterminado: %u)</translation>
    </message>
    <message>
        <source>Maintain a full transaction index, used by the getrawtransaction rpc call (default: %u)</source>
        <translation>Mantener el índice completo de transacciones, usado por la llamada rpc de getrawtransaction  (por defecto: %u)</translation>
    </message>
    <message>
        <source>Number of seconds to keep misbehaving peers from reconnecting (default: %u)</source>
        <translation>Número de segundos en que se evita la reconexión de pares con mal comportamiento (predeterminado: %u)</translation>
    </message>
    <message>
        <source>Output debugging information (default: %u, supplying &lt;category&gt; is optional)</source>
        <translation>Mostrar depuración (por defecto: %u, proporcionar &lt;category&gt; es opcional)</translation>
    </message>
    <message>
        <source>Query for peer addresses via DNS lookup, if low on addresses (default: 1 unless -connect/-noconnect)</source>
        <translation>Consulta de direcciones pares mediante búsqueda de DNS, si bajo en direcciones (por defecto: 1 a menos que - conectar)</translation>
    </message>
    <message>
        <source>Support filtering of blocks and transaction with bloom filters (default: %u)</source>
        <translation>Admite filtrado de bloques, y transacciones con filtros Bloom. Reduce la carga de red. ( por defecto :%u)</translation>
    </message>
    <message>
        <source>This product includes software developed by the OpenSSL Project for use in the OpenSSL Toolkit %s and cryptographic software written by Eric Young and UPnP software written by Thomas Bernard.</source>
        <translation>Este producto incluye software desarrollado por el OpenSSL Project para su uso en OpenSSL Toolkit %s, software de cifrado escrito por Eric Young y software UPnP escrito por Thomas Bernard.</translation>
    </message>
    <message>
        <source>Total length of network version string (%i) exceeds maximum length (%i). Reduce the number or size of uacomments.</source>
        <translation>La longitud total de la cadena de versión de red ( %i ) supera la longitud máxima ( %i ) . Reducir el número o tamaño de uacomments .</translation>
    </message>
    <message>
        <source>Unsupported argument -socks found. Setting SOCKS version isn't possible anymore, only SOCKS5 proxies are supported.</source>
        <translation>Error:  argumento -socks encontrado. El ajuste de la versión SOCKS ya no es posible, sólo proxies SOCKS5 son compatibles.</translation>
    </message>
    <message>
        <source>Unsupported argument -whitelistalwaysrelay ignored, use -whitelistrelay and/or -whitelistforcerelay.</source>
        <translation>El argumento no soportado -whitelistalwaysrelay ha sido ignorado, utiliza -whitelistrelay  y/o -whitelistforcerelay.</translation>
    </message>
    <message>
        <source>Use separate SOCKS5 proxy to reach peers via Tor hidden services (default: %s)</source>
        <translation>Usar distintos proxys SOCKS5 para comunicarse vía Tor de forma anónima (Por defecto: %s)</translation>
    </message>
    <message>
        <source>Warning: Unknown block versions being mined! It's possible unknown rules are in effect</source>
        <translation>Advertencia: Se están minando versiones de bloques desconocidas! Es posible que normas desconocidas estén activas</translation>
    </message>
    <message>
        <source>Warning: Wallet file corrupt, data salvaged! Original %s saved as %s in %s; if your balance or transactions are incorrect you should restore from a backup.</source>
        <translation>Aviso: fichero de monedero corrupto, datos recuperados! Original %s guardado como %s en %s; si su balance de transacciones es incorrecto, debe restaurar desde una copia de seguridad.</translation>
    </message>
    <message>
        <source>%s is set very high!</source>
        <translation>%s es demasiado alto!</translation>
    </message>
    <message>
        <source>(default: %s)</source>
        <translation>(predeterminado: %s)</translation>
    </message>
    <message>
        <source>Always query for peer addresses via DNS lookup (default: %u)</source>
        <translation>Siempre consultar direcciones de otros equipos por medio de DNS lookup (por defecto: %u)</translation>
    </message>
    <message>
        <source>How many blocks to check at startup (default: %u, 0 = all)</source>
        <translation>Cuántos bloques comprobar al iniciar (predeterminado: %u, 0 = todos)</translation>
    </message>
    <message>
        <source>Include IP addresses in debug output (default: %u)</source>
        <translation>Incluir direcciones IP en la salida de depuración (por defecto: %u)</translation>
    </message>
    <message>
        <source>Invalid -proxy address: '%s'</source>
        <translation>Dirección -proxy inválida: '%s'</translation>
    </message>
    <message>
        <source>Listen for JSON-RPC connections on &lt;port&gt; (default: %u or testnet: %u)</source>
        <translation>Escuchar conexiones JSON-RPC en &lt;puerto&gt; (predeterminado: %u o testnet: %u)</translation>
    </message>
    <message>
        <source>Listen for connections on &lt;port&gt; (default: %u or testnet: %u)</source>
        <translation>Escuchar conexiones en &lt;puerto&gt; (predeterminado: %u o testnet: %u)</translation>
    </message>
    <message>
        <source>Maintain at most &lt;n&gt; connections to peers (default: %u)</source>
        <translation>Mantener como máximo &lt;n&gt; conexiones a pares (predeterminado: %u)</translation>
    </message>
    <message>
        <source>Make the wallet broadcast transactions</source>
        <translation>Realiza las operaciones de difusión del monedero</translation>
    </message>
    <message>
        <source>Maximum per-connection receive buffer, &lt;n&gt;*1000 bytes (default: %u)</source>
        <translation>Búfer de recepción máximo por conexión, &lt;n&gt;*1000 bytes (por defecto: %u)</translation>
    </message>
    <message>
        <source>Maximum per-connection send buffer, &lt;n&gt;*1000 bytes (default: %u)</source>
        <translation>Búfer de recepción máximo por conexión, , &lt;n&gt;*1000 bytes (por defecto: %u)</translation>
    </message>
    <message>
        <source>Prepend debug output with timestamp (default: %u)</source>
        <translation>Anteponer marca temporal a la información de depuración (por defecto: %u)</translation>
    </message>
    <message>
        <source>Relay and mine data carrier transactions (default: %u)</source>
        <translation>Retransmitir y minar transacciones de transporte de datos (por defecto: %u)</translation>
    </message>
    <message>
        <source>Relay non-P2SH multisig (default: %u)</source>
        <translation>Relay non-P2SH multisig (default: %u)</translation>
    </message>
    <message>
        <source>Send transactions with full-RBF opt-in enabled (default: %u)</source>
        <translation>Enviar transaciones con RBF-completo opt-in activado (default: %u)</translation>
    </message>
    <message>
        <source>Set key pool size to &lt;n&gt; (default: %u)</source>
        <translation>Ajustar el número de claves en reserva &lt;n&gt; (predeterminado: %u)</translation>
    </message>
    <message>
        <source>Set maximum BIP141 block weight (default: %d)</source>
        <translation>Establecer peso máximo bloque BIP141  (predeterminado: %d)</translation>
    </message>
    <message>
        <source>Set the number of threads to service RPC calls (default: %d)</source>
        <translation>Establecer el número de procesos para llamadas del servicio RPC (por defecto: %d)</translation>
    </message>
    <message>
        <source>Specify configuration file (default: %s)</source>
        <translation>Especificar archivo de configuración (por defecto: %s)</translation>
    </message>
    <message>
        <source>Specify connection timeout in milliseconds (minimum: 1, default: %d)</source>
        <translation>Especificar tiempo de espera de la conexión (mínimo: 1, por defecto: %d)</translation>
    </message>
    <message>
        <source>Specify pid file (default: %s)</source>
        <translation>Especificar archivo pid (predeterminado: %s)</translation>
    </message>
    <message>
        <source>Spend unconfirmed change when sending transactions (default: %u)</source>
        <translation>Usar cambio aún no confirmado al enviar transacciones (predeterminado: %u)</translation>
    </message>
    <message>
        <source>Starting network threads...</source>
        <translation>Iniciando funciones de red...</translation>
    </message>
    <message>
        <source>Threshold for disconnecting misbehaving peers (default: %u)</source>
        <translation>Umbral para la desconexión de pares con mal comportamiento (predeterminado: %u)</translation>
    </message>
    <message>
        <source>Unknown network specified in -onlynet: '%s'</source>
        <translation>La red especificada en -onlynet '%s' es desconocida</translation>
    </message>
    <message>
        <source>Insufficient funds</source>
        <translation>Fondos insuficientes</translation>
    </message>
    <message>
        <source>Loading block index...</source>
        <translation>Cargando el índice de bloques...</translation>
    </message>
    <message>
        <source>Add a node to connect to and attempt to keep the connection open</source>
        <translation>Añadir un nodo al que conectarse y tratar de mantener la conexión abierta</translation>
    </message>
    <message>
        <source>Loading wallet...</source>
        <translation>Cargando monedero...</translation>
    </message>
    <message>
        <source>Cannot downgrade wallet</source>
        <translation>No se puede cambiar a una versión mas antigua el monedero</translation>
    </message>
    <message>
        <source>Cannot write default address</source>
        <translation>No se puede escribir la dirección predeterminada</translation>
    </message>
    <message>
        <source>Rescanning...</source>
        <translation>Reexplorando...</translation>
    </message>
    <message>
        <source>Done loading</source>
        <translation>Se terminó de cargar</translation>
    </message>
    <message>
        <source>Error</source>
        <translation>Error</translation>
    </message>
</context>
</TS><|MERGE_RESOLUTION|>--- conflicted
+++ resolved
@@ -318,7 +318,10 @@
         <translation>Abrir &amp;URI...</translation>
     </message>
     <message>
-<<<<<<< HEAD
+        <source>Wallet:</source>
+        <translation type="unfinished">Monedero:</translation>
+    </message>
+    <message>
         <source>Click to disable network activity.</source>
         <translation>Haz click para desactivar la actividad de red.</translation>
     </message>
@@ -333,10 +336,6 @@
     <message>
         <source>Syncing Headers (%1%)...</source>
         <translation>Sincronizando cabeceras (%1%)...</translation>
-=======
-        <source>Wallet:</source>
-        <translation type="unfinished">Monedero:</translation>
->>>>>>> 46952c81
     </message>
     <message>
         <source>Reindexing blocks on disk...</source>
@@ -897,17 +896,12 @@
         <translation>Formulario</translation>
     </message>
     <message>
-<<<<<<< HEAD
         <source>Number of blocks left</source>
         <translation>Número de bloques restantes</translation>
     </message>
     <message>
         <source>Unknown...</source>
         <translation>Desconocido...</translation>
-=======
-        <source>Unknown...</source>
-        <translation type="unfinished">Desconocido...</translation>
->>>>>>> 46952c81
     </message>
     <message>
         <source>Last block time</source>
@@ -1205,6 +1199,10 @@
         <translation>El cliente se cerrará. ¿Desea continuar?</translation>
     </message>
     <message>
+        <source>Error</source>
+        <translation>Error</translation>
+    </message>
+    <message>
         <source>This change would require a client restart.</source>
         <translation>Este cambio exige el reinicio del cliente.</translation>
     </message>
@@ -1448,16 +1446,15 @@
         <source>%1 and %2</source>
         <translation>%1 y %2</translation>
     </message>
-<<<<<<< HEAD
-    <message>
-        <source>%1 didn't yet exit safely...</source>
-        <translation>%1 aún no ha salido de manera segura...</translation>
-=======
     <message numerus="yes">
         <source>%n year(s)</source>
         <translation><numerusform>%n año</numerusform><numerusform>%n años</numerusform></translation>
     </message>
     <message>
+        <source>%1 didn't yet exit safely...</source>
+        <translation>%1 aún no ha salido de manera segura...</translation>
+    </message>
+    <message>
         <source>Blk</source>
         <comment>Tx Watch: Block type abbreviation</comment>
         <translation>Blq</translation>
@@ -1466,7 +1463,6 @@
         <source>Txn</source>
         <comment>Tx Watch: Transaction type abbreviation</comment>
         <translation>Tsn</translation>
->>>>>>> 46952c81
     </message>
 </context>
 <context>
@@ -1728,6 +1724,10 @@
     <message>
         <source>Type &lt;b&gt;help&lt;/b&gt; for an overview of available commands.</source>
         <translation>Escriba &lt;b&gt;help&lt;/b&gt; para ver un resumen de los comandos disponibles.</translation>
+    </message>
+    <message>
+        <source>Network activity disabled</source>
+        <translation>Actividad de red desactivada</translation>
     </message>
     <message>
         <source>%1 B</source>
