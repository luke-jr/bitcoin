--- conflicted
+++ resolved
@@ -43,21 +43,12 @@
     </message>
     <message>
         <source>Choose the address to send coins to</source>
-<<<<<<< HEAD
         <translation>Escolhe qual o endereço para o  qual enviar moedas</translation>
     </message>
     <message>
         <source>Choose the address to receive coins with</source>
         <translation>Escolhe qual o endereço para receber moedas</translation>
     </message>
-    </context>
-=======
-        <translation>Escolha o endereço para enviar as moedas</translation>
-    </message>
-    <message>
-        <source>Choose the address to receive coins with</source>
-        <translation>Escolha o endereço para receber as moedas com</translation>
-    </message>
     <message>
         <source>C&amp;hoose</source>
         <translation>Escol&amp;her</translation>
@@ -107,7 +98,6 @@
         <translation>Houve um erro ao tentar a guardar a lista de endereços em %1. Por favor tente novamente.</translation>
     </message>
 </context>
->>>>>>> f4772d67
 <context>
     <name>AddressTableModel</name>
     <message>
@@ -926,14 +916,17 @@
     </message>
 </context>
 <context>
+    <name>MempoolStats</name>
+    </context>
+<context>
     <name>ModalOverlay</name>
     <message>
         <source>Form</source>
         <translation>Formulário</translation>
     </message>
     <message>
-        <source>unknown...</source>
-        <translation type="unfinished">desconhecido...</translation>
+        <source>Unknown...</source>
+        <translation type="unfinished">Desconhecido...</translation>
     </message>
     <message>
         <source>Last block time</source>
@@ -1383,7 +1376,7 @@
         <source>Ping Time</source>
         <translation>Tempo de Latência</translation>
     </message>
-</context>
+    </context>
 <context>
     <name>QObject</name>
     <message>
@@ -1661,14 +1654,6 @@
         <translation>Limpar consola</translation>
     </message>
     <message>
-        <source>&amp;Disconnect Node</source>
-        <translation>&amp;Desligar Nó</translation>
-    </message>
-    <message>
-        <source>Ban Node for</source>
-        <translation>Banir Nó por</translation>
-    </message>
-    <message>
         <source>1 &amp;hour</source>
         <translation>1 &amp;hora</translation>
     </message>
@@ -1685,10 +1670,6 @@
         <translation>1 &amp;ano</translation>
     </message>
     <message>
-        <source>&amp;Unban Node</source>
-        <translation>&amp;Desbloquear Nó</translation>
-    </message>
-    <message>
         <source>Welcome to the %1 RPC console.</source>
         <translation>Bem-vindo à consola RPC da %1.</translation>
     </message>
@@ -1872,7 +1853,7 @@
     </message>
     <message>
         <source>Amount</source>
-        <translation>Quantia</translation>
+        <translation>Valor</translation>
     </message>
     <message>
         <source>Label</source>
@@ -2563,7 +2544,7 @@
     </message>
     <message>
         <source>Amount</source>
-        <translation>Quantia</translation>
+        <translation>Valor</translation>
     </message>
     <message>
         <source>true</source>
@@ -2860,7 +2841,7 @@
     </message>
     <message>
         <source>Export the data in the current tab to a file</source>
-        <translation>Exportar os dados no separador actual para um ficheiro</translation>
+        <translation>Exportar os dados no separador atual para um ficheiro</translation>
     </message>
     <message>
         <source>Backup Wallet</source>
@@ -3026,10 +3007,6 @@
         <translation>Atenção: Parecemos não estar de acordo com os nossos pares! Poderá ter que atualizar o seu cliente, ou outros nós poderão ter que atualizar os seus clientes.</translation>
     </message>
     <message>
-        <source>Whitelist peers connecting from the given netmask or IP address. Can be specified multiple times.</source>
-        <translation>Ligações na lista branca conectam desde a seguinte netmask ou endereço IP. Posse ser especificado varias vezes.</translation>
-    </message>
-    <message>
         <source>You need to rebuild the database using -reindex-chainstate to change -txindex</source>
         <translation>É necessário reconstruir as bases de dados usando -reindex-chainstate para mudar o -txindex</translation>
     </message>
@@ -3166,6 +3143,10 @@
         <translation>Localização de cookie de autorização (predefinição: diretoria de dados)</translation>
     </message>
     <message>
+        <source>Minimum bytes per sigop in transactions we relay and mine (default: %u)</source>
+        <translation>Mínimo de bytes por sigop nas transações que nós transmitimos e mine (predefinição: %u)</translation>
+    </message>
+    <message>
         <source>Not enough file descriptors available.</source>
         <translation>Os descritores de ficheiros disponíveis são insuficientes.</translation>
     </message>
