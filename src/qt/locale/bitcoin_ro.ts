--- conflicted
+++ resolved
@@ -41,10 +41,74 @@
         <source>&amp;Delete</source>
         <translation>Șterge</translation>
     </message>
+    <message>
+        <source>Choose the address to send coins to</source>
+        <translation>Indică adresa de expediere a monedelor</translation>
+    </message>
+    <message>
+        <source>Choose the address to receive coins with</source>
+        <translation>Indică adresa de a primi monedele</translation>
+    </message>
+    <message>
+        <source>C&amp;hoose</source>
+        <translation>Selectează</translation>
+    </message>
+    <message>
+        <source>Sending addresses</source>
+        <translation>Adresele de destinatie</translation>
+    </message>
+    <message>
+        <source>Receiving addresses</source>
+        <translation>Adresele de primire </translation>
+    </message>
+    <message>
+        <source>These are your Bitcoin addresses for sending payments. Always check the amount and the receiving address before sending coins.</source>
+        <translation>Acestea sunt adresele tale Bitcoin pentru a trimite platile. Întotdeauna verifica suma si adresa de primire înainte de a trimite monede.</translation>
+    </message>
+    <message>
+        <source>These are your Bitcoin addresses for receiving payments. It is recommended to use a new receiving address for each transaction.</source>
+        <translation>Acestea sunt adresele tale pentru a primi Bitcoin. Recomandăm sp folosești câte o nouă adresă pentru fiecare tranzacție.</translation>
+    </message>
+    <message>
+        <source>&amp;Copy Address</source>
+        <translation>&amp;Copiază Adresa</translation>
+    </message>
+    <message>
+        <source>Copy &amp;Label</source>
+        <translation>Copiere&amp; Etichetare</translation>
+    </message>
+    <message>
+        <source>&amp;Edit</source>
+        <translation>Editare</translation>
+    </message>
+    <message>
+        <source>Export Address List</source>
+        <translation>Exporta lista de adrese</translation>
+    </message>
+    <message>
+        <source>Comma separated file (*.csv)</source>
+        <translation>Fisier text separat prin virgule (*.csv)</translation>
+    </message>
+    <message>
+        <source>Exporting Failed</source>
+        <translation>Exportul a eșuat</translation>
+    </message>
     </context>
 <context>
     <name>AddressTableModel</name>
-    </context>
+    <message>
+        <source>Label</source>
+        <translation>Etichetă</translation>
+    </message>
+    <message>
+        <source>Address</source>
+        <translation>Adresă</translation>
+    </message>
+    <message>
+        <source>(no label)</source>
+        <translation>(fără etichetă)</translation>
+    </message>
+</context>
 <context>
     <name>AskPassphraseDialog</name>
     <message>
@@ -63,6 +127,22 @@
         <source>Repeat new passphrase</source>
         <translation>Repetati noua parolă</translation>
     </message>
+    <message>
+        <source>Encrypt wallet</source>
+        <translation>Parolează portofelul</translation>
+    </message>
+    <message>
+        <source>This operation needs your wallet passphrase to unlock the wallet.</source>
+        <translation>Această operație cere parola portofelului pentru a deschide portofelul.</translation>
+    </message>
+    <message>
+        <source>Unlock wallet</source>
+        <translation>Deblochează portofelul</translation>
+    </message>
+    <message>
+        <source>This operation needs your wallet passphrase to decrypt the wallet.</source>
+        <translation>Această operație cere parola portofelului pentru a deschide portofelul.</translation>
+    </message>
     </context>
 <context>
     <name>BanTableModel</name>
@@ -90,28 +170,26 @@
         <translation>Nod</translation>
     </message>
     <message>
-<<<<<<< HEAD
         <source>Show general overview of wallet</source>
         <translation>Arată o prezentare generală a portofelului.</translation>
     </message>
     <message>
-=======
->>>>>>> 548c39d1
         <source>&amp;Transactions</source>
         <translation>&amp;Tranzacții</translation>
     </message>
     <message>
-<<<<<<< HEAD
         <source>Browse transaction history</source>
         <translation>Navighează în istoricul tranzacțiilor</translation>
     </message>
     <message>
-=======
->>>>>>> 548c39d1
         <source>Quit application</source>
         <translation>Părăsește aplicația</translation>
     </message>
     <message>
+        <source>Show information about %1</source>
+        <translation>Arată informații despre %1</translation>
+    </message>
+    <message>
         <source>About &amp;Qt</source>
         <translation>Despre &amp;Qt</translation>
     </message>
@@ -148,6 +226,10 @@
         <translation>Deschide &amp;URI...</translation>
     </message>
     <message>
+        <source>Wallet:</source>
+        <translation type="unfinished">Portofel:</translation>
+    </message>
+    <message>
         <source>Send coins to a Bitcoin address</source>
         <translation>Trimite monedele către o adresă Bitcoin</translation>
     </message>
@@ -196,7 +278,6 @@
         <translation>Arată sau ascunde fereastra principală</translation>
     </message>
     <message>
-<<<<<<< HEAD
         <source>Encrypt the private keys that belong to your wallet</source>
         <translation>Criptează cheile private care aparțin portofelului tău.</translation>
     </message>
@@ -209,8 +290,6 @@
         <translation>Verifică mesajele cu scopul de a asigura faptul că au fost semnate cu adresa de Bitcoin specificată.</translation>
     </message>
     <message>
-=======
->>>>>>> 548c39d1
         <source>&amp;File</source>
         <translation>&amp;Fișier</translation>
     </message>
@@ -231,17 +310,10 @@
         <translation>Deschide un bitcoin: URI sau cerere de plată</translation>
     </message>
     <message>
-<<<<<<< HEAD
-        <source>%1 and %2</source>
-        <translation>%1 și %2</translation>
-    </message>
-    <message>
         <source>%1 behind</source>
         <translation>%1 în urmă</translation>
     </message>
     <message>
-=======
->>>>>>> 548c39d1
         <source>Last received block was generated %1 ago.</source>
         <translation>Ultimul bloc primit a fost generat acum %1</translation>
     </message>
@@ -293,7 +365,6 @@
         <source>Sent transaction</source>
         <translation>Trimite tranzacția</translation>
     </message>
-<<<<<<< HEAD
     <message>
         <source>Wallet is &lt;b&gt;encrypted&lt;/b&gt; and currently &lt;b&gt;unlocked&lt;/b&gt;</source>
         <translation>Portofelul este &lt;b&gt;criptat&lt;/b&gt; și în prezent &lt;b&gt;deblocat&lt;/b&gt;</translation>
@@ -310,17 +381,10 @@
         <translation>Selecția monedelor</translation>
     </message>
     <message>
-=======
-    </context>
-<context>
-    <name>CoinControlDialog</name>
-    <message>
->>>>>>> 548c39d1
         <source>Quantity:</source>
         <translation>Cantitatea:</translation>
     </message>
     <message>
-<<<<<<< HEAD
         <source>Bytes:</source>
         <translation>Biți:</translation>
     </message>
@@ -329,8 +393,6 @@
         <translation>Cantitate:</translation>
     </message>
     <message>
-=======
->>>>>>> 548c39d1
         <source>Priority:</source>
         <translation>Prioritate:</translation>
     </message>
@@ -339,7 +401,6 @@
         <translation>Taxa:</translation>
     </message>
     <message>
-<<<<<<< HEAD
         <source>After Fee:</source>
         <translation>După taxă:</translation>
     </message>
@@ -364,8 +425,6 @@
         <translation>Primit cu adresa</translation>
     </message>
     <message>
-=======
->>>>>>> 548c39d1
         <source>Date</source>
         <translation>Data</translation>
     </message>
@@ -381,11 +440,15 @@
         <source>Priority</source>
         <translation>Prioritate</translation>
     </message>
-<<<<<<< HEAD
-    </context>
-=======
-</context>
->>>>>>> 548c39d1
+    <message>
+        <source>none</source>
+        <translation>fără</translation>
+    </message>
+    <message>
+        <source>(no label)</source>
+        <translation>(fără etichetă)</translation>
+    </message>
+    </context>
 <context>
     <name>EditAddressDialog</name>
     <message>
@@ -393,27 +456,24 @@
         <translation>Modifică adresa</translation>
     </message>
     <message>
+        <source>&amp;Label</source>
+        <translation>&amp;Etichetă</translation>
+    </message>
+    <message>
         <source>&amp;Address</source>
         <translation>&amp;Adresa</translation>
     </message>
-<<<<<<< HEAD
-    </context>
-=======
-</context>
->>>>>>> 548c39d1
+    </context>
 <context>
     <name>FreespaceChecker</name>
     <message>
         <source>name</source>
         <translation>Nume</translation>
     </message>
-<<<<<<< HEAD
     <message>
         <source>Directory already exists. Add %1 if you intend to create a new directory here.</source>
         <translation>Directoriul există deja. Adaugă %1 dacă ai intenționat să creezi aici un directoriu nou.</translation>
     </message>
-=======
->>>>>>> 548c39d1
     </context>
 <context>
     <name>HelpMessageDialog</name>
@@ -425,13 +485,10 @@
         <source>(%1-bit)</source>
         <translation>(%1-bit)</translation>
     </message>
-<<<<<<< HEAD
     <message>
         <source>Start minimized</source>
         <translation>Pornește minimalizat</translation>
     </message>
-=======
->>>>>>> 548c39d1
     </context>
 <context>
     <name>Intro</name>
@@ -440,7 +497,6 @@
         <translation>Bine ai venit!</translation>
     </message>
     <message>
-<<<<<<< HEAD
         <source>Use the default data directory</source>
         <translation>Folosește directoriul pentru date din modul implicit.</translation>
     </message>
@@ -452,490 +508,497 @@
         <source>%n GB of free space available</source>
         <translation><numerusform>%n GB de spațiu liber disponibil</numerusform><numerusform>%n GB de spațiu liber disponibil</numerusform><numerusform>%n GB de spațiu liber disponibil</numerusform></translation>
     </message>
-=======
+    </context>
+<context>
+    <name>ModalOverlay</name>
+    </context>
+<context>
+    <name>OpenURIDialog</name>
+    <message>
+        <source>Open URI</source>
+        <translation>Deschide URI</translation>
+    </message>
+    <message>
+        <source>URI:</source>
+        <translation>URI:</translation>
+    </message>
+    </context>
+<context>
+    <name>OptionsDialog</name>
+    <message>
+        <source>Options</source>
+        <translation>Opțiuni</translation>
+    </message>
+    <message>
+        <source>MB</source>
+        <translation>MB</translation>
+    </message>
+    <message>
+        <source>Accept connections from outside</source>
+        <translation>Acceptă conexiuni externe</translation>
+    </message>
+    <message>
+        <source>Allow incoming connections</source>
+        <translation>Acceptă conexiunea care sosește</translation>
+    </message>
+    <message>
+        <source>IP address of the proxy (e.g. IPv4: 127.0.0.1 / IPv6: ::1)</source>
+        <translation>Adresa IP a proxy-ului (ex. IPv4: 127.0.0.1 / IPv6: ::1)</translation>
+    </message>
+    <message>
+        <source>&amp;Reset Options</source>
+        <translation>&amp;Resetează opțiunile</translation>
+    </message>
+    <message>
+        <source>&amp;Network</source>
+        <translation>&amp;Rețea</translation>
+    </message>
+    <message>
+        <source>W&amp;allet</source>
+        <translation type="unfinished">&amp;Portofel</translation>
+    </message>
+    <message>
+        <source>Expert</source>
+        <translation>Expert</translation>
+    </message>
+    <message>
+        <source>Proxy &amp;IP:</source>
+        <translation>Proxy &amp;IP:</translation>
+    </message>
+    <message>
+        <source>&amp;Port:</source>
+        <translation>&amp;Port:</translation>
+    </message>
+    <message>
+        <source>Port of the proxy (e.g. 9050)</source>
+        <translation>Portul pentru proxy (ex.: 9050)</translation>
+    </message>
+    <message>
+        <source>IPv4</source>
+        <translation>IPv4</translation>
+    </message>
+    <message>
+        <source>IPv6</source>
+        <translation>IPv6</translation>
+    </message>
+    <message>
+        <source>Tor</source>
+        <translation>Tor</translation>
+    </message>
+    <message>
+        <source>&amp;OK</source>
+        <translation>&amp;OK</translation>
+    </message>
+    <message>
+        <source>&amp;Cancel</source>
+        <translation>&amp;Anulează</translation>
+    </message>
+    <message>
+        <source>default</source>
+        <translation>inițial</translation>
+    </message>
+    <message>
+        <source>none</source>
+        <translation>fără</translation>
+    </message>
+    <message>
+        <source>Bitcoin Core</source>
+        <translation>Bitcoin Core</translation>
+    </message>
+    <message>
+        <source>Confirm options reset</source>
+        <translation>Confirmă resetarea opțiunilor</translation>
+    </message>
+    <message>
+        <source>Client restart required to activate changes.</source>
+        <translation>Repornirea clientului este necesară pentru ca schimbările să fie activate</translation>
+    </message>
+    <message>
+        <source>Client will be shut down. Do you want to proceed?</source>
+        <translation>Clientul va fi oprit. Dorești sa continui?</translation>
+    </message>
+    <message>
+        <source>This change would require a client restart.</source>
+        <translation>Această schimbare necesită repornirea clientului.</translation>
+    </message>
+    </context>
+<context>
+    <name>OverviewPage</name>
+    <message>
+        <source>Available:</source>
+        <translation>Disponibil:</translation>
+    </message>
+    <message>
+        <source>Total:</source>
+        <translation>Total:</translation>
+    </message>
+    <message>
+        <source>Recent transactions</source>
+        <translation>Tranzacții recente</translation>
+    </message>
+    </context>
+<context>
+    <name>PaymentServer</name>
+    </context>
+<context>
+    <name>PeerTableModel</name>
+    </context>
+<context>
+    <name>QObject</name>
+    <message>
+        <source>Amount</source>
+        <translation>Cantitate</translation>
+    </message>
+    <message>
+        <source>%1 and %2</source>
+        <translation>%1 și %2</translation>
+    </message>
+    </context>
+<context>
+    <name>QRImageWidget</name>
+    <message>
+        <source>&amp;Save Image...</source>
+        <translation>&amp;Salvează imaginea...</translation>
+    </message>
+    </context>
+<context>
+    <name>RPCConsole</name>
+    <message>
+        <source>Client version</source>
+        <translation>Versiunea clientului</translation>
+    </message>
+    <message>
+        <source>&amp;Information</source>
+        <translation>&amp;Informații</translation>
+    </message>
+    <message>
+        <source>Debug window</source>
+        <translation>Fereastra pentru depanare</translation>
+    </message>
+    <message>
+        <source>General</source>
+        <translation>General</translation>
+    </message>
+    <message>
+        <source>Network</source>
+        <translation>Rețea</translation>
+    </message>
+    <message>
+        <source>Name</source>
+        <translation>Nume</translation>
+    </message>
+    <message>
+        <source>Number of connections</source>
+        <translation>Numărul de conexiuni</translation>
+    </message>
+    <message>
+        <source>Wallet: </source>
+        <translation type="unfinished">Portofel: </translation>
+    </message>
+    <message>
+        <source>Received</source>
+        <translation>Primit</translation>
+    </message>
+    <message>
+        <source>Sent</source>
+        <translation>Trimis</translation>
+    </message>
+    <message>
+        <source>Direction</source>
+        <translation>Direcția</translation>
+    </message>
+    <message>
+        <source>Version</source>
+        <translation>Versiune</translation>
+    </message>
+    <message>
+        <source>Connection Time</source>
+        <translation>Durata conexiunii</translation>
+    </message>
+    <message>
+        <source>&amp;Open</source>
+        <translation>&amp;Deschide</translation>
+    </message>
+    <message>
+        <source>&amp;Console</source>
+        <translation>&amp;Consolă</translation>
+    </message>
+    <message>
+        <source>1 &amp;hour</source>
+        <translation>1 &amp;ore</translation>
+    </message>
+    <message>
+        <source>1 &amp;day</source>
+        <translation>1 &amp;zi</translation>
+    </message>
+    <message>
+        <source>1 &amp;week</source>
+        <translation>1 &amp;săptămână</translation>
+    </message>
+    <message>
+        <source>1 &amp;year</source>
+        <translation>1 &amp;an</translation>
+    </message>
+    <message>
+        <source>%1 B</source>
+        <translation>%1 B</translation>
+    </message>
+    <message>
+        <source>%1 KB</source>
+        <translation>%1 KB</translation>
+    </message>
+    <message>
+        <source>%1 MB</source>
+        <translation>%1 MB</translation>
+    </message>
+    <message>
+        <source>%1 GB</source>
+        <translation>%1 GB</translation>
+    </message>
+    <message>
+        <source>Yes</source>
+        <translation>Da</translation>
+    </message>
+    <message>
+        <source>No</source>
+        <translation>Nu</translation>
+    </message>
+    <message>
+        <source>Unknown</source>
+        <translation>Necunoscut</translation>
+    </message>
+</context>
+<context>
+    <name>ReceiveCoinsDialog</name>
+    <message>
+        <source>&amp;Amount:</source>
+        <translation type="unfinished">&amp;Cantitate:</translation>
+    </message>
+    <message>
+        <source>&amp;Label:</source>
+        <translation type="unfinished">&amp;Etichetă:</translation>
+    </message>
+    <message>
+        <source>Show</source>
+        <translation>Arată</translation>
+    </message>
+    <message>
+        <source>Remove</source>
+        <translation>Elimină</translation>
+    </message>
+    </context>
+<context>
+    <name>ReceiveRequestDialog</name>
+    <message>
+        <source>Copy &amp;Address</source>
+        <translation>&amp;Copiază Adresa</translation>
+    </message>
+    <message>
+        <source>&amp;Save Image...</source>
+        <translation>&amp;Salvează imaginea...</translation>
+    </message>
+    <message>
+        <source>URI</source>
+        <translation type="unfinished">URI</translation>
+    </message>
+    <message>
+        <source>Address</source>
+        <translation>Adresă</translation>
+    </message>
+    <message>
+        <source>Amount</source>
+        <translation>Cantitate</translation>
+    </message>
+    <message>
+        <source>Label</source>
+        <translation>Etichetă</translation>
+    </message>
+    </context>
+<context>
+    <name>RecentRequestsTableModel</name>
+    <message>
+        <source>Date</source>
+        <translation>Data</translation>
+    </message>
+    <message>
+        <source>Label</source>
+        <translation>Etichetă</translation>
+    </message>
+    <message>
+        <source>(no label)</source>
+        <translation>(fără etichetă)</translation>
+    </message>
+    </context>
+<context>
+    <name>SendCoinsDialog</name>
+    <message>
+        <source>Quantity:</source>
+        <translation>Cantitatea:</translation>
+    </message>
+    <message>
+        <source>Bytes:</source>
+        <translation>Biți:</translation>
+    </message>
+    <message>
+        <source>Amount:</source>
+        <translation>Cantitate:</translation>
+    </message>
+    <message>
+        <source>Priority:</source>
+        <translation>Prioritate:</translation>
+    </message>
+    <message>
+        <source>Fee:</source>
+        <translation>Taxa:</translation>
+    </message>
+    <message>
+        <source>After Fee:</source>
+        <translation>După taxă:</translation>
+    </message>
+    <message>
+        <source>Change:</source>
+        <translation>Schimbă:</translation>
+    </message>
+    <message>
+        <source>Choose...</source>
+        <translation type="unfinished">Selectează...</translation>
+    </message>
+    <message>
+        <source>S&amp;end</source>
+        <translation type="unfinished">&amp;Trimite</translation>
+    </message>
+    <message>
+        <source>(no label)</source>
+        <translation>(fără etichetă)</translation>
+    </message>
+</context>
+<context>
+    <name>SendCoinsEntry</name>
+    <message>
+        <source>A&amp;mount:</source>
+        <translation type="unfinished">&amp;Cantitate:</translation>
+    </message>
+    <message>
+        <source>&amp;Label:</source>
+        <translation type="unfinished">&amp;Etichetă:</translation>
+    </message>
+    </context>
+<context>
+    <name>SendConfirmationDialog</name>
+    <message>
+        <source>Yes</source>
+        <translation>Da</translation>
+    </message>
+</context>
+<context>
+    <name>ShutdownWindow</name>
+    </context>
+<context>
+    <name>SignVerifyMessageDialog</name>
+    </context>
+<context>
+    <name>SplashScreen</name>
+    </context>
+<context>
+    <name>TrafficGraphWidget</name>
+    </context>
+<context>
+    <name>TransactionDesc</name>
+    <message>
+        <source>Date</source>
+        <translation>Data</translation>
+    </message>
+    <message>
+        <source>Amount</source>
+        <translation>Cantitate</translation>
+    </message>
+    </context>
+<context>
+    <name>TransactionDescDialog</name>
+    </context>
+<context>
+    <name>TransactionTableModel</name>
+    <message>
+        <source>Date</source>
+        <translation>Data</translation>
+    </message>
+    <message>
+        <source>Label</source>
+        <translation>Etichetă</translation>
+    </message>
+    <message>
+        <source>(no label)</source>
+        <translation>(fără etichetă)</translation>
+    </message>
+    </context>
+<context>
+    <name>TransactionView</name>
+    <message>
+        <source>Comma separated file (*.csv)</source>
+        <translation>Fisier text separat prin virgule (*.csv)</translation>
+    </message>
+    <message>
+        <source>Confirmed</source>
+        <translation>Confirmat</translation>
+    </message>
+    <message>
+        <source>Date</source>
+        <translation>Data</translation>
+    </message>
+    <message>
+        <source>Label</source>
+        <translation>Etichetă</translation>
+    </message>
+    <message>
+        <source>Address</source>
+        <translation>Adresă</translation>
+    </message>
+    <message>
+        <source>Exporting Failed</source>
+        <translation>Exportul a eșuat</translation>
+    </message>
+    </context>
+<context>
+    <name>UnitDisplayStatusBarControl</name>
+    </context>
+<context>
+    <name>WalletFrame</name>
+    </context>
+<context>
+    <name>WalletModel</name>
+    </context>
+<context>
+    <name>WalletView</name>
+    <message>
+        <source>&amp;Export</source>
+        <translation>&amp;Exportă</translation>
+    </message>
+    <message>
+        <source>Export the data in the current tab to a file</source>
+        <translation>Exportă datele din tabul curent in fisier</translation>
+    </message>
+    </context>
+<context>
+    <name>bitcoin-core</name>
+    <message>
+        <source>Options:</source>
+        <translation type="unfinished">Opțiuni:</translation>
+    </message>
+    <message>
+        <source>Bitcoin Core</source>
+        <translation>Bitcoin Core</translation>
+    </message>
+    <message>
+        <source>Information</source>
+        <translation>Informație</translation>
+    </message>
+    <message>
+        <source>Warning</source>
+        <translation>Atenționare</translation>
+    </message>
+    <message>
         <source>Error</source>
         <translation>Eroare</translation>
     </message>
->>>>>>> 548c39d1
-    </context>
-<context>
-    <name>OpenURIDialog</name>
-    <message>
-        <source>Open URI</source>
-        <translation>Deschide URI</translation>
-    </message>
-    <message>
-        <source>URI:</source>
-        <translation>URI:</translation>
-    </message>
-    </context>
-<context>
-    <name>OptionsDialog</name>
-    <message>
-        <source>Options</source>
-        <translation>Opțiuni</translation>
-    </message>
-    <message>
-        <source>MB</source>
-        <translation>MB</translation>
-    </message>
-    <message>
-        <source>Accept connections from outside</source>
-        <translation>Acceptă conexiuni externe</translation>
-    </message>
-    <message>
-        <source>Allow incoming connections</source>
-        <translation>Acceptă conexiunea care sosește</translation>
-    </message>
-    <message>
-<<<<<<< HEAD
-        <source>IP address of the proxy (e.g. IPv4: 127.0.0.1 / IPv6: ::1)</source>
-        <translation>Adresa IP a proxy-ului (ex. IPv4: 127.0.0.1 / IPv6: ::1)</translation>
-    </message>
-    <message>
-=======
->>>>>>> 548c39d1
-        <source>&amp;Reset Options</source>
-        <translation>&amp;Resetează opțiunile</translation>
-    </message>
-    <message>
-        <source>&amp;Network</source>
-        <translation>&amp;Rețea</translation>
-    </message>
-    <message>
-        <source>Expert</source>
-        <translation>Expert</translation>
-    </message>
-    <message>
-        <source>Proxy &amp;IP:</source>
-        <translation>Proxy &amp;IP:</translation>
-    </message>
-    <message>
-        <source>&amp;Port:</source>
-        <translation>&amp;Port:</translation>
-    </message>
-    <message>
-        <source>Port of the proxy (e.g. 9050)</source>
-        <translation>Portul pentru proxy (ex.: 9050)</translation>
-    </message>
-    <message>
-        <source>IPv4</source>
-        <translation>IPv4</translation>
-    </message>
-    <message>
-        <source>IPv6</source>
-        <translation>IPv6</translation>
-    </message>
-    <message>
-        <source>Tor</source>
-        <translation>Tor</translation>
-    </message>
-    <message>
-        <source>&amp;OK</source>
-        <translation>&amp;OK</translation>
-    </message>
-    <message>
-        <source>&amp;Cancel</source>
-        <translation>&amp;Anulează</translation>
-    </message>
-    <message>
-        <source>default</source>
-        <translation>inițial</translation>
-    </message>
-    <message>
-        <source>none</source>
-        <translation>fără</translation>
-    </message>
-    <message>
-<<<<<<< HEAD
-        <source>Confirm options reset</source>
-        <translation>Confirmă resetarea opțiunilor</translation>
-    </message>
-    <message>
-=======
->>>>>>> 548c39d1
-        <source>Client restart required to activate changes.</source>
-        <translation>Repornirea clientului este necesară pentru ca schimbările să fie activate</translation>
-    </message>
-    <message>
-        <source>Client will be shut down. Do you want to proceed?</source>
-        <translation>Clientul va fi oprit. Dorești sa continui?</translation>
-    </message>
-    <message>
-        <source>This change would require a client restart.</source>
-        <translation>Această schimbare necesită repornirea clientului.</translation>
-    </message>
-    </context>
-<context>
-    <name>OverviewPage</name>
-    <message>
-        <source>Available:</source>
-        <translation>Disponibil:</translation>
-    </message>
-    <message>
-        <source>Total:</source>
-        <translation>Total:</translation>
-    </message>
-    <message>
-        <source>Recent transactions</source>
-        <translation>Tranzacții recente</translation>
-    </message>
-<<<<<<< HEAD
-    </context>
-<context>
-    <name>PaymentServer</name>
-=======
->>>>>>> 548c39d1
-    </context>
-<context>
-    <name>PeerTableModel</name>
-    </context>
-<context>
-    <name>QObject</name>
-    <message>
-        <source>Amount</source>
-        <translation>Cantitate</translation>
-    </message>
-    </context>
-<context>
-<<<<<<< HEAD
-    <name>QRImageWidget</name>
-    </context>
-=======
-    <name>RPCConsole</name>
-    <message>
-        <source>Client version</source>
-        <translation>Versiunea clientului</translation>
-    </message>
-    <message>
-        <source>&amp;Information</source>
-        <translation>&amp;Informații</translation>
-    </message>
-    <message>
-        <source>Debug window</source>
-        <translation>Fereastra pentru depanare</translation>
-    </message>
-    <message>
-        <source>General</source>
-        <translation>General</translation>
-    </message>
-    <message>
-        <source>Network</source>
-        <translation>Rețea</translation>
-    </message>
-    <message>
-        <source>Name</source>
-        <translation>Nume</translation>
-    </message>
-    <message>
-        <source>Number of connections</source>
-        <translation>Numărul de conexiuni</translation>
-    </message>
-    <message>
-        <source>Received</source>
-        <translation>Primit</translation>
-    </message>
-    <message>
-        <source>Sent</source>
-        <translation>Trimis</translation>
-    </message>
-    <message>
-        <source>Direction</source>
-        <translation>Direcția</translation>
-    </message>
-    <message>
-        <source>Version</source>
-        <translation>Versiune</translation>
-    </message>
-    <message>
-        <source>Connection Time</source>
-        <translation>Durata conexiunii</translation>
-    </message>
-    <message>
-        <source>&amp;Open</source>
-        <translation>&amp;Deschide</translation>
-    </message>
-    <message>
-        <source>&amp;Console</source>
-        <translation>&amp;Consolă</translation>
-    </message>
-    <message>
-        <source>1 &amp;hour</source>
-        <translation>1 &amp;ore</translation>
-    </message>
-    <message>
-        <source>1 &amp;day</source>
-        <translation>1 &amp;zi</translation>
-    </message>
-    <message>
-        <source>1 &amp;week</source>
-        <translation>1 &amp;săptămână</translation>
-    </message>
-    <message>
-        <source>1 &amp;year</source>
-        <translation>1 &amp;an</translation>
-    </message>
-    <message>
-        <source>%1 B</source>
-        <translation>%1 B</translation>
-    </message>
-    <message>
-        <source>%1 KB</source>
-        <translation>%1 KB</translation>
-    </message>
-    <message>
-        <source>%1 MB</source>
-        <translation>%1 MB</translation>
-    </message>
-    <message>
-        <source>%1 GB</source>
-        <translation>%1 GB</translation>
-    </message>
-    <message>
-        <source>Yes</source>
-        <translation>Da</translation>
-    </message>
-    <message>
-        <source>No</source>
-        <translation>Nu</translation>
-    </message>
-    <message>
-        <source>Unknown</source>
-        <translation>Necunoscut</translation>
-    </message>
-</context>
->>>>>>> 548c39d1
-<context>
-    <name>RPCConsole</name>
-    <message>
-        <source>Client version</source>
-        <translation>Versiunea clientului</translation>
-    </message>
-    <message>
-        <source>&amp;Information</source>
-        <translation>&amp;Informații</translation>
-    </message>
-    <message>
-        <source>Debug window</source>
-        <translation>Fereastra pentru depanare</translation>
-    </message>
-    <message>
-        <source>General</source>
-        <translation>General</translation>
-    </message>
-    <message>
-        <source>Network</source>
-        <translation>Rețea</translation>
-    </message>
-    <message>
-        <source>Name</source>
-        <translation>Nume</translation>
-    </message>
-    <message>
-        <source>Number of connections</source>
-        <translation>Numărul de conexiuni</translation>
-    </message>
-    <message>
-        <source>Received</source>
-        <translation>Primit</translation>
-    </message>
-    <message>
-        <source>Sent</source>
-        <translation>Trimis</translation>
-    </message>
-    <message>
-        <source>Direction</source>
-        <translation>Direcția</translation>
-    </message>
-    <message>
-        <source>Version</source>
-        <translation>Versiune</translation>
-    </message>
-    <message>
-        <source>Connection Time</source>
-        <translation>Durata conexiunii</translation>
-    </message>
-    <message>
-        <source>&amp;Open</source>
-        <translation>&amp;Deschide</translation>
-    </message>
-    <message>
-        <source>&amp;Console</source>
-        <translation>&amp;Consolă</translation>
-    </message>
-    <message>
-        <source>1 &amp;hour</source>
-        <translation>1 &amp;ore</translation>
-    </message>
-    <message>
-        <source>1 &amp;day</source>
-        <translation>1 &amp;zi</translation>
-    </message>
-    <message>
-        <source>1 &amp;week</source>
-        <translation>1 &amp;săptămână</translation>
-    </message>
-    <message>
-        <source>1 &amp;year</source>
-        <translation>1 &amp;an</translation>
-    </message>
-    <message>
-        <source>%1 B</source>
-        <translation>%1 B</translation>
-    </message>
-    <message>
-        <source>%1 KB</source>
-        <translation>%1 KB</translation>
-    </message>
-    <message>
-        <source>%1 MB</source>
-        <translation>%1 MB</translation>
-    </message>
-    <message>
-        <source>%1 GB</source>
-        <translation>%1 GB</translation>
-    </message>
-    <message>
-        <source>Yes</source>
-        <translation>Da</translation>
-    </message>
-    <message>
-        <source>No</source>
-        <translation>Nu</translation>
-    </message>
-    <message>
-        <source>Unknown</source>
-        <translation>Necunoscut</translation>
-    </message>
-</context>
-<context>
-    <name>ReceiveCoinsDialog</name>
-    <message>
-        <source>Show</source>
-        <translation>Arată</translation>
-    </message>
-    <message>
-        <source>Remove</source>
-        <translation>Elimină</translation>
-    </message>
-<<<<<<< HEAD
-    </context>
-=======
-</context>
->>>>>>> 548c39d1
-<context>
-    <name>ReceiveRequestDialog</name>
-    <message>
-        <source>&amp;Save Image...</source>
-        <translation>&amp;Salvează imaginea...</translation>
-    </message>
-<<<<<<< HEAD
-    </context>
-<context>
-    <name>RecentRequestsTableModel</name>
-    </context>
-=======
-</context>
->>>>>>> 548c39d1
-<context>
-    <name>SendCoinsDialog</name>
-    <message>
-        <source>Quantity:</source>
-        <translation>Cantitatea:</translation>
-    </message>
-    <message>
-<<<<<<< HEAD
-        <source>Bytes:</source>
-        <translation>Biți:</translation>
-    </message>
-    <message>
-        <source>Amount:</source>
-        <translation>Cantitate:</translation>
-    </message>
-    <message>
-=======
->>>>>>> 548c39d1
-        <source>Priority:</source>
-        <translation>Prioritate:</translation>
-    </message>
-    <message>
-        <source>Fee:</source>
-        <translation>Taxa:</translation>
-    </message>
-<<<<<<< HEAD
-    <message>
-        <source>After Fee:</source>
-        <translation>După taxă:</translation>
-    </message>
-    <message>
-        <source>Change:</source>
-        <translation>Schimbă:</translation>
-    </message>
-=======
->>>>>>> 548c39d1
-    </context>
-<context>
-    <name>SendCoinsEntry</name>
-    </context>
-<context>
-    <name>SendConfirmationDialog</name>
-    </context>
-<context>
-    <name>ShutdownWindow</name>
-    </context>
-<context>
-    <name>SignVerifyMessageDialog</name>
-    </context>
-<context>
-    <name>SplashScreen</name>
-    </context>
-<context>
-    <name>TrafficGraphWidget</name>
-    </context>
-<context>
-    <name>TransactionDesc</name>
-    </context>
-<context>
-    <name>TransactionDescDialog</name>
-    </context>
-<context>
-    <name>TransactionTableModel</name>
-    </context>
-<context>
-    <name>TransactionView</name>
-    </context>
-<context>
-    <name>UnitDisplayStatusBarControl</name>
-    </context>
-<context>
-<<<<<<< HEAD
-    <name>WalletFrame</name>
-    </context>
-<context>
-    <name>WalletModel</name>
-    </context>
-<context>
-    <name>WalletView</name>
-    </context>
-<context>
-=======
->>>>>>> 548c39d1
-    <name>bitcoin-core</name>
-    <message>
-        <source>Bitcoin Core</source>
-        <translation>Bitcoin Core</translation>
-    </message>
-    <message>
-        <source>Information</source>
-        <translation>Informație</translation>
-    </message>
-    <message>
-        <source>Warning</source>
-        <translation>Atenționare</translation>
-    </message>
-    <message>
-        <source>Error</source>
-        <translation>Eroare</translation>
-    </message>
 </context>
 </TS>