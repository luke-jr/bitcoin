<TS language="it_IT" version="2.1">
<context>
    <name>AddressBookPage</name>
    <message>
        <source>Right-click to edit address or label</source>
        <translation>Click destro per modificare indirizzo o etichetta</translation>
    </message>
    <message>
        <source>Create a new address</source>
        <translation>Crea un nuovo indirizzo</translation>
    </message>
    <message>
        <source>&amp;New</source>
        <translation>nuovo</translation>
    </message>
    <message>
        <source>Copy the currently selected address to the system clipboard</source>
        <translation>copia l'indirizzo selezionato correntemente nella clipboard di sistema</translation>
    </message>
    <message>
        <source>&amp;Copy</source>
        <translation>copia</translation>
    </message>
    <message>
        <source>C&amp;lose</source>
        <translation>chiudi </translation>
    </message>
    <message>
        <source>Delete the currently selected address from the list</source>
        <translation>Cancella l'indirizzo attualmente selezionato dalla lista.</translation>
    </message>
    <message>
        <source>Export the data in the current tab to a file</source>
        <translation>Esportare i dati nella scheda corrente in un file</translation>
    </message>
    <message>
        <source>&amp;Export</source>
        <translation>Esporta</translation>
    </message>
    <message>
        <source>&amp;Delete</source>
        <translation>Cancella</translation>
    </message>
    <message>
        <source>Choose the address to send coins to</source>
        <translation>Scegli l'indirizzo a cui inviare denaro</translation>
    </message>
    <message>
<<<<<<< HEAD
        <source>C&amp;hoose</source>
        <translation>Scegli</translation>
    </message>
=======
        <source>Choose the address to receive coins with</source>
        <translation>Scegli l'indirizzo con cui ricevere i coin</translation>
    </message>
    <message>
        <source>C&amp;hoose</source>
        <translation>Scegli</translation>
    </message>
    <message>
        <source>Sending addresses</source>
        <translation>Indirizzi mittenti</translation>
    </message>
    <message>
        <source>Receiving addresses</source>
        <translation>Indirizzi destinatari</translation>
    </message>
    <message>
        <source>These are your Bitcoin addresses for sending payments. Always check the amount and the receiving address before sending coins.</source>
        <translation>Questi sono gli indirizzi Bitcoin per l'invio di pagamenti. Controlla sempre la quantità e l'indirizzo di ricezione prima di inviare monete.</translation>
    </message>
    <message>
        <source>These are your Bitcoin addresses for receiving payments. It is recommended to use a new receiving address for each transaction.</source>
        <translation>Questi sono i tuoi indirizzi Bitcoin per ricevere pagamenti. Si raccomanda di generare un nuovo indirizzo per ogni transazione</translation>
    </message>
    <message>
        <source>&amp;Copy Address</source>
        <translation>copia indirizzo </translation>
    </message>
    <message>
        <source>Copy &amp;Label</source>
        <translation>copia etichetta</translation>
    </message>
    <message>
        <source>&amp;Edit</source>
        <translation>Modifica</translation>
    </message>
    <message>
        <source>Export Address List</source>
        <translation>Esporta lista degli indirizzi</translation>
    </message>
    <message>
        <source>Comma separated file (*.csv)</source>
        <translation>Contenuto del file separato da virgole (*.csv)</translation>
    </message>
    <message>
        <source>Exporting Failed</source>
        <translation>Esportazione fallita</translation>
    </message>
>>>>>>> 46952c81
    </context>
<context>
    <name>AddressTableModel</name>
    <message>
<<<<<<< HEAD
        <source>Address</source>
        <translation>Indirizzo</translation>
    </message>
    </context>
=======
        <source>Label</source>
        <translation>Etichetta</translation>
    </message>
    <message>
        <source>Address</source>
        <translation>Indirizzo</translation>
    </message>
    <message>
        <source>(no label)</source>
        <translation>(nessuna etichetta)
</translation>
    </message>
</context>
>>>>>>> 46952c81
<context>
    <name>AskPassphraseDialog</name>
    <message>
        <source>Enter passphrase</source>
        <translation>Invia passphrase</translation>
    </message>
    <message>
        <source>New passphrase</source>
        <translation>Nuova passphrase</translation>
    </message>
    <message>
        <source>Repeat new passphrase</source>
        <translation>Ripeti nuova passphrase</translation>
    </message>
    <message>
        <source>Encrypt wallet</source>
        <translation>Cifra portagoflio</translation>
    </message>
    <message>
        <source>This operation needs your wallet passphrase to unlock the wallet.</source>
        <translation>Questa operazione richiede la passphrase del tuo portafoglio per sbloccare il portafoglio.</translation>
    </message>
    <message>
        <source>Unlock wallet</source>
        <translation>Sblocca portafoglio</translation>
    </message>
    <message>
        <source>This operation needs your wallet passphrase to decrypt the wallet.</source>
        <translation>Questa operazione richiede la passphrase del tuo portafoglio per sbloccare il portafoglio.</translation>
    </message>
    <message>
        <source>Decrypt wallet</source>
        <translation>decifra portafoglio</translation>
    </message>
    <message>
        <source>Change passphrase</source>
        <translation>cambia passphrase</translation>
    </message>
    <message>
        <source>Confirm wallet encryption</source>
        <translation>conferma cifrazione del portagoglio</translation>
    </message>
    <message>
        <source>Wallet encrypted</source>
        <translation>portafoglio cifrato</translation>
    </message>
    <message>
        <source>Wallet unlock failed</source>
        <translation>sblocco portafoglio fallito</translation>
    </message>
    <message>
        <source>Warning: The Caps Lock key is on!</source>
        <translation>Attenzione: Il tasto blocco delle maiuscole è attivo!</translation>
    </message>
</context>
<context>
    <name>BanTableModel</name>
    <message>
        <source>IP/Netmask</source>
        <translation>IP/Netmask</translation>
    </message>
    <message>
        <source>Banned Until</source>
        <translation>bannato fino </translation>
    </message>
</context>
<context>
    <name>BitcoinGUI</name>
    <message>
        <source>&amp;Transactions</source>
        <translation>Transazioni</translation>
    </message>
    <message>
        <source>&amp;Sending addresses...</source>
        <translation type="unfinished">&amp;Indirizzi mittenti...</translation>
    </message>
    <message>
        <source>&amp;Receiving addresses...</source>
        <translation>&amp;Indirizzi destinatari...</translation>
    </message>
    </context>
<context>
    <name>CoinControlDialog</name>
    <message>
        <source>(no label)</source>
        <translation>(nessuna etichetta)
</translation>
    </message>
    </context>
<context>
    <name>EditAddressDialog</name>
    <message>
        <source>&amp;Label</source>
        <translation>&amp;Etichetta</translation>
    </message>
    <message>
        <source>&amp;Address</source>
        <translation>&amp;Indirizzo</translation>
    </message>
    </context>
<context>
    <name>FreespaceChecker</name>
    </context>
<context>
    <name>GuiNetWatch</name>
    </context>
<context>
    <name>HelpMessageDialog</name>
    </context>
<context>
    <name>Intro</name>
    </context>
<context>
    <name>MempoolStats</name>
    </context>
<context>
    <name>ModalOverlay</name>
    </context>
<context>
    <name>NetWatchLogModel</name>
    <message>
        <source>Address</source>
        <comment>NetWatch: Address header</comment>
        <translation>Indirizzo</translation>
    </message>
</context>
<context>
    <name>OpenURIDialog</name>
    </context>
<context>
    <name>OptionsDialog</name>
    </context>
<context>
    <name>OverviewPage</name>
    </context>
<context>
    <name>PaymentServer</name>
    </context>
<context>
    <name>PeerTableModel</name>
    </context>
<context>
    <name>QObject</name>
    <message>
        <source>Blk</source>
        <comment>Tx Watch: Block type abbreviation</comment>
        <translation>Blc</translation>
    </message>
    <message>
        <source>Txn</source>
        <comment>Tx Watch: Transaction type abbreviation</comment>
        <translation>Tso</translation>
    </message>
</context>
<context>
    <name>QObject::QObject</name>
    </context>
<context>
    <name>QRImageWidget</name>
    </context>
<context>
    <name>RPCConsole</name>
    </context>
<context>
    <name>ReceiveCoinsDialog</name>
    <message>
        <source>&amp;Label:</source>
        <translation type="unfinished">&amp;Etichetta:</translation>
    </message>
    </context>
<context>
    <name>ReceiveRequestDialog</name>
    <message>
<<<<<<< HEAD
        <source>Address</source>
        <translation>Indirizzo</translation>
    </message>
=======
        <source>Copy &amp;Address</source>
        <translation>copia indirizzo </translation>
    </message>
    <message>
        <source>Address</source>
        <translation>Indirizzo</translation>
    </message>
    <message>
        <source>Label</source>
        <translation>Etichetta</translation>
    </message>
>>>>>>> 46952c81
    </context>
<context>
    <name>RecentRequestsTableModel</name>
    <message>
        <source>Label</source>
        <translation>Etichetta</translation>
    </message>
    <message>
        <source>(no label)</source>
        <translation>(nessuna etichetta)
</translation>
    </message>
    </context>
<context>
    <name>SendCoinsDialog</name>
    <message>
        <source>Choose...</source>
        <translation type="unfinished">Scegli...</translation>
    </message>
    <message>
        <source>(no label)</source>
        <translation>(nessuna etichetta)
</translation>
    </message>
</context>
<context>
    <name>SendCoinsEntry</name>
    <message>
        <source>&amp;Label:</source>
        <translation type="unfinished">&amp;Etichetta:</translation>
    </message>
    </context>
<context>
    <name>SendConfirmationDialog</name>
    </context>
<context>
    <name>ShutdownWindow</name>
    </context>
<context>
    <name>SignVerifyMessageDialog</name>
    </context>
<context>
    <name>SplashScreen</name>
    </context>
<context>
    <name>TrafficGraphWidget</name>
    </context>
<context>
    <name>TransactionDesc</name>
    <message>
        <source>Transaction</source>
        <translation>Transazione</translation>
    </message>
    </context>
<context>
    <name>TransactionDescDialog</name>
    </context>
<context>
    <name>TransactionTableModel</name>
    <message>
        <source>Label</source>
        <translation>Etichetta</translation>
    </message>
    <message>
        <source>(no label)</source>
        <translation>(nessuna etichetta)
</translation>
    </message>
    </context>
<context>
    <name>TransactionView</name>
    <message>
<<<<<<< HEAD
        <source>Address</source>
        <translation>Indirizzo</translation>
    </message>
=======
        <source>Comma separated file (*.csv)</source>
        <translation>Contenuto del file separato da virgole (*.csv)</translation>
    </message>
    <message>
        <source>Label</source>
        <translation>Etichetta</translation>
    </message>
    <message>
        <source>Address</source>
        <translation>Indirizzo</translation>
    </message>
    <message>
        <source>Exporting Failed</source>
        <translation>Esportazione fallita</translation>
    </message>
>>>>>>> 46952c81
    </context>
<context>
    <name>UnitDisplayStatusBarControl</name>
    </context>
<context>
    <name>WalletFrame</name>
    </context>
<context>
    <name>WalletModel</name>
    </context>
<context>
    <name>WalletView</name>
    <message>
        <source>&amp;Export</source>
        <translation>Esporta</translation>
    </message>
    <message>
        <source>Export the data in the current tab to a file</source>
        <translation>Esportare i dati nella scheda corrente in un file</translation>
    </message>
    </context>
<context>
    <name>bitcoin-core</name>
    </context>
</TS><|MERGE_RESOLUTION|>--- conflicted
+++ resolved
@@ -46,18 +46,13 @@
         <translation>Scegli l'indirizzo a cui inviare denaro</translation>
     </message>
     <message>
-<<<<<<< HEAD
+        <source>Choose the address to receive coins with</source>
+        <translation>Scegli l'indirizzo con cui ricevere i coin</translation>
+    </message>
+    <message>
         <source>C&amp;hoose</source>
         <translation>Scegli</translation>
     </message>
-=======
-        <source>Choose the address to receive coins with</source>
-        <translation>Scegli l'indirizzo con cui ricevere i coin</translation>
-    </message>
-    <message>
-        <source>C&amp;hoose</source>
-        <translation>Scegli</translation>
-    </message>
     <message>
         <source>Sending addresses</source>
         <translation>Indirizzi mittenti</translation>
@@ -98,17 +93,10 @@
         <source>Exporting Failed</source>
         <translation>Esportazione fallita</translation>
     </message>
->>>>>>> 46952c81
     </context>
 <context>
     <name>AddressTableModel</name>
     <message>
-<<<<<<< HEAD
-        <source>Address</source>
-        <translation>Indirizzo</translation>
-    </message>
-    </context>
-=======
         <source>Label</source>
         <translation>Etichetta</translation>
     </message>
@@ -122,7 +110,6 @@
 </translation>
     </message>
 </context>
->>>>>>> 46952c81
 <context>
     <name>AskPassphraseDialog</name>
     <message>
@@ -296,23 +283,17 @@
 <context>
     <name>ReceiveRequestDialog</name>
     <message>
-<<<<<<< HEAD
+        <source>Copy &amp;Address</source>
+        <translation>copia indirizzo </translation>
+    </message>
+    <message>
         <source>Address</source>
         <translation>Indirizzo</translation>
     </message>
-=======
-        <source>Copy &amp;Address</source>
-        <translation>copia indirizzo </translation>
-    </message>
-    <message>
-        <source>Address</source>
-        <translation>Indirizzo</translation>
-    </message>
     <message>
         <source>Label</source>
         <translation>Etichetta</translation>
     </message>
->>>>>>> 46952c81
     </context>
 <context>
     <name>RecentRequestsTableModel</name>
@@ -385,27 +366,21 @@
 <context>
     <name>TransactionView</name>
     <message>
-<<<<<<< HEAD
+        <source>Comma separated file (*.csv)</source>
+        <translation>Contenuto del file separato da virgole (*.csv)</translation>
+    </message>
+    <message>
+        <source>Label</source>
+        <translation>Etichetta</translation>
+    </message>
+    <message>
         <source>Address</source>
         <translation>Indirizzo</translation>
     </message>
-=======
-        <source>Comma separated file (*.csv)</source>
-        <translation>Contenuto del file separato da virgole (*.csv)</translation>
-    </message>
-    <message>
-        <source>Label</source>
-        <translation>Etichetta</translation>
-    </message>
-    <message>
-        <source>Address</source>
-        <translation>Indirizzo</translation>
-    </message>
     <message>
         <source>Exporting Failed</source>
         <translation>Esportazione fallita</translation>
     </message>
->>>>>>> 46952c81
     </context>
 <context>
     <name>UnitDisplayStatusBarControl</name>
