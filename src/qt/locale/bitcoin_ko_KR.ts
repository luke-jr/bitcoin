<TS language="ko_KR" version="2.1">
<context>
    <name>AddressBookPage</name>
    <message>
        <source>Right-click to edit address or label</source>
        <translation>지갑 주소나 라벨을 수정하려면 우클릭하세요.</translation>
    </message>
    <message>
        <source>Create a new address</source>
        <translation>새 주소 만들기</translation>
    </message>
    <message>
        <source>&amp;New</source>
        <translation>새 항목(&amp;N)</translation>
    </message>
    <message>
        <source>Copy the currently selected address to the system clipboard</source>
        <translation>현재 선택한 주소를 시스템 클립보드로 복사하기</translation>
    </message>
    <message>
        <source>&amp;Copy</source>
        <translation>복사(&amp;C)</translation>
    </message>
    <message>
        <source>C&amp;lose</source>
        <translation>닫기(&amp;L)</translation>
    </message>
    <message>
        <source>Delete the currently selected address from the list</source>
        <translation>현재 목록에 선택한 주소 삭제</translation>
    </message>
    <message>
        <source>Export the data in the current tab to a file</source>
        <translation>현재 탭에 있는 데이터를 파일로 내보내기</translation>
    </message>
    <message>
        <source>&amp;Export</source>
        <translation>내보내기(&amp;E)</translation>
    </message>
    <message>
        <source>&amp;Delete</source>
        <translation>삭제(&amp;D)</translation>
    </message>
    </context>
<context>
    <name>AddressTableModel</name>
    </context>
<context>
    <name>AskPassphraseDialog</name>
    <message>
        <source>Passphrase Dialog</source>
        <translation>암호문 대화상자</translation>
    </message>
    <message>
        <source>Enter passphrase</source>
        <translation>암호 입력하기</translation>
    </message>
    <message>
        <source>New passphrase</source>
        <translation>새로운 암호</translation>
    </message>
    <message>
        <source>Repeat new passphrase</source>
        <translation>새로운 암호 재확인</translation>
    </message>
    </context>
<context>
    <name>BanTableModel</name>
    <message>
        <source>IP/Netmask</source>
        <translation>IP주소/넷마스크</translation>
    </message>
    <message>
        <source>Banned Until</source>
        <translation>다음과 같은 상황이 될 때까지 계정 정지됩니다.</translation>
    </message>
</context>
<context>
    <name>BitcoinGUI</name>
    <message>
        <source>Sign &amp;message...</source>
        <translation>메시지 서명(&amp;M)...</translation>
    </message>
    <message>
        <source>Synchronizing with network...</source>
        <translation>네트워크와 동기화중...</translation>
    </message>
    <message>
        <source>&amp;Overview</source>
        <translation>개요(&amp;O)</translation>
    </message>
    <message>
        <source>Node</source>
        <translation>노드</translation>
    </message>
    <message>
        <source>Show general overview of wallet</source>
        <translation>지갑의 일반적 개요를 보여줍니다.</translation>
    </message>
    <message>
        <source>&amp;Transactions</source>
        <translation>거래(&amp;T)</translation>
    </message>
    <message>
        <source>Browse transaction history</source>
        <translation>거래내역을 검색합니다.</translation>
    </message>
    <message>
        <source>E&amp;xit</source>
        <translation>나가기(&amp;X)</translation>
    </message>
    <message>
        <source>Quit application</source>
        <translation>어플리케이션 종료</translation>
    </message>
    <message>
        <source>&amp;About %1</source>
        <translation>%1 정보(&amp;A)</translation>
    </message>
    <message>
        <source>Show information about %1</source>
        <translation>%1 정보를 표시합니다</translation>
    </message>
    <message>
        <source>About &amp;Qt</source>
        <translation>&amp;Qt 정보</translation>
    </message>
    <message>
        <source>Show information about Qt</source>
        <translation>Qt 정보를 표시합니다</translation>
    </message>
    <message>
        <source>&amp;Options...</source>
        <translation>옵션(&amp;O)</translation>
    </message>
    <message>
        <source>Modify configuration options for %1</source>
        <translation>%1 설정 옵션 수정</translation>
    </message>
    <message>
        <source>&amp;Encrypt Wallet...</source>
        <translation>지갑 암호화(&amp;E)...</translation>
    </message>
    <message>
        <source>&amp;Backup Wallet...</source>
        <translation>지갑 백업(&amp;B)...</translation>
    </message>
    <message>
        <source>&amp;Change Passphrase...</source>
        <translation>암호문 변경(&amp;C)...</translation>
    </message>
    <message>
        <source>&amp;Sending addresses...</source>
        <translation>보내는 주소(&amp;S)</translation>
    </message>
    <message>
        <source>&amp;Receiving addresses...</source>
        <translation>받는 주소(&amp;R)</translation>
    </message>
    <message>
        <source>Open &amp;URI...</source>
        <translation>&amp;URI 열기...</translation>
    </message>
    <message>
        <source>Reindexing blocks on disk...</source>
        <translation>디스크에서 블록 다시 색인중...</translation>
    </message>
    <message>
        <source>Send coins to a Bitcoin address</source>
        <translation>비트코인 주소로 코인 전송</translation>
    </message>
    <message>
        <source>Backup wallet to another location</source>
        <translation>지갑을 다른장소에 백업</translation>
    </message>
    <message>
        <source>Change the passphrase used for wallet encryption</source>
        <translation>지갑 암호화에 사용되는 암호를 변경합니다</translation>
    </message>
    <message>
        <source>&amp;Debug window</source>
        <translation>디버그 창(&amp;D)</translation>
    </message>
    <message>
        <source>Open debugging and diagnostic console</source>
        <translation>디버깅 및 진단 콘솔을 엽니다</translation>
    </message>
    <message>
        <source>&amp;Verify message...</source>
        <translation>메시지 확인(&amp;V)...</translation>
    </message>
    <message>
        <source>Bitcoin</source>
        <translation>비트코인</translation>
    </message>
    <message>
        <source>Wallet</source>
        <translation>지갑</translation>
    </message>
    <message>
        <source>&amp;Send</source>
        <translation>보내기(&amp;S)</translation>
    </message>
    <message>
        <source>&amp;Receive</source>
        <translation>받기(&amp;R)</translation>
    </message>
    <message>
        <source>&amp;Show / Hide</source>
        <translation>보이기/숨기기(&amp;S)</translation>
    </message>
    <message>
        <source>Show or hide the main Window</source>
        <translation>메인창 보이기 또는 숨기기</translation>
    </message>
    <message>
        <source>Encrypt the private keys that belong to your wallet</source>
        <translation>지갑에 포함된 개인키 암호화하기</translation>
    </message>
    <message>
        <source>Sign messages with your Bitcoin addresses to prove you own them</source>
        <translation>지갑 주소가 본인 소유인지 증명하기 위해 비트코인 주소에 서명할 수 있습니다.</translation>
    </message>
    <message>
        <source>Verify messages to ensure they were signed with specified Bitcoin addresses</source>
        <translation>비트코인 주소의 전자 서명 확인을 위해 첨부된 메시지가 있을 경우 이를 검증할 수 있습니다.</translation>
    </message>
    <message>
        <source>&amp;File</source>
        <translation>파일(&amp;F)</translation>
    </message>
    <message>
        <source>&amp;Settings</source>
        <translation>설정(&amp;S)</translation>
    </message>
    <message>
        <source>&amp;Help</source>
        <translation>도움말(&amp;H)</translation>
    </message>
    <message>
        <source>Tabs toolbar</source>
        <translation>툴바 색인표</translation>
    </message>
    <message>
        <source>Request payments (generates QR codes and bitcoin: URIs)</source>
        <translation>지불 요청하기 (QR코드와 비트코인이 생성됩니다: URIs)</translation>
    </message>
    <message>
        <source>Show the list of used sending addresses and labels</source>
        <translation>한번 이상 사용된 보내는 주소와 주소 제목의 목록을 보여줍니다.</translation>
    </message>
    <message>
        <source>Show the list of used receiving addresses and labels</source>
        <translation>한번 이상 사용된 받는 주소와 주소 제목의 목록을 보여줍니다.</translation>
    </message>
    <message>
        <source>Open a bitcoin: URI or payment request</source>
        <translation>bitcoin: URI 또는 지불요청 열기</translation>
    </message>
    <message>
        <source>&amp;Command-line options</source>
        <translation>명령줄 옵션(&amp;C)</translation>
    </message>
    <message numerus="yes">
        <source>%n active connection(s) to Bitcoin network</source>
        <translation><numerusform>비트코인 네트워크에 %n개의 연결이 활성화되어 있습니다.</numerusform></translation>
    </message>
    <message>
        <source>Indexing blocks on disk...</source>
        <translation>디스크에서 블록 색인중...</translation>
    </message>
    <message>
        <source>Processing blocks on disk...</source>
        <translation>디스크에서 블록 처리중...</translation>
    </message>
    <message>
        <source>No block source available...</source>
        <translation>사용 가능한 블록이 없습니다...</translation>
    </message>
    <message numerus="yes">
        <source>Processed %n block(s) of transaction history.</source>
        <translation><numerusform>%n 블럭 만큼의 거래 기록이 처리됨.</numerusform></translation>
    </message>
    <message numerus="yes">
        <source>%n hour(s)</source>
        <translation><numerusform>%n시간</numerusform></translation>
    </message>
    <message numerus="yes">
        <source>%n day(s)</source>
        <translation><numerusform>%n일</numerusform></translation>
    </message>
    <message numerus="yes">
        <source>%n week(s)</source>
        <translation><numerusform>%n주</numerusform></translation>
    </message>
    <message>
        <source>%1 and %2</source>
        <translation>%1 그리고 %2</translation>
    </message>
    <message numerus="yes">
        <source>%n year(s)</source>
        <translation><numerusform>%n년</numerusform></translation>
    </message>
    <message>
        <source>%1 behind</source>
        <translation>%1 뒤에</translation>
    </message>
    <message>
        <source>Last received block was generated %1 ago.</source>
        <translation>최근에 받은 블록은 %1 전에 생성되었습니다.</translation>
    </message>
    <message>
        <source>Transactions after this will not yet be visible.</source>
        <translation>이 후의 거래들은 아직 보이지 않을 것입니다.</translation>
    </message>
    <message>
        <source>Error</source>
        <translation>오류</translation>
    </message>
    <message>
        <source>Warning</source>
        <translation>경고</translation>
    </message>
    <message>
        <source>Information</source>
        <translation>정보</translation>
    </message>
    <message>
        <source>Up to date</source>
        <translation>현재까지</translation>
    </message>
    <message>
        <source>Show the %1 help message to get a list with possible Bitcoin command-line options</source>
        <translation>사용할 수 있는 비트코인 명령줄 옵션 목록을 가져오기 위해 %1 도움말 메시지를 표시합니다.</translation>
    </message>
    <message>
        <source>%1 client</source>
        <translation>%1 클라이언트</translation>
    </message>
    <message>
        <source>Catching up...</source>
        <translation>블록 따라잡기...</translation>
    </message>
    <message>
        <source>Date: %1
</source>
        <translation>날짜: %1
</translation>
    </message>
    <message>
        <source>Amount: %1
</source>
        <translation>금액: %1
</translation>
    </message>
    <message>
        <source>Type: %1
</source>
        <translation>종류: %1
</translation>
    </message>
    <message>
        <source>Label: %1
</source>
        <translation>라벨: %1
</translation>
    </message>
    <message>
        <source>Address: %1
</source>
        <translation>주소: %1
</translation>
    </message>
    <message>
        <source>Sent transaction</source>
        <translation>거래 보내기</translation>
    </message>
    <message>
        <source>Incoming transaction</source>
        <translation>들어오고 있는 거래</translation>
    </message>
    <message>
        <source>Wallet is &lt;b&gt;encrypted&lt;/b&gt; and currently &lt;b&gt;unlocked&lt;/b&gt;</source>
        <translation>지갑이 암호화 되었고 현재 차단해제 되었습니다</translation>
    </message>
    <message>
        <source>Wallet is &lt;b&gt;encrypted&lt;/b&gt; and currently &lt;b&gt;locked&lt;/b&gt;</source>
        <translation>지갑이 암호화 되었고 현재 잠겨져 있습니다</translation>
    </message>
</context>
<context>
    <name>CoinControlDialog</name>
    <message>
        <source>Coin Selection</source>
        <translation>코인 선택</translation>
    </message>
    <message>
        <source>Quantity:</source>
        <translation>수량:</translation>
    </message>
    <message>
        <source>Bytes:</source>
        <translation>바이트:</translation>
    </message>
    <message>
        <source>Amount:</source>
        <translation>금액:</translation>
    </message>
    <message>
        <source>Priority:</source>
        <translation>우선순위:</translation>
    </message>
    <message>
        <source>Fee:</source>
        <translation>수수료:</translation>
    </message>
    <message>
        <source>Dust:</source>
        <translation>더스트:</translation>
    </message>
    <message>
        <source>After Fee:</source>
        <translation>수수료 이후:</translation>
    </message>
    <message>
        <source>Change:</source>
        <translation>체인지:</translation>
    </message>
    <message>
        <source>(un)select all</source>
        <translation>모두 선택(하지 않음)</translation>
    </message>
    <message>
        <source>Tree mode</source>
        <translation>트리 모드</translation>
    </message>
    <message>
        <source>List mode</source>
        <translation>리스트 모드</translation>
    </message>
    <message>
        <source>Amount</source>
        <translation>거래액</translation>
    </message>
    <message>
        <source>Received with label</source>
        <translation>입금과 함께 수신된 라벨</translation>
    </message>
    <message>
        <source>Received with address</source>
        <translation>입금과 함께 수신된 주소</translation>
    </message>
    <message>
        <source>Date</source>
        <translation>날짜</translation>
    </message>
    <message>
        <source>Confirmations</source>
        <translation>확인</translation>
    </message>
    <message>
        <source>Confirmed</source>
        <translation>확인됨</translation>
    </message>
    <message>
        <source>Priority</source>
        <translation>우선순위</translation>
    </message>
    </context>
<context>
    <name>EditAddressDialog</name>
    <message>
        <source>Edit Address</source>
        <translation>주소 편집</translation>
    </message>
    <message>
        <source>&amp;Label</source>
        <translation>라벨(&amp;L)</translation>
    </message>
    <message>
        <source>The label associated with this address list entry</source>
        <translation>현재 선택된 주소 필드의 제목입니다. </translation>
    </message>
    <message>
        <source>The address associated with this address list entry. This can only be modified for sending addresses.</source>
        <translation>본 주소록 입력은 주소와 연계되었습니다.  이것은 보내는 주소들에서만 변경될수 있습니다.</translation>
    </message>
    <message>
        <source>&amp;Address</source>
        <translation>주소(&amp;A)</translation>
    </message>
    </context>
<context>
    <name>FreespaceChecker</name>
    <message>
        <source>A new data directory will be created.</source>
        <translation>새로운 데이터 폴더가 생성됩니다.</translation>
    </message>
    <message>
        <source>name</source>
        <translation>이름</translation>
    </message>
    <message>
        <source>Directory already exists. Add %1 if you intend to create a new directory here.</source>
        <translation>폴더가 이미 존재합니다. 새로운 폴더 생성을 원한다면 %1 명령어를 추가하세요. </translation>
    </message>
    <message>
        <source>Path already exists, and is not a directory.</source>
        <translation>경로가 이미 존재합니다. 그리고 그것은 폴더가 아닙니다.</translation>
    </message>
    <message>
        <source>Cannot create data directory here.</source>
        <translation>데이터 폴더를 여기 생성할 수 없습니다.</translation>
    </message>
</context>
<context>
    <name>HelpMessageDialog</name>
    <message>
        <source>version</source>
        <translation>버전</translation>
    </message>
    <message>
        <source>(%1-bit)</source>
        <translation>(%1-비트)</translation>
    </message>
    <message>
        <source>About %1</source>
        <translation>%1 정보(&amp;A)</translation>
    </message>
    <message>
        <source>Command-line options</source>
        <translation>명령줄 옵션</translation>
    </message>
    <message>
        <source>Usage:</source>
        <translation>사용법:</translation>
    </message>
    <message>
        <source>command-line options</source>
        <translation>명령줄 옵션</translation>
    </message>
    <message>
        <source>UI Options:</source>
        <translation>UI 옵션:</translation>
    </message>
    <message>
        <source>Choose data directory on startup (default: %u)</source>
        <translation>실행시 데이터 폴더 선택하기 (기본값: %u)</translation>
    </message>
    <message>
        <source>Set language, for example "de_DE" (default: system locale)</source>
        <translation>"ko_KR"와 같이 언어를 설정하십시오 (기본값: 시스템 로캘)</translation>
    </message>
    <message>
        <source>Start minimized</source>
        <translation>최소화된 상태에서 시작</translation>
    </message>
    <message>
        <source>Set SSL root certificates for payment request (default: -system-)</source>
        <translation>지불 요청을 위한 SSL 루트 인증서 설정 (기본값: -system-)</translation>
    </message>
    <message>
        <source>Show splash screen on startup (default: %u)</source>
        <translation>실행시 시작화면 보기 (기본값: %u)</translation>
    </message>
    <message>
        <source>Reset all settings changed in the GUI</source>
        <translation>GUI를 통해 수정된 모든 설정을 초기화</translation>
    </message>
</context>
<context>
    <name>Intro</name>
    <message>
        <source>Welcome</source>
        <translation>환영합니다</translation>
    </message>
    <message>
        <source>Welcome to %1.</source>
        <translation>%1에 오신것을 환영합니다.</translation>
    </message>
    <message>
        <source>As this is the first time the program is launched, you can choose where %1 will store its data.</source>
        <translation>프로그램이 처음으로 실행되고 있습니다. %1가 어디에 데이터를 저장할지 선택할 수 있습니다. </translation>
    </message>
    <message>
        <source>%1 will download and store a copy of the Bitcoin block chain. At least %2GB of data will be stored in this directory, and it will grow over time. The wallet will also be stored in this directory.</source>
        <translation>%1가 블럭체인의 복사본을 다운로드 저장합니다. 적어도 %2GB의 데이터가 이 폴더에 저장되며 시간이 경과할수록 점차 증가합니다. 그리고 지갑 또한 이 폴더에 저장됩니다. </translation>
    </message>
    <message>
        <source>Use the default data directory</source>
        <translation>기본 데이터 폴더를 사용하기</translation>
    </message>
    <message>
        <source>Use a custom data directory:</source>
        <translation>커스텀 데이터 폴더 사용:</translation>
    </message>
    <message>
        <source>Error: Specified data directory "%1" cannot be created.</source>
        <translation>오류: "%1" 지정한 데이터 디렉토리를 생성할 수 없습니다.</translation>
    </message>
    <message>
        <source>Error</source>
        <translation>오류</translation>
    </message>
    <message numerus="yes">
        <source>%n GB of free space available</source>
        <translation><numerusform>%n GB 사용가능</numerusform></translation>
    </message>
    <message numerus="yes">
        <source>(of %n GB needed)</source>
        <translation><numerusform>(%n GB가 필요)</numerusform></translation>
    </message>
</context>
<context>
    <name>OpenURIDialog</name>
    <message>
        <source>Open URI</source>
        <translation>URI 열기</translation>
    </message>
    <message>
        <source>Open payment request from URI or file</source>
        <translation>지급 요청 URI 또는 파일 열기</translation>
    </message>
    <message>
        <source>URI:</source>
        <translation>URI:</translation>
    </message>
    <message>
        <source>Select payment request file</source>
        <translation>지불 요청 파일을 선택하세요</translation>
    </message>
    </context>
<context>
    <name>OptionsDialog</name>
    <message>
        <source>Options</source>
        <translation>환경설정</translation>
    </message>
    <message>
        <source>&amp;Main</source>
        <translation>메인(&amp;M)</translation>
    </message>
    <message>
        <source>Automatically start %1 after logging in to the system.</source>
        <translation>시스템 로그인후에 %1을 자동으로 시작합니다.</translation>
    </message>
    <message>
        <source>&amp;Start %1 on system login</source>
        <translation>시스템 로그인시 %1 시작(&amp;S)</translation>
    </message>
    <message>
        <source>Size of &amp;database cache</source>
        <translation>데이터베이스 캐시 크기(&amp;D)</translation>
    </message>
    <message>
        <source>MB</source>
        <translation>메가바이트</translation>
    </message>
    <message>
        <source>Number of script &amp;verification threads</source>
        <translation>스크립트 인증 쓰레드의 개수(&amp;V)</translation>
    </message>
    <message>
        <source>Accept connections from outside</source>
        <translation>외부로부터의 연결을 승인합니다.</translation>
    </message>
    <message>
        <source>Allow incoming connections</source>
        <translation>연결 요청을 허용합니다.</translation>
    </message>
    <message>
        <source>IP address of the proxy (e.g. IPv4: 127.0.0.1 / IPv6: ::1)</source>
        <translation>프록시 아이피 주소 (예. IPv4:127.0.0.1 / IPv6: ::1)</translation>
    </message>
    <message>
        <source>Minimize instead of exit the application when the window is closed. When this option is enabled, the application will be closed only after selecting Exit in the menu.</source>
        <translation>창을 닫으면 종료 대신 트레이로 보내기. 이 옵션을 활성화하면 메뉴에서 종료를 선택한 후에만 어플리케이션이 종료됩니다.</translation>
    </message>
    <message>
        <source>Third party URLs (e.g. a block explorer) that appear in the transactions tab as context menu items. %s in the URL is replaced by transaction hash. Multiple URLs are separated by vertical bar |.</source>
        <translation>서드-파티 URLs (예. 블록 탐색기)는 거래 탭의 컨텍스트 메뉴에 나타납니다. URL의 %s는 트랜잭션 해시값으로 대체됩니다. 여러 URLs는 수직 바 | 에서 나누어 집니다.</translation>
    </message>
    <message>
        <source>Third party transaction URLs</source>
        <translation>제 3자 거래 URLs</translation>
    </message>
    <message>
        <source>Active command-line options that override above options:</source>
        <translation>명령줄 옵션 활성화는 위의 옵션들을 대체합니다:</translation>
    </message>
    <message>
        <source>Reset all client options to default.</source>
        <translation>모든 클라이언트 옵션을 기본값으로 재설정</translation>
    </message>
    <message>
        <source>&amp;Reset Options</source>
        <translation>옵션 재설정(&amp;R)</translation>
    </message>
    <message>
        <source>&amp;Network</source>
        <translation>네트워크(&amp;N)</translation>
    </message>
    <message>
        <source>(0 = auto, &lt;0 = leave that many cores free)</source>
        <translation>(0 = 자동, &lt;0 = 지정된 코어 개수만큼 사용 안함)</translation>
    </message>
    <message>
        <source>W&amp;allet</source>
        <translation>지갑(&amp;A)</translation>
    </message>
    <message>
        <source>Expert</source>
        <translation>전문가</translation>
    </message>
    <message>
        <source>Enable coin &amp;control features</source>
        <translation>코인 상세 제어기능을 활성화합니다 (&amp;C)</translation>
    </message>
    <message>
        <source>If you disable the spending of unconfirmed change, the change from a transaction cannot be used until that transaction has at least one confirmation. This also affects how your balance is computed.</source>
        <translation>검증되지 않은 잔돈 쓰기를 비활성화하면 트랜잭션이 적어도 1회 이상 검증되기 전까지 그 트랜잭션의 거스름돈은 사용할 수 없습니다. 이는 잔액 계산 방법에도 영향을 미칩니다.</translation>
    </message>
    <message>
        <source>&amp;Spend unconfirmed change</source>
        <translation>검증되지 않은 잔돈 쓰기 (&amp;S)</translation>
    </message>
    <message>
        <source>Automatically open the Bitcoin client port on the router. This only works when your router supports UPnP and it is enabled.</source>
        <translation>라우터에서 Bitcoin 클라이언트 포트를 자동적으로 엽니다. 라우터에서 UPnP를 지원하고 활성화 했을 경우에만 동작합니다.</translation>
    </message>
    <message>
        <source>Map port using &amp;UPnP</source>
        <translation>사용중인 &amp;UPnP 포트 매핑</translation>
    </message>
    <message>
        <source>Connect to the Bitcoin network through a SOCKS5 proxy.</source>
        <translation>SOCKS5 프록시를 통해 비트코인 네트워크 연결</translation>
    </message>
    <message>
        <source>&amp;Connect through SOCKS5 proxy (default proxy):</source>
        <translation>SOCKS5 프록시를 거쳐 연결합니다(&amp;C) (기본 프록시):</translation>
    </message>
    <message>
        <source>Proxy &amp;IP:</source>
        <translation>프록시 &amp;IP:</translation>
    </message>
    <message>
        <source>&amp;Port:</source>
        <translation>포트(&amp;P):</translation>
    </message>
    <message>
        <source>Port of the proxy (e.g. 9050)</source>
        <translation>프록시의 포트번호입니다 (예: 9050)</translation>
    </message>
    <message>
        <source>Used for reaching peers via:</source>
        <translation>피어에 연결하기 위해 사용된 방법:</translation>
    </message>
    <message>
        <source>Shows, if the supplied default SOCKS5 proxy is used to reach peers via this network type.</source>
        <translation>이 SOCK5 프록시를 통과해 피어와 접속한 네트워크 유형이 표시됩니다.</translation>
    </message>
    <message>
        <source>IPv4</source>
        <translation>IPv4</translation>
    </message>
    <message>
        <source>IPv6</source>
        <translation>IPv6</translation>
    </message>
    <message>
        <source>Tor</source>
        <translation>Tor</translation>
    </message>
    <message>
        <source>Connect to the Bitcoin network through a separate SOCKS5 proxy for Tor hidden services.</source>
        <translation>Tor 서비스를 경유하여 비트코인 네트워크에 연결하기 위해 분리된 SOCKS5 프록시를 사용.</translation>
    </message>
    <message>
        <source>Use separate SOCKS5 proxy to reach peers via Tor hidden services:</source>
        <translation>Tor 서비스를 이용하여 피어에게 연결하기 위해 분리된 SOCKS5 프록시 사용</translation>
    </message>
    <message>
        <source>&amp;Window</source>
        <translation>창(&amp;W)</translation>
    </message>
    <message>
        <source>&amp;Hide the icon from the system tray.</source>
        <translation>시스템 트레이 로 부터 아이콘 숨기기(&amp;H)</translation>
    </message>
    <message>
        <source>Hide tray icon</source>
        <translation>트레이 아이콘 숨기기</translation>
    </message>
    <message>
        <source>Show only a tray icon after minimizing the window.</source>
        <translation>창을 최소화 하면 트레이에 아이콘만 표시합니다.</translation>
    </message>
    <message>
        <source>&amp;Minimize to the tray instead of the taskbar</source>
        <translation>작업 표시줄 대신 트레이로 최소화(&amp;M)</translation>
    </message>
    <message>
        <source>M&amp;inimize on close</source>
        <translation>닫을때 최소화(&amp;I)</translation>
    </message>
    <message>
        <source>&amp;Display</source>
        <translation>표시(&amp;D)</translation>
    </message>
    <message>
        <source>User Interface &amp;language:</source>
        <translation>사용자 인터페이스 언어(&amp;L):</translation>
    </message>
    <message>
        <source>The user interface language can be set here. This setting will take effect after restarting %1.</source>
        <translation>사용자 인터페이스 언어를 여기서 설정할 수 있습니다. 이 설정은 %1을 다시 시작할때 적용됩니다.</translation>
    </message>
    <message>
        <source>&amp;Unit to show amounts in:</source>
        <translation>거래액을 표시할 단위(&amp;U):</translation>
    </message>
    <message>
        <source>Choose the default subdivision unit to show in the interface and when sending coins.</source>
        <translation>인터페이스에 표시하고 코인을 보낼때 사용할 기본 최소화 단위를 선택하십시오.</translation>
    </message>
    <message>
        <source>Whether to show coin control features or not.</source>
        <translation>코인 상세 제어기능에 대한 표시 여부를 선택할 수 있습니다.</translation>
    </message>
    <message>
        <source>&amp;OK</source>
        <translation>확인(&amp;O)</translation>
    </message>
    <message>
        <source>&amp;Cancel</source>
        <translation>취소(&amp;C)</translation>
    </message>
    <message>
        <source>default</source>
        <translation>기본값</translation>
    </message>
    <message>
        <source>none</source>
        <translation>없음</translation>
    </message>
    <message>
        <source>Confirm options reset</source>
        <translation>옵션 초기화를 확인</translation>
    </message>
    <message>
        <source>Client restart required to activate changes.</source>
        <translation>변경 사항을 적용하기 위해서는 프로그램이 종료 후 재시작되어야 합니다.</translation>
    </message>
    <message>
        <source>Client will be shut down. Do you want to proceed?</source>
        <translation>클라이언트가 종료됩니다, 계속 진행하시겠습니까?</translation>
    </message>
    <message>
        <source>This change would require a client restart.</source>
        <translation>이 변경 사항 적용을 위해 프로그램 재시작이 필요합니다. </translation>
    </message>
    <message>
        <source>The supplied proxy address is invalid.</source>
        <translation>지정한 프록시 주소가 잘못되었습니다.</translation>
    </message>
</context>
<context>
    <name>OverviewPage</name>
    <message>
        <source>Form</source>
        <translation>유형</translation>
    </message>
    <message>
        <source>The displayed information may be out of date. Your wallet automatically synchronizes with the Bitcoin network after a connection is established, but this process has not completed yet.</source>
        <translation>표시된 정보가 오래된 것 같습니다. 비트코인 네트워크에 연결하고 난 다음에 지갑을 자동으로 동기화 하지만, 아직 과정이 끝나지는 않았습니다.</translation>
    </message>
    <message>
        <source>Watch-only:</source>
        <translation>모니터링 지갑:</translation>
    </message>
    <message>
        <source>Available:</source>
        <translation>사용 가능</translation>
    </message>
    <message>
        <source>Your current spendable balance</source>
        <translation>당신의 현재 사용 가능한 잔액</translation>
    </message>
    <message>
        <source>Pending:</source>
        <translation>미확정</translation>
    </message>
    <message>
        <source>Total of transactions that have yet to be confirmed, and do not yet count toward the spendable balance</source>
        <translation>전체 거래들은 아직 확인되지 않았고, 그리고 현재 잔액에 아직 반영되지 않았습니다.</translation>
    </message>
    <message>
        <source>Immature:</source>
        <translation>아직 사용 불가능:</translation>
    </message>
    <message>
        <source>Mined balance that has not yet matured</source>
        <translation>아직 사용 가능하지 않은 채굴된 잔액</translation>
    </message>
    <message>
        <source>Balances</source>
        <translation>잔액</translation>
    </message>
    <message>
        <source>Total:</source>
        <translation>총액:</translation>
    </message>
    <message>
        <source>Your current total balance</source>
        <translation>당신의 현재 총액</translation>
    </message>
    <message>
        <source>Your current balance in watch-only addresses</source>
        <translation>모니터링 지갑의 현재 잔액</translation>
    </message>
    <message>
        <source>Spendable:</source>
        <translation>사용가능:</translation>
    </message>
    <message>
        <source>Recent transactions</source>
        <translation>최근 거래</translation>
    </message>
    <message>
        <source>Unconfirmed transactions to watch-only addresses</source>
        <translation>모니터링 지갑의 검증되지 않은 트랜잭션</translation>
    </message>
    <message>
        <source>Mined balance in watch-only addresses that has not yet matured</source>
        <translation>모니터링 지갑의 채굴된 잔액 중 숙성되지 않은 것</translation>
    </message>
    <message>
        <source>Current total balance in watch-only addresses</source>
        <translation>모니터링 지갑의 현재 잔액</translation>
    </message>
</context>
<context>
    <name>PaymentServer</name>
    </context>
<context>
    <name>PeerTableModel</name>
    <message>
        <source>User Agent</source>
        <translation>유저 에이전트</translation>
    </message>
    <message>
        <source>Node/Service</source>
        <translation>노드/서비스</translation>
    </message>
    <message>
        <source>Ping Time</source>
        <translation>Ping 시간</translation>
    </message>
</context>
<context>
    <name>QObject</name>
    <message>
        <source>Amount</source>
        <translation>거래액</translation>
    </message>
    <message>
        <source>Enter a Bitcoin address (e.g. %1)</source>
        <translation>비트코인 주소를 입력하기 (예. %1)</translation>
    </message>
    <message>
        <source>%1 d</source>
        <translation>%1 일</translation>
    </message>
    <message>
        <source>%1 h</source>
        <translation>%1 시간</translation>
    </message>
    <message>
        <source>%1 m</source>
        <translation>%1 분</translation>
    </message>
    <message>
        <source>%1 s</source>
        <translation>%1 초</translation>
    </message>
    <message>
        <source>None</source>
        <translation>없음</translation>
    </message>
    <message>
        <source>N/A</source>
        <translation>없음</translation>
    </message>
    <message>
        <source>%1 ms</source>
        <translation>%1 ms</translation>
    </message>
</context>
<context>
    <name>QRImageWidget</name>
    </context>
<context>
    <name>RPCConsole</name>
    <message>
        <source>N/A</source>
        <translation>없음</translation>
    </message>
    <message>
        <source>Client version</source>
        <translation>클라이언트 버전</translation>
    </message>
    <message>
        <source>&amp;Information</source>
        <translation>정보(&amp;I)</translation>
    </message>
    <message>
        <source>Debug window</source>
        <translation>디버그 창</translation>
    </message>
    <message>
        <source>General</source>
        <translation>일반</translation>
    </message>
    <message>
        <source>Using BerkeleyDB version</source>
        <translation>사용 중인 BerkeleyDB 버전</translation>
    </message>
    <message>
        <source>Datadir</source>
        <translation>데이터 폴더</translation>
    </message>
    <message>
        <source>Startup time</source>
        <translation>시작 시간</translation>
    </message>
    <message>
        <source>Network</source>
        <translation>네트워크</translation>
    </message>
    <message>
        <source>Name</source>
        <translation>이름</translation>
    </message>
    <message>
        <source>Number of connections</source>
        <translation>연결 수</translation>
    </message>
    <message>
        <source>Block chain</source>
        <translation>블럭 체인</translation>
    </message>
    <message>
        <source>Current number of blocks</source>
        <translation>현재 블럭 수</translation>
    </message>
    <message>
        <source>Memory Pool</source>
        <translation>메모리 풀</translation>
    </message>
    <message>
        <source>Current number of transactions</source>
        <translation>현재 트랜잭션 수</translation>
    </message>
    <message>
        <source>Memory usage</source>
        <translation>메모리 사용량</translation>
    </message>
    <message>
        <source>Received</source>
        <translation>받음</translation>
    </message>
    <message>
        <source>Sent</source>
        <translation>보냄</translation>
    </message>
    <message>
        <source>&amp;Peers</source>
        <translation>피어(&amp;P)</translation>
    </message>
    <message>
        <source>Banned peers</source>
        <translation>차단된 피어</translation>
    </message>
    <message>
        <source>Select a peer to view detailed information.</source>
        <translation>자세한 정보를 보려면 피어를 선택하세요.</translation>
    </message>
    <message>
        <source>Whitelisted</source>
        <translation>화이트리스트에 포함</translation>
    </message>
    <message>
        <source>Direction</source>
        <translation>방향</translation>
    </message>
    <message>
        <source>Version</source>
        <translation>버전</translation>
    </message>
    <message>
        <source>Starting Block</source>
        <translation>시작된 블록</translation>
    </message>
    <message>
        <source>Synced Headers</source>
        <translation>동기화된 헤더</translation>
    </message>
    <message>
        <source>Synced Blocks</source>
        <translation>동기화된 블록</translation>
    </message>
    <message>
        <source>User Agent</source>
        <translation>유저 에이전트</translation>
    </message>
    <message>
        <source>Open the %1 debug log file from the current data directory. This can take a few seconds for large log files.</source>
        <translation>%1 디버그 로그파일을 현재 데이터 폴더에서 엽니다. 용량이 큰 로그 파일들은 몇 초가 걸릴 수 있습니다.</translation>
    </message>
    <message>
        <source>Decrease font size</source>
        <translation>글자 크기 축소</translation>
    </message>
    <message>
        <source>Increase font size</source>
        <translation>글자 크기 확대</translation>
    </message>
    <message>
        <source>Services</source>
        <translation>서비스</translation>
    </message>
    <message>
        <source>Ban Score</source>
        <translation>밴 스코어</translation>
    </message>
    <message>
        <source>Connection Time</source>
        <translation>접속 시간</translation>
    </message>
    <message>
        <source>Last Send</source>
        <translation>마지막으로 보낸 시간</translation>
    </message>
    <message>
        <source>Last Receive</source>
        <translation>마지막으로 받은 시간</translation>
    </message>
    <message>
        <source>Ping Time</source>
        <translation>Ping 시간</translation>
    </message>
    <message>
        <source>The duration of a currently outstanding ping.</source>
        <translation>현재 진행중인 PING에 걸린 시간.</translation>
    </message>
    <message>
        <source>Ping Wait</source>
        <translation>Ping 대기</translation>
    </message>
    <message>
        <source>Time Offset</source>
        <translation>시간 오프셋</translation>
    </message>
    <message>
        <source>Last block time</source>
        <translation>최종 블럭 시각</translation>
    </message>
    <message>
        <source>&amp;Open</source>
        <translation>열기(&amp;O)</translation>
    </message>
    <message>
        <source>&amp;Console</source>
        <translation>콘솔(&amp;C)</translation>
    </message>
    <message>
        <source>&amp;Network Traffic</source>
        <translation>네트워크 트래픽(&amp;N)</translation>
    </message>
    <message>
        <source>&amp;Clear</source>
        <translation>지우기(&amp;C)</translation>
    </message>
    <message>
        <source>Totals</source>
        <translation>총액</translation>
    </message>
    <message>
        <source>In:</source>
        <translation>In:</translation>
    </message>
    <message>
        <source>Out:</source>
        <translation>Out:</translation>
    </message>
    <message>
        <source>Debug log file</source>
        <translation>로그 파일 디버그</translation>
    </message>
    <message>
        <source>Clear console</source>
        <translation>콘솔 초기화</translation>
    </message>
    <message>
        <source>&amp;Disconnect Node</source>
        <translation>끊긴 노드(&amp;D)</translation>
    </message>
    <message>
        <source>Ban Node for</source>
        <translation>추방된 노드:</translation>
    </message>
    <message>
        <source>1 &amp;hour</source>
        <translation>1시간(&amp;H)</translation>
    </message>
    <message>
        <source>1 &amp;day</source>
        <translation>1일(&amp;D)</translation>
    </message>
    <message>
        <source>1 &amp;week</source>
        <translation>1주(&amp;W)</translation>
    </message>
    <message>
        <source>1 &amp;year</source>
        <translation>1년(&amp;Y)</translation>
    </message>
    <message>
        <source>&amp;Unban Node</source>
        <translation>노드 추방 취소(&amp;U)</translation>
    </message>
    <message>
        <source>Welcome to the %1 RPC console.</source>
        <translation>%1 RPC 콘솔에 오신걸 환영합니다</translation>
    </message>
    <message>
        <source>Use up and down arrows to navigate history, and &lt;b&gt;Ctrl-L&lt;/b&gt; to clear screen.</source>
        <translation>기록을 찾아보려면 위 아래 화살표 키를, 화면을 지우려면 &lt;b&gt;Ctrl-L&lt;/b&gt;키를 사용하십시오.</translation>
    </message>
    <message>
        <source>Type &lt;b&gt;help&lt;/b&gt; for an overview of available commands.</source>
        <translation>사용할 수 있는 명령을 둘러보려면 &lt;b&gt;help&lt;/b&gt;를 입력하십시오.</translation>
    </message>
    <message>
        <source>%1 B</source>
        <translation>%1 바이트</translation>
    </message>
    <message>
        <source>%1 KB</source>
        <translation>%1 킬로바이트</translation>
    </message>
    <message>
        <source>%1 MB</source>
        <translation>%1 메가바이트</translation>
    </message>
    <message>
        <source>%1 GB</source>
        <translation>%1 기가바이트</translation>
    </message>
    <message>
        <source>(node id: %1)</source>
        <translation>(노드 ID: %1)</translation>
    </message>
    <message>
        <source>via %1</source>
        <translation>%1 경유</translation>
    </message>
    <message>
        <source>never</source>
        <translation>없음</translation>
    </message>
    <message>
        <source>Inbound</source>
        <translation>인바운드</translation>
    </message>
    <message>
        <source>Outbound</source>
        <translation>아웃바운드</translation>
    </message>
    <message>
        <source>Yes</source>
        <translation>예</translation>
    </message>
    <message>
        <source>No</source>
        <translation>아니오</translation>
    </message>
    <message>
        <source>Unknown</source>
        <translation>알수없음</translation>
    </message>
</context>
<context>
    <name>ReceiveCoinsDialog</name>
    <message>
        <source>&amp;Amount:</source>
        <translation>거래액(&amp;A):</translation>
    </message>
    <message>
        <source>&amp;Label:</source>
        <translation>라벨(&amp;L):</translation>
    </message>
    <message>
        <source>&amp;Message:</source>
        <translation>메시지(&amp;M):</translation>
    </message>
    <message>
        <source>Reuse one of the previously used receiving addresses. Reusing addresses has security and privacy issues. Do not use this unless re-generating a payment request made before.</source>
        <translation>이전에 사용된 수취용 주소를 사용할려고 합니다. 주소의 재사용은 보안과 개인정보 보호 측면에서 문제를 초래할 수 있습니다. 이전 지불 요청을 재생성하는 경우가 아니라면 주소 재사용을 권하지 않습니다.  </translation>
    </message>
    <message>
        <source>R&amp;euse an existing receiving address (not recommended)</source>
        <translation>현재의 수취용 주소를 재사용하기(&amp;E) (권장하지 않습니다)</translation>
    </message>
    <message>
        <source>An optional message to attach to the payment request, which will be displayed when the request is opened. Note: The message will not be sent with the payment over the Bitcoin network.</source>
        <translation>지불 요청에 첨부되는 선택가능한 메시지 입니다. 이 메세지는 요청이 열릴 때 표시될 것 입니다. 메모: 이 메시지는 비트코인 네트워크로 전송되지 않습니다.</translation>
    </message>
    <message>
        <source>An optional label to associate with the new receiving address.</source>
        <translation>임의의 라벨이 새로운 받기 주소와 결합</translation>
    </message>
    <message>
        <source>Use this form to request payments. All fields are &lt;b&gt;optional&lt;/b&gt;.</source>
        <translation>지급을 요청하기 위해 아래 형식을 사용하세요. 입력값은 &lt;b&gt;선택 사항&lt;/b&gt; 입니다.</translation>
    </message>
    <message>
        <source>An optional amount to request. Leave this empty or zero to not request a specific amount.</source>
        <translation>요청할 금액 입력칸으로 선택 사항입니다. 빈 칸으로 두거나 특정 금액이 필요하지 않는 경우 0을 입력하세요. </translation>
    </message>
    <message>
        <source>Clear all fields of the form.</source>
        <translation>양식의 모든 필드를 지웁니다</translation>
    </message>
    <message>
        <source>Clear</source>
        <translation>지우기</translation>
    </message>
    <message>
        <source>Requested payments history</source>
        <translation>지출기록 확인</translation>
    </message>
    <message>
        <source>&amp;Request payment</source>
        <translation>지불 요청(&amp;R)</translation>
    </message>
    <message>
        <source>Show the selected request (does the same as double clicking an entry)</source>
        <translation>선택된 요청을 표시하기 (더블 클릭으로 항목을 표시할 수 있습니다)</translation>
    </message>
    <message>
        <source>Show</source>
        <translation>보기</translation>
    </message>
    <message>
        <source>Remove the selected entries from the list</source>
        <translation>목록에서 삭제할 항목을 선택하시오</translation>
    </message>
    <message>
        <source>Remove</source>
        <translation>삭제</translation>
    </message>
    </context>
<context>
    <name>ReceiveRequestDialog</name>
    <message>
        <source>QR Code</source>
        <translation>QR 코드</translation>
    </message>
    <message>
        <source>Copy &amp;URI</source>
        <translation>URI 복사(&amp;U)</translation>
    </message>
    <message>
        <source>Copy &amp;Address</source>
        <translation>주소 복사(&amp;A)</translation>
    </message>
    <message>
        <source>&amp;Save Image...</source>
        <translation>이미지 저장(&amp;S)...</translation>
    </message>
    </context>
<context>
    <name>RecentRequestsTableModel</name>
    </context>
<context>
    <name>SendCoinsDialog</name>
    <message>
        <source>Send Coins</source>
        <translation>코인들 보내기</translation>
    </message>
    <message>
        <source>Coin Control Features</source>
        <translation>코인 컨트롤 기능들</translation>
    </message>
    <message>
        <source>Inputs...</source>
        <translation>입력...</translation>
    </message>
    <message>
        <source>automatically selected</source>
        <translation>자동 선택</translation>
    </message>
    <message>
        <source>Insufficient funds!</source>
        <translation>자금이 부족합니다!</translation>
    </message>
    <message>
        <source>Quantity:</source>
        <translation>수량:</translation>
    </message>
    <message>
        <source>Bytes:</source>
        <translation>바이트:</translation>
    </message>
    <message>
        <source>Amount:</source>
        <translation>거래액:</translation>
    </message>
    <message>
        <source>Priority:</source>
        <translation>우선순위:</translation>
    </message>
    <message>
        <source>Fee:</source>
        <translation>수수료:</translation>
    </message>
    <message>
        <source>After Fee:</source>
        <translation>수수료 이후:</translation>
    </message>
    <message>
        <source>Change:</source>
        <translation>체인지:</translation>
    </message>
    <message>
        <source>If this is activated, but the change address is empty or invalid, change will be sent to a newly generated address.</source>
        <translation>이 기능이 활성화되면 거스름돈 주소가 공란이거나 무효인 경우, 거스름돈은 새롭게 생성된 주소로 송금됩니다.</translation>
    </message>
    <message>
        <source>Custom change address</source>
        <translation>주소변경</translation>
    </message>
    <message>
        <source>Transaction Fee:</source>
        <translation>거래 수수료:</translation>
    </message>
    <message>
        <source>Choose...</source>
        <translation>선택 하기...</translation>
    </message>
    <message>
        <source>collapse fee-settings</source>
        <translation>수수료 설정 접기</translation>
    </message>
    <message>
        <source>per kilobyte</source>
        <translation>킬로바이트 당</translation>
    </message>
    <message>
        <source>If the custom fee is set to 1000 satoshis and the transaction is only 250 bytes, then "per kilobyte" only pays 250 satoshis in fee, while "total at least" pays 1000 satoshis. For transactions bigger than a kilobyte both pay by kilobyte.</source>
        <translation>사용자 정의 수수료가 1000사토시로 지정된 경우 트랜잭션의 크기가 250바이트 일 경우 1킬로바이트당 250사토시만 지불되지만 "최소 수수료"에선 1000사토시가 지불됩니다. 1킬로바이트가 넘는 트랜잭션인 경우 어떠한 경우에든 1킬로바이트 기준으로 지불됩니다.</translation>
    </message>
    <message>
        <source>Hide</source>
        <translation>숨기기</translation>
    </message>
    <message>
        <source>total at least</source>
        <translation>최소 수수료</translation>
    </message>
    <message>
        <source>Paying only the minimum fee is just fine as long as there is less transaction volume than space in the blocks. But be aware that this can end up in a never confirming transaction once there is more demand for bitcoin transactions than the network can process.</source>
        <translation>블록의 용량보다 트랜잭션의 용량이 작은 경우에는 최소한의 수수료만으로도 충분합니다. 그러나 비트코인 네트워크의 처리량보다 더 많은 트랜잭션 요구는 영원히 검증이 안 될 수도 있습니다.</translation>
    </message>
    <message>
        <source>(read the tooltip)</source>
        <translation>(툴팁을 읽어보세요)</translation>
    </message>
    <message>
        <source>Recommended:</source>
        <translation>권장:</translation>
    </message>
    <message>
        <source>Custom:</source>
        <translation>사용자 정의:</translation>
    </message>
    <message>
        <source>(Smart fee not initialized yet. This usually takes a few blocks...)</source>
        <translation>(Smart fee가 아직 초기화되지 않았습니다. 블록 분석이 완료될 때 까지 기다려주십시오...)</translation>
    </message>
    <message>
        <source>Confirmation time:</source>
        <translation>승인 시간:</translation>
    </message>
    <message>
        <source>normal</source>
        <translation>일반</translation>
    </message>
    <message>
        <source>fast</source>
        <translation>빠름</translation>
    </message>
    <message>
        <source>Send to multiple recipients at once</source>
        <translation>다수의 수령인들에게 한번에 보내기</translation>
    </message>
    <message>
        <source>Add &amp;Recipient</source>
        <translation>수령인 추가하기(&amp;R)</translation>
    </message>
    <message>
        <source>Clear all fields of the form.</source>
        <translation>양식의 모든 필드를 지웁니다</translation>
    </message>
    <message>
        <source>Dust:</source>
        <translation>더스트:</translation>
    </message>
    <message>
        <source>Clear &amp;All</source>
        <translation>모두 지우기(&amp;A)</translation>
    </message>
    <message>
        <source>Balance:</source>
        <translation>잔액:</translation>
    </message>
    <message>
        <source>Confirm the send action</source>
        <translation>전송 기능 확인</translation>
    </message>
    <message>
        <source>S&amp;end</source>
        <translation>보내기(&amp;E)</translation>
    </message>
    </context>
<context>
    <name>SendCoinsEntry</name>
    <message>
        <source>A&amp;mount:</source>
        <translation>금액(&amp;M):</translation>
    </message>
    <message>
        <source>Pay &amp;To:</source>
        <translation>송금할 대상(&amp;T):</translation>
    </message>
    <message>
        <source>&amp;Label:</source>
        <translation>라벨(&amp;L):</translation>
    </message>
    <message>
        <source>Choose previously used address</source>
        <translation>이전에 사용한 주소를 선택하십시오</translation>
    </message>
    <message>
        <source>This is a normal payment.</source>
        <translation>이것은 정상적인 지불입니다.</translation>
    </message>
    <message>
        <source>The Bitcoin address to send the payment to</source>
        <translation>이 비트코인 주소로 송금됩니다</translation>
    </message>
    <message>
        <source>Alt+A</source>
        <translation>Alt+A</translation>
    </message>
    <message>
        <source>Paste address from clipboard</source>
        <translation>클립보드로 부터 주소 붙여넣기</translation>
    </message>
    <message>
        <source>Alt+P</source>
        <translation>Alt+P</translation>
    </message>
    <message>
        <source>Remove this entry</source>
        <translation>항목을 지웁니다</translation>
    </message>
    <message>
        <source>The fee will be deducted from the amount being sent. The recipient will receive less bitcoins than you enter in the amount field. If multiple recipients are selected, the fee is split equally.</source>
        <translation>수수료가 송금되는 금액에서 공제됩니다. 수령자는 금액 필드에서 입력한 금액보다 적은 금액을 전송받게 됩니다. 받는 사람이 여러 명인 경우 수수료는 균등하게 나누어집니다.</translation>
    </message>
    <message>
        <source>S&amp;ubtract fee from amount</source>
        <translation>송금액에서 수수료 공제(&amp;U)</translation>
    </message>
    <message>
        <source>Message:</source>
        <translation>메시지:</translation>
    </message>
    <message>
        <source>This is an unauthenticated payment request.</source>
        <translation>인증 되지 않은 지급 요청입니다.</translation>
    </message>
    <message>
        <source>This is an authenticated payment request.</source>
        <translation>인증 된 지급 요청 입니다.</translation>
    </message>
    <message>
        <source>Enter a label for this address to add it to the list of used addresses</source>
        <translation>사용된 주소 목록에 새 주소를 추가하기 위해 라벨 이름을 입력해 주세요. </translation>
    </message>
    <message>
        <source>A message that was attached to the bitcoin: URI which will be stored with the transaction for your reference. Note: This message will not be sent over the Bitcoin network.</source>
        <translation>비트코인에 첨부된 메시지: 참고용으로 거래와 함께 저장될 URI. 메모: 이 메시지는 비트코인 네트워크로 전송되지 않습니다.</translation>
    </message>
    <message>
        <source>Pay To:</source>
        <translation>송금할 대상:</translation>
    </message>
    <message>
        <source>Memo:</source>
        <translation>메모:</translation>
    </message>
    </context>
<context>
    <name>SendConfirmationDialog</name>
    </context>
<context>
    <name>ShutdownWindow</name>
    <message>
        <source>%1 is shutting down...</source>
        <translation>%1이 종료 중입니다...</translation>
    </message>
    <message>
        <source>Do not shut down the computer until this window disappears.</source>
        <translation>창이 사라지기 전까지 컴퓨터를 끄지마시오.</translation>
    </message>
</context>
<context>
    <name>SignVerifyMessageDialog</name>
    <message>
        <source>Signatures - Sign / Verify a Message</source>
        <translation>서명 - 싸인 / 메시지 확인</translation>
    </message>
    <message>
        <source>&amp;Sign Message</source>
        <translation>메시지 서명(&amp;S)</translation>
    </message>
    <message>
        <source>You can sign messages/agreements with your addresses to prove you can receive bitcoins sent to them. Be careful not to sign anything vague or random, as phishing attacks may try to trick you into signing your identity over to them. Only sign fully-detailed statements you agree to.</source>
        <translation>여러분 자신을 증명하기 위해 주소를 첨가하고 서명할 수 있습니다. 피싱 공격으로 말미암아 여러분의 서명을 통해 속아 넘어가게 할 수 있으므로, 서명하지 않은 모든 모호한 요소를 주의하십시오. 조항들이 완전 무결한지 확인 후 동의하는 경우에만 서명하십시오.</translation>
    </message>
    <message>
        <source>The Bitcoin address to sign the message with</source>
        <translation>메세지를 서명한 비트코인 주소</translation>
    </message>
    <message>
        <source>Choose previously used address</source>
        <translation>이전에 사용한 주소를 선택하십시오</translation>
    </message>
    <message>
        <source>Alt+A</source>
        <translation>Alt+A</translation>
    </message>
    <message>
        <source>Paste address from clipboard</source>
        <translation>클립보드로 부터 주소를 복사하기</translation>
    </message>
    <message>
        <source>Alt+P</source>
        <translation>Alt+P</translation>
    </message>
    <message>
        <source>Enter the message you want to sign here</source>
        <translation>여기에 서명하려는 메시지를 입력하십시오</translation>
    </message>
    <message>
        <source>Signature</source>
        <translation>서명</translation>
    </message>
    <message>
        <source>Copy the current signature to the system clipboard</source>
        <translation>현재 서명을 시스템 클립보드에 복사</translation>
    </message>
    <message>
        <source>Sign the message to prove you own this Bitcoin address</source>
        <translation>여러분의 비트코인 주소를 증명하려면 메시지 서명하십시오</translation>
    </message>
    <message>
        <source>Sign &amp;Message</source>
        <translation>메시지에 서명(&amp;M)</translation>
    </message>
    <message>
        <source>Reset all sign message fields</source>
        <translation>메시지 필드의 모든 서명 재설정</translation>
    </message>
    <message>
        <source>Clear &amp;All</source>
        <translation>모두 지우기(&amp;A)</translation>
    </message>
    <message>
        <source>&amp;Verify Message</source>
        <translation>메시지 검증(&amp;V)</translation>
    </message>
    <message>
        <source>Enter the receiver's address, message (ensure you copy line breaks, spaces, tabs, etc. exactly) and signature below to verify the message. Be careful not to read more into the signature than what is in the signed message itself, to avoid being tricked by a man-in-the-middle attack. Note that this only proves the signing party receives with the address, it cannot prove sendership of any transaction!</source>
        <translation>메시지를 검증하기 위해 아래 칸에 각각 지갑 주소와 메시지, 전자서명을 입력하세요. (메시지 원본의 띄어쓰기, 들여쓰기, 행 나눔 등이 정확하게 입력되어야 하므로 원본을 복사해서 입력하세요) 이 기능은 메시지 검증이 주 목적이며, 네트워크 침입자에 의해 변조되지 않도록 전자서명 해독에 불필요한 시간을 소모하지 마세요. </translation>
    </message>
    <message>
        <source>The Bitcoin address the message was signed with</source>
        <translation>메세지의 서명에 사용된 비트코인 주소</translation>
    </message>
    <message>
        <source>Verify the message to ensure it was signed with the specified Bitcoin address</source>
        <translation>정확한 비트코인주소가 입력됬는지 메시지를 확인하시오</translation>
    </message>
    <message>
        <source>Verify &amp;Message</source>
        <translation>메시지 검증(&amp;M)</translation>
    </message>
    <message>
        <source>Reset all verify message fields</source>
        <translation>모든 검증 메시지 필드 재설정</translation>
    </message>
    </context>
<context>
    <name>SplashScreen</name>
    <message>
        <source>[testnet]</source>
        <translation>[테스트넷]</translation>
    </message>
</context>
<context>
    <name>TrafficGraphWidget</name>
    <message>
        <source>KB/s</source>
        <translation>KB/s</translation>
    </message>
</context>
<context>
    <name>TransactionDesc</name>
    </context>
<context>
    <name>TransactionDescDialog</name>
    <message>
        <source>This pane shows a detailed description of the transaction</source>
        <translation>이 창은 거래의 세부내역을 보여줍니다</translation>
    </message>
    </context>
<context>
    <name>TransactionTableModel</name>
    </context>
<context>
    <name>TransactionView</name>
    </context>
<context>
    <name>UnitDisplayStatusBarControl</name>
    <message>
        <source>Unit to show amounts in. Click to select another unit.</source>
        <translation>거래액을 표시하는 단위. 클릭해서 다른 단위를 선택할 수 있습니다.</translation>
    </message>
</context>
<context>
    <name>WalletFrame</name>
    </context>
<context>
    <name>WalletModel</name>
    </context>
<context>
    <name>WalletView</name>
    </context>
<context>
    <name>bitcoin-core</name>
    <message>
        <source>Options:</source>
        <translation>옵션:</translation>
    </message>
    <message>
        <source>Specify data directory</source>
        <translation>데이터 폴더 지정</translation>
    </message>
    <message>
        <source>Connect to a node to retrieve peer addresses, and disconnect</source>
        <translation>피어 주소를 받기 위해 노드에 연결하고, 받은 후에 연결을 끊습니다</translation>
    </message>
    <message>
        <source>Specify your own public address</source>
        <translation>공인 주소를 지정하십시오</translation>
    </message>
    <message>
        <source>Accept command line and JSON-RPC commands</source>
        <translation>명령줄과 JSON-RPC 명령 수락</translation>
    </message>
    <message>
        <source>If &lt;category&gt; is not supplied or if &lt;category&gt; = 1, output all debugging information.</source>
        <translation>&lt;category&gt;가 제공되지 않거나 &lt;category&gt; = 1 인 경우, 모든 디버깅 정보를 출력</translation>
    </message>
    <message>
        <source>Prune configured below the minimum of %d MiB.  Please use a higher number.</source>
        <translation>블록 축소가 최소치의 %d MiB 밑으로 설정되어 있습니다. 더 높은 값을 사용해 보세요.</translation>
    </message>
    <message>
        <source>Prune: last wallet synchronisation goes beyond pruned data. You need to -reindex (download the whole blockchain again in case of pruned node)</source>
        <translation>블록 축소: 마지막 지갑 동기화 지점이 축소된 데이터보다 과거의 것 입니다. -reindex가 필요합니다 (정지된 노드의 경우 모든 블록체인을 재다운로드합니다)</translation>
    </message>
    <message>
        <source>Reduce storage requirements by pruning (deleting) old blocks. This mode is incompatible with -txindex and -rescan. Warning: Reverting this setting requires re-downloading the entire blockchain. (default: 0 = disable pruning blocks, &gt;%u = target size in MiB to use for block files)</source>
        <translation>오래된 블록을 제거(축소)하여 디스크 용량을 줄입니다. 이 모드는 -txindex 와 -rescan 과 호환되지 않습니다. 경고: 이 모드를 취소하면 모든 블록체인을 다시 다운로드 받아야 합니다. (기본값:0 = 블록 축소 비활성화, &gt;%u = 블록파일에 사용할 용량을 MiB단위로 지정)</translation>
    </message>
    <message>
        <source>Rescans are not possible in pruned mode. You will need to use -reindex which will download the whole blockchain again.</source>
        <translation>블록 축소 모드에서는 재검색이 불가능 합니다. -reindex 명령을 사용해서 모든 블록체인을 다시 다운로드 해야 합니다.</translation>
    </message>
    <message>
        <source>Error: A fatal internal error occurred, see debug.log for details</source>
        <translation>에러: 치명적인 내부 오류가 발생했습니다, 자세한 내용은 debug.log 를 확인해주세요.</translation>
    </message>
    <message>
        <source>Fee (in %s/kB) to add to transactions you send (default: %s)</source>
        <translation>송금 거래시 추가되는 수수료 (%s/kB) (기본값: %s)</translation>
    </message>
    <message>
        <source>Pruning blockstore...</source>
        <translation>블록 데이터를 축소 중입니다..</translation>
    </message>
    <message>
        <source>Run in the background as a daemon and accept commands</source>
        <translation>데몬으로 백그라운드에서 실행하고 명령을 허용</translation>
    </message>
    <message>
        <source>Unable to start HTTP server. See debug log for details.</source>
        <translation>HTTP 서버를 시작할 수 없습니다. 자세한 사항은 디버그 로그를 확인 하세요.</translation>
    </message>
    <message>
        <source>Accept connections from outside (default: 1 if no -proxy or -connect)</source>
        <translation>외부 접속을 승인합니다</translation>
    </message>
    <message>
        <source>Bitcoin Core</source>
        <translation>비트코인 코어</translation>
    </message>
    <message>
        <source>The %s developers</source>
        <translation>%s 코어 개발자</translation>
    </message>
    <message>
        <source>-fallbackfee is set very high! This is the transaction fee you may pay when fee estimates are not available.</source>
        <translation>-fallbackfee은 너무 높습니다! 이것은 수수료 예측을 이용할 수 없을 때 지불되는 트랜잭션 수수료입니다.</translation>
    </message>
    <message>
        <source>A fee rate (in %s/kB) that will be used when fee estimation has insufficient data (default: %s)</source>
        <translation>충분한 데이터가 축적되지 않은 상태에서의 수수료 추정 기능이 사용하는 수수료 비율(%s/kB) (기본값: %s)</translation>
    </message>
    <message>
        <source>Accept relayed transactions received from whitelisted peers even when not relaying transactions (default: %d)</source>
        <translation>트랜잭션의 중계를 하지 않더라도 화이트 리스트에 포함된 피어에서 받은 트랜잭션은 중계하기 (기본값: %d)</translation>
    </message>
    <message>
        <source>Bind to given address and always listen on it. Use [host]:port notation for IPv6</source>
        <translation>선택된 주소로 고정하며 항상 리슨(Listen)합니다. IPv6 프로토콜인 경우  [host]:port 방식의 명령어 표기법을 사용합니다.</translation>
    </message>
    <message>
        <source>Cannot obtain a lock on data directory %s. %s is probably already running.</source>
        <translation>%s 데이터 디렉토리에 락을 걸 수 없었습니다. %s가 이미 실행 중인 것으로 보입니다.</translation>
    </message>
    <message>
        <source>Delete all wallet transactions and only recover those parts of the blockchain through -rescan on startup</source>
        <translation>시작시 모든 지갑 트랜잭션을 삭제하고 -rescan을 통하여 블록체인만 복구합니다.</translation>
    </message>
    <message>
        <source>Distributed under the MIT software license, see the accompanying file COPYING or &lt;http://www.opensource.org/licenses/mit-license.php&gt;.</source>
        <translation>MIT 소프트웨어 라이센스에 따라 배포됩니다. 동봉된 파일 혹은 &lt;http://www.opensource.org/licenses/mit-license.php&gt;를 참조하세요.</translation>
    </message>
    <message>
        <source>Error loading %s: You can't enable HD on a already existing non-HD wallet</source>
        <translation>%s 불러오기 오류: 비-HD 지갑이 존재하는 상태에서 HD 지갑을 활성화 할 수 없습니다</translation>
    </message>
    <message>
        <source>Error reading %s! All keys read correctly, but transaction data or address book entries might be missing or incorrect.</source>
        <translation>%s 불러오기 오류: 주소 키는 모두 정확하게 로드되었으나 거래 데이터와 주소록 필드에서 누락이나 오류가 존재할 수 있습니다.</translation>
    </message>
    <message>
        <source>Execute command when a wallet transaction changes (%s in cmd is replaced by TxID)</source>
        <translation>지갑 거래가 바뀌면 명령을 실행합니다.(%s 안의 명령어가 TxID로 바뀝니다)</translation>
    </message>
    <message>
        <source>Maximum total fees (in %s) to use in a single wallet transaction or raw transaction; setting this too low may abort large transactions (default: %s)</source>
        <translation>하나의 지갑 트랜잭션에서의 총 수수료(%s)의 최대치; 너무 낮게 설정하면 큰 트랜잭션이 중지 됩니다 (기본값: %s)</translation>
    </message>
    <message>
        <source>Please check that your computer's date and time are correct! If your clock is wrong, %s will not work properly.</source>
        <translation>컴퓨터의 날짜와 시간이 올바른지 확인하십시오! 시간이 잘못되면 %s은 제대로 동작하지 않습니다.</translation>
    </message>
    <message>
        <source>Please contribute if you find %s useful. Visit %s for further information about the software.</source>
        <translation>%s가 유용하다고 생각한다면 프로젝트에 공헌해주세요. 이 소프트웨어에 대한 보다 자세한 정보는 %s를 방문해주십시오.</translation>
    </message>
    <message>
        <source>Set the number of script verification threads (%u to %d, 0 = auto, &lt;0 = leave that many cores free, default: %d)</source>
        <translation>스크립트 인증 스레드의 갯수 설정 (%u-%d, 0 = 자동, &lt;0 = 지정된 코어 개수만큼 사용 안함, 기본값: %d)</translation>
    </message>
    <message>
        <source>The block database contains a block which appears to be from the future. This may be due to your computer's date and time being set incorrectly. Only rebuild the block database if you are sure that your computer's date and time are correct</source>
        <translation>블록 데이터베이스에 미래의 블록이 포함되어 있습니다. 이것은 사용자의 컴퓨터의 날짜와 시간이 올바르게 설정되어 있지 않을때 나타날 수 있습니다. 만약 사용자의 컴퓨터의 날짜와 시간이 올바르다고 확신할 때에만 블록 데이터 베이스의 재구성을 하십시오</translation>
    </message>
    <message>
        <source>This is a pre-release test build - use at your own risk - do not use for mining or merchant applications</source>
        <translation>이 빌드 버전은 정식 출시 전 테스트의 목적이며, 예기치 않은 위험과 오류가 발생할 수 있습니다. 채굴과 상점용 소프트웨어로 사용하는 것을 권하지 않습니다.</translation>
    </message>
    <message>
        <source>Unable to rewind the database to a pre-fork state. You will need to redownload the blockchain</source>
        <translation>데이터베이스를 포크 전 상태로 돌리지 못했습니다. 블록체인을 다시 다운로드 해주십시오.</translation>
    </message>
    <message>
        <source>Use UPnP to map the listening port (default: 1 when listening and no -proxy)</source>
        <translation>리슨(Listen) 포트를 할당하기 위해 UPnP 사용 (기본값: 열려있거나 -proxy 옵션을 사용하지 않을 시 1)</translation>
    </message>
    <message>
        <source>Warning: The network does not appear to fully agree! Some miners appear to be experiencing issues.</source>
        <translation>경고 : 모든 네트워크가 동의해야 하나, 일부 채굴자들에게 문제가 있는 것으로 보입니다. </translation>
    </message>
    <message>
        <source>Warning: We do not appear to fully agree with our peers! You may need to upgrade, or other nodes may need to upgrade.</source>
        <translation>경고: 현재 비트코인 버전이 다른 네트워크 참여자들과 동일하지 않는 것 같습니다. 당신 또는 다른 참여자들이 동일한 비트코인 버전으로 업그레이드 할 필요가 있습니다.</translation>
    </message>
    <message>
        <source>Whitelist peers connecting from the given netmask or IP address. Can be specified multiple times.</source>
        <translation>설정된 넷마스크 혹은 IP 주소로 화이트리스트에 포함된 피어에 접속합니다. 이 설정은 복수로 지정 할 수 있습니다.</translation>
    </message>
    <message>
        <source>You need to rebuild the database using -reindex-chainstate to change -txindex</source>
        <translation>-txindex를 바꾸기 위해서는 -reindex-chainstate를 사용해서 데이터베이스를 재구성해야 합니다. </translation>
    </message>
    <message>
        <source>%s corrupt, salvage failed</source>
        <translation>%s 손상되었고 복구가 실패하였습니다</translation>
    </message>
    <message>
        <source>-maxmempool must be at least %d MB</source>
        <translation>-maxmempool은 최소한 %d MB가 필요합니다</translation>
    </message>
    <message>
        <source>&lt;category&gt; can be:</source>
        <translation>&lt;category&gt; 지정 가능:</translation>
    </message>
    <message>
        <source>Append comment to the user agent string</source>
        <translation>사용자 에이전트 문자열에 코멘트 첨부</translation>
    </message>
    <message>
        <source>Attempt to recover private keys from a corrupt wallet on startup</source>
        <translation>시작시 망가진 wallet.dat에서 개인키 복원을 시도합니다</translation>
    </message>
    <message>
        <source>Block creation options:</source>
        <translation>블록 생성 옵션:</translation>
    </message>
    <message>
        <source>Cannot resolve -%s address: '%s'</source>
        <translation>%s 주소를 확인할 수 없습니다: '%s'</translation>
    </message>
    <message>
        <source>Connect only to the specified node(s)</source>
        <translation>지정된 노드에만 연결하기</translation>
    </message>
    <message>
        <source>Connection options:</source>
        <translation>연결 설정 : </translation>
    </message>
    <message>
        <source>Copyright (C) %i-%i</source>
        <translation>Copyright (C) %i-%i</translation>
    </message>
    <message>
        <source>Corrupted block database detected</source>
        <translation>손상된 블록 데이터베이스가 감지되었습니다</translation>
    </message>
    <message>
        <source>Debugging/Testing options:</source>
        <translation>디버그 및 테스트 설정</translation>
    </message>
    <message>
        <source>Do not load the wallet and disable wallet RPC calls</source>
        <translation>지갑 불러오기를 하지마시오 또한 지갑 RPC 연결을 차단하십시오</translation>
    </message>
    <message>
        <source>Do you want to rebuild the block database now?</source>
        <translation>블락 데이터베이스를 다시 생성하시겠습니까?</translation>
    </message>
    <message>
        <source>Enable publish hash block in &lt;address&gt;</source>
        <translation>&lt;address&gt;에 대한 해시 블록 공개 활성화</translation>
    </message>
    <message>
        <source>Enable publish hash transaction in &lt;address&gt;</source>
        <translation>&lt;address&gt;에 대한 해시 트랙잭션 공개 활성화</translation>
    </message>
    <message>
        <source>Enable publish raw block in &lt;address&gt;</source>
        <translation>&lt;address&gt;에 대한 로우 블록 공개 활성화</translation>
    </message>
    <message>
        <source>Enable publish raw transaction in &lt;address&gt;</source>
        <translation>&lt;address&gt;에 대한 로우 트랜잭션 공개 활성화</translation>
    </message>
    <message>
        <source>Enable transaction replacement in the memory pool (default: %u)</source>
        <translation>메모리 풀(pool) 내의 트랜잭션 치환(replacement) 활성화 (기본값: %u)</translation>
    </message>
    <message>
        <source>Error initializing block database</source>
        <translation>블록 데이터베이스를 초기화하는데 오류</translation>
    </message>
    <message>
        <source>Error initializing wallet database environment %s!</source>
        <translation>지갑 데이터베이스 환경 초기화하는데 오류 %s</translation>
    </message>
    <message>
        <source>Error loading %s</source>
        <translation>%s 불러오기 오류</translation>
    </message>
    <message>
        <source>Error loading %s: Wallet corrupted</source>
        <translation>%s 불러오기 오류: 지갑 오류</translation>
    </message>
    <message>
        <source>Error loading %s: Wallet requires newer version of %s</source>
        <translation>%s 불러오기 에러: 지갑은 새 버전의 %s이 필요합니다</translation>
    </message>
    <message>
        <source>Error loading %s: You can't disable HD on a already existing HD wallet</source>
        <translation>%s 불러오기 오류: 이미 HD 지갑이 존재하는 상태에서 HD 지갑을 비활성화 할 수 없습니다</translation>
    </message>
    <message>
        <source>Error loading block database</source>
        <translation>블록 데이터베이스를 불러오는데 오류</translation>
    </message>
    <message>
        <source>Error opening block database</source>
        <translation>블록 데이터베이스를 여는데 오류</translation>
    </message>
    <message>
        <source>Error: Disk space is low!</source>
        <translation>오류: 디스크 공간이 부족합니다!</translation>
    </message>
    <message>
        <source>Failed to listen on any port. Use -listen=0 if you want this.</source>
        <translation>어떤 포트도 반응하지 않습니다. 사용자 반응=0 만약 원한다면</translation>
    </message>
    <message>
        <source>Importing...</source>
        <translation>들여오기 중...</translation>
    </message>
    <message>
        <source>Incorrect or no genesis block found. Wrong datadir for network?</source>
        <translation>올바르지 않거나 생성된 블록을 찾을 수 없습니다. 잘못된 네트워크 자료 디렉토리?</translation>
    </message>
    <message>
        <source>Initialization sanity check failed. %s is shutting down.</source>
        <translation>무결성 확인 초기화가 실패했습니다. %s가 종료됩니다.</translation>
    </message>
    <message>
        <source>Invalid -onion address: '%s'</source>
        <translation>잘못된 -onion 주소입니다: '%s'</translation>
    </message>
    <message>
        <source>Invalid amount for -%s=&lt;amount&gt;: '%s'</source>
        <translation>유효하지 않은 금액 -%s=&lt;amount&gt;: '%s'</translation>
    </message>
    <message>
        <source>Invalid amount for -fallbackfee=&lt;amount&gt;: '%s'</source>
        <translation>유효하지 않은 금액 -fallbackfee=&lt;amount&gt;: '%s'</translation>
    </message>
    <message>
        <source>Keep the transaction memory pool below &lt;n&gt; megabytes (default: %u)</source>
        <translation>트랜잭션 메모리 풀의 용량을 &lt;n&gt;메가바이트 아래로 유지하기 (기본값: %u)</translation>
    </message>
    <message>
        <source>Loading banlist...</source>
        <translation>추방리스트를 불러오는 중...</translation>
    </message>
    <message>
<<<<<<< HEAD
        <source>Location of the auth cookie (default: data dir)</source>
        <translation>인증 쿠키의 위치 (기본값: data dir)</translation>
    </message>
    <message>
=======
>>>>>>> 548c39d1
        <source>Not enough file descriptors available.</source>
        <translation>사용 가능한 파일 디스크립터-File Descriptor-가 부족합니다. </translation>
    </message>
    <message>
        <source>Only connect to nodes in network &lt;net&gt; (ipv4, ipv6 or onion)</source>
        <translation>오직 &lt;net&gt; 네트워크로 로만 접속 (IPv4, IPv6 혹은 onion)</translation>
    </message>
    <message>
        <source>Print this help message and exit</source>
        <translation>도움말 메시지 출력 후 종료</translation>
    </message>
    <message>
        <source>Print version and exit</source>
        <translation>버전 출력후 종료</translation>
    </message>
    <message>
        <source>Prune cannot be configured with a negative value.</source>
        <translation>블록 축소는 음수로 설정할 수 없습니다.</translation>
    </message>
    <message>
        <source>Prune mode is incompatible with -txindex.</source>
        <translation>블록 축소 모드는 -txindex와 호환되지 않습니다.</translation>
    </message>
    <message>
        <source>Rebuild chain state and block index from the blk*.dat files on disk</source>
        <translation>현재의 blk*.dat 파일들로부터 블록체인 색인을 재구성합니다.</translation>
    </message>
    <message>
        <source>Rebuild chain state from the currently indexed blocks</source>
        <translation>현재 색인 된 블록들로부터 블록체인을 재구성합니다.</translation>
    </message>
    <message>
        <source>Rewinding blocks...</source>
        <translation>블록 되감는중...</translation>
    </message>
    <message>
        <source>Set database cache size in megabytes (%d to %d, default: %d)</source>
        <translation>데이터베이스 케시 크기를 메가바이트로 설정(%d 부터 %d, 기본값: %d)</translation>
    </message>
    <message>
        <source>Set maximum block size in bytes (default: %d)</source>
        <translation>최대 블락 크기를 Bytes로 지정하세요 (기본: %d)</translation>
    </message>
    <message>
        <source>Specify wallet file (within data directory)</source>
        <translation>데이터 폴더 안에 지갑 파일을 선택하세요.</translation>
    </message>
    <message>
        <source>The source code is available from %s.</source>
        <translation>소스코드는 %s 에서 확인하실 수 있습니다.</translation>
    </message>
    <message>
        <source>Unable to bind to %s on this computer. %s is probably already running.</source>
        <translation>이 컴퓨터의 %s에 바인딩 할 수 없습니다. 아마도 %s이 실행중인 것 같습니다.</translation>
    </message>
    <message>
        <source>Unsupported argument -benchmark ignored, use -debug=bench.</source>
        <translation>지원하지 않는 인수 -benchmark 은 무시됩니다, -debug=bench 형태로 사용하세요.</translation>
    </message>
    <message>
        <source>Unsupported argument -debugnet ignored, use -debug=net.</source>
        <translation>지원하지 않는 인수 -debugnet 은 무시됩니다, -debug=net 형태로 사용하세요.</translation>
    </message>
    <message>
        <source>Unsupported argument -tor found, use -onion.</source>
        <translation>지원하지 않는 인수 -tor를 찾았습니다. -onion를 사용해주세요.</translation>
    </message>
    <message>
        <source>Use UPnP to map the listening port (default: %u)</source>
        <translation>리슨(Listen) 포트를 할당하기 위해 UPnP 사용 (기본값: %u)</translation>
    </message>
    <message>
        <source>User Agent comment (%s) contains unsafe characters.</source>
        <translation>사용자 정의 코멘트 (%s)에 안전하지 못한 글자가 포함되어 있습니다.</translation>
    </message>
    <message>
        <source>Verifying blocks...</source>
        <translation>블록 검증중...</translation>
    </message>
    <message>
        <source>Verifying wallet...</source>
        <translation>지갑 검증중...</translation>
    </message>
    <message>
        <source>Wallet %s resides outside data directory %s</source>
        <translation>지갑 %s는 데이터 디렉토리 %s 밖에 위치합니다.</translation>
    </message>
    <message>
        <source>Wallet debugging/testing options:</source>
        <translation>지갑 디버깅/테스트 옵션:</translation>
    </message>
    <message>
        <source>Wallet needed to be rewritten: restart %s to complete</source>
        <translation>지갑을 새로 써야 합니다:  완성하기 위하여 %s을 다시 시작하십시오.</translation>
    </message>
    <message>
        <source>Wallet options:</source>
        <translation>지갑 옵션:</translation>
    </message>
    <message>
        <source>Allow JSON-RPC connections from specified source. Valid for &lt;ip&gt; are a single IP (e.g. 1.2.3.4), a network/netmask (e.g. 1.2.3.4/255.255.255.0) or a network/CIDR (e.g. 1.2.3.4/24). This option can be specified multiple times</source>
        <translation>특정 소스에서의 JSON-RPC 연결 허가. 유효한 &lt;ip&gt; 같은 하나의 IP주소 (예 1.2.3.4), 네트워크/넷마스크 (예 1.2.3.4/255.255.255.0) 혹은 네트워크/CIDR (예 1.2.3.4/24). 이 옵션은 복수로 설정 할 수 있습니다.</translation>
    </message>
    <message>
        <source>Bind to given address and whitelist peers connecting to it. Use [host]:port notation for IPv6</source>
        <translation>선택된 주소로 고정하여 화이트리스트에 포함된 피어에 접속합니다. IPv6 프로토콜인 경우 [host]:port 방식의 명령어 표기법을 사용합니다.</translation>
    </message>
    <message>
        <source>Bind to given address to listen for JSON-RPC connections. Use [host]:port notation for IPv6. This option can be specified multiple times (default: bind to all interfaces)</source>
        <translation>선택된 주소로 고정하여 JSON-RPC 연결을 리슨(Listen)합니다. IPv6 프로토콜인 경우 [host]:port 방식의 명령어 표기법을 사용합니다. 이 옵션은 복수로 지정 할수 있습니다. (기본값: 모든 인터페이스에 고정)</translation>
    </message>
    <message>
        <source>Create new files with system default permissions, instead of umask 077 (only effective with disabled wallet functionality)</source>
        <translation>umask 077 대신 시스템 기본 퍼미션으로 새 파일을 만듭니다 (지갑 기능이 비활성화 상태에서만 유효합니다)</translation>
    </message>
    <message>
        <source>Discover own IP addresses (default: 1 when listening and no -externalip or -proxy)</source>
        <translation>자신의 주소를 탐색 (기본값: 열려있거나 -externalip 나 -proxy 옵션이 없으면 1)</translation>
    </message>
    <message>
        <source>Error: Listening for incoming connections failed (listen returned error %s)</source>
        <translation>오류: 들어오는 연결을 리슨(Listen)하는데 실패했습니다 (오류 리턴 %s)</translation>
    </message>
    <message>
        <source>Execute command when a relevant alert is received or we see a really long fork (%s in cmd is replaced by message)</source>
        <translation>이 사항과 관련있는 경고가 발생하거나 아주 긴 포크가 발생했을 때 명령어를 실행해 주세요. (cmd 명령어 목록에서 %s는 메시지로 대체됩니다) </translation>
    </message>
    <message>
        <source>Fees (in %s/kB) smaller than this are considered zero fee for relaying, mining and transaction creation (default: %s)</source>
        <translation>해당 금액(%s/kB) 보다 적은 수수료는 중계, 채굴, 트랜잭션 생성에서 수수료 면제로 간주됩니다 (기본값: %s)</translation>
    </message>
    <message>
        <source>If paytxfee is not set, include enough fee so transactions begin confirmation on average within n blocks (default: %u)</source>
        <translation>paytxfee가 설정되어 있지 않다면 평균 n 블록안에 승인이 이루어지도록 충분한 수수료가 포함됩니다 (기본값: %u)</translation>
    </message>
    <message>
        <source>Invalid amount for -maxtxfee=&lt;amount&gt;: '%s' (must be at least the minrelay fee of %s to prevent stuck transactions)</source>
        <translation>유효하지 않은 금액 -maxtxfee=&lt;amount&gt;: '%s' (트랜잭션이 막히는 상황을 방지하게 위해 적어도 %s 의 중계 수수료를 지정해야 합니다)</translation>
    </message>
    <message>
        <source>Maximum size of data in data carrier transactions we relay and mine (default: %u)</source>
        <translation>중계 및 채굴을 할 때 데이터 운송 트랜잭션에서 데이터의 최대 크기 (기본값: %u)</translation>
    </message>
    <message>
        <source>Query for peer addresses via DNS lookup, if low on addresses (default: 1 unless -connect)</source>
        <translation>DNS lookup를 통해 피어 주소에 대한 쿼리 보내기 (기본값: 1 -connect 예외)</translation>
    </message>
    <message>
        <source>Randomize credentials for every proxy connection. This enables Tor stream isolation (default: %u)</source>
        <translation>인증정보를 프록시 연결마다 무작위로 합니다. 이는 Tor 스트림을 격리시킬 수 있습니다 (기본값: %u)</translation>
    </message>
    <message>
        <source>Set maximum size of high-priority/low-fee transactions in bytes (default: %d)</source>
        <translation>최대 크기를 최우선으로 설정 / 바이트당 최소 수수료로 거래(기본값: %d)</translation>
    </message>
    <message>
        <source>The transaction amount is too small to send after the fee has been deducted</source>
        <translation>거래액이 수수료를 지불하기엔 너무 작습니다</translation>
    </message>
    <message>
        <source>This product includes software developed by the OpenSSL Project for use in the OpenSSL Toolkit &lt;https://www.openssl.org/&gt; and cryptographic software written by Eric Young and UPnP software written by Thomas Bernard.</source>
        <translation>이 프로그램에는 OpenSSL 툴킷&lt;https://www.openssl.org/&gt; 사용 목적으로 개발한 OpenSSL 프로젝트를 포함하고 있으며, 암호화 프로그램은 Eric Young이, UPnP 프로그램은 Thomas Bernard가 작성했습니다.</translation>
    </message>
    <message>
        <source>Whitelisted peers cannot be DoS banned and their transactions are always relayed, even if they are already in the mempool, useful e.g. for a gateway</source>
        <translation>화이트리스트에 포함된 피어는 이미 메모리풀에 포함되어 있어도 DoS 추방이 되지 않으며 그들의 트랜잭션이 항상 중계됩니다, 이는 예를 들면 게이트웨이에서 유용합니다.</translation>
    </message>
    <message>
        <source>You need to rebuild the database using -reindex to go back to unpruned mode.  This will redownload the entire blockchain</source>
        <translation>축소 모드를 해제하고 데이터베이스를 재구성 하기 위해 -reindex를 사용해야 합니다. 이 명령은 모든 블록체인을 다시 다운로드 할 것 입니다.</translation>
    </message>
    <message>
        <source>(default: %u)</source>
        <translation>(기본값: %u)</translation>
    </message>
    <message>
        <source>Accept public REST requests (default: %u)</source>
        <translation>공개 REST 요청을 허가 (기본값: %u)</translation>
    </message>
    <message>
        <source>Automatically create Tor hidden service (default: %d)</source>
        <translation>Tor서비스를 자동적으로 생성 (기본값: %d)</translation>
    </message>
    <message>
        <source>Connect through SOCKS5 proxy</source>
        <translation>SOCK5 프록시를 통해 연결</translation>
    </message>
    <message>
        <source>Error reading from database, shutting down.</source>
        <translation>블록 데이터베이스를 불러오는데 오류가 발생하였습니다, 종료됩니다.</translation>
    </message>
    <message>
        <source>Imports blocks from external blk000??.dat file on startup</source>
        <translation>외부 blk000??.dat 파일에서 블록을 가져오기</translation>
    </message>
    <message>
        <source>Information</source>
        <translation>정보</translation>
    </message>
    <message>
        <source>Invalid amount for -paytxfee=&lt;amount&gt;: '%s' (must be at least %s)</source>
        <translation>유효하지 않은 금액 -paytxfee=&lt;amount&gt;: "%s" (최소 %s 이상이어야 됨)</translation>
    </message>
    <message>
        <source>Invalid netmask specified in -whitelist: '%s'</source>
        <translation>유효하지 않은 넷마스크가 -whitelist: '%s" 를 통해 지정됨</translation>
    </message>
    <message>
        <source>Keep at most &lt;n&gt; unconnectable transactions in memory (default: %u)</source>
        <translation>최대 &lt;n&gt;개의 연결할 수 없는 트랜잭션을 메모리에 저장 (기본값: %u)</translation>
    </message>
    <message>
        <source>Need to specify a port with -whitebind: '%s'</source>
        <translation>-whitebind를 이용하여 포트를 지정해야 합니다: '%s"</translation>
    </message>
    <message>
        <source>Node relay options:</source>
        <translation>Node 중계 옵션:</translation>
    </message>
    <message>
        <source>RPC server options:</source>
        <translation>RPC 서버 설정</translation>
    </message>
    <message>
        <source>Reducing -maxconnections from %d to %d, because of system limitations.</source>
        <translation>시스템 한계로 인하여 -maxconnections를 %d 에서 %d로 줄였습니다.</translation>
    </message>
    <message>
        <source>Rescan the block chain for missing wallet transactions on startup</source>
        <translation>시작시 누락된 지갑 트랜잭션에 대해 블록 체인을 다시 검색 합니다</translation>
    </message>
    <message>
        <source>Send trace/debug info to console instead of debug.log file</source>
        <translation>추적오류 정보를 degug.log 자료로 보내는 대신 콘솔로 보내기</translation>
    </message>
    <message>
        <source>Send transactions as zero-fee transactions if possible (default: %u)</source>
        <translation>가능한 경우 수수료 없이 트랜잭션 보내기 (기본값: %u)</translation>
    </message>
    <message>
        <source>Show all debugging options (usage: --help -help-debug)</source>
        <translation>모든 디버그 설정 보기(설정: --help -help-debug)</translation>
    </message>
    <message>
        <source>Shrink debug.log file on client startup (default: 1 when no -debug)</source>
        <translation>클라이언트 시작시 debug.log 파일 비우기(기본값: 디버그 안할때 1)</translation>
    </message>
    <message>
        <source>Signing transaction failed</source>
        <translation>거래를 서명하는것을 실패하였습니다.</translation>
    </message>
    <message>
        <source>The transaction amount is too small to pay the fee</source>
        <translation>거래액이 수수료를 지불하기엔 너무 작습니다</translation>
    </message>
    <message>
        <source>This is experimental software.</source>
        <translation>이 소프트웨어는 시험적입니다.</translation>
    </message>
    <message>
        <source>Tor control port password (default: empty)</source>
        <translation>Tor 관리 포트 암호 (기본값: 공란)</translation>
    </message>
    <message>
        <source>Tor control port to use if onion listening enabled (default: %s)</source>
        <translation>onion 열림이 활성화시 Tor 관리 포트 사용 (기본값: %s)</translation>
    </message>
    <message>
        <source>Transaction amount too small</source>
        <translation>거래액이 너무 적습니다</translation>
    </message>
    <message>
        <source>Transaction amounts must be positive</source>
        <translation>거래액은 반드시 정수여야합니다.</translation>
    </message>
    <message>
        <source>Transaction too large for fee policy</source>
        <translation>수수료 정책에 비해 트랜잭션이 너무 큽니다</translation>
    </message>
    <message>
        <source>Transaction too large</source>
        <translation>너무 큰 거래</translation>
    </message>
    <message>
        <source>Upgrade wallet to latest format on startup</source>
        <translation>시작시 지갑 포멧을 최신으로 업그레이드 합니다</translation>
    </message>
    <message>
        <source>Username for JSON-RPC connections</source>
        <translation>JSON-RPC 연결에 사용할 사용자 이름</translation>
    </message>
    <message>
        <source>Warning</source>
        <translation>경고</translation>
    </message>
    <message>
        <source>Warning: unknown new rules activated (versionbit %i)</source>
        <translation>경고: 알려지지 않은 새로운 규칙이 활성화되었습니다. (버전비트 %i)</translation>
    </message>
    <message>
        <source>Whether to operate in a blocks only mode (default: %u)</source>
        <translation>블록 전용 모드로 동작할지 여부 (기본값: %u)</translation>
    </message>
    <message>
        <source>Zapping all transactions from wallet...</source>
        <translation>지갑의 모든거래내역 건너뛰기...</translation>
    </message>
    <message>
        <source>ZeroMQ notification options:</source>
        <translation>ZeroMQ 알림 옵션:</translation>
    </message>
    <message>
        <source>Password for JSON-RPC connections</source>
        <translation>JSON-RPC 연결에 사용할 암호</translation>
    </message>
    <message>
        <source>Execute command when the best block changes (%s in cmd is replaced by block hash)</source>
        <translation>최고의 블럭이 변하면 명령을 실행(cmd 에 있는 %s 는 블럭 해시에 의해 대체되어 짐)</translation>
    </message>
    <message>
        <source>Allow DNS lookups for -addnode, -seednode and -connect</source>
        <translation>-addnode, -seednode, -connect 옵션에 대해 DNS 탐색 허용</translation>
    </message>
    <message>
        <source>Loading addresses...</source>
        <translation>주소를 불러오는 중...</translation>
    </message>
    <message>
        <source>(1 = keep tx meta data e.g. account owner and payment request information, 2 = drop tx meta data)</source>
        <translation>(1 = 트랜잭션의 메타 데이터를 유지함 예. 계좌정보 와 지불 요구 정보, 2 = 트랜잭션 메타 데이터 파기)</translation>
    </message>
    <message>
        <source>-maxtxfee is set very high! Fees this large could be paid on a single transaction.</source>
        <translation>-maxtxfee값이 너무 큽니다!  하나의 트랜잭션에 너무 큰 수수료가 지불 됩니다.</translation>
    </message>
    <message>
        <source>-paytxfee is set very high! This is the transaction fee you will pay if you send a transaction.</source>
        <translation>-paytxfee값이 너무 큽니다! 이 값은 송금할때 지불할 송금 수수료입니다.</translation>
    </message>
    <message>
        <source>Do not keep transactions in the mempool longer than &lt;n&gt; hours (default: %u)</source>
        <translation>메모리 풀에 있는 트랜잭션 기록을 &lt;n&gt;시간 후 부터는 유지하지 않기 (기본값: %u)</translation>
    </message>
    <message>
        <source>Fees (in %s/kB) smaller than this are considered zero fee for transaction creation (default: %s)</source>
        <translation>해당 금액(%s/kB) 보다 적은 수수료는 수수료 면제로 간주됩니다.(기본값: %s)</translation>
    </message>
    <message>
        <source>How thorough the block verification of -checkblocks is (0-4, default: %u)</source>
        <translation>-checkblocks을 통한 블록 점검 (0-4, 기본값: %u)</translation>
    </message>
    <message>
        <source>Maintain a full transaction index, used by the getrawtransaction rpc call (default: %u)</source>
        <translation>getrawtransaction를 RPC CALL를 통해 완전한 트랜잭션 인덱스 유지 (기본값: %u)</translation>
    </message>
    <message>
        <source>Number of seconds to keep misbehaving peers from reconnecting (default: %u)</source>
        <translation>이상행동을 하는 네트워크 참여자들을 다시 연결시키는데 걸리는 시간 (기본값: %u)</translation>
    </message>
    <message>
        <source>Output debugging information (default: %u, supplying &lt;category&gt; is optional)</source>
        <translation>디버그 정보 출력 (기본값: %u, &lt;category&gt; 제공은 선택입니다)</translation>
    </message>
    <message>
        <source>Support filtering of blocks and transaction with bloom filters (default: %u)</source>
        <translation>블룸필터를 통해 블록과 트랜잭션 필터링 지원 (기본값: %u)</translation>
    </message>
    <message>
        <source>Total length of network version string (%i) exceeds maximum length (%i). Reduce the number or size of uacomments.</source>
        <translation>네트워크 버전 문자 (%i)의 길이가 최대길이 (%i)를 초과합니다. UA코멘트의 갯수나 길이를 줄이세요.</translation>
    </message>
    <message>
        <source>Tries to keep outbound traffic under the given target (in MiB per 24h), 0 = no limit (default: %d)</source>
        <translation>아웃바운드 트래픽을 설정된 목표치 이하로 유지하기 (24시간당 MiB기준), 0 = 무제한 (기본값: %d)</translation>
    </message>
    <message>
        <source>Unsupported argument -socks found. Setting SOCKS version isn't possible anymore, only SOCKS5 proxies are supported.</source>
        <translation>지원하지 않는 인수 -socks를 찾았습니다. 설정된 SOCKS의 버전은 더이상 사용할 수 없으며, SOCK5 프록시만을 지원합니다.</translation>
    </message>
    <message>
        <source>Unsupported argument -whitelistalwaysrelay ignored, use -whitelistrelay and/or -whitelistforcerelay.</source>
        <translation>지원하지 않는 인수 -whitelistalwaysrelay 는 무시됩니다,  -whitelistrelay 나 -whitelistforcerelay 를 사용해 주세요.</translation>
    </message>
    <message>
        <source>Use separate SOCKS5 proxy to reach peers via Tor hidden services (default: %s)</source>
        <translation>Tor 서비스를 이용하여 피어에게 연결하기 위해 분리된 SOCKS5 프록시를 사용 (기본값: %s)</translation>
    </message>
    <message>
        <source>Username and hashed password for JSON-RPC connections. The field &lt;userpw&gt; comes in the format: &lt;USERNAME&gt;:&lt;SALT&gt;$&lt;HASH&gt;. A canonical python script is included in share/rpcuser. This option can be specified multiple times</source>
        <translation>JSON-RPC 연결시 사용자 이름과 해시화된 암호문. &lt;userpw&gt; 필드는 &lt;USERNAME&gt;:&lt;SALT&gt;$&lt;HASH&gt; 포멧으로 구성되어 있습니다. 전형적 파이썬 스크립트에선 share/rpcuser가 포함되어 있습니다. 이 옵션은 여러번 지정할 수 있습니다.</translation>
    </message>
    <message>
        <source>Warning: Unknown block versions being mined! It's possible unknown rules are in effect</source>
        <translation>경고: 알려지지 않은 버전의 블록이 채굴되었습니다. 알려지지 않은 규칙이 적용되었을 가능성이 있습니다.</translation>
    </message>
    <message>
        <source>Warning: Wallet file corrupt, data salvaged! Original %s saved as %s in %s; if your balance or transactions are incorrect you should restore from a backup.</source>
        <translation>경고 : 지갑파일이 손상되어 데이터가 복구되었습니다. 원래의 %s 파일은 %s 후에 %s 이름으로 저장됩니다. 잔액과 거래 내역이 정확하지 않다면 백업 파일로 부터 복원해야 합니다. </translation>
    </message>
    <message>
        <source>Always query for peer addresses via DNS lookup (default: %u)</source>
        <translation>DNS lookup을 통해 항상 피어주소에 대한 쿼리 보내기 (기본값: %u)</translation>
    </message>
    <message>
        <source>How many blocks to check at startup (default: %u, 0 = all)</source>
        <translation>시작시 점검할 블록 갯수 (기본값: %u, 0 = 모두)</translation>
    </message>
    <message>
        <source>Include IP addresses in debug output (default: %u)</source>
        <translation>디버그 출력에 IP주소 포함하기 (기본값: %u)</translation>
    </message>
    <message>
        <source>Invalid -proxy address: '%s'</source>
        <translation>잘못된 -proxy 주소입니다: '%s'</translation>
    </message>
    <message>
        <source>Listen for JSON-RPC connections on &lt;port&gt; (default: %u or testnet: %u)</source>
        <translation>JSON-RPC 연결을 &lt;port&gt;포트로 받기 (기본값: %u 혹은 테스트넷: %u)</translation>
    </message>
    <message>
        <source>Listen for connections on &lt;port&gt; (default: %u or testnet: %u)</source>
        <translation>&lt;port&gt;포트로 연결 받기 (기본값: %u 혹은 테스트넷: %u)</translation>
    </message>
    <message>
        <source>Maintain at most &lt;n&gt; connections to peers (default: %u)</source>
        <translation>피어 연결수를 &lt;n&gt;개로 유지 (기본값: %u)</translation>
    </message>
    <message>
        <source>Make the wallet broadcast transactions</source>
        <translation>지갑 브로드캐스트 트랜잭션을 만들기</translation>
    </message>
    <message>
        <source>Maximum per-connection receive buffer, &lt;n&gt;*1000 bytes (default: %u)</source>
        <translation>접속별 최대 수신 버퍼. &lt;n&gt; × 1000바이트 (기본값: %u)</translation>
    </message>
    <message>
        <source>Maximum per-connection send buffer, &lt;n&gt;*1000 bytes (default: %u)</source>
        <translation>접속별 최대 전송 버퍼. &lt;n&gt; × 1000바이트 (기본값: %u)</translation>
    </message>
    <message>
        <source>Prepend debug output with timestamp (default: %u)</source>
        <translation>디버그 출력에 타임 스탬프 포함하기 (기본값: %u)</translation>
    </message>
    <message>
        <source>Relay and mine data carrier transactions (default: %u)</source>
        <translation>데이터 운송 트랜잭션을 중계 및 채굴 (기본값: %u)</translation>
    </message>
    <message>
        <source>Relay non-P2SH multisig (default: %u)</source>
        <translation>비 P2SH 다중서명을 중계 (기본값: %u)</translation>
    </message>
    <message>
        <source>Set key pool size to &lt;n&gt; (default: %u)</source>
        <translation>키 풀 사이즈를 &lt;n&gt; 로 설정 (기본값: %u)</translation>
    </message>
    <message>
        <source>Set the number of threads to service RPC calls (default: %d)</source>
        <translation>원격 프로시져 호출 서비스를 위한 쓰레드 개수를 설정 (기본값 : %d)</translation>
    </message>
    <message>
        <source>Specify configuration file (default: %s)</source>
        <translation>설정파일 지정 (기본값: %s)</translation>
    </message>
    <message>
        <source>Specify connection timeout in milliseconds (minimum: 1, default: %d)</source>
        <translation>밀리초 단위로 연결 제한시간을 설정 (최소값: 1, 기본값: %d)</translation>
    </message>
    <message>
        <source>Specify pid file (default: %s)</source>
        <translation>pid 파일 지정 (기본값: %s)</translation>
    </message>
    <message>
        <source>Spend unconfirmed change when sending transactions (default: %u)</source>
        <translation>트랜잭션을 보낼 때 검증되지 않은 잔돈 쓰기 (기본값: %u)</translation>
    </message>
    <message>
        <source>Threshold for disconnecting misbehaving peers (default: %u)</source>
        <translation>이상행동 네트워크 참여자의 연결을 차단시키기 위한 한계치 (기본값: %u)</translation>
    </message>
    <message>
        <source>Unknown network specified in -onlynet: '%s'</source>
        <translation>-onlynet에 지정한 네트워크를 알 수 없습니다: '%s'</translation>
    </message>
    <message>
        <source>Insufficient funds</source>
        <translation>자금 부족</translation>
    </message>
    <message>
        <source>Loading block index...</source>
        <translation>블럭 인덱스를 불러오는 중...</translation>
    </message>
    <message>
        <source>Add a node to connect to and attempt to keep the connection open</source>
        <translation>노드를 추가하여 연결하고 연결상태를 계속 유지하려고 시도합니다.</translation>
    </message>
    <message>
        <source>Loading wallet...</source>
        <translation>지갑을 불러오는 중...</translation>
    </message>
    <message>
        <source>Cannot downgrade wallet</source>
        <translation>지갑을 다운그레이드 할 수 없습니다</translation>
    </message>
    <message>
        <source>Cannot write default address</source>
        <translation>기본 계좌에 기록할 수 없습니다</translation>
    </message>
    <message>
        <source>Rescanning...</source>
        <translation>재검색 중...</translation>
    </message>
    <message>
        <source>Done loading</source>
        <translation>로딩 완료</translation>
    </message>
    <message>
        <source>Error</source>
        <translation>오류</translation>
    </message>
</context>
</TS><|MERGE_RESOLUTION|>--- conflicted
+++ resolved
@@ -41,10 +41,78 @@
         <source>&amp;Delete</source>
         <translation>삭제(&amp;D)</translation>
     </message>
-    </context>
+    <message>
+        <source>Choose the address to send coins to</source>
+        <translation>코인을 보내실 주소를 선택하세요</translation>
+    </message>
+    <message>
+        <source>Choose the address to receive coins with</source>
+        <translation>코인을 받으실 주소를 선택하세요</translation>
+    </message>
+    <message>
+        <source>C&amp;hoose</source>
+        <translation>선택하기(&amp;H)</translation>
+    </message>
+    <message>
+        <source>Sending addresses</source>
+        <translation>타인 계좌 주소목록</translation>
+    </message>
+    <message>
+        <source>Receiving addresses</source>
+        <translation>내 계좌 주소목록</translation>
+    </message>
+    <message>
+        <source>These are your Bitcoin addresses for sending payments. Always check the amount and the receiving address before sending coins.</source>
+        <translation>비트코인을 보내는 계좌 주소입니다. 코인을 보내기 전에 잔고와 받는 주소를 항상 확인하세요.</translation>
+    </message>
+    <message>
+        <source>These are your Bitcoin addresses for receiving payments. It is recommended to use a new receiving address for each transaction.</source>
+        <translation>비트코인을 받을 수 있는 계좌 주소입니다. 매 거래마다 새로운 주소 사용을 권장합니다. </translation>
+    </message>
+    <message>
+        <source>&amp;Copy Address</source>
+        <translation>주소 복사(&amp;C)</translation>
+    </message>
+    <message>
+        <source>Copy &amp;Label</source>
+        <translation>라벨 복사(&amp;L)</translation>
+    </message>
+    <message>
+        <source>&amp;Edit</source>
+        <translation>편집(&amp;E)</translation>
+    </message>
+    <message>
+        <source>Export Address List</source>
+        <translation>주소 목록 내보내기</translation>
+    </message>
+    <message>
+        <source>Comma separated file (*.csv)</source>
+        <translation>쉼표로 구분된 파일(*.csv)</translation>
+    </message>
+    <message>
+        <source>Exporting Failed</source>
+        <translation>내보내기 실패</translation>
+    </message>
+    <message>
+        <source>There was an error trying to save the address list to %1. Please try again.</source>
+        <translation>%1으로 주소 목록을 저장하는 동안 오류가 발생했습니다. 다시 시도해주세요.</translation>
+    </message>
+</context>
 <context>
     <name>AddressTableModel</name>
-    </context>
+    <message>
+        <source>Label</source>
+        <translation>라벨</translation>
+    </message>
+    <message>
+        <source>Address</source>
+        <translation>주소</translation>
+    </message>
+    <message>
+        <source>(no label)</source>
+        <translation>(라벨 없음)</translation>
+    </message>
+</context>
 <context>
     <name>AskPassphraseDialog</name>
     <message>
@@ -63,7 +131,91 @@
         <source>Repeat new passphrase</source>
         <translation>새로운 암호 재확인</translation>
     </message>
-    </context>
+    <message>
+        <source>Enter the new passphrase to the wallet.&lt;br/&gt;Please use a passphrase of &lt;b&gt;ten or more random characters&lt;/b&gt;, or &lt;b&gt;eight or more words&lt;/b&gt;.</source>
+        <translation>지갑에 새로운 비밀문구를 입력하세요.&lt;br/&gt;비밀문구를 &lt;b&gt;열 개 이상의 무작위 글자&lt;/b&gt; 혹은 &lt;b&gt;여덟개 이상의 단어로&lt;b&gt; 정하세요.</translation>
+    </message>
+    <message>
+        <source>Encrypt wallet</source>
+        <translation>지갑 암호화</translation>
+    </message>
+    <message>
+        <source>This operation needs your wallet passphrase to unlock the wallet.</source>
+        <translation>이 작업을 실행하려면 사용자 지갑의 암호가 필요합니다.</translation>
+    </message>
+    <message>
+        <source>Unlock wallet</source>
+        <translation>지갑 잠금해제</translation>
+    </message>
+    <message>
+        <source>This operation needs your wallet passphrase to decrypt the wallet.</source>
+        <translation>이 작업은 지갑을 해독하기 위해 사용자 지갑의 암호가 필요합니다.</translation>
+    </message>
+    <message>
+        <source>Decrypt wallet</source>
+        <translation>지갑 해독</translation>
+    </message>
+    <message>
+        <source>Change passphrase</source>
+        <translation>암호 변경</translation>
+    </message>
+    <message>
+        <source>Enter the old passphrase and new passphrase to the wallet.</source>
+        <translation>지갑의 기존 암호와 새로운 암호를 입력해주세요.</translation>
+    </message>
+    <message>
+        <source>Confirm wallet encryption</source>
+        <translation>지갑 암호화 승인</translation>
+    </message>
+    <message>
+        <source>Warning: If you encrypt your wallet and lose your passphrase, you will &lt;b&gt;LOSE ALL OF YOUR BITCOINS&lt;/b&gt;!</source>
+        <translation>경고: 만약 암호화 된 지갑의 비밀번호를 잃어버릴 경우, &lt;b&gt;모든 비트코인들을 잃어버릴 수 있습니다&lt;/b&gt;!</translation>
+    </message>
+    <message>
+        <source>Are you sure you wish to encrypt your wallet?</source>
+        <translation>지갑 암호화를 허용하시겠습니까?</translation>
+    </message>
+    <message>
+        <source>Wallet encrypted</source>
+        <translation>지갑 암호화 완료</translation>
+    </message>
+    <message>
+        <source>IMPORTANT: Any previous backups you have made of your wallet file should be replaced with the newly generated, encrypted wallet file. For security reasons, previous backups of the unencrypted wallet file will become useless as soon as you start using the new, encrypted wallet.</source>
+        <translation>중요: 본인 지갑파일에서 만든 예전 백업들은 새로 생성한 암호화 된 지갑 파일로 교체됩니다. 보안상 이유로 이전에 암호화 하지 않은 지갑 파일 백업은 사용할 수 없게 되니 빠른 시일 내로 새로 암호화 된 지갑을 사용하시기 바랍니다.</translation>
+    </message>
+    <message>
+        <source>Wallet encryption failed</source>
+        <translation>지갑 암호화 실패</translation>
+    </message>
+    <message>
+        <source>Wallet encryption failed due to an internal error. Your wallet was not encrypted.</source>
+        <translation>지갑 암호화는 내부 오류로 인해 실패했습니다.  당신의 지갑은 암호화 되지 않았습니다.</translation>
+    </message>
+    <message>
+        <source>The supplied passphrases do not match.</source>
+        <translation>지정한 암호가 일치하지 않습니다.</translation>
+    </message>
+    <message>
+        <source>Wallet unlock failed</source>
+        <translation>지갑을 열지 못했습니다.</translation>
+    </message>
+    <message>
+        <source>The passphrase entered for the wallet decryption was incorrect.</source>
+        <translation>지갑 해독을 위한 암호가 틀렸습니다.</translation>
+    </message>
+    <message>
+        <source>Wallet decryption failed</source>
+        <translation>지갑 해독에 실패하였습니다.</translation>
+    </message>
+    <message>
+        <source>Wallet passphrase was successfully changed.</source>
+        <translation>지갑 비밀번호가 성공적으로 변경되었습니다.</translation>
+    </message>
+    <message>
+        <source>Warning: The Caps Lock key is on!</source>
+        <translation>경고: Caps Lock키가 켜져있습니다!</translation>
+    </message>
+</context>
 <context>
     <name>BanTableModel</name>
     <message>
@@ -162,6 +314,10 @@
         <translation>&amp;URI 열기...</translation>
     </message>
     <message>
+        <source>Wallet:</source>
+        <translation type="unfinished">지갑:</translation>
+    </message>
+    <message>
         <source>Reindexing blocks on disk...</source>
         <translation>디스크에서 블록 다시 색인중...</translation>
     </message>
@@ -280,26 +436,6 @@
     <message numerus="yes">
         <source>Processed %n block(s) of transaction history.</source>
         <translation><numerusform>%n 블럭 만큼의 거래 기록이 처리됨.</numerusform></translation>
-    </message>
-    <message numerus="yes">
-        <source>%n hour(s)</source>
-        <translation><numerusform>%n시간</numerusform></translation>
-    </message>
-    <message numerus="yes">
-        <source>%n day(s)</source>
-        <translation><numerusform>%n일</numerusform></translation>
-    </message>
-    <message numerus="yes">
-        <source>%n week(s)</source>
-        <translation><numerusform>%n주</numerusform></translation>
-    </message>
-    <message>
-        <source>%1 and %2</source>
-        <translation>%1 그리고 %2</translation>
-    </message>
-    <message numerus="yes">
-        <source>%n year(s)</source>
-        <translation><numerusform>%n년</numerusform></translation>
     </message>
     <message>
         <source>%1 behind</source>
@@ -466,7 +602,147 @@
         <source>Priority</source>
         <translation>우선순위</translation>
     </message>
-    </context>
+    <message>
+        <source>Copy address</source>
+        <translation>주소 복사하기</translation>
+    </message>
+    <message>
+        <source>Copy label</source>
+        <translation>라벨 복사하기</translation>
+    </message>
+    <message>
+        <source>Copy amount</source>
+        <translation>거래액 복사</translation>
+    </message>
+    <message>
+        <source>Copy transaction ID</source>
+        <translation>거래 아이디 복사</translation>
+    </message>
+    <message>
+        <source>Lock unspent</source>
+        <translation>비트코인이 사용되지 않은 주소를 잠금 처리합니다.</translation>
+    </message>
+    <message>
+        <source>Unlock unspent</source>
+        <translation>비트코인이 사용되지 않은 주소를 잠금 해제합니다. </translation>
+    </message>
+    <message>
+        <source>Copy quantity</source>
+        <translation>수량 복사</translation>
+    </message>
+    <message>
+        <source>Copy fee</source>
+        <translation>수수료 복사</translation>
+    </message>
+    <message>
+        <source>Copy after fee</source>
+        <translation>수수료 이후 복사</translation>
+    </message>
+    <message>
+        <source>Copy bytes</source>
+        <translation>bytes 복사</translation>
+    </message>
+    <message>
+        <source>Copy priority</source>
+        <translation>우선도 복사</translation>
+    </message>
+    <message>
+        <source>Copy dust</source>
+        <translation>더스트 복사</translation>
+    </message>
+    <message>
+        <source>Copy change</source>
+        <translation>잔돈 복사</translation>
+    </message>
+    <message>
+        <source>highest</source>
+        <translation>아주 높음</translation>
+    </message>
+    <message>
+        <source>higher</source>
+        <translation>보다 높음</translation>
+    </message>
+    <message>
+        <source>high</source>
+        <translation>높음</translation>
+    </message>
+    <message>
+        <source>medium-high</source>
+        <translation>약간 높음</translation>
+    </message>
+    <message>
+        <source>medium</source>
+        <translation>보통</translation>
+    </message>
+    <message>
+        <source>low-medium</source>
+        <translation>약간 낮음</translation>
+    </message>
+    <message>
+        <source>low</source>
+        <translation>낮음</translation>
+    </message>
+    <message>
+        <source>lower</source>
+        <translation>보다 낮음</translation>
+    </message>
+    <message>
+        <source>lowest</source>
+        <translation>아주 낮음</translation>
+    </message>
+    <message>
+        <source>(%1 locked)</source>
+        <translation>(%1 잠금)</translation>
+    </message>
+    <message>
+        <source>none</source>
+        <translation>없음</translation>
+    </message>
+    <message>
+        <source>yes</source>
+        <translation>예</translation>
+    </message>
+    <message>
+        <source>no</source>
+        <translation>아니요</translation>
+    </message>
+    <message>
+        <source>This label turns red if the transaction size is greater than 1000 bytes.</source>
+        <translation>이 라벨은 1000바이트 이상의 거래가 이루어지면 붉게 변합니다.</translation>
+    </message>
+    <message>
+        <source>This means a fee of at least %1 per kB is required.</source>
+        <translation>이 뜻은 최소한 1kB 당 %1의 수수료가 필요하다는 의미입니다.</translation>
+    </message>
+    <message>
+        <source>Can vary +/- 1 byte per input.</source>
+        <translation>입력마다 +/- 1 바이트가 변할 수 있습니다.</translation>
+    </message>
+    <message>
+        <source>Transactions with higher priority are more likely to get included into a block.</source>
+        <translation>우선 순위가 높은 거래의 경우 블럭에 포함될 가능성이 더 많습니다.</translation>
+    </message>
+    <message>
+        <source>This label turns red if the priority is smaller than "medium".</source>
+        <translation>이 라벨은 우선순위가 "보통" 이하인 경우 붉게 변합니다.</translation>
+    </message>
+    <message>
+        <source>Can vary +/- %1 satoshi(s) per input.</source>
+        <translation>입력마다 +/- %1 사토시가 변할 수 있습니다.</translation>
+    </message>
+    <message>
+        <source>(no label)</source>
+        <translation>(라벨 없음)</translation>
+    </message>
+    <message>
+        <source>change from %1 (%2)</source>
+        <translation>~로부터 변경 %1 (%2)</translation>
+    </message>
+    <message>
+        <source>(change)</source>
+        <translation>(잔돈)</translation>
+    </message>
+</context>
 <context>
     <name>EditAddressDialog</name>
     <message>
@@ -489,7 +765,39 @@
         <source>&amp;Address</source>
         <translation>주소(&amp;A)</translation>
     </message>
-    </context>
+    <message>
+        <source>New receiving address</source>
+        <translation>새로 받는 주소</translation>
+    </message>
+    <message>
+        <source>New sending address</source>
+        <translation>새로 보내는 주소</translation>
+    </message>
+    <message>
+        <source>Edit receiving address</source>
+        <translation>받는 주소 편집</translation>
+    </message>
+    <message>
+        <source>Edit sending address</source>
+        <translation>보내는 주소 편집</translation>
+    </message>
+    <message>
+        <source>The entered address "%1" is not a valid Bitcoin address.</source>
+        <translation>입력한 "%1" 주소는 올바른 비트코인 주소가 아닙니다.</translation>
+    </message>
+    <message>
+        <source>The entered address "%1" is already in the address book.</source>
+        <translation>입력된 주소는"%1" 이미 주소록에 있습니다.</translation>
+    </message>
+    <message>
+        <source>Could not unlock wallet.</source>
+        <translation>지갑을 열 수 없습니다.</translation>
+    </message>
+    <message>
+        <source>New key generation failed.</source>
+        <translation>새로운 키 생성이 실패하였습니다.</translation>
+    </message>
+</context>
 <context>
     <name>FreespaceChecker</name>
     <message>
@@ -612,6 +920,25 @@
     </message>
 </context>
 <context>
+    <name>ModalOverlay</name>
+    <message>
+        <source>Form</source>
+        <translation>유형</translation>
+    </message>
+    <message>
+        <source>unknown...</source>
+        <translation type="unfinished">알수없음...</translation>
+    </message>
+    <message>
+        <source>Last block time</source>
+        <translation>최종 블럭 시각</translation>
+    </message>
+    <message>
+        <source>Hide</source>
+        <translation>숨기기</translation>
+    </message>
+    </context>
+<context>
     <name>OpenURIDialog</name>
     <message>
         <source>Open URI</source>
@@ -629,7 +956,11 @@
         <source>Select payment request file</source>
         <translation>지불 요청 파일을 선택하세요</translation>
     </message>
-    </context>
+    <message>
+        <source>Select payment request file to open</source>
+        <translation>지불 요청 파일을 열기 위해서 선택하세요</translation>
+    </message>
+</context>
 <context>
     <name>OptionsDialog</name>
     <message>
@@ -843,6 +1174,10 @@
     <message>
         <source>none</source>
         <translation>없음</translation>
+    </message>
+    <message>
+        <source>Bitcoin Core</source>
+        <translation>비트코인 코어</translation>
     </message>
     <message>
         <source>Confirm options reset</source>
@@ -942,7 +1277,95 @@
 </context>
 <context>
     <name>PaymentServer</name>
-    </context>
+    <message>
+        <source>Payment request error</source>
+        <translation>지불 요청 오류</translation>
+    </message>
+    <message>
+        <source>Cannot start bitcoin: click-to-pay handler</source>
+        <translation>비트코인을 시작할 수 없습니다: 지급제어기를 클릭하시오</translation>
+    </message>
+    <message>
+        <source>URI handling</source>
+        <translation>URI 조작중</translation>
+    </message>
+    <message>
+        <source>Payment request fetch URL is invalid: %1</source>
+        <translation>대금 청구서의 URL이 올바르지 않습니다: %1</translation>
+    </message>
+    <message>
+        <source>Invalid payment address %1</source>
+        <translation>잘못된 지불 주소입니다 %1</translation>
+    </message>
+    <message>
+        <source>URI cannot be parsed! This can be caused by an invalid Bitcoin address or malformed URI parameters.</source>
+        <translation>URI의 파싱에 문제가 발생했습니다. 잘못된 비트코인 주소나 URI 파라미터 구성에 오류가 존재할 수 있습니다.</translation>
+    </message>
+    <message>
+        <source>Payment request file handling</source>
+        <translation>지불이 파일 처리를 요청합니다</translation>
+    </message>
+    <message>
+        <source>Payment request file cannot be read! This can be caused by an invalid payment request file.</source>
+        <translation>지불 요청 파일을 읽을 수 없습니다. 이것은 잘못된 지불 요청 파일에 의해 발생하는 오류일 수 있습니다.</translation>
+    </message>
+    <message>
+        <source>Payment request rejected</source>
+        <translation>지불 요청이 거부됨</translation>
+    </message>
+    <message>
+        <source>Payment request network doesn't match client network.</source>
+        <translation>지급 요청 네트워크가 클라이언트 네트워크와 일치되지 않습니다.</translation>
+    </message>
+    <message>
+        <source>Payment request expired.</source>
+        <translation>지불 요청이 만료됨.</translation>
+    </message>
+    <message>
+        <source>Payment request is not initialized.</source>
+        <translation>지불 요청이 초기화 되지 않았습니다.</translation>
+    </message>
+    <message>
+        <source>Unverified payment requests to custom payment scripts are unsupported.</source>
+        <translation>임의로 변경한 결제 스크립트 기반의 대금 청구서 양식은 검증되기 전까지는 지원되지 않습니다.</translation>
+    </message>
+    <message>
+        <source>Invalid payment request.</source>
+        <translation>잘못된 지불 요청.</translation>
+    </message>
+    <message>
+        <source>Requested payment amount of %1 is too small (considered dust).</source>
+        <translation>요청한 금액 %1의 양이 너무 적습니다. (스팸성 거래로 간주)</translation>
+    </message>
+    <message>
+        <source>Refund from %1</source>
+        <translation>%1 으로부터의 환불</translation>
+    </message>
+    <message>
+        <source>Payment request %1 is too large (%2 bytes, allowed %3 bytes).</source>
+        <translation>지불 요청 %1은 너무 큽니다 (%2 바이트, %3 바이트까지 허용됩니다).</translation>
+    </message>
+    <message>
+        <source>Error communicating with %1: %2</source>
+        <translation>%1과 소통하는데 오류: %2</translation>
+    </message>
+    <message>
+        <source>Payment request cannot be parsed!</source>
+        <translation>지불요청을 처리할 수 없습니다.</translation>
+    </message>
+    <message>
+        <source>Bad response from server %1</source>
+        <translation>서버로 부터 반응이 없습니다 %1</translation>
+    </message>
+    <message>
+        <source>Network request error</source>
+        <translation>네트워크 요청 오류</translation>
+    </message>
+    <message>
+        <source>Payment acknowledged</source>
+        <translation>지불이 승인됨</translation>
+    </message>
+</context>
 <context>
     <name>PeerTableModel</name>
     <message>
@@ -996,10 +1419,46 @@
         <source>%1 ms</source>
         <translation>%1 ms</translation>
     </message>
+    <message numerus="yes">
+        <source>%n hour(s)</source>
+        <translation><numerusform>%n시간</numerusform></translation>
+    </message>
+    <message numerus="yes">
+        <source>%n day(s)</source>
+        <translation><numerusform>%n일</numerusform></translation>
+    </message>
+    <message numerus="yes">
+        <source>%n week(s)</source>
+        <translation><numerusform>%n주</numerusform></translation>
+    </message>
+    <message>
+        <source>%1 and %2</source>
+        <translation>%1 그리고 %2</translation>
+    </message>
+    <message numerus="yes">
+        <source>%n year(s)</source>
+        <translation><numerusform>%n년</numerusform></translation>
+    </message>
 </context>
 <context>
     <name>QRImageWidget</name>
-    </context>
+    <message>
+        <source>&amp;Save Image...</source>
+        <translation>이미지 저장(&amp;S)...</translation>
+    </message>
+    <message>
+        <source>&amp;Copy Image</source>
+        <translation>이미지 복사(&amp;C)</translation>
+    </message>
+    <message>
+        <source>Save QR Code</source>
+        <translation>QR코드 저장</translation>
+    </message>
+    <message>
+        <source>PNG Image (*.png)</source>
+        <translation>PNG 이미지 (*.png)</translation>
+    </message>
+</context>
 <context>
     <name>RPCConsole</name>
     <message>
@@ -1065,6 +1524,10 @@
     <message>
         <source>Memory usage</source>
         <translation>메모리 사용량</translation>
+    </message>
+    <message>
+        <source>Wallet: </source>
+        <translation type="unfinished">지갑: </translation>
     </message>
     <message>
         <source>Received</source>
@@ -1361,7 +1824,23 @@
         <source>Remove</source>
         <translation>삭제</translation>
     </message>
-    </context>
+    <message>
+        <source>Copy URI</source>
+        <translation type="unfinished">URI 복사</translation>
+    </message>
+    <message>
+        <source>Copy label</source>
+        <translation>라벨 복사하기</translation>
+    </message>
+    <message>
+        <source>Copy message</source>
+        <translation>메시지 복사</translation>
+    </message>
+    <message>
+        <source>Copy amount</source>
+        <translation>거래액 복사</translation>
+    </message>
+</context>
 <context>
     <name>ReceiveRequestDialog</name>
     <message>
@@ -1380,9 +1859,65 @@
         <source>&amp;Save Image...</source>
         <translation>이미지 저장(&amp;S)...</translation>
     </message>
-    </context>
+    <message>
+        <source>Request payment to %1</source>
+        <translation>%1에 지불을 요청했습니다</translation>
+    </message>
+    <message>
+        <source>Payment information</source>
+        <translation>지불 정보</translation>
+    </message>
+    <message>
+        <source>URI</source>
+        <translation type="unfinished">URI</translation>
+    </message>
+    <message>
+        <source>Address</source>
+        <translation>주소</translation>
+    </message>
+    <message>
+        <source>Amount</source>
+        <translation>거래액</translation>
+    </message>
+    <message>
+        <source>Label</source>
+        <translation>라벨</translation>
+    </message>
+    <message>
+        <source>Message</source>
+        <translation>메시지</translation>
+    </message>
+    <message>
+        <source>Resulting URI too long, try to reduce the text for label / message.</source>
+        <translation>URI 결과가 너무 길음, 라벨/메세지의 글을 줄이도록 하세요.</translation>
+    </message>
+    <message>
+        <source>Error encoding URI into QR Code.</source>
+        <translation>QR코드 인코딩 오류</translation>
+    </message>
+</context>
 <context>
     <name>RecentRequestsTableModel</name>
+    <message>
+        <source>Date</source>
+        <translation>날짜</translation>
+    </message>
+    <message>
+        <source>Label</source>
+        <translation>라벨</translation>
+    </message>
+    <message>
+        <source>Message</source>
+        <translation>메시지</translation>
+    </message>
+    <message>
+        <source>(no label)</source>
+        <translation>(라벨 없음)</translation>
+    </message>
+    <message>
+        <source>(no message)</source>
+        <translation>(메세지가 없습니다)</translation>
+    </message>
     </context>
 <context>
     <name>SendCoinsDialog</name>
@@ -1534,7 +2069,119 @@
         <source>S&amp;end</source>
         <translation>보내기(&amp;E)</translation>
     </message>
-    </context>
+    <message>
+        <source>Copy quantity</source>
+        <translation>수량 복사</translation>
+    </message>
+    <message>
+        <source>Copy amount</source>
+        <translation>거래액 복사</translation>
+    </message>
+    <message>
+        <source>Copy fee</source>
+        <translation>수수료 복사</translation>
+    </message>
+    <message>
+        <source>Copy after fee</source>
+        <translation>수수료 이후 복사</translation>
+    </message>
+    <message>
+        <source>Copy bytes</source>
+        <translation>bytes 복사</translation>
+    </message>
+    <message>
+        <source>Copy priority</source>
+        <translation>우선도 복사</translation>
+    </message>
+    <message>
+        <source>Copy dust</source>
+        <translation>더스트 복사</translation>
+    </message>
+    <message>
+        <source>Copy change</source>
+        <translation>잔돈 복사</translation>
+    </message>
+    <message>
+        <source>%1 to %2</source>
+        <translation>%1을(를) %2(으)로</translation>
+    </message>
+    <message>
+        <source>Are you sure you want to send?</source>
+        <translation>정말로 보내시겠습니까?</translation>
+    </message>
+    <message>
+        <source>added as transaction fee</source>
+        <translation>거래 수수료로 추가됨</translation>
+    </message>
+    <message>
+        <source>Total Amount %1</source>
+        <translation>총 액수 %1</translation>
+    </message>
+    <message>
+        <source>or</source>
+        <translation>또는</translation>
+    </message>
+    <message>
+        <source>Confirm send coins</source>
+        <translation>코인 전송을 확인</translation>
+    </message>
+    <message>
+        <source>The recipient address is not valid. Please recheck.</source>
+        <translation>수령인 주소가 정확하지 않습니다. 재확인 바랍니다</translation>
+    </message>
+    <message>
+        <source>The amount to pay must be larger than 0.</source>
+        <translation>지불하는 금액은 0 보다 커야 합니다.</translation>
+    </message>
+    <message>
+        <source>The amount exceeds your balance.</source>
+        <translation>잔고를 초과하였습니다.</translation>
+    </message>
+    <message>
+        <source>The total exceeds your balance when the %1 transaction fee is included.</source>
+        <translation>%1 의 거래수수료를 포함하면 잔고를 초과합니다.</translation>
+    </message>
+    <message>
+        <source>Duplicate address found: addresses should only be used once each.</source>
+        <translation>두개 이상의 주소입니다: 한번에 하나의 주소에만 작업할 수 있습니다.</translation>
+    </message>
+    <message>
+        <source>Transaction creation failed!</source>
+        <translation>거래를 생성하는 것을 실패하였습니다</translation>
+    </message>
+    <message>
+        <source>The transaction was rejected! This might happen if some of the coins in your wallet were already spent, such as if you used a copy of wallet.dat and coins were spent in the copy but not marked as spent here.</source>
+        <translation>거래가 거부되었습니다. 몇몇 코인들이 지갑에서 이미 사용된 경우, 예를 들어 코인을 이미 사용한  wallet.dat를 복사해서 사용한 경우 지금 지갑에 기록이 안되있어 이런 일이 생길 수 있습니다.</translation>
+    </message>
+    <message>
+        <source>A fee higher than %1 is considered an absurdly high fee.</source>
+        <translation>%1 보다 높은 수수료는 너무 높은 수수료 입니다.</translation>
+    </message>
+    <message>
+        <source>Payment request expired.</source>
+        <translation>지불 요청이 만료됨.</translation>
+    </message>
+    <message>
+        <source>Pay only the required fee of %1</source>
+        <translation>오직 %1 만의 수수료를 지불하기</translation>
+    </message>
+    <message numerus="yes">
+        <source>Estimated to begin confirmation within %n block(s).</source>
+        <translation><numerusform>%n 블록 안에 거래검증이 시작 될것으로 예상합니다.</numerusform></translation>
+    </message>
+    <message>
+        <source>Warning: Invalid Bitcoin address</source>
+        <translation>경고: 잘못된 비트코인주소입니다</translation>
+    </message>
+    <message>
+        <source>Warning: Unknown change address</source>
+        <translation>경고: 알려지지 않은 주소변경입니다</translation>
+    </message>
+    <message>
+        <source>(no label)</source>
+        <translation>(라벨 없음)</translation>
+    </message>
+</context>
 <context>
     <name>SendCoinsEntry</name>
     <message>
@@ -1613,10 +2260,18 @@
         <source>Memo:</source>
         <translation>메모:</translation>
     </message>
-    </context>
+    <message>
+        <source>Enter a label for this address to add it to your address book</source>
+        <translation>주소록에 추가하려면 라벨을 입력하세요</translation>
+    </message>
+</context>
 <context>
     <name>SendConfirmationDialog</name>
-    </context>
+    <message>
+        <source>Yes</source>
+        <translation>예</translation>
+    </message>
+</context>
 <context>
     <name>ShutdownWindow</name>
     <message>
@@ -1714,7 +2369,59 @@
         <source>Reset all verify message fields</source>
         <translation>모든 검증 메시지 필드 재설정</translation>
     </message>
-    </context>
+    <message>
+        <source>Click "Sign Message" to generate signature</source>
+        <translation>서명을 만들려면 "메시지 서명"을 누르십시오</translation>
+    </message>
+    <message>
+        <source>The entered address is invalid.</source>
+        <translation>입력한 주소가 잘못되었습니다.</translation>
+    </message>
+    <message>
+        <source>Please check the address and try again.</source>
+        <translation>주소를 확인하고 다시 시도하십시오.</translation>
+    </message>
+    <message>
+        <source>The entered address does not refer to a key.</source>
+        <translation>입력한 주소는 키에서 참조하지 않습니다.</translation>
+    </message>
+    <message>
+        <source>Wallet unlock was cancelled.</source>
+        <translation>지갑 잠금 해제를 취소했습니다.</translation>
+    </message>
+    <message>
+        <source>Private key for the entered address is not available.</source>
+        <translation>입력한 주소에 대한 개인키가 없습니다.</translation>
+    </message>
+    <message>
+        <source>Message signing failed.</source>
+        <translation>메시지 서명에 실패했습니다.</translation>
+    </message>
+    <message>
+        <source>Message signed.</source>
+        <translation>메시지를 서명했습니다.</translation>
+    </message>
+    <message>
+        <source>The signature could not be decoded.</source>
+        <translation>서명을 해독할 수 없습니다.</translation>
+    </message>
+    <message>
+        <source>Please check the signature and try again.</source>
+        <translation>서명을 확인하고 다시 시도하십시오.</translation>
+    </message>
+    <message>
+        <source>The signature did not match the message digest.</source>
+        <translation>메시지 다이제스트와 서명이 일치하지 않습니다.</translation>
+    </message>
+    <message>
+        <source>Message verification failed.</source>
+        <translation>메시지 검증에 실패했습니다.</translation>
+    </message>
+    <message>
+        <source>Message verified.</source>
+        <translation>메시지를 검증했습니다.</translation>
+    </message>
+</context>
 <context>
     <name>SplashScreen</name>
     <message>
@@ -1731,7 +2438,151 @@
 </context>
 <context>
     <name>TransactionDesc</name>
-    </context>
+    <message numerus="yes">
+        <source>Open for %n more block(s)</source>
+        <translation><numerusform>%n 개의 추가 블록을 읽습니다.</numerusform></translation>
+    </message>
+    <message>
+        <source>Open until %1</source>
+        <translation>%1 까지 열림</translation>
+    </message>
+    <message>
+        <source>%1/offline</source>
+        <translation>%1/오프라인</translation>
+    </message>
+    <message>
+        <source>%1/unconfirmed</source>
+        <translation>%1/미확인</translation>
+    </message>
+    <message>
+        <source>%1 confirmations</source>
+        <translation>%1 확인됨</translation>
+    </message>
+    <message>
+        <source>Status</source>
+        <translation>상태</translation>
+    </message>
+    <message>
+        <source>, has not been successfully broadcast yet</source>
+        <translation>. 아직 성공적으로 통보하지 않음</translation>
+    </message>
+    <message numerus="yes">
+        <source>, broadcast through %n node(s)</source>
+        <translation><numerusform>%n 노드를 거쳐 전파합니다.</numerusform></translation>
+    </message>
+    <message>
+        <source>Date</source>
+        <translation>날짜</translation>
+    </message>
+    <message>
+        <source>Source</source>
+        <translation>소스</translation>
+    </message>
+    <message>
+        <source>Generated</source>
+        <translation>생성하다</translation>
+    </message>
+    <message>
+        <source>From</source>
+        <translation>으로부터</translation>
+    </message>
+    <message>
+        <source>unknown</source>
+        <translation>알수없음</translation>
+    </message>
+    <message>
+        <source>To</source>
+        <translation>에게</translation>
+    </message>
+    <message>
+        <source>own address</source>
+        <translation>자신의 주소</translation>
+    </message>
+    <message>
+        <source>watch-only</source>
+        <translation>모니터링 지갑</translation>
+    </message>
+    <message>
+        <source>label</source>
+        <translation>라벨</translation>
+    </message>
+    <message>
+        <source>Credit</source>
+        <translation>예금</translation>
+    </message>
+    <message numerus="yes">
+        <source>matures in %n more block(s)</source>
+        <translation><numerusform>%n개 블럭 후에 코인 숙성이 완료됩니다.</numerusform></translation>
+    </message>
+    <message>
+        <source>not accepted</source>
+        <translation>허용되지 않는다</translation>
+    </message>
+    <message>
+        <source>Debit</source>
+        <translation>차변</translation>
+    </message>
+    <message>
+        <source>Total debit</source>
+        <translation>총 출금액</translation>
+    </message>
+    <message>
+        <source>Total credit</source>
+        <translation>총 입금액</translation>
+    </message>
+    <message>
+        <source>Transaction fee</source>
+        <translation>송금 수수료</translation>
+    </message>
+    <message>
+        <source>Net amount</source>
+        <translation>총 거래액</translation>
+    </message>
+    <message>
+        <source>Message</source>
+        <translation>메시지</translation>
+    </message>
+    <message>
+        <source>Comment</source>
+        <translation>설명</translation>
+    </message>
+    <message>
+        <source>Transaction ID</source>
+        <translation>아이디</translation>
+    </message>
+    <message>
+        <source>Merchant</source>
+        <translation>상인</translation>
+    </message>
+    <message>
+        <source>Generated coins must mature %1 blocks before they can be spent. When you generated this block, it was broadcast to the network to be added to the block chain. If it fails to get into the chain, its state will change to "not accepted" and it won't be spendable. This may occasionally happen if another node generates a block within a few seconds of yours.</source>
+        <translation>신규 채굴된 코인이 사용되기 위해서는 %1 개의 블럭이 경과되어야 합니다. 블럭을 생성할 때 블럭체인에 추가되도록 네트워크에 전파되는 과정을 거치는데, 블럭체인에 포함되지 못하고 실패한다면 해당 블럭의 상태는 '미승인'으로 표현되고 비트코인 또한 사용될 수 없습니다. 이 현상은 다른 노드가 비슷한 시간대에 동시에 블럭을 생성할 때 종종 발생할 수 있습니다. </translation>
+    </message>
+    <message>
+        <source>Debug information</source>
+        <translation>디버깅 정보</translation>
+    </message>
+    <message>
+        <source>Transaction</source>
+        <translation>송금</translation>
+    </message>
+    <message>
+        <source>Inputs</source>
+        <translation>입력</translation>
+    </message>
+    <message>
+        <source>Amount</source>
+        <translation>거래액</translation>
+    </message>
+    <message>
+        <source>true</source>
+        <translation>참</translation>
+    </message>
+    <message>
+        <source>false</source>
+        <translation>거짓</translation>
+    </message>
+</context>
 <context>
     <name>TransactionDescDialog</name>
     <message>
@@ -1741,10 +2592,262 @@
     </context>
 <context>
     <name>TransactionTableModel</name>
-    </context>
+    <message>
+        <source>Date</source>
+        <translation>날짜</translation>
+    </message>
+    <message>
+        <source>Type</source>
+        <translation>종류</translation>
+    </message>
+    <message>
+        <source>Label</source>
+        <translation>라벨</translation>
+    </message>
+    <message numerus="yes">
+        <source>Open for %n more block(s)</source>
+        <translation><numerusform>%n 개의 추가 블록을 읽습니다.</numerusform></translation>
+    </message>
+    <message>
+        <source>Open until %1</source>
+        <translation>%1 까지 열림</translation>
+    </message>
+    <message>
+        <source>Offline</source>
+        <translation>오프라인</translation>
+    </message>
+    <message>
+        <source>Unconfirmed</source>
+        <translation>미확인</translation>
+    </message>
+    <message>
+        <source>Confirming (%1 of %2 recommended confirmations)</source>
+        <translation>승인 중 (권장되는 승인 회수 %2 대비 현재 승인 수 %1)</translation>
+    </message>
+    <message>
+        <source>Confirmed (%1 confirmations)</source>
+        <translation>확인됨 (%1 확인됨)</translation>
+    </message>
+    <message>
+        <source>Conflicted</source>
+        <translation>충돌</translation>
+    </message>
+    <message>
+        <source>Immature (%1 confirmations, will be available after %2)</source>
+        <translation>충분히 숙성되지 않은 상태 (%1 승인, %2 후에 사용 가능합니다)</translation>
+    </message>
+    <message>
+        <source>This block was not received by any other nodes and will probably not be accepted!</source>
+        <translation>이 블럭은 다른 노드로부터 받지 않아 허용되지 않을 것임.</translation>
+    </message>
+    <message>
+        <source>Generated but not accepted</source>
+        <translation>생성되었으나 거절됨</translation>
+    </message>
+    <message>
+        <source>Received with</source>
+        <translation>보낸 주소</translation>
+    </message>
+    <message>
+        <source>Received from</source>
+        <translation>보낸 주소</translation>
+    </message>
+    <message>
+        <source>Sent to</source>
+        <translation>받는 주소</translation>
+    </message>
+    <message>
+        <source>Payment to yourself</source>
+        <translation>자신에게 지불</translation>
+    </message>
+    <message>
+        <source>Mined</source>
+        <translation>채굴</translation>
+    </message>
+    <message>
+        <source>watch-only</source>
+        <translation>모니터링 지갑</translation>
+    </message>
+    <message>
+        <source>(n/a)</source>
+        <translation>(없음)</translation>
+    </message>
+    <message>
+        <source>(no label)</source>
+        <translation>(라벨 없음)</translation>
+    </message>
+    <message>
+        <source>Transaction status. Hover over this field to show number of confirmations.</source>
+        <translation>거래상황. 마우스를 올리면 검증횟수가 표시됩니다.</translation>
+    </message>
+    <message>
+        <source>Date and time that the transaction was received.</source>
+        <translation>거래가 이루어진 날짜와 시각.</translation>
+    </message>
+    <message>
+        <source>Type of transaction.</source>
+        <translation>거래의 종류.</translation>
+    </message>
+    <message>
+        <source>Whether or not a watch-only address is involved in this transaction.</source>
+        <translation>이 트랜잭션에 모니터링 지갑를 포함할지의 여부입니다.</translation>
+    </message>
+    <message>
+        <source>User-defined intent/purpose of the transaction.</source>
+        <translation>트랜잭션에 대한 사용자 정의 intent/purpose</translation>
+    </message>
+    <message>
+        <source>Amount removed from or added to balance.</source>
+        <translation>변경된 잔고.</translation>
+    </message>
+</context>
 <context>
     <name>TransactionView</name>
-    </context>
+    <message>
+        <source>All</source>
+        <translation>전체</translation>
+    </message>
+    <message>
+        <source>Today</source>
+        <translation>오늘</translation>
+    </message>
+    <message>
+        <source>This week</source>
+        <translation>이번주</translation>
+    </message>
+    <message>
+        <source>This month</source>
+        <translation>이번 달</translation>
+    </message>
+    <message>
+        <source>Last month</source>
+        <translation>지난 달</translation>
+    </message>
+    <message>
+        <source>This year</source>
+        <translation>올 해</translation>
+    </message>
+    <message>
+        <source>Range...</source>
+        <translation>범위...</translation>
+    </message>
+    <message>
+        <source>Received with</source>
+        <translation>보낸 주소</translation>
+    </message>
+    <message>
+        <source>Sent to</source>
+        <translation>받는 주소</translation>
+    </message>
+    <message>
+        <source>To yourself</source>
+        <translation>자기거래</translation>
+    </message>
+    <message>
+        <source>Mined</source>
+        <translation>채굴</translation>
+    </message>
+    <message>
+        <source>Other</source>
+        <translation>기타</translation>
+    </message>
+    <message>
+        <source>Enter address or label to search</source>
+        <translation>검색하기 위한 주소 또는 표 입력</translation>
+    </message>
+    <message>
+        <source>Min amount</source>
+        <translation>최소 거래액</translation>
+    </message>
+    <message>
+        <source>Copy address</source>
+        <translation>주소 복사하기</translation>
+    </message>
+    <message>
+        <source>Copy label</source>
+        <translation>라벨 복사하기</translation>
+    </message>
+    <message>
+        <source>Copy amount</source>
+        <translation>거래액 복사</translation>
+    </message>
+    <message>
+        <source>Copy transaction ID</source>
+        <translation>거래 아이디 복사</translation>
+    </message>
+    <message>
+        <source>Copy raw transaction</source>
+        <translation>로우 트랜잭션 복사</translation>
+    </message>
+    <message>
+        <source>Edit label</source>
+        <translation>라벨 수정하기</translation>
+    </message>
+    <message>
+        <source>Show transaction details</source>
+        <translation>거래 내역 확인</translation>
+    </message>
+    <message>
+        <source>Export Transaction History</source>
+        <translation>거래 기록 내보내기</translation>
+    </message>
+    <message>
+        <source>Comma separated file (*.csv)</source>
+        <translation>각각의 파일에 쉼표하기(*.csv)</translation>
+    </message>
+    <message>
+        <source>Confirmed</source>
+        <translation>확인됨</translation>
+    </message>
+    <message>
+        <source>Watch-only</source>
+        <translation>모니터링 지갑</translation>
+    </message>
+    <message>
+        <source>Date</source>
+        <translation>날짜</translation>
+    </message>
+    <message>
+        <source>Type</source>
+        <translation>종류</translation>
+    </message>
+    <message>
+        <source>Label</source>
+        <translation>라벨</translation>
+    </message>
+    <message>
+        <source>Address</source>
+        <translation>주소</translation>
+    </message>
+    <message>
+        <source>ID</source>
+        <translation>아이디</translation>
+    </message>
+    <message>
+        <source>Exporting Failed</source>
+        <translation>내보내기 실패</translation>
+    </message>
+    <message>
+        <source>There was an error trying to save the transaction history to %1.</source>
+        <translation>%1으로 거래 기록을 저장하는데 오류가 있었습니다.</translation>
+    </message>
+    <message>
+        <source>Exporting Successful</source>
+        <translation>내보내기 성공</translation>
+    </message>
+    <message>
+        <source>The transaction history was successfully saved to %1.</source>
+        <translation>거래 기록이 성공적으로 %1에 저장되었습니다.</translation>
+    </message>
+    <message>
+        <source>Range:</source>
+        <translation>범위:</translation>
+    </message>
+    <message>
+        <source>to</source>
+        <translation>상대방</translation>
+    </message>
+</context>
 <context>
     <name>UnitDisplayStatusBarControl</name>
     <message>
@@ -1754,13 +2857,53 @@
 </context>
 <context>
     <name>WalletFrame</name>
-    </context>
+    <message>
+        <source>No wallet has been loaded.</source>
+        <translation>지갑 불러오기가 안됩니다</translation>
+    </message>
+</context>
 <context>
     <name>WalletModel</name>
-    </context>
+    <message>
+        <source>Send Coins</source>
+        <translation>코인들 보내기</translation>
+    </message>
+</context>
 <context>
     <name>WalletView</name>
-    </context>
+    <message>
+        <source>&amp;Export</source>
+        <translation>내보내기(&amp;E)</translation>
+    </message>
+    <message>
+        <source>Export the data in the current tab to a file</source>
+        <translation>현재 탭에 있는 데이터를 파일로 내보내기</translation>
+    </message>
+    <message>
+        <source>Backup Wallet</source>
+        <translation>지갑 백업</translation>
+    </message>
+    <message>
+        <source>Wallet Data (*.dat)</source>
+        <translation>지갑 데이터(*.dat)</translation>
+    </message>
+    <message>
+        <source>Backup Failed</source>
+        <translation>백업 실패</translation>
+    </message>
+    <message>
+        <source>There was an error trying to save the wallet data to %1.</source>
+        <translation>지갑 데이터를 %1 폴더에 저장하는 동안 오류가 발생했습니다. </translation>
+    </message>
+    <message>
+        <source>Backup Successful</source>
+        <translation>백업 성공</translation>
+    </message>
+    <message>
+        <source>The wallet data was successfully saved to %1.</source>
+        <translation>지갑 정보가 %1에 성공적으로 저장되었습니다</translation>
+    </message>
+</context>
 <context>
     <name>bitcoin-core</name>
     <message>
@@ -2072,13 +3215,10 @@
         <translation>추방리스트를 불러오는 중...</translation>
     </message>
     <message>
-<<<<<<< HEAD
         <source>Location of the auth cookie (default: data dir)</source>
         <translation>인증 쿠키의 위치 (기본값: data dir)</translation>
     </message>
     <message>
-=======
->>>>>>> 548c39d1
         <source>Not enough file descriptors available.</source>
         <translation>사용 가능한 파일 디스크립터-File Descriptor-가 부족합니다. </translation>
     </message>
@@ -2211,6 +3351,10 @@
         <translation>해당 금액(%s/kB) 보다 적은 수수료는 중계, 채굴, 트랜잭션 생성에서 수수료 면제로 간주됩니다 (기본값: %s)</translation>
     </message>
     <message>
+        <source>Force relay of transactions from whitelisted peers even if they violate local relay policy (default: %d)</source>
+        <translation>피어들이 로컬 중계 정책을 위반하더라도 화이트 리스트에 포함된 피어인경우 강제로 중계하기 (기본값: %d)</translation>
+    </message>
+    <message>
         <source>If paytxfee is not set, include enough fee so transactions begin confirmation on average within n blocks (default: %u)</source>
         <translation>paytxfee가 설정되어 있지 않다면 평균 n 블록안에 승인이 이루어지도록 충분한 수수료가 포함됩니다 (기본값: %u)</translation>
     </message>
@@ -2479,6 +3623,10 @@
         <translation>경고 : 지갑파일이 손상되어 데이터가 복구되었습니다. 원래의 %s 파일은 %s 후에 %s 이름으로 저장됩니다. 잔액과 거래 내역이 정확하지 않다면 백업 파일로 부터 복원해야 합니다. </translation>
     </message>
     <message>
+        <source>(default: %s)</source>
+        <translation>(기본값: %s)</translation>
+    </message>
+    <message>
         <source>Always query for peer addresses via DNS lookup (default: %u)</source>
         <translation>DNS lookup을 통해 항상 피어주소에 대한 쿼리 보내기 (기본값: %u)</translation>
     </message>
