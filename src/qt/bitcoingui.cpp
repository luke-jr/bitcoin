// Copyright (c) 2011-2015 The Bitcoin Core developers
// Distributed under the MIT software license, see the accompanying
// file COPYING or http://www.opensource.org/licenses/mit-license.php.

#if defined(HAVE_CONFIG_H)
#include "config/bitcoin-config.h"
#endif

#include "bitcoingui.h"

#include "bitcoinunits.h"
#include "clientmodel.h"
#include "guiconstants.h"
#include "guiutil.h"
#include "modaloverlay.h"
#include "networkstyle.h"
#include "notificator.h"
#include "openuridialog.h"
#include "optionsdialog.h"
#include "optionsmodel.h"
#include "platformstyle.h"
#include "rpcconsole.h"
#include "utilitydialog.h"

#ifdef ENABLE_WALLET
#include "walletframe.h"
#include "walletmodel.h"
#include "walletview.h"
#endif // ENABLE_WALLET

#ifdef Q_OS_MAC
#include "macdockiconhandler.h"
#endif

#include "init.h"
#include "ui_interface.h"
#include "util.h"

#include <iostream>

#include <QAction>
#include <QApplication>
#include <QComboBox>
#include <QDateTime>
#include <QDesktopWidget>
#include <QDragEnterEvent>
#include <QListWidget>
#include <QMenuBar>
#include <QMessageBox>
#include <QMimeData>
#include <QProgressBar>
#include <QProgressDialog>
#include <QSettings>
#include <QShortcut>
#include <QStackedWidget>
#include <QStatusBar>
#include <QStyle>
#include <QTimer>
#include <QToolBar>
#include <QVBoxLayout>

#if QT_VERSION < 0x050000
#include <QTextDocument>
#include <QUrl>
#else
#include <QUrlQuery>
#endif

const std::string BitcoinGUI::DEFAULT_UIPLATFORM =
#if defined(Q_OS_MAC)
        "macosx"
#elif defined(Q_OS_WIN)
        "windows"
#else
        "other"
#endif
        ;

BitcoinGUI::BitcoinGUI(const PlatformStyle *platformStyle, const NetworkStyle *networkStyle, QWidget *parent) :
    QMainWindow(parent),
    clientModel(0),
    walletFrame(0),
    unitDisplayControl(0),
<<<<<<< HEAD
    labelWalletEncryptionIcon(0),
    labelWalletHDStatusIcon(0),
    labelConnectionsIcon(0),
=======
    labelEncryptionIcon(0),
    connectionsControl(0),
>>>>>>> 58e922ec
    labelBlocksIcon(0),
    progressBarLabel(0),
    progressBar(0),
    progressDialog(0),
    appMenuBar(0),
    appToolBar(0),
    overviewAction(0),
    historyAction(0),
    quitAction(0),
    sendCoinsAction(0),
    sendCoinsMenuAction(0),
    usedSendingAddressesAction(0),
    usedReceivingAddressesAction(0),
    signMessageAction(0),
    verifyMessageAction(0),
    aboutAction(0),
    receiveCoinsAction(0),
    receiveCoinsMenuAction(0),
    optionsAction(0),
    toggleHideAction(0),
    encryptWalletAction(0),
    backupWalletAction(0),
    changePassphraseAction(0),
    aboutQtAction(0),
    openRPCConsoleAction(0),
    openAction(0),
    showHelpMessageAction(0),
    trayIcon(0),
    trayIconMenu(0),
    notificator(0),
    rpcConsole(0),
    helpMessageDialog(0),
    modalOverlay(0),
    prevBlocks(0),
    spinnerFrame(0),
    platformStyle(platformStyle)
{
    GUIUtil::restoreWindowGeometry("nWindow", QSize(850, 550), this);

    QString windowTitle = tr(PACKAGE_NAME) + " - ";
#ifdef ENABLE_WALLET
    /* if compiled with wallet support, -disablewallet can still disable the wallet */
    enableWallet = !GetBoolArg("-disablewallet", false);
#else
    enableWallet = false;
#endif // ENABLE_WALLET
    if(enableWallet)
    {
        windowTitle += tr("Wallet");
    } else {
        windowTitle += tr("Node");
    }
    windowTitle += " " + networkStyle->getTitleAddText();
#ifndef Q_OS_MAC
    QApplication::setWindowIcon(networkStyle->getTrayAndWindowIcon());
    setWindowIcon(networkStyle->getTrayAndWindowIcon());
#else
    MacDockIconHandler::instance()->setIcon(networkStyle->getAppIcon());
#endif
    setWindowTitle(windowTitle);

#if defined(Q_OS_MAC) && QT_VERSION < 0x050000
    // This property is not implemented in Qt 5. Setting it has no effect.
    // A replacement API (QtMacUnifiedToolBar) is available in QtMacExtras.
    setUnifiedTitleAndToolBarOnMac(true);
#endif

    rpcConsole = new RPCConsole(platformStyle, 0);
    helpMessageDialog = new HelpMessageDialog(this, false);
#ifdef ENABLE_WALLET
    if(enableWallet)
    {
        /** Create wallet frame and make it the central widget */
        walletFrame = new WalletFrame(platformStyle, this);
        setCentralWidget(walletFrame);
    } else
#endif // ENABLE_WALLET
    {
        /* When compiled without wallet or -disablewallet is provided,
         * the central widget is the rpc console.
         */
        setCentralWidget(rpcConsole);
    }

    // Accept D&D of URIs
    setAcceptDrops(true);

    // Create actions for the toolbar, menu bar and tray/dock icon
    // Needs walletFrame to be initialized
    createActions();

    // Create application menu bar
    createMenuBar();

    // Create the toolbars
    createToolBars();

    // Create system tray icon and notification
    createTrayIcon(networkStyle);

    // Create status bar
    statusBar();

    // Disable size grip because it looks ugly and nobody needs it
    statusBar()->setSizeGripEnabled(false);

    // Status bar notification icons
    QFrame *frameBlocks = new QFrame();
    frameBlocks->setContentsMargins(0,0,0,0);
    frameBlocks->setSizePolicy(QSizePolicy::Fixed, QSizePolicy::Preferred);
    QHBoxLayout *frameBlocksLayout = new QHBoxLayout(frameBlocks);
    frameBlocksLayout->setContentsMargins(3,0,3,0);
    frameBlocksLayout->setSpacing(3);
    unitDisplayControl = new UnitDisplayStatusBarControl(platformStyle);
<<<<<<< HEAD
    labelWalletEncryptionIcon = new QLabel();
    labelWalletHDStatusIcon = new QLabel();
    labelConnectionsIcon = new QLabel();
=======
    labelEncryptionIcon = new QLabel();
    connectionsControl = new NetworkToggleStatusBarControl();
>>>>>>> 58e922ec
    labelBlocksIcon = new QLabel();
    if(enableWallet)
    {
        frameBlocksLayout->addStretch();
        frameBlocksLayout->addWidget(unitDisplayControl);
        frameBlocksLayout->addStretch();
        frameBlocksLayout->addWidget(labelWalletEncryptionIcon);
        frameBlocksLayout->addWidget(labelWalletHDStatusIcon);
    }
    frameBlocksLayout->addStretch();
    frameBlocksLayout->addWidget(connectionsControl);
    frameBlocksLayout->addStretch();
    frameBlocksLayout->addWidget(labelBlocksIcon);
    frameBlocksLayout->addStretch();

    // Progress bar and label for blocks download
    progressBarLabel = new QLabel();
    progressBarLabel->setVisible(false);
    progressBar = new GUIUtil::ProgressBar();
    progressBar->setAlignment(Qt::AlignCenter);
    progressBar->setVisible(false);

    // Override style sheet for progress bar for styles that have a segmented progress bar,
    // as they make the text unreadable (workaround for issue #1071)
    // See https://qt-project.org/doc/qt-4.8/gallery.html
    QString curStyle = QApplication::style()->metaObject()->className();
    if(curStyle == "QWindowsStyle" || curStyle == "QWindowsXPStyle")
    {
        progressBar->setStyleSheet("QProgressBar { background-color: #e8e8e8; border: 1px solid grey; border-radius: 7px; padding: 1px; text-align: center; } QProgressBar::chunk { background: QLinearGradient(x1: 0, y1: 0, x2: 1, y2: 0, stop: 0 #FF8000, stop: 1 orange); border-radius: 7px; margin: 0px; }");
    }

    statusBar()->addWidget(progressBarLabel);
    statusBar()->addWidget(progressBar);
    statusBar()->addPermanentWidget(frameBlocks);

    // Install event filter to be able to catch status tip events (QEvent::StatusTip)
    this->installEventFilter(this);

    // Initially wallet actions should be disabled
    setWalletActionsEnabled(false);

    // Subscribe to notifications from core
    subscribeToCoreSignals();

    modalOverlay = new ModalOverlay(this->centralWidget());
#ifdef ENABLE_WALLET
    if(enableWallet)
        connect(walletFrame, SIGNAL(requestedSyncWarningInfo()), this, SLOT(showModalOverlay()));
#endif
}

BitcoinGUI::~BitcoinGUI()
{
    // Unsubscribe from notifications from core
    unsubscribeFromCoreSignals();

    GUIUtil::saveWindowGeometry("nWindow", this);
    if(trayIcon) // Hide tray icon, as deleting will let it linger until quit (on Ubuntu)
        trayIcon->hide();
#ifdef Q_OS_MAC
    delete appMenuBar;
    MacDockIconHandler::cleanup();
#endif

    delete rpcConsole;
}

void BitcoinGUI::createActions()
{
    QActionGroup *tabGroup = new QActionGroup(this);

    overviewAction = new QAction(platformStyle->SingleColorIcon(":/icons/overview"), tr("&Overview"), this);
    overviewAction->setStatusTip(tr("Show general overview of wallet"));
    overviewAction->setToolTip(overviewAction->statusTip());
    overviewAction->setCheckable(true);
    overviewAction->setShortcut(QKeySequence(Qt::ALT + Qt::Key_1));
    tabGroup->addAction(overviewAction);

    sendCoinsAction = new QAction(platformStyle->SingleColorIcon(":/icons/send"), tr("&Send"), this);
    sendCoinsAction->setStatusTip(tr("Send coins to a Bitcoin address"));
    sendCoinsAction->setToolTip(sendCoinsAction->statusTip());
    sendCoinsAction->setCheckable(true);
    sendCoinsAction->setShortcut(QKeySequence(Qt::ALT + Qt::Key_2));
    tabGroup->addAction(sendCoinsAction);

    sendCoinsMenuAction = new QAction(platformStyle->TextColorIcon(":/icons/send"), sendCoinsAction->text(), this);
    sendCoinsMenuAction->setStatusTip(sendCoinsAction->statusTip());
    sendCoinsMenuAction->setToolTip(sendCoinsMenuAction->statusTip());

    receiveCoinsAction = new QAction(platformStyle->SingleColorIcon(":/icons/receiving_addresses"), tr("&Receive"), this);
    receiveCoinsAction->setStatusTip(tr("Request payments (generates QR codes and bitcoin: URIs)"));
    receiveCoinsAction->setToolTip(receiveCoinsAction->statusTip());
    receiveCoinsAction->setCheckable(true);
    receiveCoinsAction->setShortcut(QKeySequence(Qt::ALT + Qt::Key_3));
    tabGroup->addAction(receiveCoinsAction);

    receiveCoinsMenuAction = new QAction(platformStyle->TextColorIcon(":/icons/receiving_addresses"), receiveCoinsAction->text(), this);
    receiveCoinsMenuAction->setStatusTip(receiveCoinsAction->statusTip());
    receiveCoinsMenuAction->setToolTip(receiveCoinsMenuAction->statusTip());

    historyAction = new QAction(platformStyle->SingleColorIcon(":/icons/history"), tr("&Transactions"), this);
    historyAction->setStatusTip(tr("Browse transaction history"));
    historyAction->setToolTip(historyAction->statusTip());
    historyAction->setCheckable(true);
    historyAction->setShortcut(QKeySequence(Qt::ALT + Qt::Key_4));
    tabGroup->addAction(historyAction);

#ifdef ENABLE_WALLET
    // These showNormalIfMinimized are needed because Send Coins and Receive Coins
    // can be triggered from the tray menu, and need to show the GUI to be useful.
    connect(overviewAction, SIGNAL(triggered()), this, SLOT(showNormalIfMinimized()));
    connect(overviewAction, SIGNAL(triggered()), this, SLOT(gotoOverviewPage()));
    connect(sendCoinsAction, SIGNAL(triggered()), this, SLOT(showNormalIfMinimized()));
    connect(sendCoinsAction, SIGNAL(triggered()), this, SLOT(gotoSendCoinsPage()));
    connect(sendCoinsMenuAction, SIGNAL(triggered()), this, SLOT(showNormalIfMinimized()));
    connect(sendCoinsMenuAction, SIGNAL(triggered()), this, SLOT(gotoSendCoinsPage()));
    connect(receiveCoinsAction, SIGNAL(triggered()), this, SLOT(showNormalIfMinimized()));
    connect(receiveCoinsAction, SIGNAL(triggered()), this, SLOT(gotoReceiveCoinsPage()));
    connect(receiveCoinsMenuAction, SIGNAL(triggered()), this, SLOT(showNormalIfMinimized()));
    connect(receiveCoinsMenuAction, SIGNAL(triggered()), this, SLOT(gotoReceiveCoinsPage()));
    connect(historyAction, SIGNAL(triggered()), this, SLOT(showNormalIfMinimized()));
    connect(historyAction, SIGNAL(triggered()), this, SLOT(gotoHistoryPage()));
#endif // ENABLE_WALLET

    quitAction = new QAction(platformStyle->TextColorIcon(":/icons/quit"), tr("E&xit"), this);
    quitAction->setStatusTip(tr("Quit application"));
    quitAction->setShortcut(QKeySequence(Qt::CTRL + Qt::Key_Q));
    quitAction->setMenuRole(QAction::QuitRole);
    aboutAction = new QAction(platformStyle->TextColorIcon(":/icons/about"), tr("&About %1").arg(tr(PACKAGE_NAME)), this);
    aboutAction->setStatusTip(tr("Show information about %1").arg(tr(PACKAGE_NAME)));
    aboutAction->setMenuRole(QAction::AboutRole);
    aboutAction->setEnabled(false);
    aboutQtAction = new QAction(platformStyle->TextColorIcon(":/icons/about_qt"), tr("About &Qt"), this);
    aboutQtAction->setStatusTip(tr("Show information about Qt"));
    aboutQtAction->setMenuRole(QAction::AboutQtRole);
    optionsAction = new QAction(platformStyle->TextColorIcon(":/icons/options"), tr("&Options..."), this);
    optionsAction->setStatusTip(tr("Modify configuration options for %1").arg(tr(PACKAGE_NAME)));
    optionsAction->setMenuRole(QAction::PreferencesRole);
    optionsAction->setEnabled(false);
    toggleHideAction = new QAction(platformStyle->TextColorIcon(":/icons/about"), tr("&Show / Hide"), this);
    toggleHideAction->setStatusTip(tr("Show or hide the main Window"));

    encryptWalletAction = new QAction(platformStyle->TextColorIcon(":/icons/lock_closed"), tr("&Encrypt Wallet..."), this);
    encryptWalletAction->setStatusTip(tr("Encrypt the private keys that belong to your wallet"));
    encryptWalletAction->setCheckable(true);
    backupWalletAction = new QAction(platformStyle->TextColorIcon(":/icons/filesave"), tr("&Backup Wallet..."), this);
    backupWalletAction->setStatusTip(tr("Backup wallet to another location"));
    changePassphraseAction = new QAction(platformStyle->TextColorIcon(":/icons/key"), tr("&Change Passphrase..."), this);
    changePassphraseAction->setStatusTip(tr("Change the passphrase used for wallet encryption"));
    signMessageAction = new QAction(platformStyle->TextColorIcon(":/icons/edit"), tr("Sign &message..."), this);
    signMessageAction->setStatusTip(tr("Sign messages with your Bitcoin addresses to prove you own them"));
    verifyMessageAction = new QAction(platformStyle->TextColorIcon(":/icons/verify"), tr("&Verify message..."), this);
    verifyMessageAction->setStatusTip(tr("Verify messages to ensure they were signed with specified Bitcoin addresses"));

    openRPCConsoleAction = new QAction(platformStyle->TextColorIcon(":/icons/debugwindow"), tr("&Debug window"), this);
    openRPCConsoleAction->setStatusTip(tr("Open debugging and diagnostic console"));
    // initially disable the debug window menu item
    openRPCConsoleAction->setEnabled(false);

    usedSendingAddressesAction = new QAction(platformStyle->TextColorIcon(":/icons/address-book"), tr("&Sending addresses..."), this);
    usedSendingAddressesAction->setStatusTip(tr("Show the list of used sending addresses and labels"));
    usedReceivingAddressesAction = new QAction(platformStyle->TextColorIcon(":/icons/address-book"), tr("&Receiving addresses..."), this);
    usedReceivingAddressesAction->setStatusTip(tr("Show the list of used receiving addresses and labels"));

    openAction = new QAction(platformStyle->TextColorIcon(":/icons/open"), tr("Open &URI..."), this);
    openAction->setStatusTip(tr("Open a bitcoin: URI or payment request"));

    showHelpMessageAction = new QAction(platformStyle->TextColorIcon(":/icons/info"), tr("&Command-line options"), this);
    showHelpMessageAction->setMenuRole(QAction::NoRole);
    showHelpMessageAction->setStatusTip(tr("Show the %1 help message to get a list with possible Bitcoin command-line options").arg(tr(PACKAGE_NAME)));

    connect(quitAction, SIGNAL(triggered()), qApp, SLOT(quit()));
    connect(aboutAction, SIGNAL(triggered()), this, SLOT(aboutClicked()));
    connect(aboutQtAction, SIGNAL(triggered()), qApp, SLOT(aboutQt()));
    connect(optionsAction, SIGNAL(triggered()), this, SLOT(optionsClicked()));
    connect(toggleHideAction, SIGNAL(triggered()), this, SLOT(toggleHidden()));
    connect(showHelpMessageAction, SIGNAL(triggered()), this, SLOT(showHelpMessageClicked()));
    connect(openRPCConsoleAction, SIGNAL(triggered()), this, SLOT(showDebugWindow()));
    // prevents an open debug window from becoming stuck/unusable on client shutdown
    connect(quitAction, SIGNAL(triggered()), rpcConsole, SLOT(hide()));

#ifdef ENABLE_WALLET
    if(walletFrame)
    {
        connect(encryptWalletAction, SIGNAL(triggered(bool)), walletFrame, SLOT(encryptWallet(bool)));
        connect(backupWalletAction, SIGNAL(triggered()), walletFrame, SLOT(backupWallet()));
        connect(changePassphraseAction, SIGNAL(triggered()), walletFrame, SLOT(changePassphrase()));
        connect(signMessageAction, SIGNAL(triggered()), this, SLOT(gotoSignMessageTab()));
        connect(verifyMessageAction, SIGNAL(triggered()), this, SLOT(gotoVerifyMessageTab()));
        connect(usedSendingAddressesAction, SIGNAL(triggered()), walletFrame, SLOT(usedSendingAddresses()));
        connect(usedReceivingAddressesAction, SIGNAL(triggered()), walletFrame, SLOT(usedReceivingAddresses()));
        connect(openAction, SIGNAL(triggered()), this, SLOT(openClicked()));
    }
#endif // ENABLE_WALLET

    new QShortcut(QKeySequence(Qt::CTRL + Qt::SHIFT + Qt::Key_C), this, SLOT(showDebugWindowActivateConsole()));
    new QShortcut(QKeySequence(Qt::CTRL + Qt::SHIFT + Qt::Key_D), this, SLOT(showDebugWindow()));
}

void BitcoinGUI::createMenuBar()
{
#ifdef Q_OS_MAC
    // Create a decoupled menu bar on Mac which stays even if the window is closed
    appMenuBar = new QMenuBar();
#else
    // Get the main window's menu bar on other platforms
    appMenuBar = menuBar();
#endif

    // Configure the menus
    QMenu *file = appMenuBar->addMenu(tr("&File"));
    if(walletFrame)
    {
        file->addAction(openAction);
        file->addAction(backupWalletAction);
        file->addAction(signMessageAction);
        file->addAction(verifyMessageAction);
        file->addSeparator();
        file->addAction(usedSendingAddressesAction);
        file->addAction(usedReceivingAddressesAction);
        file->addSeparator();
    }
    file->addAction(quitAction);

    QMenu *settings = appMenuBar->addMenu(tr("&Settings"));
    if(walletFrame)
    {
        settings->addAction(encryptWalletAction);
        settings->addAction(changePassphraseAction);
        settings->addSeparator();
    }
    settings->addAction(optionsAction);

    QMenu *help = appMenuBar->addMenu(tr("&Help"));
    if(walletFrame)
    {
        help->addAction(openRPCConsoleAction);
    }
    help->addAction(showHelpMessageAction);
    help->addSeparator();
    help->addAction(aboutAction);
    help->addAction(aboutQtAction);
}

void BitcoinGUI::createToolBars()
{
    if(walletFrame)
    {
        QToolBar *toolbar = addToolBar(tr("Tabs toolbar"));
        appToolBar = toolbar;
        toolbar->setMovable(false);
        toolbar->setToolButtonStyle(Qt::ToolButtonTextBesideIcon);
        toolbar->addAction(overviewAction);
        toolbar->addAction(sendCoinsAction);
        toolbar->addAction(receiveCoinsAction);
        toolbar->addAction(historyAction);
        overviewAction->setChecked(true);

#ifdef ENABLE_WALLET
        QWidget *spacer = new QWidget();
        spacer->setSizePolicy(QSizePolicy::Expanding, QSizePolicy::Expanding);
        toolbar->addWidget(spacer);

        WalletSelector = new QComboBox();
        connect(WalletSelector, SIGNAL(currentIndexChanged(const QString&)), this, SLOT(setCurrentWallet(const QString&)));
#endif
    }
}

void BitcoinGUI::setClientModel(ClientModel *clientModel)
{
    this->clientModel = clientModel;
    if(clientModel)
    {
        // Create system tray menu (or setup the dock menu) that late to prevent users from calling actions,
        // while the client has not yet fully loaded
        createTrayIconMenu();

        // Keep up to date with client
        updateNetworkState();
        connect(clientModel, SIGNAL(numConnectionsChanged(int)), this, SLOT(setNumConnections(int)));
        connect(clientModel, SIGNAL(networkActiveChanged(bool)), this, SLOT(setNetworkActive(bool)));

        setNumBlocks(clientModel->getNumBlocks(), clientModel->getLastBlockDate(), clientModel->getVerificationProgress(NULL), false);
        connect(clientModel, SIGNAL(numBlocksChanged(int,QDateTime,double,bool)), this, SLOT(setNumBlocks(int,QDateTime,double,bool)));

        // Receive and report messages from client model
        connect(clientModel, SIGNAL(message(QString,QString,unsigned int)), this, SLOT(message(QString,QString,unsigned int)));

        // Show progress dialog
        connect(clientModel, SIGNAL(showProgress(QString,int)), this, SLOT(showProgress(QString,int)));

        rpcConsole->setClientModel(clientModel);
#ifdef ENABLE_WALLET
        if(walletFrame)
        {
            walletFrame->setClientModel(clientModel);
        }
#endif // ENABLE_WALLET
        unitDisplayControl->setOptionsModel(clientModel->getOptionsModel());
        connectionsControl->setClientModel(clientModel);
        
        OptionsModel* optionsModel = clientModel->getOptionsModel();
        if(optionsModel)
        {
            // be aware of the tray icon disable state change reported by the OptionsModel object.
            connect(optionsModel,SIGNAL(hideTrayIconChanged(bool)),this,SLOT(setTrayIconVisible(bool)));
        
            // initialize the disable state of the tray icon with the current value in the model.
            setTrayIconVisible(optionsModel->getHideTrayIcon());
        }

        modalOverlay->setKnownBestHeight(clientModel->getHeaderTipHeight(), QDateTime::fromTime_t(clientModel->getHeaderTipTime()));
    } else {
        // Disable possibility to show main window via action
        toggleHideAction->setEnabled(false);
        if(trayIconMenu)
        {
            // Disable context menu on tray icon
            trayIconMenu->clear();
        }
        // Propagate cleared model to child objects
        rpcConsole->setClientModel(nullptr);
#ifdef ENABLE_WALLET
        walletFrame->setClientModel(nullptr);
#endif // ENABLE_WALLET
        unitDisplayControl->setOptionsModel(nullptr);
    }
}

#ifdef ENABLE_WALLET
bool BitcoinGUI::addWallet(const QString& name, WalletModel *walletModel)
{
    if(!walletFrame)
        return false;
    setWalletActionsEnabled(true);
    WalletSelector->addItem(name);
    if (WalletSelector->count() == 2) {
        WalletSelectorLabel = new QLabel();
        WalletSelectorLabel->setText(tr("Wallet:") + " ");
        WalletSelectorLabel->setBuddy(WalletSelector);
        appToolBar->addWidget(WalletSelectorLabel);
        appToolBar->addWidget(WalletSelector);
    }
    rpcConsole->addWallet(name, walletModel);
    return walletFrame->addWallet(name, walletModel);
}

bool BitcoinGUI::setCurrentWallet(const QString& name)
{
    if(!walletFrame)
        return false;
    return walletFrame->setCurrentWallet(name);
}

void BitcoinGUI::removeAllWallets()
{
    if(!walletFrame)
        return;
    setWalletActionsEnabled(false);
    walletFrame->removeAllWallets();
}
#endif // ENABLE_WALLET

void BitcoinGUI::setWalletActionsEnabled(bool enabled)
{
    overviewAction->setEnabled(enabled);
    sendCoinsAction->setEnabled(enabled);
    sendCoinsMenuAction->setEnabled(enabled);
    receiveCoinsAction->setEnabled(enabled);
    receiveCoinsMenuAction->setEnabled(enabled);
    historyAction->setEnabled(enabled);
    encryptWalletAction->setEnabled(enabled);
    backupWalletAction->setEnabled(enabled);
    changePassphraseAction->setEnabled(enabled);
    signMessageAction->setEnabled(enabled);
    verifyMessageAction->setEnabled(enabled);
    usedSendingAddressesAction->setEnabled(enabled);
    usedReceivingAddressesAction->setEnabled(enabled);
    openAction->setEnabled(enabled);
}

void BitcoinGUI::createTrayIcon(const NetworkStyle *networkStyle)
{
#ifndef Q_OS_MAC
    trayIcon = new QSystemTrayIcon(this);
    QString toolTip = tr("%1 client").arg(tr(PACKAGE_NAME)) + " " + networkStyle->getTitleAddText();
    trayIcon->setToolTip(toolTip);
    trayIcon->setIcon(networkStyle->getTrayAndWindowIcon());
    trayIcon->hide();
#endif

    notificator = new Notificator(QApplication::applicationName(), trayIcon, this);
}

void BitcoinGUI::createTrayIconMenu()
{
#ifndef Q_OS_MAC
    // return if trayIcon is unset (only on non-Mac OSes)
    if (!trayIcon)
        return;

    trayIconMenu = new QMenu(this);
    trayIcon->setContextMenu(trayIconMenu);

    connect(trayIcon, SIGNAL(activated(QSystemTrayIcon::ActivationReason)),
            this, SLOT(trayIconActivated(QSystemTrayIcon::ActivationReason)));
#else
    // Note: On Mac, the dock icon is used to provide the tray's functionality.
    MacDockIconHandler *dockIconHandler = MacDockIconHandler::instance();
    dockIconHandler->setMainWindow((QMainWindow *)this);
    trayIconMenu = dockIconHandler->dockMenu();
#endif

    // Configuration of the tray icon (or dock icon) icon menu
    trayIconMenu->addAction(toggleHideAction);
    trayIconMenu->addSeparator();
    trayIconMenu->addAction(sendCoinsMenuAction);
    trayIconMenu->addAction(receiveCoinsMenuAction);
    trayIconMenu->addSeparator();
    trayIconMenu->addAction(signMessageAction);
    trayIconMenu->addAction(verifyMessageAction);
    trayIconMenu->addSeparator();
    trayIconMenu->addAction(optionsAction);
    trayIconMenu->addAction(openRPCConsoleAction);
#ifndef Q_OS_MAC // This is built-in on Mac
    trayIconMenu->addSeparator();
    trayIconMenu->addAction(quitAction);
#endif
}

#ifndef Q_OS_MAC
void BitcoinGUI::trayIconActivated(QSystemTrayIcon::ActivationReason reason)
{
    if(reason == QSystemTrayIcon::Trigger)
    {
        // Click on system tray icon triggers show/hide of the main window
        toggleHidden();
    }
}
#endif

void BitcoinGUI::optionsClicked()
{
    if(!clientModel || !clientModel->getOptionsModel())
        return;

    OptionsDialog dlg(this, enableWallet);
    dlg.setModel(clientModel->getOptionsModel());
    dlg.exec();
}

void BitcoinGUI::aboutClicked()
{
    if(!clientModel)
        return;

    HelpMessageDialog dlg(this, true);
    dlg.exec();
}

void BitcoinGUI::showDebugWindow()
{
    rpcConsole->showNormal();
    rpcConsole->show();
    rpcConsole->raise();
    rpcConsole->activateWindow();
}

void BitcoinGUI::showDebugWindowActivateConsole()
{
    rpcConsole->setTabFocus(RPCConsole::TAB_CONSOLE);
    showDebugWindow();
}

void BitcoinGUI::showHelpMessageClicked()
{
    helpMessageDialog->show();
}

#ifdef ENABLE_WALLET
void BitcoinGUI::openClicked()
{
    OpenURIDialog dlg(this);
    if(dlg.exec())
    {
        Q_EMIT receivedURI(dlg.getURI());
    }
}

void BitcoinGUI::gotoOverviewPage()
{
    overviewAction->setChecked(true);
    if (walletFrame) walletFrame->gotoOverviewPage();
}

void BitcoinGUI::gotoHistoryPage()
{
    historyAction->setChecked(true);
    if (walletFrame) walletFrame->gotoHistoryPage();
}

void BitcoinGUI::gotoReceiveCoinsPage()
{
    receiveCoinsAction->setChecked(true);
    if (walletFrame) walletFrame->gotoReceiveCoinsPage();
}

void BitcoinGUI::gotoSendCoinsPage(QString addr)
{
    sendCoinsAction->setChecked(true);
    if (walletFrame) walletFrame->gotoSendCoinsPage(addr);
}

void BitcoinGUI::gotoSignMessageTab(QString addr)
{
    if (walletFrame) walletFrame->gotoSignMessageTab(addr);
}

void BitcoinGUI::gotoVerifyMessageTab(QString addr)
{
    if (walletFrame) walletFrame->gotoVerifyMessageTab(addr);
}
#endif // ENABLE_WALLET

void BitcoinGUI::updateNetworkState()
{
    int count = clientModel->getNumConnections();
    QString icon;
    switch(count)
    {
    case 0: icon = ":/icons/connect_0"; break;
    case 1: case 2: case 3: icon = ":/icons/connect_1"; break;
    case 4: case 5: case 6: icon = ":/icons/connect_2"; break;
    case 7: case 8: case 9: icon = ":/icons/connect_3"; break;
    default: icon = ":/icons/connect_4"; break;
    }

    QString tooltip;

    if (clientModel->getNetworkActive()) {
        tooltip = tr("%n active connection(s) to Bitcoin network", "", count) + QString(".<br>") + tr("Click to disable network activity.");
    } else {
        tooltip = tr("Network activity disabled.") + QString("<br>") + tr("Click to enable network activity again.");
        icon = ":/icons/network_disabled";
    }

    // Don't word-wrap this (fixed-width) tooltip
    tooltip = QString("<nobr>") + tooltip + QString("</nobr>");
    connectionsControl->setToolTip(tooltip);

    connectionsControl->setPixmap(platformStyle->SingleColorIcon(icon).pixmap(STATUSBAR_ICONSIZE,STATUSBAR_ICONSIZE));
}

void BitcoinGUI::setNumConnections(int count)
{
    updateNetworkState();
}

void BitcoinGUI::setNetworkActive(bool networkActive)
{
    updateNetworkState();
}

void BitcoinGUI::setNumBlocks(int count, const QDateTime& blockDate, double nVerificationProgress, bool header)
{
    if (modalOverlay)
    {
        if (header)
            modalOverlay->setKnownBestHeight(count, blockDate);
        else
            modalOverlay->tipUpdate(count, blockDate, nVerificationProgress);
    }
    if (!clientModel)
        return;

    // Prevent orphan statusbar messages (e.g. hover Quit in main menu, wait until chain-sync starts -> garbelled text)
    statusBar()->clearMessage();

    // Acquire current block source
    enum BlockSource blockSource = clientModel->getBlockSource();
    switch (blockSource) {
        case BLOCK_SOURCE_NETWORK:
            if (header) {
                return;
            }
            progressBarLabel->setText(tr("Synchronizing with network..."));
            break;
        case BLOCK_SOURCE_DISK:
            if (header) {
                progressBarLabel->setText(tr("Indexing blocks on disk..."));
            } else {
                progressBarLabel->setText(tr("Processing blocks on disk..."));
            }
            break;
        case BLOCK_SOURCE_REINDEX:
            progressBarLabel->setText(tr("Reindexing blocks on disk..."));
            break;
        case BLOCK_SOURCE_NONE:
            if (header) {
                return;
            }
            // Case: not Importing, not Reindexing and no network connection
            progressBarLabel->setText(tr("No block source available..."));
            break;
    }

    QString tooltip;

    QDateTime currentDate = QDateTime::currentDateTime();
    qint64 secs = blockDate.secsTo(currentDate);

    tooltip = tr("Processed %n block(s) of transaction history.", "", count);

    // Set icon state: spinning if catching up, tick otherwise
    if(secs < 90*60)
    {
        tooltip = tr("Up to date") + QString(".<br>") + tooltip;
        labelBlocksIcon->setPixmap(platformStyle->SingleColorIcon(":/icons/synced").pixmap(STATUSBAR_ICONSIZE, STATUSBAR_ICONSIZE));

#ifdef ENABLE_WALLET
        if(walletFrame)
        {
            walletFrame->showOutOfSyncWarning(false);
            modalOverlay->showHide(true, true);
        }
#endif // ENABLE_WALLET

        progressBarLabel->setVisible(false);
        progressBar->setVisible(false);
    }
    else
    {
        QString timeBehindText = GUIUtil::formateNiceTimeOffset(secs);

        progressBarLabel->setVisible(true);
        progressBar->setFormat(tr("%1 behind").arg(timeBehindText));
        progressBar->setMaximum(1000000000);
        progressBar->setValue(nVerificationProgress * 1000000000.0 + 0.5);
        progressBar->setVisible(true);

        tooltip = tr("Catching up...") + QString("<br>") + tooltip;
        if(count != prevBlocks)
        {
            labelBlocksIcon->setPixmap(platformStyle->SingleColorIcon(QString(
                ":/movies/spinner-%1").arg(spinnerFrame, 3, 10, QChar('0')))
                .pixmap(STATUSBAR_ICONSIZE, STATUSBAR_ICONSIZE));
            spinnerFrame = (spinnerFrame + 1) % SPINNER_FRAMES;
        }
        prevBlocks = count;

#ifdef ENABLE_WALLET
        if(walletFrame)
        {
            walletFrame->showOutOfSyncWarning(true);
            modalOverlay->showHide();
        }
#endif // ENABLE_WALLET

        tooltip += QString("<br>");
        tooltip += tr("Last received block was generated %1 ago.").arg(timeBehindText);
        tooltip += QString("<br>");
        tooltip += tr("Transactions after this will not yet be visible.");
    }

    // Don't word-wrap this (fixed-width) tooltip
    tooltip = QString("<nobr>") + tooltip + QString("</nobr>");

    labelBlocksIcon->setToolTip(tooltip);
    progressBarLabel->setToolTip(tooltip);
    progressBar->setToolTip(tooltip);
}

void BitcoinGUI::message(const QString &title, const QString &message, unsigned int style, bool *ret)
{
    QString strTitle = tr("Bitcoin"); // default title
    // Default to information icon
    int nMBoxIcon = QMessageBox::Information;
    int nNotifyIcon = Notificator::Information;

    QString msgType;

    // Prefer supplied title over style based title
    if (!title.isEmpty()) {
        msgType = title;
    }
    else {
        switch (style) {
        case CClientUIInterface::MSG_ERROR:
            msgType = tr("Error");
            break;
        case CClientUIInterface::MSG_WARNING:
            msgType = tr("Warning");
            break;
        case CClientUIInterface::MSG_INFORMATION:
            msgType = tr("Information");
            break;
        default:
            break;
        }
    }
    // Append title to "Bitcoin - "
    if (!msgType.isEmpty())
        strTitle += " - " + msgType;

    // Check for error/warning icon
    if (style & CClientUIInterface::ICON_ERROR) {
        nMBoxIcon = QMessageBox::Critical;
        nNotifyIcon = Notificator::Critical;
    }
    else if (style & CClientUIInterface::ICON_WARNING) {
        nMBoxIcon = QMessageBox::Warning;
        nNotifyIcon = Notificator::Warning;
    }

    // Display message
    if (style & CClientUIInterface::MODAL) {
        // Check for buttons, use OK as default, if none was supplied
        QMessageBox::StandardButton buttons;
        if (!(buttons = (QMessageBox::StandardButton)(style & CClientUIInterface::BTN_MASK)))
            buttons = QMessageBox::Ok;

        showNormalIfMinimized();
        QMessageBox mBox((QMessageBox::Icon)nMBoxIcon, strTitle, message, buttons, this);
        int r = mBox.exec();
        if (ret != NULL)
            *ret = r == QMessageBox::Ok;
    }
    else
        notificator->notify((Notificator::Class)nNotifyIcon, strTitle, message);
}

void BitcoinGUI::changeEvent(QEvent *e)
{
    QMainWindow::changeEvent(e);
#ifndef Q_OS_MAC // Ignored on Mac
    if(e->type() == QEvent::WindowStateChange)
    {
        if(clientModel && clientModel->getOptionsModel() && clientModel->getOptionsModel()->getMinimizeToTray())
        {
            QWindowStateChangeEvent *wsevt = static_cast<QWindowStateChangeEvent*>(e);
            if(!(wsevt->oldState() & Qt::WindowMinimized) && isMinimized())
            {
                QTimer::singleShot(0, this, SLOT(hide()));
                e->ignore();
            }
        }
    }
#endif
}

void BitcoinGUI::closeEvent(QCloseEvent *event)
{
#ifndef Q_OS_MAC // Ignored on Mac
    if(clientModel && clientModel->getOptionsModel())
    {
        if(!clientModel->getOptionsModel()->getMinimizeOnClose())
        {
            // close rpcConsole in case it was open to make some space for the shutdown window
            rpcConsole->close();

            QApplication::quit();
        }
        else
        {
            QMainWindow::showMinimized();
            event->ignore();
        }
    }
#else
    QMainWindow::closeEvent(event);
#endif
}

void BitcoinGUI::showEvent(QShowEvent *event)
{
    // enable the debug window when the main window shows up
    openRPCConsoleAction->setEnabled(true);
    aboutAction->setEnabled(true);
    optionsAction->setEnabled(true);
}

#ifdef ENABLE_WALLET
void BitcoinGUI::incomingTransaction(const QString& date, int unit, const CAmount& amount, const QString& type, const QString& address, const QString& label)
{
    // On new transaction, make an info balloon
    QString msg = tr("Date: %1\n").arg(date) +
                  tr("Amount: %1\n").arg(BitcoinUnits::formatWithUnit(unit, amount, true)) +
                  tr("Type: %1\n").arg(type);
    if (!label.isEmpty())
        msg += tr("Label: %1\n").arg(label);
    else if (!address.isEmpty())
        msg += tr("Address: %1\n").arg(address);
    message((amount)<0 ? tr("Sent transaction") : tr("Incoming transaction"),
             msg, CClientUIInterface::MSG_INFORMATION);
}
#endif // ENABLE_WALLET

void BitcoinGUI::dragEnterEvent(QDragEnterEvent *event)
{
    // Accept only URIs
    if(event->mimeData()->hasUrls())
        event->acceptProposedAction();
}

void BitcoinGUI::dropEvent(QDropEvent *event)
{
    if(event->mimeData()->hasUrls())
    {
        Q_FOREACH(const QUrl &uri, event->mimeData()->urls())
        {
            Q_EMIT receivedURI(uri.toString());
        }
    }
    event->acceptProposedAction();
}

bool BitcoinGUI::eventFilter(QObject *object, QEvent *event)
{
    // Catch status tip events
    if (event->type() == QEvent::StatusTip)
    {
        // Prevent adding text from setStatusTip(), if we currently use the status bar for displaying other stuff
        if (progressBarLabel->isVisible() || progressBar->isVisible())
            return true;
    }
    return QMainWindow::eventFilter(object, event);
}

#ifdef ENABLE_WALLET
bool BitcoinGUI::handlePaymentRequest(const SendCoinsRecipient& recipient)
{
    // URI has to be valid
    if (walletFrame && walletFrame->handlePaymentRequest(recipient))
    {
        showNormalIfMinimized();
        gotoSendCoinsPage();
        return true;
    }
    return false;
}

void BitcoinGUI::setHDStatus(int hdEnabled)
{
    labelWalletHDStatusIcon->setPixmap(platformStyle->SingleColorIcon(hdEnabled ? ":/icons/hd_enabled" : ":/icons/hd_disabled").pixmap(STATUSBAR_ICONSIZE,STATUSBAR_ICONSIZE));
    labelWalletHDStatusIcon->setToolTip(hdEnabled ? tr("HD key generation is <b>enabled</b>") : tr("HD key generation is <b>disabled</b>"));

    // eventually disable the QLabel to set its opacity to 50% 
    labelWalletHDStatusIcon->setEnabled(hdEnabled);
}

void BitcoinGUI::setEncryptionStatus(int status)
{
    switch(status)
    {
    case WalletModel::Unencrypted:
        labelWalletEncryptionIcon->hide();
        encryptWalletAction->setChecked(false);
        changePassphraseAction->setEnabled(false);
        encryptWalletAction->setEnabled(true);
        break;
    case WalletModel::Unlocked:
        labelWalletEncryptionIcon->show();
        labelWalletEncryptionIcon->setPixmap(platformStyle->SingleColorIcon(":/icons/lock_open").pixmap(STATUSBAR_ICONSIZE,STATUSBAR_ICONSIZE));
        labelWalletEncryptionIcon->setToolTip(tr("Wallet is <b>encrypted</b> and currently <b>unlocked</b>"));
        encryptWalletAction->setChecked(true);
        changePassphraseAction->setEnabled(true);
        encryptWalletAction->setEnabled(false); // TODO: decrypt currently not supported
        break;
    case WalletModel::Locked:
        labelWalletEncryptionIcon->show();
        labelWalletEncryptionIcon->setPixmap(platformStyle->SingleColorIcon(":/icons/lock_closed").pixmap(STATUSBAR_ICONSIZE,STATUSBAR_ICONSIZE));
        labelWalletEncryptionIcon->setToolTip(tr("Wallet is <b>encrypted</b> and currently <b>locked</b>"));
        encryptWalletAction->setChecked(true);
        changePassphraseAction->setEnabled(true);
        encryptWalletAction->setEnabled(false); // TODO: decrypt currently not supported
        break;
    }
}

void BitcoinGUI::updateWalletStatus()
{
    if (!walletFrame) {
        return;
    }
    WalletView * const walletView = walletFrame->currentWalletView();
    if (!walletView) {
        return;
    }
    WalletModel * const walletModel = walletView->getWalletModel();
    setEncryptionStatus(walletModel->getEncryptionStatus());
    setHDStatus(walletModel->hdEnabled());
}
#endif // ENABLE_WALLET

void BitcoinGUI::showNormalIfMinimized(bool fToggleHidden)
{
    if(!clientModel)
        return;

    // activateWindow() (sometimes) helps with keyboard focus on Windows
    if (isHidden())
    {
        show();
        activateWindow();
    }
    else if (isMinimized())
    {
        showNormal();
        activateWindow();
    }
    else if (GUIUtil::isObscured(this))
    {
        raise();
        activateWindow();
    }
    else if(fToggleHidden)
        hide();
}

void BitcoinGUI::toggleHidden()
{
    showNormalIfMinimized(true);
}

void BitcoinGUI::detectShutdown()
{
    if (ShutdownRequested())
    {
        if(rpcConsole)
            rpcConsole->hide();
        qApp->quit();
    }
}

void BitcoinGUI::showProgress(const QString &title, int nProgress)
{
    if (nProgress == 0)
    {
        progressDialog = new QProgressDialog(title, "", 0, 100);
        progressDialog->setWindowModality(Qt::ApplicationModal);
        progressDialog->setMinimumDuration(0);
        progressDialog->setCancelButton(0);
        progressDialog->setAutoClose(false);
        progressDialog->setValue(0);
    }
    else if (nProgress == 100)
    {
        if (progressDialog)
        {
            progressDialog->close();
            progressDialog->deleteLater();
        }
    }
    else if (progressDialog)
        progressDialog->setValue(nProgress);
}

void BitcoinGUI::setTrayIconVisible(bool fHideTrayIcon)
{
    if (trayIcon)
    {
        trayIcon->setVisible(!fHideTrayIcon);
    }
}

void BitcoinGUI::showModalOverlay()
{
    if (modalOverlay)
        modalOverlay->showHide(false, true);
}

static bool ThreadSafeMessageBox(BitcoinGUI *gui, const std::string& message, const std::string& caption, unsigned int style)
{
    bool modal = (style & CClientUIInterface::MODAL);
    // The SECURE flag has no effect in the Qt GUI.
    // bool secure = (style & CClientUIInterface::SECURE);
    style &= ~CClientUIInterface::SECURE;
    bool ret = false;
    // In case of modal message, use blocking connection to wait for user to click a button
    QMetaObject::invokeMethod(gui, "message",
                               modal ? GUIUtil::blockingGUIThreadConnection() : Qt::QueuedConnection,
                               Q_ARG(QString, QString::fromStdString(caption)),
                               Q_ARG(QString, QString::fromStdString(message)),
                               Q_ARG(unsigned int, style),
                               Q_ARG(bool*, &ret));
    return ret;
}

void BitcoinGUI::subscribeToCoreSignals()
{
    // Connect signals to client
    uiInterface.ThreadSafeMessageBox.connect(boost::bind(ThreadSafeMessageBox, this, _1, _2, _3));
    uiInterface.ThreadSafeQuestion.connect(boost::bind(ThreadSafeMessageBox, this, _1, _3, _4));
}

void BitcoinGUI::unsubscribeFromCoreSignals()
{
    // Disconnect signals from client
    uiInterface.ThreadSafeMessageBox.disconnect(boost::bind(ThreadSafeMessageBox, this, _1, _2, _3));
    uiInterface.ThreadSafeQuestion.disconnect(boost::bind(ThreadSafeMessageBox, this, _1, _3, _4));
}

UnitDisplayStatusBarControl::UnitDisplayStatusBarControl(const PlatformStyle *platformStyle) :
    optionsModel(0),
    menu(0)
{
    createContextMenu();
    setToolTip(tr("Unit to show amounts in. Click to select another unit."));
    QList<BitcoinUnits::Unit> units = BitcoinUnits::availableUnits();
    int max_width = 0;
    const QFontMetrics fm(font());
    Q_FOREACH (const BitcoinUnits::Unit unit, units)
    {
        max_width = qMax(max_width, fm.width(BitcoinUnits::name(unit)));
    }
    setMinimumSize(max_width, 0);
    setAlignment(Qt::AlignRight | Qt::AlignVCenter);
    setStyleSheet(QString("QLabel { color : %1 }").arg(platformStyle->SingleColor().name()));
}

/** So that it responds to button clicks */
void UnitDisplayStatusBarControl::mousePressEvent(QMouseEvent *event)
{
    onDisplayUnitsClicked(event->pos());
}

/** Creates context menu, its actions, and wires up all the relevant signals for mouse events. */
void UnitDisplayStatusBarControl::createContextMenu()
{
    menu = new QMenu(this);
    Q_FOREACH(BitcoinUnits::Unit u, BitcoinUnits::availableUnits())
    {
        QAction *menuAction = new QAction(QString(BitcoinUnits::name(u)), this);
        menuAction->setData(QVariant(u));
        menu->addAction(menuAction);
    }
    connect(menu,SIGNAL(triggered(QAction*)),this,SLOT(onMenuSelection(QAction*)));
}

/** Lets the control know about the Options Model (and its signals) */
void UnitDisplayStatusBarControl::setOptionsModel(OptionsModel *optionsModel)
{
    if (optionsModel)
    {
        this->optionsModel = optionsModel;

        // be aware of a display unit change reported by the OptionsModel object.
        connect(optionsModel,SIGNAL(displayUnitChanged(int)),this,SLOT(updateDisplayUnit(int)));

        // initialize the display units label with the current value in the model.
        updateDisplayUnit(optionsModel->getDisplayUnit());
    }
}

/** When Display Units are changed on OptionsModel it will refresh the display text of the control on the status bar */
void UnitDisplayStatusBarControl::updateDisplayUnit(int newUnits)
{
    setText(BitcoinUnits::name(newUnits));
}

/** Shows context menu with Display Unit options by the mouse coordinates */
void UnitDisplayStatusBarControl::onDisplayUnitsClicked(const QPoint& point)
{
    QPoint globalPos = mapToGlobal(point);
    menu->exec(globalPos);
}

/** Tells underlying optionsModel to update its current display unit. */
void UnitDisplayStatusBarControl::onMenuSelection(QAction* action)
{
    if (action)
    {
        optionsModel->setDisplayUnit(action->data());
    }
}

void NetworkToggleStatusBarControl::mousePressEvent(QMouseEvent *event)
{
    if (clientModel) {
        clientModel->setNetworkActive(!clientModel->getNetworkActive());
    }
}

/** Lets the control know about the Client Model */
void NetworkToggleStatusBarControl::setClientModel(ClientModel *clientModel)
{
    if (clientModel) {
        this->clientModel = clientModel;
    }
}<|MERGE_RESOLUTION|>--- conflicted
+++ resolved
@@ -81,14 +81,9 @@
     clientModel(0),
     walletFrame(0),
     unitDisplayControl(0),
-<<<<<<< HEAD
     labelWalletEncryptionIcon(0),
     labelWalletHDStatusIcon(0),
-    labelConnectionsIcon(0),
-=======
-    labelEncryptionIcon(0),
     connectionsControl(0),
->>>>>>> 58e922ec
     labelBlocksIcon(0),
     progressBarLabel(0),
     progressBar(0),
@@ -203,14 +198,9 @@
     frameBlocksLayout->setContentsMargins(3,0,3,0);
     frameBlocksLayout->setSpacing(3);
     unitDisplayControl = new UnitDisplayStatusBarControl(platformStyle);
-<<<<<<< HEAD
     labelWalletEncryptionIcon = new QLabel();
     labelWalletHDStatusIcon = new QLabel();
-    labelConnectionsIcon = new QLabel();
-=======
-    labelEncryptionIcon = new QLabel();
     connectionsControl = new NetworkToggleStatusBarControl();
->>>>>>> 58e922ec
     labelBlocksIcon = new QLabel();
     if(enableWallet)
     {
