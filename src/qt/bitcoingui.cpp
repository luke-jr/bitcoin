--- conflicted
+++ resolved
@@ -120,13 +120,10 @@
     centralWidget->addWidget(addressBookPage);
     centralWidget->addWidget(receiveCoinsPage);
     centralWidget->addWidget(sendCoinsPage);
-<<<<<<< HEAD
 #ifdef FIRST_CLASS_MESSAGING
     centralWidget->addWidget(signVerifyMessageDialog);
 #endif
-=======
     centralWidget->addWidget(coinControlPage);
->>>>>>> eba98dce
     setCentralWidget(centralWidget);
 
     // Create status bar
@@ -302,7 +299,6 @@
     connect(changePassphraseAction, SIGNAL(triggered()), this, SLOT(changePassphrase()));
     connect(signMessageAction, SIGNAL(triggered()), this, SLOT(gotoSignMessageTab()));
     connect(verifyMessageAction, SIGNAL(triggered()), this, SLOT(gotoVerifyMessageTab()));
-<<<<<<< HEAD
 
 #ifdef FIRST_CLASS_MESSAGING
     firstClassMessagingAction = new QAction(QIcon(":/icons/edit"), tr("S&ignatures"), this);
@@ -316,10 +312,9 @@
     // Always start with the sign message tab for FIRST_CLASS_MESSAGING
     connect(firstClassMessagingAction, SIGNAL(triggered()), this, SLOT(gotoSignMessageTab()));
 #endif
-=======
+
     connect(coinControlAction, SIGNAL(triggered()), this, SLOT(showNormalIfMinimized()));
     connect(coinControlAction, SIGNAL(triggered()), this, SLOT(gotoCoinControlPage()));
->>>>>>> eba98dce
 }
 
 void BitcoinGUI::createMenuBar()
@@ -365,13 +360,10 @@
     toolbar->addAction(receiveCoinsAction);
     toolbar->addAction(historyAction);
     toolbar->addAction(addressBookAction);
-<<<<<<< HEAD
 #ifdef FIRST_CLASS_MESSAGING
     toolbar->addAction(firstClassMessagingAction);
 #endif
-=======
     toolbar->addAction(coinControlAction);
->>>>>>> eba98dce
 
     QToolBar *toolbar2 = addToolBar(tr("Actions toolbar"));
     toolbar2->setToolButtonStyle(Qt::ToolButtonTextBesideIcon);
