--- conflicted
+++ resolved
@@ -551,13 +551,8 @@
     // Set icon state: spinning if catching up, tick otherwise
     if(secs < 90*60 && count >= nTotalBlocks)
     {
-<<<<<<< HEAD
-        tooltip = tr("Up to date") + QString(".\n") + tooltip;
+        tooltip = tr("Up to date") + QString(".<br>") + tooltip;
         labelBlocksIcon->setPixmap(QIcon(":/icons/synced").pixmap(STATUSBAR_ICONSIZE, STATUSBAR_ICONSIZE));
-=======
-        tooltip = tr("Up to date") + QString(".<br>") + tooltip;
-        labelBlocksIcon->setPixmap(QIcon(":/icons/synced").pixmap(STATUSBAR_ICONSIZE,STATUSBAR_ICONSIZE));
->>>>>>> 55a24209
     }
     else
     {
