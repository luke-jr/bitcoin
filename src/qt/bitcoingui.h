#ifndef BITCOINGUI_H
#define BITCOINGUI_H

#include <QMainWindow>
#include <QSystemTrayIcon>

class TransactionTableModel;
class ClientModel;
class WalletModel;
class TransactionView;
class OverviewPage;
class AddressBookPage;
class SendCoinsDialog;
class MessagePage;
class CoinControlPage;
class Notificator;

QT_BEGIN_NAMESPACE
class QLabel;
class QLineEdit;
class QTableView;
class QAbstractItemModel;
class QModelIndex;
class QProgressBar;
class QStackedWidget;
class QUrl;
QT_END_NAMESPACE

/**
  Bitcoin GUI main class. This class represents the main window of the Bitcoin UI. It communicates with both the client and
  wallet models to give the user an up-to-date view of the current core state.
*/
class BitcoinGUI : public QMainWindow
{
    Q_OBJECT
public:
    explicit BitcoinGUI(QWidget *parent = 0);
    ~BitcoinGUI();

    /** Set the client model.
        The client model represents the part of the core that communicates with the P2P network, and is wallet-agnostic.
    */
    void setClientModel(ClientModel *clientModel);
    /** Set the wallet model.
        The wallet model represents a bitcoin wallet, and offers access to the list of transactions, address book and sending
        functionality.
    */
    void setWalletModel(WalletModel *walletModel);
    
protected:
    void changeEvent(QEvent *e);
    void closeEvent(QCloseEvent *event);
    void dragEnterEvent(QDragEnterEvent *event);
    void dropEvent(QDropEvent *event);

private:
    ClientModel *clientModel;
    WalletModel *walletModel;

    QStackedWidget *centralWidget;

    OverviewPage *overviewPage;
    QWidget *transactionsPage;
    AddressBookPage *addressBookPage;
    AddressBookPage *receiveCoinsPage;
    SendCoinsDialog *sendCoinsPage;
    MessagePage *messagePage;
    CoinControlPage *coinControlPage;

    QLabel *labelEncryptionIcon;
    QLabel *labelConnectionsIcon;
    QLabel *labelBlocksIcon;
    QLabel *progressBarLabel;
    QProgressBar *progressBar;

    QMenuBar *appMenuBar;
    QAction *overviewAction;
    QAction *historyAction;
    QAction *quitAction;
    QAction *sendCoinsAction;
    QAction *addressBookAction;
    QAction *messageAction;
    QAction *verifyMessageAction;
    QAction *aboutAction;
    QAction *receiveCoinsAction;
    QAction *optionsAction;
    QAction *toggleHideAction;
    QAction *exportAction;
    QAction *encryptWalletAction;
    QAction *backupWalletAction;
    QAction *changePassphraseAction;
    QAction *aboutQtAction;
    QAction *coinControlAction;

    QSystemTrayIcon *trayIcon;
    Notificator *notificator;
    TransactionView *transactionView;

    QMovie *syncIconMovie;

    /** Create the main UI actions. */
    void createActions();
    /** Create the menu bar and submenus. */
    void createMenuBar();
    /** Create the toolbars */
    void createToolBars();
    /** Create system tray (notification) icon */
    void createTrayIcon();

public slots:
    /** Switch to send coins page */
    void gotoSendCoinsPage();

    /** Set number of connections shown in the UI */
    void setNumConnections(int count);
    /** Set number of blocks shown in the UI */
    void setNumBlocks(int count);
    /** Set the encryption status as shown in the UI.
       @param[in] status            current encryption status
       @see WalletModel::EncryptionStatus
    */
    void setEncryptionStatus(int status);
    /** Set the status bar text if there are any warnings (removes sync progress bar if applicable) */
    void refreshStatusBar();

    /** Notify the user of an error in the network or transaction handling code. */
    void error(const QString &title, const QString &message);
    /** Asks the user whether to pay the transaction fee or to cancel the transaction.
       It is currently not possible to pass a return value to another thread through
       BlockingQueuedConnection, so an indirected pointer is used.
       http://bugreports.qt.nokia.com/browse/QTBUG-10440

      @param[in] nFeeRequired       the required fee
      @param[out] payFee            true to pay the fee, false to not pay the fee
    */
    void askFee(qint64 nFeeRequired, bool *payFee);
    void handleURL(QString strURL);

    void gotoMessagePage();
    void gotoMessagePage(QString);

private slots:
    /** Switch to overview (home) page */
    void gotoOverviewPage();
    /** Switch to history (transactions) page */
    void gotoHistoryPage();
    /** Switch to address book page */
    void gotoAddressBookPage();
    /** Switch to receive coins page */
    void gotoReceiveCoinsPage();
    /** Switch to coin control page */
    void gotoCoinControlPage();

    /** Show configuration dialog */
    void optionsClicked();
    /** Show about dialog */
    void aboutClicked();
#ifndef Q_WS_MAC
    /** Handle tray icon clicked */
    void trayIconActivated(QSystemTrayIcon::ActivationReason reason);
#endif
    /** Show incoming transaction notification for new transactions.

        The new items are those between start and end inclusive, under the given parent item.
    */
    void incomingTransaction(const QModelIndex & parent, int start, int end);
    /** Encrypt the wallet */
    void encryptWallet(bool status);
    /** Backup the wallet */
    void backupWallet();
    /** Change encrypted wallet passphrase */
    void changePassphrase();
    /** Verify a message signature */
    void verifyMessage();
    /** Ask for pass phrase to unlock wallet temporarily */
    void unlockWallet();

    /** Show window if hidden, unminimize when minimized */
    void showNormalIfMinimized();
<<<<<<< HEAD
    /** Hide window if visible, show if hidden */
    void toggleHidden();
=======
    void toggleCoinControlTab(bool);
>>>>>>> a4d98b65
};

#endif<|MERGE_RESOLUTION|>--- conflicted
+++ resolved
@@ -177,12 +177,9 @@
 
     /** Show window if hidden, unminimize when minimized */
     void showNormalIfMinimized();
-<<<<<<< HEAD
     /** Hide window if visible, show if hidden */
     void toggleHidden();
-=======
     void toggleCoinControlTab(bool);
->>>>>>> a4d98b65
 };
 
 #endif