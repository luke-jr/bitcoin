#include "guiutil.h"
#include "bitcoinaddressvalidator.h"
#include "walletmodel.h"
#include "bitcoinunits.h"

#include "headers.h"

#include <QString>
#include <QDateTime>
#include <QDoubleValidator>
#include <QFont>
#include <QLineEdit>
#include <QUrl>
#include <QTextDocument> // For Qt::escape
#include <QAbstractItemView>
#include <QApplication>
#include <QClipboard>
#include <QFileDialog>
#include <QDesktopServices>

namespace GUIUtil {

QString dateTimeStr(const QDateTime &date)
{
    return date.date().toString(Qt::SystemLocaleShortDate) + QString(" ") + date.toString("hh:mm");
}

QString dateTimeStr(qint64 nTime)
{
    return dateTimeStr(QDateTime::fromTime_t((qint32)nTime));
}

QFont bitcoinAddressFont()
{
    QFont font("Monospace");
    font.setStyleHint(QFont::TypeWriter);
    return font;
}

void setupAddressWidget(QLineEdit *widget, QWidget *parent)
{
    widget->setMaxLength(BitcoinAddressValidator::MaxAddressLength);
    widget->setValidator(new BitcoinAddressValidator(parent));
    widget->setFont(bitcoinAddressFont());
}

void setupAmountWidget(QLineEdit *widget, QWidget *parent)
{
    QDoubleValidator *amountValidator = new QDoubleValidator(parent);
    amountValidator->setDecimals(8);
    amountValidator->setBottom(0.0);
    widget->setValidator(amountValidator);
    widget->setAlignment(Qt::AlignRight|Qt::AlignVCenter);
}

<<<<<<< HEAD
bool parseBitcoinURL(const QUrl &url, SendCoinsRecipient *out)
=======
static
int64 parseNumber(std::string strNumber, bool fHex)
{
    int64 nAmount = 0;
    std::istringstream stream(strNumber);
    stream >> (fHex ? std::hex : std::dec) >> nAmount;
    return nAmount;
}

int64 URIParseAmount(std::string strAmount)
{
    int64 nAmount = 0;
    bool fHex = false;
    if (strAmount[0] == 'x' || strAmount[0] == 'X')
    {
        fHex = true;
        strAmount = strAmount.substr(1);
    }
    size_t nPosX = strAmount.find('X', 1);
    if (nPosX == std::string::npos)
        nPosX = strAmount.find('x', 1);
    int nExponent = 0;
    if (nPosX != std::string::npos)
        nExponent = parseNumber(strAmount.substr(nPosX + 1), fHex);
    else
    {
        // Non-compliant URI, assume standard units
        nExponent = fHex ? 4 : 8;
        nPosX = strAmount.size();
    }
    size_t nPosP = strAmount.find('.');
    size_t nFractionLen = 0;
    if (nPosP == std::string::npos)
        nPosP = nPosX;
    else
        nFractionLen = (nPosX - nPosP) - 1;
    nExponent -= nFractionLen;
    strAmount = strAmount.substr(0, nPosP) + (nFractionLen ? strAmount.substr(nPosP + 1, nFractionLen) : "");
    if (nExponent > 0)
        strAmount.append(nExponent, '0');
    else
    if (nExponent < 0)
        // WTF? truncate I guess
        strAmount = strAmount.substr(0, strAmount.size() + nExponent);
    nAmount = parseNumber(strAmount, fHex);
    return nAmount;
}

bool GUIUtil::parseBitcoinURL(const QUrl *url, SendCoinsRecipient *out)
>>>>>>> 74ab12bd
{
    if(url.scheme() != QString("bitcoin"))
        return false;

    SendCoinsRecipient rv;
    rv.address = url.path();
    rv.amount = 0;
    QList<QPair<QString, QString> > items = url.queryItems();
    for (QList<QPair<QString, QString> >::iterator i = items.begin(); i != items.end(); i++)
    {
<<<<<<< HEAD
        bool fShouldReturnFalse = false;
        if (i->first.startsWith("req-"))
        {
            i->first.remove(0, 4);
            fShouldReturnFalse = true;
        }

        if (i->first == "label")
        {
            rv.label = i->second;
            fShouldReturnFalse = false;
        }
        else if (i->first == "amount")
        {
            if(!i->second.isEmpty())
            {
                if(!BitcoinUnits::parse(BitcoinUnits::BTC, i->second, &rv.amount))
                {
                    return false;
                }
            }
            fShouldReturnFalse = false;
        }

        if (fShouldReturnFalse)
            return false;
=======
        rv.amount = URIParseAmount(amount.toStdString());
>>>>>>> 74ab12bd
    }
    if(out)
    {
        *out = rv;
    }
    return true;
}

bool parseBitcoinURL(QString url, SendCoinsRecipient *out)
{
    // Convert bitcoin:// to bitcoin:
    //
    //    Cannot handle this later, because bitcoin:// will cause Qt to see the part after // as host,
    //    which will lowercase it (and thus invalidate the address).
    if(url.startsWith("bitcoin://"))
    {
        url.replace(0, 10, "bitcoin:");
    }
    QUrl urlInstance(url);
    return parseBitcoinURL(urlInstance, out);
}

QString HtmlEscape(const QString& str, bool fMultiLine)
{
    QString escaped = Qt::escape(str);
    if(fMultiLine)
    {
        escaped = escaped.replace("\n", "<br>\n");
    }
    return escaped;
}

QString HtmlEscape(const std::string& str, bool fMultiLine)
{
    return HtmlEscape(QString::fromStdString(str), fMultiLine);
}

void copyEntryData(QAbstractItemView *view, int column, int role)
{
    if(!view || !view->selectionModel())
        return;
    QModelIndexList selection = view->selectionModel()->selectedRows(column);

    if(!selection.isEmpty())
    {
        // Copy first item
        QApplication::clipboard()->setText(selection.at(0).data(role).toString());
    }
}

QString getSaveFileName(QWidget *parent, const QString &caption,
                                 const QString &dir,
                                 const QString &filter,
                                 QString *selectedSuffixOut)
{
    QString selectedFilter;
    QString myDir;
    if(dir.isEmpty()) // Default to user documents location
    {
        myDir = QDesktopServices::storageLocation(QDesktopServices::DocumentsLocation);
    }
    else
    {
        myDir = dir;
    }
    QString result = QFileDialog::getSaveFileName(parent, caption, myDir, filter, &selectedFilter);

    /* Extract first suffix from filter pattern "Description (*.foo)" or "Description (*.foo *.bar ...) */
    QRegExp filter_re(".* \\(\\*\\.(.*)[ \\)]");
    QString selectedSuffix;
    if(filter_re.exactMatch(selectedFilter))
    {
        selectedSuffix = filter_re.cap(1);
    }

    /* Add suffix if needed */
    QFileInfo info(result);
    if(!result.isEmpty())
    {
        if(info.suffix().isEmpty() && !selectedSuffix.isEmpty())
        {
            /* No suffix specified, add selected suffix */
            if(!result.endsWith("."))
                result.append(".");
            result.append(selectedSuffix);
        }
    }

    /* Return selected suffix if asked to */
    if(selectedSuffixOut)
    {
        *selectedSuffixOut = selectedSuffix;
    }
    return result;
}


bool checkPoint(const QPoint &p, const QWidget *w)
{
  QWidget *atW = qApp->widgetAt(w->mapToGlobal(p));
  if(!atW) return false;
  return atW->topLevelWidget() == w;
}

bool isObscured(QWidget *w)
{

  return !(checkPoint(QPoint(0, 0), w)
           && checkPoint(QPoint(w->width() - 1, 0), w)
           && checkPoint(QPoint(0, w->height() - 1), w)
           && checkPoint(QPoint(w->width() - 1, w->height() - 1), w)
           && checkPoint(QPoint(w->width()/2, w->height()/2), w));
}

} // namespace GUIUtil<|MERGE_RESOLUTION|>--- conflicted
+++ resolved
@@ -53,9 +53,6 @@
     widget->setAlignment(Qt::AlignRight|Qt::AlignVCenter);
 }
 
-<<<<<<< HEAD
-bool parseBitcoinURL(const QUrl &url, SendCoinsRecipient *out)
-=======
 static
 int64 parseNumber(std::string strNumber, bool fHex)
 {
@@ -104,8 +101,7 @@
     return nAmount;
 }
 
-bool GUIUtil::parseBitcoinURL(const QUrl *url, SendCoinsRecipient *out)
->>>>>>> 74ab12bd
+bool parseBitcoinURL(const QUrl &url, SendCoinsRecipient *out)
 {
     if(url.scheme() != QString("bitcoin"))
         return false;
@@ -116,7 +112,6 @@
     QList<QPair<QString, QString> > items = url.queryItems();
     for (QList<QPair<QString, QString> >::iterator i = items.begin(); i != items.end(); i++)
     {
-<<<<<<< HEAD
         bool fShouldReturnFalse = false;
         if (i->first.startsWith("req-"))
         {
@@ -133,19 +128,13 @@
         {
             if(!i->second.isEmpty())
             {
-                if(!BitcoinUnits::parse(BitcoinUnits::BTC, i->second, &rv.amount))
-                {
-                    return false;
-                }
+                rv.amount = URIParseAmount(i->second.toStdString());
             }
             fShouldReturnFalse = false;
         }
 
         if (fShouldReturnFalse)
             return false;
-=======
-        rv.amount = URIParseAmount(amount.toStdString());
->>>>>>> 74ab12bd
     }
     if(out)
     {
