--- conflicted
+++ resolved
@@ -65,13 +65,10 @@
     void updateDefaultProxyNets();
     void checkLineEdit();
     void maxuploadtargetCheckboxStateChanged(int);
-<<<<<<< HEAD
-=======
 
     void blockmaxsize_changed(int);
     void blockmaxsize_increase(int);
     void blockmaxweight_changed(int);
->>>>>>> 2e911707
 
 Q_SIGNALS:
     void proxyIpChecks(QValidatedLineEdit *pUiProxyIp, int nProxyPort);
