--- conflicted
+++ resolved
@@ -12,11 +12,7 @@
 
 QString TransactionDesc::FormatTxStatus(const CWalletTx& wtx)
 {
-<<<<<<< HEAD
-    if (!IsFinalTx(wtx))
-=======
-    if (!wtx.IsFinal(nBestHeight + 1))
->>>>>>> c7776e0a
+    if (!IsFinalTx(wtx, nBestHeight + 1))
     {
         if (wtx.nLockTime < LOCKTIME_THRESHOLD)
             return tr("Open for %n more block(s)", "", wtx.nLockTime - nBestHeight);
