// Copyright (c) 2010 Satoshi Nakamoto
// Copyright (c) 2009-2012 The Bitcoin developers
// Distributed under the MIT/X11 software license, see the accompanying
// file COPYING or http://www.opensource.org/licenses/mit-license.php.


#include "bitcoinrpc.h"
#include "main.h"
#include "sync.h"

#include <stdint.h>

#include "json/json_spirit_value.h"

using namespace json_spirit;
using namespace std;

void ScriptPubKeyToJSON(const CScript& scriptPubKey, Object& out, bool fIncludeHex);

// TODO: move to rpchelpers.cpp
double GetDifficulty(const CBlockIndex* blockindex)
{
    // Floating point number that is a multiple of the minimum difficulty,
    // minimum difficulty = 1.0.
    if (blockindex == NULL)
    {
        if (pindexBest == NULL)
            return 1.0;
        else
            blockindex = pindexBest;
    }

    int nShift = (blockindex->nBits >> 24) & 0xff;

    double dDiff =
        (double)0x0000ffff / (double)(blockindex->nBits & 0x00ffffff);

    while (nShift < 29)
    {
        dDiff *= 256.0;
        nShift++;
    }
    while (nShift > 29)
    {
        dDiff /= 256.0;
        nShift--;
    }

    return dDiff;
}

// TODO: move to rpchelpers.cpp
Object blockToJSON(const CBlock& block, const CBlockIndex* blockindex)
{
    Object result;
    result.push_back(Pair("hash", block.GetHash().GetHex()));
    CMerkleTx txGen(block.vtx[0]);
    txGen.SetMerkleBranch(&block);
    result.push_back(Pair("confirmations", (int)txGen.GetDepthInMainChain()));
    result.push_back(Pair("size", (int)::GetSerializeSize(block, SER_NETWORK, PROTOCOL_VERSION)));
    result.push_back(Pair("height", blockindex->nHeight));
    result.push_back(Pair("version", block.nVersion));
    result.push_back(Pair("merkleroot", block.hashMerkleRoot.GetHex()));
    Array txs;
    BOOST_FOREACH(const CTransaction&tx, block.vtx)
        txs.push_back(tx.GetHash().GetHex());
    result.push_back(Pair("tx", txs));
    result.push_back(Pair("time", (boost::int64_t)block.GetBlockTime()));
    result.push_back(Pair("nonce", (boost::uint64_t)block.nNonce));
    result.push_back(Pair("bits", HexBits(block.nBits)));
    result.push_back(Pair("difficulty", GetDifficulty(blockindex)));

    if (blockindex->pprev)
        result.push_back(Pair("previousblockhash", blockindex->pprev->GetBlockHash().GetHex()));
    CBlockIndex *pnext = blockindex->GetNextInMainChain();
    if (pnext)
        result.push_back(Pair("nextblockhash", pnext->GetBlockHash().GetHex()));
    return result;
}


Value getblockcount(const Array& params, bool fHelp)
{
    if (fHelp || params.size() != 0)
        throw runtime_error(
            "getblockcount\n"
            "Returns the number of blocks in the longest block chain.");

    return nBestHeight;
}

Value getbestblockhash(const Array& params, bool fHelp)
{
    if (fHelp || params.size() != 0)
        throw runtime_error(
            "getbestblockhash\n"
            "Returns the hash of the best (tip) block in the longest block chain.");

    return hashBestChain.GetHex();
}

Value getdifficulty(const Array& params, bool fHelp)
{
    if (fHelp || params.size() != 0)
        throw runtime_error(
            "getdifficulty\n"
            "Returns the proof-of-work difficulty as a multiple of the minimum difficulty.");

    return GetDifficulty();
}


Value settxfee(const Array& params, bool fHelp)
{
    if (GetBoolArg("-safefees", true))
    {
        if (fHelp || params.size() < 1 || params.size() > 3)
            throw runtime_error(
                "settxfee <default amount> [maximum amount] [force]\n"
                "<default amount> specifies the transaction fee to include in all transactions\n"
                "[maximum amount] specifies the upper limit of how high the client will automatically\n"
                "                 adjust your fee as it deems necessary\n"
                "[force] is a boolean that enables sending less than the safe minimum fee");
    }
    else
    if (fHelp || params.size() < 1 || params.size() > 2)
        throw runtime_error(
            "settxfee <default amount> [maximum amount]\n"
            "<default amount> specifies the transaction fee to include in all transactions\n"
            "[maximum amount] specifies the upper limit of how high the client will automatically\n"
            "                 adjust your fee as it deems necessary");

<<<<<<< HEAD
    // Amounts
    int64 nAmount = 0;
=======
    // Amount
    int64_t nAmount = 0;
>>>>>>> 8637dc2d
    if (params[0].get_real() != 0.0)
        nAmount = AmountFromValue(params[0]);        // rejects 0.0 amounts

    if (params.size() > 1)
    {
        int64 nAmountMax;
        if (params[1].get_real() == 0.0)
            nAmountMax = 0;
        else
            nAmountMax = AmountFromValue(params[1]);
        if (nAmountMax < nAmount)
            throw runtime_error("Maximum fee, if provided, should be at least the amount of the default fee");
        nTransactionFeeMax = nAmountMax;
    }
    nTransactionFee = nAmount;
    if (params.size() > 2)
        fForceFee = params[2].get_bool();

    return true;
}

Value getrawmempool(const Array& params, bool fHelp)
{
    if (fHelp || params.size() != 0)
        throw runtime_error(
            "getrawmempool\n"
            "Returns all transaction ids in memory pool.");

    LOCK(mempool.cs);

    vector<uint256> vtxid;
    mempool.queryHashes(vtxid);

    Array a;
    BOOST_FOREACH(const uint256& hash, vtxid){
        Object rtx;

        rtx.push_back(Pair("txid",hash.ToString()));

        CMemPoolTx &tx = *(mempool.mapTx[hash]);

        rtx.push_back(Pair("priority",tx.priority()));
        rtx.push_back(Pair("nFees",(boost::int64_t)tx.nFees));
        rtx.push_back(Pair("nDepth",(boost::int64_t)tx.nDepth));
        rtx.push_back(Pair("nSumTxFees",(boost::int64_t)tx.nSumTxFees));
        rtx.push_back(Pair("nSumTxSize",(boost::int64_t)tx.nSumTxSize));
        rtx.push_back(Pair("nRecvTime",(boost::int64_t)tx.nRecvTime));

        a.push_back(rtx);
    }

    return a;
}

Value getblockhash(const Array& params, bool fHelp)
{
    if (fHelp || params.size() != 1)
        throw runtime_error(
            "getblockhash <index>\n"
            "Returns hash of block in best-block-chain at <index>.");

    int nHeight = params[0].get_int();
    if (nHeight < 0 || nHeight > nBestHeight)
        throw runtime_error("Block number out of range.");

    CBlockIndex* pblockindex = FindBlockByHeight(nHeight);
    return pblockindex->phashBlock->GetHex();
}

Value getblock(const Array& params, bool fHelp)
{
    if (fHelp || params.size() < 1 || params.size() > 2)
        throw runtime_error(
            "getblock <hash> [verbose=true]\n"
            "If verbose is false, returns a string that is serialized, hex-encoded data for block <hash>.\n"
            "If verbose is true, returns an Object with information about block <hash>."
        );

    std::string strHash = params[0].get_str();
    uint256 hash(strHash);

    bool fVerbose = true;
    if (params.size() > 1)
        fVerbose = params[1].get_bool();

    if (mapBlockIndex.count(hash) == 0)
        throw JSONRPCError(RPC_INVALID_ADDRESS_OR_KEY, "Block not found");

    CBlock block;
    CBlockIndex* pblockindex = mapBlockIndex[hash];
    ReadBlockFromDisk(block, pblockindex);

    if (!fVerbose)
    {
        CDataStream ssBlock(SER_NETWORK, PROTOCOL_VERSION);
        ssBlock << block;
        std::string strHex = HexStr(ssBlock.begin(), ssBlock.end());
        return strHex;
    }

    return blockToJSON(block, pblockindex);
}

Value gettxoutsetinfo(const Array& params, bool fHelp)
{
    if (fHelp || params.size() != 0)
        throw runtime_error(
            "gettxoutsetinfo\n"
            "Returns statistics about the unspent transaction output set.");

    Object ret;

    CCoinsStats stats;
    if (pcoinsTip->GetStats(stats)) {
        ret.push_back(Pair("height", (boost::int64_t)stats.nHeight));
        ret.push_back(Pair("bestblock", stats.hashBlock.GetHex()));
        ret.push_back(Pair("transactions", (boost::int64_t)stats.nTransactions));
        ret.push_back(Pair("txouts", (boost::int64_t)stats.nTransactionOutputs));
        ret.push_back(Pair("bytes_serialized", (boost::int64_t)stats.nSerializedSize));
        ret.push_back(Pair("hash_serialized", stats.hashSerialized.GetHex()));
        ret.push_back(Pair("total_amount", ValueFromAmount(stats.nTotalAmount)));
    }
    return ret;
}

Value blacklistblock(const Array &params, bool fHelp)
{
    if (fHelp || params.size() < 1)
        throw runtime_error(
            "blacklistblock <blkid>\n"
            "Blacklist a block, and reorganize away from it.\n"
            "WARNING: USE ONLY IN EMERGENCY SITUATIONS.\n");

    std::string strHash = params[0].get_str();
    uint256 hash(strHash);
    
    if (mapBlockIndex.count(hash) == 0)
        throw JSONRPCError(RPC_INVALID_ADDRESS_OR_KEY, "Block not found");

    CBlockIndex* pblockindex = mapBlockIndex[hash];

    InvalidBlockFound(pblockindex);

    return Value::null;
}

Value gettxout(const Array& params, bool fHelp)
{
    if (fHelp || params.size() < 2 || params.size() > 3)
        throw runtime_error(
            "gettxout <txid> <n> [includemempool=true]\n"
            "Returns details about an unspent transaction output.");

    Object ret;

    std::string strHash = params[0].get_str();
    uint256 hash(strHash);
    int n = params[1].get_int();
    bool fMempool = true;
    if (params.size() > 2)
        fMempool = params[2].get_bool();

    CCoins coins;
    if (fMempool) {
        LOCK(mempool.cs);
        CCoinsViewMemPool view(*pcoinsTip, mempool);
        if (!view.GetCoins(hash, coins))
            return Value::null;
        mempool.pruneSpent(hash, coins); // TODO: this should be done by the CCoinsViewMemPool
    } else {
        if (!pcoinsTip->GetCoins(hash, coins))
            return Value::null;
    }
    if (n<0 || (unsigned int)n>=coins.vout.size() || coins.vout[n].IsNull())
        return Value::null;

    ret.push_back(Pair("bestblock", pcoinsTip->GetBestBlock()->GetBlockHash().GetHex()));
    if ((unsigned int)coins.nHeight == MEMPOOL_HEIGHT)
        ret.push_back(Pair("confirmations", 0));
    else
        ret.push_back(Pair("confirmations", pcoinsTip->GetBestBlock()->nHeight - coins.nHeight + 1));
    ret.push_back(Pair("value", ValueFromAmount(coins.vout[n].nValue)));
    Object o;
    ScriptPubKeyToJSON(coins.vout[n].scriptPubKey, o, true);
    ret.push_back(Pair("scriptPubKey", o));
    ret.push_back(Pair("version", coins.nVersion));
    ret.push_back(Pair("coinbase", coins.fCoinBase));

    return ret;
}

Value verifychain(const Array& params, bool fHelp)
{
    if (fHelp || params.size() > 2)
        throw runtime_error(
            "verifychain [check level] [num blocks]\n"
            "Verifies blockchain database.");

    int nCheckLevel = GetArg("-checklevel", 3);
    int nCheckDepth = GetArg("-checkblocks", 288);
    if (params.size() > 0)
        nCheckLevel = params[0].get_int();
    if (params.size() > 1)
        nCheckDepth = params[1].get_int();

    return VerifyDB(nCheckLevel, nCheckDepth);
}
<|MERGE_RESOLUTION|>--- conflicted
+++ resolved
@@ -130,19 +130,14 @@
             "[maximum amount] specifies the upper limit of how high the client will automatically\n"
             "                 adjust your fee as it deems necessary");
 
-<<<<<<< HEAD
     // Amounts
-    int64 nAmount = 0;
-=======
-    // Amount
     int64_t nAmount = 0;
->>>>>>> 8637dc2d
     if (params[0].get_real() != 0.0)
         nAmount = AmountFromValue(params[0]);        // rejects 0.0 amounts
 
     if (params.size() > 1)
     {
-        int64 nAmountMax;
+        int64_t nAmountMax;
         if (params[1].get_real() == 0.0)
             nAmountMax = 0;
         else
