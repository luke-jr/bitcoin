--- conflicted
+++ resolved
@@ -1002,11 +1002,6 @@
             if (pcoin->IsCoinBase() && pcoin->GetBlocksToMaturity() > 0)
                 continue;
 
-<<<<<<< HEAD
-            for (unsigned int i = 0; i < pcoin->vout.size(); i++) {
-                if (!(pcoin->IsSpent(i)) && IsMine(pcoin->vout[i]) &&
-                    !IsLockedCoin((*it).first, i) && pcoin->vout[i].nValue > 0)
-=======
             for (unsigned int i = 0; i < pcoin->vout.size(); i++)
             {
                 if (!this->sendFromAddressRestriction.empty())
@@ -1019,8 +1014,8 @@
                         continue;
                 }
 
-                if (!(pcoin->IsSpent(i)) && IsMine(pcoin->vout[i]) && pcoin->vout[i].nValue > 0)
->>>>>>> eba98dce
+                if (!(pcoin->IsSpent(i)) && IsMine(pcoin->vout[i]) &&
+                    !IsLockedCoin((*it).first, i) && pcoin->vout[i].nValue > 0)
                     vCoins.push_back(COutput(pcoin, i, pcoin->GetDepthInMainChain()));
             }
         }
