// Copyright (c) 2009-2010 Satoshi Nakamoto
// Copyright (c) 2009-2012 The Bitcoin developers
// Distributed under the MIT/X11 software license, see the accompanying
// file COPYING or http://www.opensource.org/licenses/mit-license.php.

#include "wallet.h"
#include "walletdb.h"
#include "crypter.h"
#include "ui_interface.h"
#include "base58.h"

using namespace std;


//////////////////////////////////////////////////////////////////////////////
//
// mapWallet
//

struct CompareValueOnly
{
    bool operator()(const pair<int64, pair<const CWalletTx*, unsigned int> >& t1,
                    const pair<int64, pair<const CWalletTx*, unsigned int> >& t2) const
    {
        return t1.first < t2.first;
    }
};

CPubKey CWallet::GenerateNewKey()
{
    bool fCompressed = CanSupportFeature(FEATURE_COMPRPUBKEY); // default to compressed public keys if we want 0.6.0 wallets

    RandAddSeedPerfmon();
    CKey key;
    key.MakeNewKey(fCompressed);

    // Compressed public keys were introduced in version 0.6.0
    if (fCompressed)
        SetMinVersion(FEATURE_COMPRPUBKEY);

    if (!AddKey(key))
        throw std::runtime_error("CWallet::GenerateNewKey() : AddKey failed");
    return key.GetPubKey();
}

bool CWallet::AddKey(const CKey& key)
{
    if (!CCryptoKeyStore::AddKey(key))
        return false;
    if (!fFileBacked)
        return true;
    if (!IsCrypted())
        return CWalletDB(strWalletFile).WriteKey(key.GetPubKey(), key.GetPrivKey());
    return true;
}

bool CWallet::AddCryptedKey(const CPubKey &vchPubKey, const vector<unsigned char> &vchCryptedSecret)
{
    if (!CCryptoKeyStore::AddCryptedKey(vchPubKey, vchCryptedSecret))
        return false;
    if (!fFileBacked)
        return true;
    {
        LOCK(cs_wallet);
        if (pwalletdbEncryption)
            return pwalletdbEncryption->WriteCryptedKey(vchPubKey, vchCryptedSecret);
        else
            return CWalletDB(strWalletFile).WriteCryptedKey(vchPubKey, vchCryptedSecret);
    }
    return false;
}

bool CWallet::AddCScript(const CScript& redeemScript)
{
    if (!CCryptoKeyStore::AddCScript(redeemScript))
        return false;
    if (!fFileBacked)
        return true;
    return CWalletDB(strWalletFile).WriteCScript(Hash160(redeemScript), redeemScript);
}

bool CWallet::Unlock(const SecureString& strWalletPassphrase)
{
    if (!IsLocked())
        return false;

    CCrypter crypter;
    CKeyingMaterial vMasterKey;

    {
        LOCK(cs_wallet);
        BOOST_FOREACH(const MasterKeyMap::value_type& pMasterKey, mapMasterKeys)
        {
            if(!crypter.SetKeyFromPassphrase(strWalletPassphrase, pMasterKey.second.vchSalt, pMasterKey.second.nDeriveIterations, pMasterKey.second.nDerivationMethod))
                return false;
            if (!crypter.Decrypt(pMasterKey.second.vchCryptedKey, vMasterKey))
                return false;
            if (CCryptoKeyStore::Unlock(vMasterKey))
                return true;
        }
    }
    return false;
}

bool CWallet::ChangeWalletPassphrase(const SecureString& strOldWalletPassphrase, const SecureString& strNewWalletPassphrase)
{
    bool fWasLocked = IsLocked();

    {
        LOCK(cs_wallet);
        Lock();

        CCrypter crypter;
        CKeyingMaterial vMasterKey;
        BOOST_FOREACH(MasterKeyMap::value_type& pMasterKey, mapMasterKeys)
        {
            if(!crypter.SetKeyFromPassphrase(strOldWalletPassphrase, pMasterKey.second.vchSalt, pMasterKey.second.nDeriveIterations, pMasterKey.second.nDerivationMethod))
                return false;
            if (!crypter.Decrypt(pMasterKey.second.vchCryptedKey, vMasterKey))
                return false;
            if (CCryptoKeyStore::Unlock(vMasterKey))
            {
                int64 nStartTime = GetTimeMillis();
                crypter.SetKeyFromPassphrase(strNewWalletPassphrase, pMasterKey.second.vchSalt, pMasterKey.second.nDeriveIterations, pMasterKey.second.nDerivationMethod);
                pMasterKey.second.nDeriveIterations = pMasterKey.second.nDeriveIterations * (100 / ((double)(GetTimeMillis() - nStartTime)));

                nStartTime = GetTimeMillis();
                crypter.SetKeyFromPassphrase(strNewWalletPassphrase, pMasterKey.second.vchSalt, pMasterKey.second.nDeriveIterations, pMasterKey.second.nDerivationMethod);
                pMasterKey.second.nDeriveIterations = (pMasterKey.second.nDeriveIterations + pMasterKey.second.nDeriveIterations * 100 / ((double)(GetTimeMillis() - nStartTime))) / 2;

                if (pMasterKey.second.nDeriveIterations < 25000)
                    pMasterKey.second.nDeriveIterations = 25000;

                printf("Wallet passphrase changed to an nDeriveIterations of %i\n", pMasterKey.second.nDeriveIterations);

                if (!crypter.SetKeyFromPassphrase(strNewWalletPassphrase, pMasterKey.second.vchSalt, pMasterKey.second.nDeriveIterations, pMasterKey.second.nDerivationMethod))
                    return false;
                if (!crypter.Encrypt(vMasterKey, pMasterKey.second.vchCryptedKey))
                    return false;
                CWalletDB(strWalletFile).WriteMasterKey(pMasterKey.first, pMasterKey.second);
                if (fWasLocked)
                    Lock();
                return true;
            }
        }
    }

    return false;
}

void CWallet::SetBestChain(const CBlockLocator& loc)
{
    CWalletDB walletdb(strWalletFile);
    walletdb.WriteBestBlock(loc);
}

// This class implements an addrIncoming entry that causes pre-0.4
// clients to crash on startup if reading a private-key-encrypted wallet.
class CCorruptAddress
{
public:
    IMPLEMENT_SERIALIZE
    (
        if (nType & SER_DISK)
            READWRITE(nVersion);
    )
};

bool CWallet::SetMinVersion(enum WalletFeature nVersion, CWalletDB* pwalletdbIn, bool fExplicit)
{
    if (nWalletVersion >= nVersion)
        return true;

    // when doing an explicit upgrade, if we pass the max version permitted, upgrade all the way
    if (fExplicit && nVersion > nWalletMaxVersion)
            nVersion = FEATURE_LATEST;

    nWalletVersion = nVersion;

    if (nVersion > nWalletMaxVersion)
        nWalletMaxVersion = nVersion;

    if (fFileBacked)
    {
        CWalletDB* pwalletdb = pwalletdbIn ? pwalletdbIn : new CWalletDB(strWalletFile);
        if (nWalletVersion >= 40000)
        {
            // Versions prior to 0.4.0 did not support the "minversion" record.
            // Use a CCorruptAddress to make them crash instead.
            CCorruptAddress corruptAddress;
            pwalletdb->WriteSetting("addrIncoming", corruptAddress);
        }
        if (nWalletVersion > 40000)
            pwalletdb->WriteMinVersion(nWalletVersion);
        if (!pwalletdbIn)
            delete pwalletdb;
    }

    return true;
}

bool CWallet::SetMaxVersion(int nVersion)
{
    // cannot downgrade below current version
    if (nWalletVersion > nVersion)
        return false;

    nWalletMaxVersion = nVersion;

    return true;
}

bool CWallet::EncryptWallet(const SecureString& strWalletPassphrase)
{
    if (IsCrypted())
        return false;

    CKeyingMaterial vMasterKey;
    RandAddSeedPerfmon();

    vMasterKey.resize(WALLET_CRYPTO_KEY_SIZE);
    RAND_bytes(&vMasterKey[0], WALLET_CRYPTO_KEY_SIZE);

    CMasterKey kMasterKey;

    RandAddSeedPerfmon();
    kMasterKey.vchSalt.resize(WALLET_CRYPTO_SALT_SIZE);
    RAND_bytes(&kMasterKey.vchSalt[0], WALLET_CRYPTO_SALT_SIZE);

    CCrypter crypter;
    int64 nStartTime = GetTimeMillis();
    crypter.SetKeyFromPassphrase(strWalletPassphrase, kMasterKey.vchSalt, 25000, kMasterKey.nDerivationMethod);
    kMasterKey.nDeriveIterations = 2500000 / ((double)(GetTimeMillis() - nStartTime));

    nStartTime = GetTimeMillis();
    crypter.SetKeyFromPassphrase(strWalletPassphrase, kMasterKey.vchSalt, kMasterKey.nDeriveIterations, kMasterKey.nDerivationMethod);
    kMasterKey.nDeriveIterations = (kMasterKey.nDeriveIterations + kMasterKey.nDeriveIterations * 100 / ((double)(GetTimeMillis() - nStartTime))) / 2;

    if (kMasterKey.nDeriveIterations < 25000)
        kMasterKey.nDeriveIterations = 25000;

    printf("Encrypting Wallet with an nDeriveIterations of %i\n", kMasterKey.nDeriveIterations);

    if (!crypter.SetKeyFromPassphrase(strWalletPassphrase, kMasterKey.vchSalt, kMasterKey.nDeriveIterations, kMasterKey.nDerivationMethod))
        return false;
    if (!crypter.Encrypt(vMasterKey, kMasterKey.vchCryptedKey))
        return false;

    {
        LOCK(cs_wallet);
        mapMasterKeys[++nMasterKeyMaxID] = kMasterKey;
        if (fFileBacked)
        {
            pwalletdbEncryption = new CWalletDB(strWalletFile);
            if (!pwalletdbEncryption->TxnBegin())
                return false;
            pwalletdbEncryption->WriteMasterKey(nMasterKeyMaxID, kMasterKey);
        }

        if (!EncryptKeys(vMasterKey))
        {
            if (fFileBacked)
                pwalletdbEncryption->TxnAbort();
            exit(1); //We now probably have half of our keys encrypted in memory, and half not...die and let the user reload their unencrypted wallet.
        }

        // Encryption was introduced in version 0.4.0
        SetMinVersion(FEATURE_WALLETCRYPT, pwalletdbEncryption, true);

        if (fFileBacked)
        {
            if (!pwalletdbEncryption->TxnCommit())
                exit(1); //We now have keys encrypted in memory, but no on disk...die to avoid confusion and let the user reload their unencrypted wallet.

            delete pwalletdbEncryption;
            pwalletdbEncryption = NULL;
        }

        Lock();
        Unlock(strWalletPassphrase);
        NewKeyPool();
        Lock();

        // Need to completely rewrite the wallet file; if we don't, bdb might keep
        // bits of the unencrypted private key in slack space in the database file.
        CDB::Rewrite(strWalletFile);

    }
    NotifyStatusChanged(this);

    return true;
}

int64 CWallet::IncOrderPosNext()
{
    int64 nRet = nOrderPosNext;
    CWalletDB(strWalletFile).WriteOrderPosNext(++nOrderPosNext);
    return nRet;
}

CWallet::TxItems CWallet::OrderedTxItems(std::list<CAccountingEntry>& acentries, std::string strAccount)
{
    CWalletDB walletdb(strWalletFile);

    // First: get all CWalletTx and CAccountingEntry into a sorted-by-order multimap.
    TxItems txOrdered;

    // Note: maintaining indices in the database of (account,time) --> txid and (account, time) --> acentry
    // would make this much faster for applications that do this a lot.
    for (map<uint256, CWalletTx>::iterator it = mapWallet.begin(); it != mapWallet.end(); ++it)
    {
        CWalletTx* wtx = &((*it).second);
        txOrdered.insert(make_pair(wtx->nOrderPos, TxPair(wtx, (CAccountingEntry*)0)));
    }
    acentries.clear();
    walletdb.ListAccountCreditDebit(strAccount, acentries);
    BOOST_FOREACH(CAccountingEntry& entry, acentries)
    {
        txOrdered.insert(make_pair(entry.nOrderPos, TxPair((CWalletTx*)0, &entry)));
    }

    return txOrdered;
}

void CWallet::WalletUpdateSpent(const CTransaction &tx)
{
    // Anytime a signature is successfully verified, it's proof the outpoint is spent.
    // Update the wallet spent flag if it doesn't know due to wallet.dat being
    // restored from backup or the user making copies of wallet.dat.
    {
        LOCK(cs_wallet);
        BOOST_FOREACH(const CTxIn& txin, tx.vin)
        {
            map<uint256, CWalletTx>::iterator mi = mapWallet.find(txin.prevout.hash);
            if (mi != mapWallet.end())
            {
                CWalletTx& wtx = (*mi).second;
                if (!wtx.IsSpent(txin.prevout.n) && IsMine(wtx.vout[txin.prevout.n]))
                {
                    printf("WalletUpdateSpent found spent coin %sbc %s\n", FormatMoney(wtx.GetCredit()).c_str(), wtx.GetHash().ToString().c_str());
                    wtx.MarkSpent(txin.prevout.n);
                    wtx.WriteToDisk();
                    NotifyTransactionChanged(this, txin.prevout.hash, CT_UPDATED);
                }
            }
        }
    }
}

void CWallet::MarkDirty()
{
    {
        LOCK(cs_wallet);
        BOOST_FOREACH(PAIRTYPE(const uint256, CWalletTx)& item, mapWallet)
            item.second.MarkDirty();
    }
}

bool CWallet::AddToWallet(const CWalletTx& wtxIn)
{
    uint256 hash = wtxIn.GetHash();
    {
        LOCK(cs_wallet);
        // Inserts only if not already there, returns tx inserted or tx found
        pair<map<uint256, CWalletTx>::iterator, bool> ret = mapWallet.insert(make_pair(hash, wtxIn));
        CWalletTx& wtx = (*ret.first).second;
        wtx.BindWallet(this);
        bool fInsertedNew = ret.second;
        if (fInsertedNew)
        {
            wtx.nTimeReceived = GetAdjustedTime();
            wtx.nOrderPos = IncOrderPosNext();

            wtx.nTimeSmart = wtx.nTimeReceived;
            if (wtxIn.hashBlock != 0)
            {
                if (mapBlockIndex.count(wtxIn.hashBlock))
                {
                    unsigned int latestNow = wtx.nTimeReceived;
                    unsigned int latestEntry = 0;
                    {
                        // Tolerate times up to the last timestamp in the wallet not more than 5 minutes into the future
                        int64 latestTolerated = latestNow + 300;
                        std::list<CAccountingEntry> acentries;
                        TxItems txOrdered = OrderedTxItems(acentries);
                        for (TxItems::reverse_iterator it = txOrdered.rbegin(); it != txOrdered.rend(); ++it)
                        {
                            CWalletTx *const pwtx = (*it).second.first;
                            if (pwtx == &wtx)
                                continue;
                            CAccountingEntry *const pacentry = (*it).second.second;
                            int64 nSmartTime;
                            if (pwtx)
                            {
                                nSmartTime = pwtx->nTimeSmart;
                                if (!nSmartTime)
                                    nSmartTime = pwtx->nTimeReceived;
                            }
                            else
                                nSmartTime = pacentry->nTime;
                            if (nSmartTime <= latestTolerated)
                            {
                                latestEntry = nSmartTime;
                                if (nSmartTime > latestNow)
                                    latestNow = nSmartTime;
                                break;
                            }
                        }
                    }

                    unsigned int& blocktime = mapBlockIndex[wtxIn.hashBlock]->nTime;
                    wtx.nTimeSmart = std::max(latestEntry, std::min(blocktime, latestNow));
                }
                else
                    printf("AddToWallet() : found %s in block %s not in index\n",
                           wtxIn.GetHash().ToString().substr(0,10).c_str(),
                           wtxIn.hashBlock.ToString().c_str());
            }
        }

        bool fUpdated = false;
        if (!fInsertedNew)
        {
            // Merge
            if (wtxIn.hashBlock != 0 && wtxIn.hashBlock != wtx.hashBlock)
            {
                wtx.hashBlock = wtxIn.hashBlock;
                fUpdated = true;
            }
            if (wtxIn.nIndex != -1 && (wtxIn.vMerkleBranch != wtx.vMerkleBranch || wtxIn.nIndex != wtx.nIndex))
            {
                wtx.vMerkleBranch = wtxIn.vMerkleBranch;
                wtx.nIndex = wtxIn.nIndex;
                fUpdated = true;
            }
            if (wtxIn.fFromMe && wtxIn.fFromMe != wtx.fFromMe)
            {
                wtx.fFromMe = wtxIn.fFromMe;
                fUpdated = true;
            }
            fUpdated |= wtx.UpdateSpent(wtxIn.vfSpent);
        }

        //// debug print
        printf("AddToWallet %s  %s%s\n", wtxIn.GetHash().ToString().substr(0,10).c_str(), (fInsertedNew ? "new" : ""), (fUpdated ? "update" : ""));

        // Write to disk
        if (fInsertedNew || fUpdated)
            if (!wtx.WriteToDisk())
                return false;
#ifndef QT_GUI
        // If default receiving address gets used, replace it with a new one
        CScript scriptDefaultKey;
        scriptDefaultKey.SetDestination(vchDefaultKey.GetID());
        BOOST_FOREACH(const CTxOut& txout, wtx.vout)
        {
            if (txout.scriptPubKey == scriptDefaultKey)
            {
                CPubKey newDefaultKey;
                if (GetKeyFromPool(newDefaultKey, false))
                {
                    SetDefaultKey(newDefaultKey);
                    SetAddressBookName(vchDefaultKey.GetID(), "");
                }
            }
        }
#endif
        // since AddToWallet is called directly for self-originating transactions, check for consumption of own coins
        WalletUpdateSpent(wtx);

        // Notify UI of new or updated transaction
        NotifyTransactionChanged(this, hash, fInsertedNew ? CT_NEW : CT_UPDATED);
    }
    return true;
}

// Add a transaction to the wallet, or update it.
// pblock is optional, but should be provided if the transaction is known to be in a block.
// If fUpdate is true, existing transactions will be updated.
bool CWallet::AddToWalletIfInvolvingMe(const CTransaction& tx, const CBlock* pblock, bool fUpdate, bool fFindBlock)
{
    uint256 hash = tx.GetHash();
    {
        LOCK(cs_wallet);
        bool fExisted = mapWallet.count(hash);
        if (fExisted && !fUpdate) return false;
        if (fExisted || IsMine(tx) || IsFromMe(tx))
        {
            CWalletTx wtx(this,tx);
            // Get merkle branch if transaction was found in a block
            if (pblock)
                wtx.SetMerkleBranch(pblock);
            return AddToWallet(wtx);
        }
        else
            WalletUpdateSpent(tx);
    }
    return false;
}

bool CWallet::EraseFromWallet(uint256 hash)
{
    if (!fFileBacked)
        return false;
    {
        LOCK(cs_wallet);
        if (mapWallet.erase(hash))
            CWalletDB(strWalletFile).EraseTx(hash);
    }
    return true;
}


bool CWallet::IsMine(const CTxIn &txin) const
{
    {
        LOCK(cs_wallet);
        map<uint256, CWalletTx>::const_iterator mi = mapWallet.find(txin.prevout.hash);
        if (mi != mapWallet.end())
        {
            const CWalletTx& prev = (*mi).second;
            if (txin.prevout.n < prev.vout.size())
                if (IsMine(prev.vout[txin.prevout.n]))
                    return true;
        }
    }
    return false;
}

int64 CWallet::GetDebit(const CTxIn &txin) const
{
    {
        LOCK(cs_wallet);
        map<uint256, CWalletTx>::const_iterator mi = mapWallet.find(txin.prevout.hash);
        if (mi != mapWallet.end())
        {
            const CWalletTx& prev = (*mi).second;
            if (txin.prevout.n < prev.vout.size())
                if (IsMine(prev.vout[txin.prevout.n]))
                    return prev.vout[txin.prevout.n].nValue;
        }
    }
    return 0;
}

bool CWallet::IsChange(const CTxOut& txout) const
{
    CTxDestination address;

    // TODO: fix handling of 'change' outputs. The assumption is that any
    // payment to a TX_PUBKEYHASH that is mine but isn't in the address book
    // is change. That assumption is likely to break when we implement multisignature
    // wallets that return change back into a multi-signature-protected address;
    // a better way of identifying which outputs are 'the send' and which are
    // 'the change' will need to be implemented (maybe extend CWalletTx to remember
    // which output, if any, was change).
    if (ExtractDestination(txout.scriptPubKey, address) && ::IsMine(*this, address))
    {
        LOCK(cs_wallet);
        if (!mapAddressBook.count(address))
            return true;
    }
    return false;
}

int64 CWalletTx::GetTxTime() const
{
    int64 n = nTimeSmart;
    return n ? n : nTimeReceived;
}

int CWalletTx::GetRequestCount() const
{
    // Returns -1 if it wasn't being tracked
    int nRequests = -1;
    {
        LOCK(pwallet->cs_wallet);
        if (IsCoinBase())
        {
            // Generated block
            if (hashBlock != 0)
            {
                map<uint256, int>::const_iterator mi = pwallet->mapRequestCount.find(hashBlock);
                if (mi != pwallet->mapRequestCount.end())
                    nRequests = (*mi).second;
            }
        }
        else
        {
            // Did anyone request this transaction?
            map<uint256, int>::const_iterator mi = pwallet->mapRequestCount.find(GetHash());
            if (mi != pwallet->mapRequestCount.end())
            {
                nRequests = (*mi).second;

                // How about the block it's in?
                if (nRequests == 0 && hashBlock != 0)
                {
                    map<uint256, int>::const_iterator mi = pwallet->mapRequestCount.find(hashBlock);
                    if (mi != pwallet->mapRequestCount.end())
                        nRequests = (*mi).second;
                    else
                        nRequests = 1; // If it's in someone else's block it must have got out
                }
            }
        }
    }
    return nRequests;
}

void CWalletTx::GetAmounts(list<pair<CTxDestination, int64> >& listReceived,
                           list<pair<CTxDestination, int64> >& listSent, int64& nFee, string& strSentAccount) const
{
    nFee = 0;
    listReceived.clear();
    listSent.clear();
    strSentAccount = strFromAccount;

    // Compute fee:
    int64 nDebit = GetDebit();
    if (nDebit > 0) // debit>0 means we signed/sent this transaction
    {
        int64 nValueOut = GetValueOut();
        nFee = nDebit - nValueOut;
    }

    // Sent/received.
    BOOST_FOREACH(const CTxOut& txout, vout)
    {
        CTxDestination address;
        vector<unsigned char> vchPubKey;
        if (!ExtractDestination(txout.scriptPubKey, address))
        {
            printf("CWalletTx::GetAmounts: Unknown transaction type found, txid %s\n",
                   this->GetHash().ToString().c_str());
        }

        // Don't report 'change' txouts
        if (nDebit > 0 && pwallet->IsChange(txout))
            continue;

        if (nDebit > 0)
            listSent.push_back(make_pair(address, txout.nValue));

        if (pwallet->IsMine(txout))
            listReceived.push_back(make_pair(address, txout.nValue));
    }

}

void CWalletTx::GetAccountAmounts(const string& strAccount, int64& nReceived,
                                  int64& nSent, int64& nFee) const
{
    nReceived = nSent = nFee = 0;

    int64 allFee;
    string strSentAccount;
    list<pair<CTxDestination, int64> > listReceived;
    list<pair<CTxDestination, int64> > listSent;
    GetAmounts(listReceived, listSent, allFee, strSentAccount);

    if (strAccount == strSentAccount)
    {
        BOOST_FOREACH(const PAIRTYPE(CTxDestination,int64)& s, listSent)
            nSent += s.second;
        nFee = allFee;
    }
    {
        LOCK(pwallet->cs_wallet);
        BOOST_FOREACH(const PAIRTYPE(CTxDestination,int64)& r, listReceived)
        {
            if (pwallet->mapAddressBook.count(r.first))
            {
                map<CTxDestination, string>::const_iterator mi = pwallet->mapAddressBook.find(r.first);
                if (mi != pwallet->mapAddressBook.end() && (*mi).second == strAccount)
                    nReceived += r.second;
            }
            else if (strAccount.empty())
            {
                nReceived += r.second;
            }
        }
    }
}

void CWalletTx::AddSupportingTransactions(CTxDB& txdb)
{
    vtxPrev.clear();

    const int COPY_DEPTH = 3;
    if (SetMerkleBranch() < COPY_DEPTH)
    {
        vector<uint256> vWorkQueue;
        BOOST_FOREACH(const CTxIn& txin, vin)
            vWorkQueue.push_back(txin.prevout.hash);

        // This critsect is OK because txdb is already open
        {
            LOCK(pwallet->cs_wallet);
            map<uint256, const CMerkleTx*> mapWalletPrev;
            set<uint256> setAlreadyDone;
            for (unsigned int i = 0; i < vWorkQueue.size(); i++)
            {
                uint256 hash = vWorkQueue[i];
                if (setAlreadyDone.count(hash))
                    continue;
                setAlreadyDone.insert(hash);

                CMerkleTx tx;
                map<uint256, CWalletTx>::const_iterator mi = pwallet->mapWallet.find(hash);
                if (mi != pwallet->mapWallet.end())
                {
                    tx = (*mi).second;
                    BOOST_FOREACH(const CMerkleTx& txWalletPrev, (*mi).second.vtxPrev)
                        mapWalletPrev[txWalletPrev.GetHash()] = &txWalletPrev;
                }
                else if (mapWalletPrev.count(hash))
                {
                    tx = *mapWalletPrev[hash];
                }
                else if (!fClient && txdb.ReadDiskTx(hash, tx))
                {
                    ;
                }
                else
                {
                    printf("ERROR: AddSupportingTransactions() : unsupported transaction\n");
                    continue;
                }

                int nDepth = tx.SetMerkleBranch();
                vtxPrev.push_back(tx);

                if (nDepth < COPY_DEPTH)
                {
                    BOOST_FOREACH(const CTxIn& txin, tx.vin)
                        vWorkQueue.push_back(txin.prevout.hash);
                }
            }
        }
    }

    reverse(vtxPrev.begin(), vtxPrev.end());
}

bool CWalletTx::WriteToDisk()
{
    return CWalletDB(pwallet->strWalletFile).WriteTx(GetHash(), *this);
}

// Scan the block chain (starting in pindexStart) for transactions
// from or to us. If fUpdate is true, found transactions that already
// exist in the wallet will be updated.
int CWallet::ScanForWalletTransactions(CBlockIndex* pindexStart, bool fUpdate)
{
    int ret = 0;

    CBlockIndex* pindex = pindexStart;
    {
        LOCK(cs_wallet);
        while (pindex)
        {
            CBlock block;
            block.ReadFromDisk(pindex, true);
            BOOST_FOREACH(CTransaction& tx, block.vtx)
            {
                if (AddToWalletIfInvolvingMe(tx, &block, fUpdate))
                    ret++;
            }
            pindex = pindex->pnext;
        }
    }
    return ret;
}

int CWallet::ScanForWalletTransaction(const uint256& hashTx)
{
    CTransaction tx;
    tx.ReadFromDisk(COutPoint(hashTx, 0));
    if (AddToWalletIfInvolvingMe(tx, NULL, true, true))
        return 1;
    return 0;
}

void CWallet::ReacceptWalletTransactions()
{
    CTxDB txdb("r");
    bool fRepeat = true;
    while (fRepeat)
    {
        LOCK(cs_wallet);
        fRepeat = false;
        vector<CDiskTxPos> vMissingTx;
        BOOST_FOREACH(PAIRTYPE(const uint256, CWalletTx)& item, mapWallet)
        {
            CWalletTx& wtx = item.second;
            if (wtx.IsCoinBase() && wtx.IsSpent(0))
                continue;

            CTxIndex txindex;
            bool fUpdated = false;
            if (txdb.ReadTxIndex(wtx.GetHash(), txindex))
            {
                // Update fSpent if a tx got spent somewhere else by a copy of wallet.dat
                if (txindex.vSpent.size() != wtx.vout.size())
                {
                    printf("ERROR: ReacceptWalletTransactions() : txindex.vSpent.size() %d != wtx.vout.size() %d\n", txindex.vSpent.size(), wtx.vout.size());
                    continue;
                }
                for (unsigned int i = 0; i < txindex.vSpent.size(); i++)
                {
                    if (wtx.IsSpent(i))
                        continue;
                    if (!txindex.vSpent[i].IsNull() && IsMine(wtx.vout[i]))
                    {
                        wtx.MarkSpent(i);
                        fUpdated = true;
                        vMissingTx.push_back(txindex.vSpent[i]);
                    }
                }
                if (fUpdated)
                {
                    printf("ReacceptWalletTransactions found spent coin %sbc %s\n", FormatMoney(wtx.GetCredit()).c_str(), wtx.GetHash().ToString().c_str());
                    wtx.MarkDirty();
                    wtx.WriteToDisk();
                }
            }
            else
            {
                // Re-accept any txes of ours that aren't already in a block
                if (!wtx.IsCoinBase())
                    wtx.AcceptWalletTransaction(txdb, false);
            }
        }
        if (!vMissingTx.empty())
        {
            // TODO: optimize this to scan just part of the block chain?
            if (ScanForWalletTransactions(pindexGenesisBlock))
                fRepeat = true;  // Found missing transactions: re-do re-accept.
        }
    }
}

void CWalletTx::RelayWalletTransaction(CTxDB& txdb)
{
    BOOST_FOREACH(const CMerkleTx& tx, vtxPrev)
    {
        if (!tx.IsCoinBase())
        {
            uint256 hash = tx.GetHash();
            if (!txdb.ContainsTx(hash))
                RelayMessage(CInv(MSG_TX, hash), (CTransaction)tx);
        }
    }
    if (!IsCoinBase())
    {
        uint256 hash = GetHash();
        if (!txdb.ContainsTx(hash))
        {
            printf("Relaying wtx %s\n", hash.ToString().substr(0,10).c_str());
            RelayMessage(CInv(MSG_TX, hash), (CTransaction)*this);
        }
    }
}

void CWalletTx::RelayWalletTransaction()
{
   CTxDB txdb("r");
   RelayWalletTransaction(txdb);
}

void CWallet::ResendWalletTransactions()
{
    // Do this infrequently and randomly to avoid giving away
    // that these are our transactions.
    static int64 nNextTime;
    if (GetTime() < nNextTime)
        return;
    bool fFirst = (nNextTime == 0);
    nNextTime = GetTime() + GetRand(30 * 60);
    if (fFirst)
        return;

    // Only do it if there's been a new block since last time
    static int64 nLastTime;
    if (nTimeBestReceived < nLastTime)
        return;
    nLastTime = GetTime();

    // Rebroadcast any of our txes that aren't in a block yet
    printf("ResendWalletTransactions()\n");
    CTxDB txdb("r");
    {
        LOCK(cs_wallet);
        // Sort them in chronological order
        multimap<unsigned int, CWalletTx*> mapSorted;
        BOOST_FOREACH(PAIRTYPE(const uint256, CWalletTx)& item, mapWallet)
        {
            CWalletTx& wtx = item.second;
            // Don't rebroadcast until it's had plenty of time that
            // it should have gotten in already by now.
            if (nTimeBestReceived - (int64)wtx.nTimeReceived > 5 * 60)
                mapSorted.insert(make_pair(wtx.nTimeReceived, &wtx));
        }
        BOOST_FOREACH(PAIRTYPE(const unsigned int, CWalletTx*)& item, mapSorted)
        {
            CWalletTx& wtx = *item.second;
            wtx.RelayWalletTransaction(txdb);
        }
    }
}






//////////////////////////////////////////////////////////////////////////////
//
// Actions
//


int64 CWallet::GetBalance() const
{
    int64 nTotal = 0;
    {
        LOCK(cs_wallet);
        for (map<uint256, CWalletTx>::const_iterator it = mapWallet.begin(); it != mapWallet.end(); ++it)
        {
            const CWalletTx* pcoin = &(*it).second;
            if (pcoin->IsFinal() && pcoin->IsConfirmed())
                nTotal += pcoin->GetAvailableCredit();
        }
    }

    return nTotal;
}

int64 CWallet::GetUnconfirmedBalance() const
{
    int64 nTotal = 0;
    {
        LOCK(cs_wallet);
        for (map<uint256, CWalletTx>::const_iterator it = mapWallet.begin(); it != mapWallet.end(); ++it)
        {
            const CWalletTx* pcoin = &(*it).second;
            if (!pcoin->IsFinal() || !pcoin->IsConfirmed())
                nTotal += pcoin->GetAvailableCredit();
        }
    }
    return nTotal;
}

int64 CWallet::GetImmatureBalance() const
{
    int64 nTotal = 0;
    {
        LOCK(cs_wallet);
        for (map<uint256, CWalletTx>::const_iterator it = mapWallet.begin(); it != mapWallet.end(); ++it)
        {
<<<<<<< HEAD
            const CWalletTx& pcoin = (*it).second;
            if (pcoin.IsCoinBase() && pcoin.GetBlocksToMaturity() > 0 && pcoin.IsInMainChain())
                nTotal += GetCredit(pcoin);
=======
            const CWalletTx* pcoin = &(*it).second;
            nTotal += pcoin->GetImmatureCredit();
>>>>>>> dfdd4dac
        }
    }
    return nTotal;
}

// populate vCoins with vector of spendable COutputs
void CWallet::AvailableCoins(vector<COutput>& vCoins, bool fOnlyConfirmed) const
{
    vCoins.clear();

    {
        LOCK(cs_wallet);
        for (map<uint256, CWalletTx>::const_iterator it = mapWallet.begin(); it != mapWallet.end(); ++it)
        {
            const CWalletTx* pcoin = &(*it).second;

            if (!pcoin->IsFinal())
                continue;

            if (fOnlyConfirmed && !pcoin->IsConfirmed())
                continue;

            if (pcoin->IsCoinBase() && pcoin->GetBlocksToMaturity() > 0)
                continue;

            for (unsigned int i = 0; i < pcoin->vout.size(); i++)
                if (!(pcoin->IsSpent(i)) && IsMine(pcoin->vout[i]) && pcoin->vout[i].nValue > 0)
                    vCoins.push_back(COutput(pcoin, i, pcoin->GetDepthInMainChain()));
        }
    }
}

static void ApproximateBestSubset(vector<pair<int64, pair<const CWalletTx*,unsigned int> > >vValue, int64 nTotalLower, int64 nTargetValue,
                                  vector<char>& vfBest, int64& nBest, int iterations = 1000)
{
    vector<char> vfIncluded;

    vfBest.assign(vValue.size(), true);
    nBest = nTotalLower;

    for (int nRep = 0; nRep < iterations && nBest != nTargetValue; nRep++)
    {
        vfIncluded.assign(vValue.size(), false);
        int64 nTotal = 0;
        bool fReachedTarget = false;
        for (int nPass = 0; nPass < 2 && !fReachedTarget; nPass++)
        {
            for (unsigned int i = 0; i < vValue.size(); i++)
            {
                if (nPass == 0 ? rand() % 2 : !vfIncluded[i])
                {
                    nTotal += vValue[i].first;
                    vfIncluded[i] = true;
                    if (nTotal >= nTargetValue)
                    {
                        fReachedTarget = true;
                        if (nTotal < nBest)
                        {
                            nBest = nTotal;
                            vfBest = vfIncluded;
                        }
                        nTotal -= vValue[i].first;
                        vfIncluded[i] = false;
                    }
                }
            }
        }
    }
}

bool CWallet::SelectCoinsMinConf(int64 nTargetValue, int nConfMine, int nConfTheirs, vector<COutput> vCoins,
                                 set<pair<const CWalletTx*,unsigned int> >& setCoinsRet, int64& nValueRet) const
{
    setCoinsRet.clear();
    nValueRet = 0;

    // List of values less than target
    pair<int64, pair<const CWalletTx*,unsigned int> > coinLowestLarger;
    coinLowestLarger.first = std::numeric_limits<int64>::max();
    coinLowestLarger.second.first = NULL;
    vector<pair<int64, pair<const CWalletTx*,unsigned int> > > vValue;
    int64 nTotalLower = 0;

    random_shuffle(vCoins.begin(), vCoins.end(), GetRandInt);

    BOOST_FOREACH(COutput output, vCoins)
    {
        const CWalletTx *pcoin = output.tx;

        if (output.nDepth < (pcoin->IsFromMe() ? nConfMine : nConfTheirs))
            continue;

        int i = output.i;
        int64 n = pcoin->vout[i].nValue;

        pair<int64,pair<const CWalletTx*,unsigned int> > coin = make_pair(n,make_pair(pcoin, i));

        if (n == nTargetValue)
        {
            setCoinsRet.insert(coin.second);
            nValueRet += coin.first;
            return true;
        }
        else if (n < nTargetValue + CENT)
        {
            vValue.push_back(coin);
            nTotalLower += n;
        }
        else if (n < coinLowestLarger.first)
        {
            coinLowestLarger = coin;
        }
    }

    if (nTotalLower == nTargetValue)
    {
        for (unsigned int i = 0; i < vValue.size(); ++i)
        {
            setCoinsRet.insert(vValue[i].second);
            nValueRet += vValue[i].first;
        }
        return true;
    }

    if (nTotalLower < nTargetValue)
    {
        if (coinLowestLarger.second.first == NULL)
            return false;
        setCoinsRet.insert(coinLowestLarger.second);
        nValueRet += coinLowestLarger.first;
        return true;
    }

    // Solve subset sum by stochastic approximation
    sort(vValue.rbegin(), vValue.rend(), CompareValueOnly());
    vector<char> vfBest;
    int64 nBest;

    ApproximateBestSubset(vValue, nTotalLower, nTargetValue, vfBest, nBest, 1000);
    if (nBest != nTargetValue && nTotalLower >= nTargetValue + CENT)
        ApproximateBestSubset(vValue, nTotalLower, nTargetValue + CENT, vfBest, nBest, 1000);

    // If we have a bigger coin and (either the stochastic approximation didn't find a good solution,
    //                                   or the next bigger coin is closer), return the bigger coin
    if (coinLowestLarger.second.first &&
        ((nBest != nTargetValue && nBest < nTargetValue + CENT) || coinLowestLarger.first <= nBest))
    {
        setCoinsRet.insert(coinLowestLarger.second);
        nValueRet += coinLowestLarger.first;
    }
    else {
        for (unsigned int i = 0; i < vValue.size(); i++)
            if (vfBest[i])
            {
                setCoinsRet.insert(vValue[i].second);
                nValueRet += vValue[i].first;
            }

        //// debug print
        printf("SelectCoins() best subset: ");
        for (unsigned int i = 0; i < vValue.size(); i++)
            if (vfBest[i])
                printf("%s ", FormatMoney(vValue[i].first).c_str());
        printf("total %s\n", FormatMoney(nBest).c_str());
    }

    return true;
}

bool CWallet::SelectCoins(int64 nTargetValue, set<pair<const CWalletTx*,unsigned int> >& setCoinsRet, int64& nValueRet) const
{
    vector<COutput> vCoins;
    AvailableCoins(vCoins);

    return (SelectCoinsMinConf(nTargetValue, 1, 6, vCoins, setCoinsRet, nValueRet) ||
            SelectCoinsMinConf(nTargetValue, 1, 1, vCoins, setCoinsRet, nValueRet) ||
            SelectCoinsMinConf(nTargetValue, 0, 1, vCoins, setCoinsRet, nValueRet));
}




bool CWallet::CreateTransaction(const vector<pair<CScript, int64> >& vecSend, CWalletTx& wtxNew, CReserveKey& reservekey, int64& nFeeRet, const int64 nMaxFee)
{
    int64 nValue = 0;
    BOOST_FOREACH (const PAIRTYPE(CScript, int64)& s, vecSend)
    {
        if (nValue < 0)
            return false;
        nValue += s.second;
    }
    if (vecSend.empty() || nValue < 0)
        return false;

    wtxNew.BindWallet(this);

    {
        LOCK2(cs_main, cs_wallet);
        // txdb must be opened before the mapWallet lock
        CTxDB txdb("r");
        {
            nFeeRet = nTransactionFee;
            loop
            {
                wtxNew.vin.clear();
                wtxNew.vout.clear();
                wtxNew.fFromMe = true;

                int64 nTotalValue = nValue + nFeeRet;
                double dPriority = 0;
                // vouts to the payees
                BOOST_FOREACH (const PAIRTYPE(CScript, int64)& s, vecSend)
                    wtxNew.vout.push_back(CTxOut(s.second, s.first));

                // Choose coins to use
                set<pair<const CWalletTx*,unsigned int> > setCoins;
                int64 nValueIn = 0;
                if (!SelectCoins(nTotalValue, setCoins, nValueIn))
                    return false;
                BOOST_FOREACH(PAIRTYPE(const CWalletTx*, unsigned int) pcoin, setCoins)
                {
                    int64 nCredit = pcoin.first->vout[pcoin.second].nValue;
                    dPriority += (double)nCredit * pcoin.first->GetDepthInMainChain();
                }

                int64 nChange = nValueIn - nValue - nFeeRet;
                // if sub-cent change is required, the fee must be raised to at least MIN_TX_FEE
                // or until nChange becomes zero
                // NOTE: this depends on the exact behaviour of GetMinFee
                if (nChange > 0 && nChange < CENT)
                {
                    int64 nFeeForChange = min(MIN_TX_FEE, nMaxFee);
                    if (nFeeRet < nFeeForChange)
                    {
                        int64 nMoveToFee = min(nChange, nFeeForChange - nFeeRet);
                        nChange -= nMoveToFee;
                        nFeeRet += nMoveToFee;
                    }
                }

                if (nChange > 0)
                {
                    // Note: We use a new key here to keep it from being obvious which side is the change.
                    //  The drawback is that by not reusing a previous key, the change may be lost if a
                    //  backup is restored, if the backup doesn't have the new private key for the change.
                    //  If we reused the old key, it would be possible to add code to look for and
                    //  rediscover unknown transactions that were written with keys of ours to recover
                    //  post-backup change.

                    // Reserve a new key pair from key pool
                    CPubKey vchPubKey = reservekey.GetReservedKey();
                    // assert(mapKeys.count(vchPubKey));

                    // Fill a vout to ourself
                    // TODO: pass in scriptChange instead of reservekey so
                    // change transaction isn't always pay-to-bitcoin-address
                    CScript scriptChange;
                    scriptChange.SetDestination(vchPubKey.GetID());

                    // Insert change txn at random position:
                    vector<CTxOut>::iterator position = wtxNew.vout.begin()+GetRandInt(wtxNew.vout.size());
                    wtxNew.vout.insert(position, CTxOut(nChange, scriptChange));
                }
                else
                    reservekey.ReturnKey();

                // Fill vin
                BOOST_FOREACH(const PAIRTYPE(const CWalletTx*,unsigned int)& coin, setCoins)
                    wtxNew.vin.push_back(CTxIn(coin.first->GetHash(),coin.second));

                // Sign
                int nIn = 0;
                BOOST_FOREACH(const PAIRTYPE(const CWalletTx*,unsigned int)& coin, setCoins)
                    if (!SignSignature(*this, *coin.first, wtxNew, nIn++))
                        return false;

                // Limit size
                unsigned int nBytes = ::GetSerializeSize(*(CTransaction*)&wtxNew, SER_NETWORK, PROTOCOL_VERSION);
                if (nBytes >= MAX_BLOCK_SIZE_GEN/5)
                    return false;
                dPriority /= nBytes;

                if (nMaxFee > nFeeRet)
                {
                    // Check that enough fee is included
                    int64 nPayFee = nTransactionFee * (1 + (int64)nBytes / 1000);
                    bool fAllowFree = CTransaction::AllowFree(dPriority);
                    int64 nMinFee = wtxNew.GetMinFee(1, fAllowFree, GMF_SEND);
                    nMinFee = max(nPayFee, nMinFee);
                    nMinFee = min(nMinFee, nMaxFee);
                    if (nFeeRet < nMinFee)
                    {
                        nFeeRet = nMinFee;
                        continue;
                    }
                }

                // Fill vtxPrev by copying from previous transactions vtxPrev
                wtxNew.AddSupportingTransactions(txdb);
                wtxNew.fTimeReceivedIsTxTime = true;

                break;
            }
        }
    }
    return true;
}

bool CWallet::CreateTransaction(CScript scriptPubKey, int64 nValue, CWalletTx& wtxNew, CReserveKey& reservekey, int64& nFeeRet, const int64 nMaxFee)
{
    vector< pair<CScript, int64> > vecSend;
    vecSend.push_back(make_pair(scriptPubKey, nValue));
    return CreateTransaction(vecSend, wtxNew, reservekey, nFeeRet, nMaxFee);
}

// Call after CreateTransaction unless you want to abort
bool CWallet::CommitTransaction(CWalletTx& wtxNew, CReserveKey& reservekey)
{
    {
        LOCK2(cs_main, cs_wallet);
        printf("CommitTransaction:\n%s", wtxNew.ToString().c_str());
        {
            // This is only to keep the database open to defeat the auto-flush for the
            // duration of this scope.  This is the only place where this optimization
            // maybe makes sense; please don't do it anywhere else.
            CWalletDB* pwalletdb = fFileBacked ? new CWalletDB(strWalletFile,"r") : NULL;

            // Take key pair from key pool so it won't be used again
            reservekey.KeepKey();

            // Add tx to wallet, because if it has change it's also ours,
            // otherwise just for transaction history.
            AddToWallet(wtxNew);

            // Mark old coins as spent
            set<CWalletTx*> setCoins;
            BOOST_FOREACH(const CTxIn& txin, wtxNew.vin)
            {
                CWalletTx &coin = mapWallet[txin.prevout.hash];
                coin.BindWallet(this);
                coin.MarkSpent(txin.prevout.n);
                coin.WriteToDisk();
                NotifyTransactionChanged(this, coin.GetHash(), CT_UPDATED);
            }

            if (fFileBacked)
                delete pwalletdb;
        }

        // Track how many getdata requests our transaction gets
        mapRequestCount[wtxNew.GetHash()] = 0;

        // Broadcast
        if (!wtxNew.AcceptToMemoryPool())
        {
            // This must not fail. The transaction has already been signed and recorded.
            printf("CommitTransaction() : Error: Transaction not valid");
            return false;
        }
        wtxNew.RelayWalletTransaction();
    }
    return true;
}




string CWallet::SendMoney(CScript scriptPubKey, int64 nValue, CWalletTx& wtxNew, bool fAskFee, const int64 nMaxFee)
{
    CReserveKey reservekey(this);
    int64 nFeeRequired;

    if (IsLocked())
    {
        string strError = _("Error: Wallet locked, unable to create transaction  ");
        printf("SendMoney() : %s", strError.c_str());
        return strError;
    }
    if (!CreateTransaction(scriptPubKey, nValue, wtxNew, reservekey, nFeeRequired, nMaxFee))
    {
        string strError;
        if (nValue + nFeeRequired > GetBalance())
            strError = strprintf(_("Error: This transaction requires a transaction fee of at least %s because of its amount, complexity, or use of recently received funds  "), FormatMoney(nFeeRequired).c_str());
        else
            strError = _("Error: Transaction creation failed  ");
        printf("SendMoney() : %s", strError.c_str());
        return strError;
    }

    if (fAskFee && !uiInterface.ThreadSafeAskFee(nFeeRequired, _("Sending...")))
        return strprintf(_("Error: This transaction requires a transaction fee of at least %s because of its amount, complexity, or use of recently received funds  "), FormatMoney(nFeeRequired).c_str());

    if (!CommitTransaction(wtxNew, reservekey))
        return _("Error: The transaction was rejected.  This might happen if some of the coins in your wallet were already spent, such as if you used a copy of wallet.dat and coins were spent in the copy but not marked as spent here.");

    return "";
}



string CWallet::SendMoneyToDestination(const CTxDestination& address, int64 nValue, CWalletTx& wtxNew, bool fAskFee, const int64 nMaxFee)
{
    // Check amount
    if (nValue <= 0)
        return _("Invalid amount");
    if (nValue + nTransactionFee > GetBalance())
        return _("Insufficient funds");

    // Parse Bitcoin address
    CScript scriptPubKey;
    scriptPubKey.SetDestination(address);

    return SendMoney(scriptPubKey, nValue, wtxNew, fAskFee, nMaxFee);
}




int CWallet::LoadWallet(bool& fFirstRunRet)
{
    if (!fFileBacked)
        return DB_LOAD_OK;
    fFirstRunRet = false;
    int nLoadWalletRet = CWalletDB(strWalletFile,"cr+").LoadWallet(this);
    if (nLoadWalletRet == DB_NEED_REWRITE)
    {
        if (CDB::Rewrite(strWalletFile, "\x04pool"))
        {
            setKeyPool.clear();
            // Note: can't top-up keypool here, because wallet is locked.
            // User will be prompted to unlock wallet the next operation
            // the requires a new key.
        }
    }

    if (nLoadWalletRet != DB_LOAD_OK)
        return nLoadWalletRet;
    fFirstRunRet = !vchDefaultKey.IsValid();

    NewThread(ThreadFlushWalletDB, &strWalletFile);
    return DB_LOAD_OK;
}


bool CWallet::SetAddressBookName(const CTxDestination& address, const string& strName)
{
    std::map<CTxDestination, std::string>::iterator mi = mapAddressBook.find(address);
    mapAddressBook[address] = strName;
    NotifyAddressBookChanged(this, address, strName, ::IsMine(*this, address), (mi == mapAddressBook.end()) ? CT_NEW : CT_UPDATED);
    if (!fFileBacked)
        return false;
    return CWalletDB(strWalletFile).WriteName(CBitcoinAddress(address).ToString(), strName);
}

bool CWallet::DelAddressBookName(const CTxDestination& address)
{
    mapAddressBook.erase(address);
    NotifyAddressBookChanged(this, address, "", ::IsMine(*this, address), CT_DELETED);
    if (!fFileBacked)
        return false;
    return CWalletDB(strWalletFile).EraseName(CBitcoinAddress(address).ToString());
}


void CWallet::PrintWallet(const CBlock& block)
{
    {
        LOCK(cs_wallet);
        if (mapWallet.count(block.vtx[0].GetHash()))
        {
            CWalletTx& wtx = mapWallet[block.vtx[0].GetHash()];
            printf("    mine:  %d  %d  %d", wtx.GetDepthInMainChain(), wtx.GetBlocksToMaturity(), wtx.GetCredit());
        }
    }
    printf("\n");
}

bool CWallet::GetTransaction(const uint256 &hashTx, CWalletTx& wtx)
{
    {
        LOCK(cs_wallet);
        map<uint256, CWalletTx>::iterator mi = mapWallet.find(hashTx);
        if (mi != mapWallet.end())
        {
            wtx = (*mi).second;
            return true;
        }
    }
    return false;
}

bool CWallet::SetDefaultKey(const CPubKey &vchPubKey)
{
    if (fFileBacked)
    {
        if (!CWalletDB(strWalletFile).WriteDefaultKey(vchPubKey))
            return false;
    }
    vchDefaultKey = vchPubKey;
    return true;
}

bool GetWalletFile(CWallet* pwallet, string &strWalletFileOut)
{
    if (!pwallet->fFileBacked)
        return false;
    strWalletFileOut = pwallet->strWalletFile;
    return true;
}

//
// Mark old keypool keys as used,
// and generate all new keys
//
bool CWallet::NewKeyPool()
{
    {
        LOCK(cs_wallet);
        CWalletDB walletdb(strWalletFile);
        BOOST_FOREACH(int64 nIndex, setKeyPool)
            walletdb.ErasePool(nIndex);
        setKeyPool.clear();

        if (IsLocked())
            return false;

        int64 nKeys = max(GetArg("-keypool", 100), (int64)0);
        for (int i = 0; i < nKeys; i++)
        {
            int64 nIndex = i+1;
            walletdb.WritePool(nIndex, CKeyPool(GenerateNewKey()));
            setKeyPool.insert(nIndex);
        }
        printf("CWallet::NewKeyPool wrote %"PRI64d" new keys\n", nKeys);
    }
    return true;
}

bool CWallet::TopUpKeyPool()
{
    {
        LOCK(cs_wallet);

        if (IsLocked())
            return false;

        CWalletDB walletdb(strWalletFile);

        // Top up key pool
        unsigned int nTargetSize = max(GetArg("-keypool", 100), 0LL);
        while (setKeyPool.size() < (nTargetSize + 1))
        {
            int64 nEnd = 1;
            if (!setKeyPool.empty())
                nEnd = *(--setKeyPool.end()) + 1;
            if (!walletdb.WritePool(nEnd, CKeyPool(GenerateNewKey())))
                throw runtime_error("TopUpKeyPool() : writing generated key failed");
            setKeyPool.insert(nEnd);
            printf("keypool added key %"PRI64d", size=%d\n", nEnd, setKeyPool.size());
        }
    }
    return true;
}

void CWallet::ReserveKeyFromKeyPool(int64& nIndex, CKeyPool& keypool)
{
    nIndex = -1;
    keypool.vchPubKey = CPubKey();
    {
        LOCK(cs_wallet);

        if (!IsLocked())
            TopUpKeyPool();

        // Get the oldest key
        if(setKeyPool.empty())
            return;

        CWalletDB walletdb(strWalletFile);

        nIndex = *(setKeyPool.begin());
        setKeyPool.erase(setKeyPool.begin());
        if (!walletdb.ReadPool(nIndex, keypool))
            throw runtime_error("ReserveKeyFromKeyPool() : read failed");
        if (!HaveKey(keypool.vchPubKey.GetID()))
            throw runtime_error("ReserveKeyFromKeyPool() : unknown key in key pool");
        assert(keypool.vchPubKey.IsValid());
        printf("keypool reserve %"PRI64d"\n", nIndex);
    }
}

int64 CWallet::AddReserveKey(const CKeyPool& keypool)
{
    {
        LOCK2(cs_main, cs_wallet);
        CWalletDB walletdb(strWalletFile);

        int64 nIndex = 1 + *(--setKeyPool.end());
        if (!walletdb.WritePool(nIndex, keypool))
            throw runtime_error("AddReserveKey() : writing added key failed");
        setKeyPool.insert(nIndex);
        return nIndex;
    }
    return -1;
}

void CWallet::KeepKey(int64 nIndex)
{
    // Remove from key pool
    if (fFileBacked)
    {
        CWalletDB walletdb(strWalletFile);
        walletdb.ErasePool(nIndex);
    }
    printf("keypool keep %"PRI64d"\n", nIndex);
}

void CWallet::ReturnKey(int64 nIndex)
{
    // Return to key pool
    {
        LOCK(cs_wallet);
        setKeyPool.insert(nIndex);
    }
    printf("keypool return %"PRI64d"\n", nIndex);
}

bool CWallet::GetKeyFromPool(CPubKey& result, bool fAllowReuse)
{
    int64 nIndex = 0;
    CKeyPool keypool;
    {
        LOCK(cs_wallet);
        ReserveKeyFromKeyPool(nIndex, keypool);
        if (nIndex == -1)
        {
            if (fAllowReuse && vchDefaultKey.IsValid())
            {
                result = vchDefaultKey;
                return true;
            }
            if (IsLocked()) return false;
            result = GenerateNewKey();
            return true;
        }
        KeepKey(nIndex);
        result = keypool.vchPubKey;
    }
    return true;
}

int64 CWallet::GetOldestKeyPoolTime()
{
    int64 nIndex = 0;
    CKeyPool keypool;
    ReserveKeyFromKeyPool(nIndex, keypool);
    if (nIndex == -1)
        return GetTime();
    ReturnKey(nIndex);
    return keypool.nTime;
}

std::map<CTxDestination, int64> CWallet::GetAddressBalances()
{
    map<CTxDestination, int64> balances;

    {
        LOCK(cs_wallet);
        BOOST_FOREACH(PAIRTYPE(uint256, CWalletTx) walletEntry, mapWallet)
        {
            CWalletTx *pcoin = &walletEntry.second;

            if (!pcoin->IsFinal() || !pcoin->IsConfirmed())
                continue;

            if (pcoin->IsCoinBase() && pcoin->GetBlocksToMaturity() > 0)
                continue;

            int nDepth = pcoin->GetDepthInMainChain();
            if (nDepth < (pcoin->IsFromMe() ? 0 : 1))
                continue;

            for (unsigned int i = 0; i < pcoin->vout.size(); i++)
            {
                CTxDestination addr;
                if (!IsMine(pcoin->vout[i]))
                    continue;
                if(!ExtractDestination(pcoin->vout[i].scriptPubKey, addr))
                    continue;

                int64 n = pcoin->IsSpent(i) ? 0 : pcoin->vout[i].nValue;

                if (!balances.count(addr))
                    balances[addr] = 0;
                balances[addr] += n;
            }
        }
    }

    return balances;
}

set< set<CTxDestination> > CWallet::GetAddressGroupings()
{
    set< set<CTxDestination> > groupings;
    set<CTxDestination> grouping;

    BOOST_FOREACH(PAIRTYPE(uint256, CWalletTx) walletEntry, mapWallet)
    {
        CWalletTx *pcoin = &walletEntry.second;

        if (pcoin->vin.size() > 0 && IsMine(pcoin->vin[0]))
        {
            // group all input addresses with each other
            BOOST_FOREACH(CTxIn txin, pcoin->vin)
            {
                CTxDestination address;
                if(!ExtractDestination(mapWallet[txin.prevout.hash].vout[txin.prevout.n].scriptPubKey, address))
                    continue;
                grouping.insert(address);
            }

            // group change with input addresses
            BOOST_FOREACH(CTxOut txout, pcoin->vout)
                if (IsChange(txout))
                {
                    CWalletTx tx = mapWallet[pcoin->vin[0].prevout.hash];
                    CTxDestination txoutAddr;
                    if(!ExtractDestination(txout.scriptPubKey, txoutAddr))
                        continue;
                    grouping.insert(txoutAddr);
                }
            groupings.insert(grouping);
            grouping.clear();
        }

        // group lone addrs by themselves
        for (unsigned int i = 0; i < pcoin->vout.size(); i++)
            if (IsMine(pcoin->vout[i]))
            {
                CTxDestination address;
                if(!ExtractDestination(pcoin->vout[i].scriptPubKey, address))
                    continue;
                grouping.insert(address);
                groupings.insert(grouping);
                grouping.clear();
            }
    }

    set< set<CTxDestination>* > uniqueGroupings; // a set of pointers to groups of addresses
    map< CTxDestination, set<CTxDestination>* > setmap;  // map addresses to the unique group containing it
    BOOST_FOREACH(set<CTxDestination> grouping, groupings)
    {
        // make a set of all the groups hit by this new group
        set< set<CTxDestination>* > hits;
        map< CTxDestination, set<CTxDestination>* >::iterator it;
        BOOST_FOREACH(CTxDestination address, grouping)
            if ((it = setmap.find(address)) != setmap.end())
                hits.insert((*it).second);

        // merge all hit groups into a new single group and delete old groups
        set<CTxDestination>* merged = new set<CTxDestination>(grouping);
        BOOST_FOREACH(set<CTxDestination>* hit, hits)
        {
            merged->insert(hit->begin(), hit->end());
            uniqueGroupings.erase(hit);
            delete hit;
        }
        uniqueGroupings.insert(merged);

        // update setmap
        BOOST_FOREACH(CTxDestination element, *merged)
            setmap[element] = merged;
    }

    set< set<CTxDestination> > ret;
    BOOST_FOREACH(set<CTxDestination>* uniqueGrouping, uniqueGroupings)
    {
        ret.insert(*uniqueGrouping);
        delete uniqueGrouping;
    }

    return ret;
}

CPubKey CReserveKey::GetReservedKey()
{
    if (nIndex == -1)
    {
        CKeyPool keypool;
        pwallet->ReserveKeyFromKeyPool(nIndex, keypool);
        if (nIndex != -1)
            vchPubKey = keypool.vchPubKey;
        else
        {
            printf("CReserveKey::GetReservedKey(): Warning: Using default key instead of a new key, top up your keypool!");
            vchPubKey = pwallet->vchDefaultKey;
        }
    }
    assert(vchPubKey.IsValid());
    return vchPubKey;
}

void CReserveKey::KeepKey()
{
    if (nIndex != -1)
        pwallet->KeepKey(nIndex);
    nIndex = -1;
    vchPubKey = CPubKey();
}

void CReserveKey::ReturnKey()
{
    if (nIndex != -1)
        pwallet->ReturnKey(nIndex);
    nIndex = -1;
    vchPubKey = CPubKey();
}

void CWallet::GetAllReserveKeys(set<CKeyID>& setAddress)
{
    setAddress.clear();

    CWalletDB walletdb(strWalletFile);

    LOCK2(cs_main, cs_wallet);
    BOOST_FOREACH(const int64& id, setKeyPool)
    {
        CKeyPool keypool;
        if (!walletdb.ReadPool(id, keypool))
            throw runtime_error("GetAllReserveKeyHashes() : read failed");
        assert(keypool.vchPubKey.IsValid());
        CKeyID keyID = keypool.vchPubKey.GetID();
        if (!HaveKey(keyID))
            throw runtime_error("GetAllReserveKeyHashes() : unknown key in key pool");
        setAddress.insert(keyID);
    }
}

void CWallet::UpdatedTransaction(const uint256 &hashTx)
{
    {
        LOCK(cs_wallet);
        // Only notify UI if this transaction is in this wallet
        map<uint256, CWalletTx>::const_iterator mi = mapWallet.find(hashTx);
        if (mi != mapWallet.end())
            NotifyTransactionChanged(this, hashTx, CT_UPDATED);
    }
}<|MERGE_RESOLUTION|>--- conflicted
+++ resolved
@@ -959,14 +959,8 @@
         LOCK(cs_wallet);
         for (map<uint256, CWalletTx>::const_iterator it = mapWallet.begin(); it != mapWallet.end(); ++it)
         {
-<<<<<<< HEAD
-            const CWalletTx& pcoin = (*it).second;
-            if (pcoin.IsCoinBase() && pcoin.GetBlocksToMaturity() > 0 && pcoin.IsInMainChain())
-                nTotal += GetCredit(pcoin);
-=======
             const CWalletTx* pcoin = &(*it).second;
             nTotal += pcoin->GetImmatureCredit();
->>>>>>> dfdd4dac
         }
     }
     return nTotal;
