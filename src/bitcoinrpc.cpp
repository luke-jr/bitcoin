--- conflicted
+++ resolved
@@ -2187,12 +2187,8 @@
         char pmidstate[32];
         char pdata[128];
         char phash1[64];
-<<<<<<< HEAD
         uint256 hashTarget;
-=======
         char hexbuf[512];
-        FormatHashBuffers(pblock, pmidstate, pdata, phash1);
->>>>>>> c57ba996
 
         GetWorkBlock(pmidstate, pdata, phash1, hashTarget);
 
