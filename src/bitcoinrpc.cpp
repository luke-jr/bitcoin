// Copyright (c) 2010 Satoshi Nakamoto
// Copyright (c) 2009-2012 The Bitcoin developers
// Distributed under the MIT/X11 software license, see the accompanying
// file COPYING or http://www.opensource.org/licenses/mit-license.php.

#include "main.h"
#include "wallet.h"
#include "db.h"
#include "walletdb.h"
#include "net.h"
#include "init.h"
#include "ui_interface.h"
#include "base58.h"
#include "bitcoinrpc.h"

#undef printf
#include <boost/asio.hpp>
#include <boost/asio/ip/v6_only.hpp>
#include <boost/bind.hpp>
#include <boost/filesystem.hpp>
#include <boost/foreach.hpp>
#include <boost/iostreams/concepts.hpp>
#include <boost/iostreams/stream.hpp>
#include <boost/algorithm/string.hpp>
#include <boost/algorithm/string/predicate.hpp>
#include <boost/algorithm/string/trim.hpp>
#include <boost/lexical_cast.hpp>
#include <boost/asio/ssl.hpp>
#include <boost/filesystem/fstream.hpp>
#include <boost/shared_ptr.hpp>
#include <list>

#define printf OutputDebugStringF

using namespace std;
using namespace boost;
using namespace boost::asio;
using namespace json_spirit;

void ThreadRPCServer2(void* parg);

static std::string strRPCUserColonPass;

static int64 nWalletUnlockTime;
static CCriticalSection cs_nWalletUnlockTime;

extern Value getconnectioncount(const Array& params, bool fHelp); // in rpcnet.cpp
extern Value getpeerinfo(const Array& params, bool fHelp);
<<<<<<< HEAD
extern Value dumpprivkey(const Array& params, bool fHelp); // in rpcdump.cpp
=======
extern Value addnode(const Array& params, bool fHelp);
extern Value getaddednodeinfo(const Array& params, bool fHelp);
extern Value dumpprivkey(const Array& params, bool fHelp);
>>>>>>> d07e219f
extern Value importprivkey(const Array& params, bool fHelp);
extern Value getrawtransaction(const Array& params, bool fHelp); // in rcprawtransaction.cpp
extern Value listunspent(const Array& params, bool fHelp);
extern Value createrawtransaction(const Array& params, bool fHelp);
extern Value decoderawtransaction(const Array& params, bool fHelp);
extern Value signrawtransaction(const Array& params, bool fHelp);
extern Value sendrawtransaction(const Array& params, bool fHelp);

const Object emptyobj;

void ThreadRPCServer3(void* parg);

Object JSONRPCError(int code, const string& message)
{
    Object error;
    error.push_back(Pair("code", code));
    error.push_back(Pair("message", message));
    return error;
}

void RPCTypeCheck(const Array& params,
                  const list<Value_type>& typesExpected)
{
    unsigned int i = 0;
    BOOST_FOREACH(Value_type t, typesExpected)
    {
        if (params.size() <= i)
            break;

       const Value& v = params[i];
        if (v.type() != t)
        {
            string err = strprintf("Expected type %s, got %s",
                                   Value_type_name[t], Value_type_name[v.type()]);
            throw JSONRPCError(-3, err);
        }
        i++;
    }
}

void RPCTypeCheck(const Object& o,
                  const map<string, Value_type>& typesExpected)
{
    BOOST_FOREACH(const PAIRTYPE(string, Value_type)& t, typesExpected)
    {
        const Value& v = find_value(o, t.first);
        if (v.type() == null_type)
            throw JSONRPCError(-3, strprintf("Missing %s", t.first.c_str()));
        if (v.type() != t.second)
        {
            string err = strprintf("Expected type %s for %s, got %s",
                                   Value_type_name[t.second], t.first.c_str(), Value_type_name[v.type()]);
            throw JSONRPCError(-3, err);
        }
    }
}

double GetDifficulty(const CBlockIndex* blockindex = NULL)
{
    // Floating point number that is a multiple of the minimum difficulty,
    // minimum difficulty = 1.0.
    if (blockindex == NULL)
    {
        if (pindexBest == NULL)
            return 1.0;
        else
            blockindex = pindexBest;
    }

    int nShift = (blockindex->nBits >> 24) & 0xff;

    double dDiff =
        (double)0x0000ffff / (double)(blockindex->nBits & 0x00ffffff);

    while (nShift < 29)
    {
        dDiff *= 256.0;
        nShift++;
    }
    while (nShift > 29)
    {
        dDiff /= 256.0;
        nShift--;
    }

    return dDiff;
}


int64 AmountFromValue(const Value& value)
{
    double dAmount = value.get_real();
    if (dAmount <= 0.0 || dAmount > 21000000.0)
        throw JSONRPCError(-3, "Invalid amount");
    int64 nAmount = roundint64(dAmount * COIN);
    if (!MoneyRange(nAmount))
        throw JSONRPCError(-3, "Invalid amount");
    return nAmount;
}

Value ValueFromAmount(int64 amount)
{
    return (double)amount / (double)COIN;
}

std::string
HexBits(unsigned int nBits)
{
    union {
        int32_t nBits;
        char cBits[4];
    } uBits;
    uBits.nBits = htonl((int32_t)nBits);
    return HexStr(BEGIN(uBits.cBits), END(uBits.cBits));
}

std::string
HelpRequiringPassphrase()
{
    return pwalletMain->IsCrypted()
        ? "\nrequires wallet passphrase to be set with walletpassphrase first"
        : "";
}

void
EnsureWalletIsUnlocked()
{
    if (pwalletMain->IsLocked())
        throw JSONRPCError(-13, "Error: Please enter the wallet passphrase with walletpassphrase first.");
}

void WalletTxToJSON(const CWalletTx& wtx, Object& entry)
{
    int confirms = wtx.GetDepthInMainChain();
    entry.push_back(Pair("confirmations", confirms));
    if (confirms)
    {
        entry.push_back(Pair("blockhash", wtx.hashBlock.GetHex()));
        entry.push_back(Pair("blockindex", wtx.nIndex));
    }
    entry.push_back(Pair("txid", wtx.GetHash().GetHex()));
    entry.push_back(Pair("time", (boost::int64_t)wtx.GetTxTime()));
    BOOST_FOREACH(const PAIRTYPE(string,string)& item, wtx.mapValue)
        entry.push_back(Pair(item.first, item.second));
}

string AccountFromValue(const Value& value)
{
    string strAccount = value.get_str();
    if (strAccount == "*")
        throw JSONRPCError(-11, "Invalid account name");
    return strAccount;
}

Object blockToJSON(const CBlock& block, const CBlockIndex* blockindex)
{
    Object result;
    result.push_back(Pair("hash", block.GetHash().GetHex()));
    CMerkleTx txGen(block.vtx[0]);
    txGen.SetMerkleBranch(&block);
    result.push_back(Pair("confirmations", (int)txGen.GetDepthInMainChain()));
    result.push_back(Pair("size", (int)::GetSerializeSize(block, SER_NETWORK, PROTOCOL_VERSION)));
    result.push_back(Pair("height", blockindex->nHeight));
    result.push_back(Pair("version", block.nVersion));
    result.push_back(Pair("merkleroot", block.hashMerkleRoot.GetHex()));
    Array txs;
    BOOST_FOREACH(const CTransaction&tx, block.vtx)
        txs.push_back(tx.GetHash().GetHex());
    result.push_back(Pair("tx", txs));
    result.push_back(Pair("time", (boost::int64_t)block.GetBlockTime()));
    result.push_back(Pair("nonce", (boost::uint64_t)block.nNonce));
    result.push_back(Pair("bits", HexBits(block.nBits)));
    result.push_back(Pair("difficulty", GetDifficulty(blockindex)));

    if (blockindex->pprev)
        result.push_back(Pair("previousblockhash", blockindex->pprev->GetBlockHash().GetHex()));
    if (blockindex->pnext)
        result.push_back(Pair("nextblockhash", blockindex->pnext->GetBlockHash().GetHex()));
    return result;
}




///
/// Note: This interface may still be subject to change.
///

string CRPCTable::help(string strCommand) const
{
    string strRet;
    set<rpcfn_type> setDone;
    for (map<string, const CRPCCommand*>::const_iterator mi = mapCommands.begin(); mi != mapCommands.end(); ++mi)
    {
        const CRPCCommand *pcmd = mi->second;
        string strMethod = mi->first;
        // We already filter duplicates, but these deprecated screw up the sort order
        if (strMethod.find("label") != string::npos)
            continue;
        if (strCommand != "" && strMethod != strCommand)
            continue;
        try
        {
            Array params;
            rpcfn_type pfn = pcmd->actor;
            if (setDone.insert(pfn).second)
                (*pfn)(params, true);
        }
        catch (std::exception& e)
        {
            // Help text is returned in an exception
            string strHelp = string(e.what());
            if (strCommand == "")
                if (strHelp.find('\n') != string::npos)
                    strHelp = strHelp.substr(0, strHelp.find('\n'));
            strRet += strHelp + "\n";
        }
    }
    if (strRet == "")
        strRet = strprintf("help: unknown command: %s\n", strCommand.c_str());
    strRet = strRet.substr(0,strRet.size()-1);
    return strRet;
}

Value help(const Array& params, bool fHelp)
{
    if (fHelp || params.size() > 1)
        throw runtime_error(
            "help [command]\n"
            "List commands, or get help for a command.");

    string strCommand;
    if (params.size() > 0)
        strCommand = params[0].get_str();

    return tableRPC.help(strCommand);
}


Value stop(const Array& params, bool fHelp)
{
    if (fHelp || params.size() != 0)
        throw runtime_error(
            "stop\n"
            "Stop Bitcoin server.");
    // Shutdown will take long enough that the response should get back
    StartShutdown();
    return "Bitcoin server stopping";
}


Value getblockcount(const Array& params, bool fHelp)
{
    if (fHelp || params.size() != 0)
        throw runtime_error(
            "getblockcount\n"
            "Returns the number of blocks in the longest block chain.");

    return nBestHeight;
}


Value getdifficulty(const Array& params, bool fHelp)
{
    if (fHelp || params.size() != 0)
        throw runtime_error(
            "getdifficulty\n"
            "Returns the proof-of-work difficulty as a multiple of the minimum difficulty.");

    return GetDifficulty();
}


Value getgenerate(const Array& params, bool fHelp)
{
    if (fHelp || params.size() != 0)
        throw runtime_error(
            "getgenerate\n"
            "Returns true or false.");

    return GetBoolArg("-gen");
}


Value setgenerate(const Array& params, bool fHelp)
{
    if (fHelp || params.size() < 1 || params.size() > 2)
        throw runtime_error(
            "setgenerate <generate> [genproclimit]\n"
            "<generate> is true or false to turn generation on or off.\n"
            "Generation is limited to [genproclimit] processors, -1 is unlimited.");

    bool fGenerate = true;
    if (params.size() > 0)
        fGenerate = params[0].get_bool();

    if (params.size() > 1)
    {
        int nGenProcLimit = params[1].get_int();
        mapArgs["-genproclimit"] = itostr(nGenProcLimit);
        if (nGenProcLimit == 0)
            fGenerate = false;
    }
    mapArgs["-gen"] = (fGenerate ? "1" : "0");

    GenerateBitcoins(fGenerate, pwalletMain);
    return Value::null;
}


Value gethashespersec(const Array& params, bool fHelp)
{
    if (fHelp || params.size() != 0)
        throw runtime_error(
            "gethashespersec\n"
            "Returns a recent hashes per second performance measurement while generating.");

    if (GetTimeMillis() - nHPSTimerStart > 8000)
        return (boost::int64_t)0;
    return (boost::int64_t)dHashesPerSec;
}


Value getinfo(const Array& params, bool fHelp)
{
    if (fHelp || params.size() != 0)
        throw runtime_error(
            "getinfo\n"
            "Returns an object containing various state info.");

    CService addrProxy;
    GetProxy(NET_IPV4, addrProxy);

    Object obj;
    obj.push_back(Pair("version",       (int)CLIENT_VERSION));
    obj.push_back(Pair("protocolversion",(int)PROTOCOL_VERSION));
    obj.push_back(Pair("walletversion", pwalletMain->GetVersion()));
    obj.push_back(Pair("balance",       ValueFromAmount(pwalletMain->GetBalance())));
    obj.push_back(Pair("blocks",        (int)nBestHeight));
    obj.push_back(Pair("connections",   (int)vNodes.size()));
    obj.push_back(Pair("proxy",         (addrProxy.IsValid() ? addrProxy.ToStringIPPort() : string())));
    obj.push_back(Pair("difficulty",    (double)GetDifficulty()));
    obj.push_back(Pair("testnet",       fTestNet));
    obj.push_back(Pair("keypoololdest", (boost::int64_t)pwalletMain->GetOldestKeyPoolTime()));
    obj.push_back(Pair("keypoolsize",   pwalletMain->GetKeyPoolSize()));
    obj.push_back(Pair("paytxfee",      ValueFromAmount(nTransactionFee)));
    if (pwalletMain->IsCrypted())
        obj.push_back(Pair("unlocked_until", (boost::int64_t)nWalletUnlockTime / 1000));
    obj.push_back(Pair("errors",        GetWarnings("statusbar")));
    return obj;
}


Value getmininginfo(const Array& params, bool fHelp)
{
    if (fHelp || params.size() != 0)
        throw runtime_error(
            "getmininginfo\n"
            "Returns an object containing mining-related information.");

    Object obj;
    obj.push_back(Pair("blocks",        (int)nBestHeight));
    obj.push_back(Pair("currentblocksize",(uint64_t)nLastBlockSize));
    obj.push_back(Pair("currentblocktx",(uint64_t)nLastBlockTx));
    obj.push_back(Pair("difficulty",    (double)GetDifficulty()));
    obj.push_back(Pair("errors",        GetWarnings("statusbar")));
    obj.push_back(Pair("generate",      GetBoolArg("-gen")));
    obj.push_back(Pair("genproclimit",  (int)GetArg("-genproclimit", -1)));
    obj.push_back(Pair("hashespersec",  gethashespersec(params, false)));
    obj.push_back(Pair("pooledtx",      (uint64_t)mempool.size()));
    obj.push_back(Pair("testnet",       fTestNet));
    return obj;
}


Value getnewaddress(const Array& params, bool fHelp)
{
    if (fHelp || params.size() > 1)
        throw runtime_error(
            "getnewaddress [account]\n"
            "Returns a new Bitcoin address for receiving payments.  "
            "If [account] is specified (recommended), it is added to the address book "
            "so payments received with the address will be credited to [account].");

    // Parse the account first so we don't generate a key if there's an error
    string strAccount;
    if (params.size() > 0)
        strAccount = AccountFromValue(params[0]);

    if (!pwalletMain->IsLocked())
        pwalletMain->TopUpKeyPool();

    // Generate a new key that is added to wallet
    CPubKey newKey;
    if (!pwalletMain->GetKeyFromPool(newKey, false))
        throw JSONRPCError(-12, "Error: Keypool ran out, please call keypoolrefill first");
    CKeyID keyID = newKey.GetID();

    pwalletMain->SetAddressBookName(keyID, strAccount);

    return CBitcoinAddress(keyID).ToString();
}


CBitcoinAddress GetAccountAddress(string strAccount, bool bForceNew=false)
{
    CWalletDB walletdb(pwalletMain->strWalletFile);

    CAccount account;
    walletdb.ReadAccount(strAccount, account);

    bool bKeyUsed = false;

    // Check if the current key has been used
    if (account.vchPubKey.IsValid())
    {
        CScript scriptPubKey;
        scriptPubKey.SetDestination(account.vchPubKey.GetID());
        for (map<uint256, CWalletTx>::iterator it = pwalletMain->mapWallet.begin();
             it != pwalletMain->mapWallet.end() && account.vchPubKey.IsValid();
             ++it)
        {
            const CWalletTx& wtx = (*it).second;
            BOOST_FOREACH(const CTxOut& txout, wtx.vout)
                if (txout.scriptPubKey == scriptPubKey)
                    bKeyUsed = true;
        }
    }

    // Generate a new key
    if (!account.vchPubKey.IsValid() || bForceNew || bKeyUsed)
    {
        if (!pwalletMain->GetKeyFromPool(account.vchPubKey, false))
            throw JSONRPCError(-12, "Error: Keypool ran out, please call keypoolrefill first");

        pwalletMain->SetAddressBookName(account.vchPubKey.GetID(), strAccount);
        walletdb.WriteAccount(strAccount, account);
    }

    return CBitcoinAddress(account.vchPubKey.GetID());
}

Value getaccountaddress(const Array& params, bool fHelp)
{
    if (fHelp || params.size() != 1)
        throw runtime_error(
            "getaccountaddress <account>\n"
            "Returns the current Bitcoin address for receiving payments to this account.");

    // Parse the account first so we don't generate a key if there's an error
    string strAccount = AccountFromValue(params[0]);

    Value ret;

    ret = GetAccountAddress(strAccount).ToString();

    return ret;
}



Value setaccount(const Array& params, bool fHelp)
{
    if (fHelp || params.size() < 1 || params.size() > 2)
        throw runtime_error(
            "setaccount <bitcoinaddress> <account>\n"
            "Sets the account associated with the given address.");

    CBitcoinAddress address(params[0].get_str());
    if (!address.IsValid())
        throw JSONRPCError(-5, "Invalid Bitcoin address");


    string strAccount;
    if (params.size() > 1)
        strAccount = AccountFromValue(params[1]);

    // Detect when changing the account of an address that is the 'unused current key' of another account:
    if (pwalletMain->mapAddressBook.count(address.Get()))
    {
        string strOldAccount = pwalletMain->mapAddressBook[address.Get()];
        if (address == GetAccountAddress(strOldAccount))
            GetAccountAddress(strOldAccount, true);
    }

    pwalletMain->SetAddressBookName(address.Get(), strAccount);

    return Value::null;
}


Value getaccount(const Array& params, bool fHelp)
{
    if (fHelp || params.size() != 1)
        throw runtime_error(
            "getaccount <bitcoinaddress>\n"
            "Returns the account associated with the given address.");

    CBitcoinAddress address(params[0].get_str());
    if (!address.IsValid())
        throw JSONRPCError(-5, "Invalid Bitcoin address");

    string strAccount;
    map<CTxDestination, string>::iterator mi = pwalletMain->mapAddressBook.find(address.Get());
    if (mi != pwalletMain->mapAddressBook.end() && !(*mi).second.empty())
        strAccount = (*mi).second;
    return strAccount;
}


Value getaddressesbyaccount(const Array& params, bool fHelp)
{
    if (fHelp || params.size() != 1)
        throw runtime_error(
            "getaddressesbyaccount <account>\n"
            "Returns the list of addresses for the given account.");

    string strAccount = AccountFromValue(params[0]);

    // Find all addresses that have the given account
    Array ret;
    BOOST_FOREACH(const PAIRTYPE(CBitcoinAddress, string)& item, pwalletMain->mapAddressBook)
    {
        const CBitcoinAddress& address = item.first;
        const string& strName = item.second;
        if (strName == strAccount)
            ret.push_back(address.ToString());
    }
    return ret;
}

Value settxfee(const Array& params, bool fHelp)
{
    if (fHelp || params.size() < 1 || params.size() > 1)
        throw runtime_error(
            "settxfee <amount>\n"
            "<amount> is a real and is rounded to the nearest 0.00000001");

    // Amount
    int64 nAmount = 0;
    if (params[0].get_real() != 0.0)
        nAmount = AmountFromValue(params[0]);        // rejects 0.0 amounts

    nTransactionFee = nAmount;
    return true;
}

Value sendtoaddress(const Array& params, bool fHelp)
{
    if (fHelp || params.size() < 2 || params.size() > 4)
        throw runtime_error(
            "sendtoaddress <bitcoinaddress> <amount> [comment] [comment-to]\n"
            "<amount> is a real and is rounded to the nearest 0.00000001"
            + HelpRequiringPassphrase());

    CBitcoinAddress address(params[0].get_str());
    if (!address.IsValid())
        throw JSONRPCError(-5, "Invalid Bitcoin address");

    // Amount
    int64 nAmount = AmountFromValue(params[1]);

    // Wallet comments
    CWalletTx wtx;
    if (params.size() > 2 && params[2].type() != null_type && !params[2].get_str().empty())
        wtx.mapValue["comment"] = params[2].get_str();
    if (params.size() > 3 && params[3].type() != null_type && !params[3].get_str().empty())
        wtx.mapValue["to"]      = params[3].get_str();

    if (pwalletMain->IsLocked())
        throw JSONRPCError(-13, "Error: Please enter the wallet passphrase with walletpassphrase first.");

    string strError = pwalletMain->SendMoneyToDestination(address.Get(), nAmount, wtx);
    if (strError != "")
        throw JSONRPCError(-4, strError);

    return wtx.GetHash().GetHex();
}

Value signmessage(const Array& params, bool fHelp)
{
    if (fHelp || params.size() != 2)
        throw runtime_error(
            "signmessage <bitcoinaddress> <message>\n"
            "Sign a message with the private key of an address");

    EnsureWalletIsUnlocked();

    string strAddress = params[0].get_str();
    string strMessage = params[1].get_str();

    CBitcoinAddress addr(strAddress);
    if (!addr.IsValid())
        throw JSONRPCError(-3, "Invalid address");

    CKeyID keyID;
    if (!addr.GetKeyID(keyID))
        throw JSONRPCError(-3, "Address does not refer to key");

    CKey key;
    if (!pwalletMain->GetKey(keyID, key))
        throw JSONRPCError(-4, "Private key not available");

    CDataStream ss(SER_GETHASH, 0);
    ss << strMessageMagic;
    ss << strMessage;

    vector<unsigned char> vchSig;
    if (!key.SignCompact(Hash(ss.begin(), ss.end()), vchSig))
        throw JSONRPCError(-5, "Sign failed");

    return EncodeBase64(&vchSig[0], vchSig.size());
}

Value verifymessage(const Array& params, bool fHelp)
{
    if (fHelp || params.size() != 3)
        throw runtime_error(
            "verifymessage <bitcoinaddress> <signature> <message>\n"
            "Verify a signed message");

    string strAddress  = params[0].get_str();
    string strSign     = params[1].get_str();
    string strMessage  = params[2].get_str();

    CBitcoinAddress addr(strAddress);
    if (!addr.IsValid())
        throw JSONRPCError(-3, "Invalid address");

    CKeyID keyID;
    if (!addr.GetKeyID(keyID))
        throw JSONRPCError(-3, "Address does not refer to key");

    bool fInvalid = false;
    vector<unsigned char> vchSig = DecodeBase64(strSign.c_str(), &fInvalid);

    if (fInvalid)
        throw JSONRPCError(-5, "Malformed base64 encoding");

    CDataStream ss(SER_GETHASH, 0);
    ss << strMessageMagic;
    ss << strMessage;

    CKey key;
    if (!key.SetCompactSignature(Hash(ss.begin(), ss.end()), vchSig))
        return false;

    return (key.GetPubKey().GetID() == keyID);
}


Value getreceivedbyaddress(const Array& params, bool fHelp)
{
    if (fHelp || params.size() < 1 || params.size() > 2)
        throw runtime_error(
            "getreceivedbyaddress <bitcoinaddress> [minconf=1]\n"
            "Returns the total amount received by <bitcoinaddress> in transactions with at least [minconf] confirmations.");

    // Bitcoin address
    CBitcoinAddress address = CBitcoinAddress(params[0].get_str());
    CScript scriptPubKey;
    if (!address.IsValid())
        throw JSONRPCError(-5, "Invalid Bitcoin address");
    scriptPubKey.SetDestination(address.Get());
    if (!IsMine(*pwalletMain,scriptPubKey))
        return (double)0.0;

    // Minimum confirmations
    int nMinDepth = 1;
    if (params.size() > 1)
        nMinDepth = params[1].get_int();

    // Tally
    int64 nAmount = 0;
    for (map<uint256, CWalletTx>::iterator it = pwalletMain->mapWallet.begin(); it != pwalletMain->mapWallet.end(); ++it)
    {
        const CWalletTx& wtx = (*it).second;
        if (wtx.IsCoinBase() || !wtx.IsFinal())
            continue;

        BOOST_FOREACH(const CTxOut& txout, wtx.vout)
            if (txout.scriptPubKey == scriptPubKey)
                if (wtx.GetDepthInMainChain() >= nMinDepth)
                    nAmount += txout.nValue;
    }

    return  ValueFromAmount(nAmount);
}


void GetAccountAddresses(string strAccount, set<CTxDestination>& setAddress)
{
    BOOST_FOREACH(const PAIRTYPE(CTxDestination, string)& item, pwalletMain->mapAddressBook)
    {
        const CTxDestination& address = item.first;
        const string& strName = item.second;
        if (strName == strAccount)
            setAddress.insert(address);
    }
}

Value getreceivedbyaccount(const Array& params, bool fHelp)
{
    if (fHelp || params.size() < 1 || params.size() > 2)
        throw runtime_error(
            "getreceivedbyaccount <account> [minconf=1]\n"
            "Returns the total amount received by addresses with <account> in transactions with at least [minconf] confirmations.");

    // Minimum confirmations
    int nMinDepth = 1;
    if (params.size() > 1)
        nMinDepth = params[1].get_int();

    // Get the set of pub keys assigned to account
    string strAccount = AccountFromValue(params[0]);
    set<CTxDestination> setAddress;
    GetAccountAddresses(strAccount, setAddress);

    // Tally
    int64 nAmount = 0;
    for (map<uint256, CWalletTx>::iterator it = pwalletMain->mapWallet.begin(); it != pwalletMain->mapWallet.end(); ++it)
    {
        const CWalletTx& wtx = (*it).second;
        if (wtx.IsCoinBase() || !wtx.IsFinal())
            continue;

        BOOST_FOREACH(const CTxOut& txout, wtx.vout)
        {
            CTxDestination address;
            if (ExtractDestination(txout.scriptPubKey, address) && IsMine(*pwalletMain, address) && setAddress.count(address))
                if (wtx.GetDepthInMainChain() >= nMinDepth)
                    nAmount += txout.nValue;
        }
    }

    return (double)nAmount / (double)COIN;
}


int64 GetAccountBalance(CWalletDB& walletdb, const string& strAccount, int nMinDepth)
{
    int64 nBalance = 0;

    // Tally wallet transactions
    for (map<uint256, CWalletTx>::iterator it = pwalletMain->mapWallet.begin(); it != pwalletMain->mapWallet.end(); ++it)
    {
        const CWalletTx& wtx = (*it).second;
        if (!wtx.IsFinal())
            continue;

        int64 nGenerated, nReceived, nSent, nFee;
        wtx.GetAccountAmounts(strAccount, nGenerated, nReceived, nSent, nFee);

        if (nReceived != 0 && wtx.GetDepthInMainChain() >= nMinDepth)
            nBalance += nReceived;
        nBalance += nGenerated - nSent - nFee;
    }

    // Tally internal accounting entries
    nBalance += walletdb.GetAccountCreditDebit(strAccount);

    return nBalance;
}

int64 GetAccountBalance(const string& strAccount, int nMinDepth)
{
    CWalletDB walletdb(pwalletMain->strWalletFile);
    return GetAccountBalance(walletdb, strAccount, nMinDepth);
}


Value getbalance(const Array& params, bool fHelp)
{
    if (fHelp || params.size() > 2)
        throw runtime_error(
            "getbalance [account] [minconf=1]\n"
            "If [account] is not specified, returns the server's total available balance.\n"
            "If [account] is specified, returns the balance in the account.");

    if (params.size() == 0)
        return  ValueFromAmount(pwalletMain->GetBalance());

    int nMinDepth = 1;
    if (params.size() > 1)
        nMinDepth = params[1].get_int();

    if (params[0].get_str() == "*") {
        // Calculate total balance a different way from GetBalance()
        // (GetBalance() sums up all unspent TxOuts)
        // getbalance and getbalance '*' should always return the same number.
        int64 nBalance = 0;
        for (map<uint256, CWalletTx>::iterator it = pwalletMain->mapWallet.begin(); it != pwalletMain->mapWallet.end(); ++it)
        {
            const CWalletTx& wtx = (*it).second;
            if (!wtx.IsFinal())
                continue;

            int64 allGeneratedImmature, allGeneratedMature, allFee;
            allGeneratedImmature = allGeneratedMature = allFee = 0;
            string strSentAccount;
            list<pair<CTxDestination, int64> > listReceived;
            list<pair<CTxDestination, int64> > listSent;
            wtx.GetAmounts(allGeneratedImmature, allGeneratedMature, listReceived, listSent, allFee, strSentAccount);
            if (wtx.GetDepthInMainChain() >= nMinDepth)
            {
                BOOST_FOREACH(const PAIRTYPE(CTxDestination,int64)& r, listReceived)
                    nBalance += r.second;
            }
            BOOST_FOREACH(const PAIRTYPE(CTxDestination,int64)& r, listSent)
                nBalance -= r.second;
            nBalance -= allFee;
            nBalance += allGeneratedMature;
        }
        return  ValueFromAmount(nBalance);
    }

    string strAccount = AccountFromValue(params[0]);

    int64 nBalance = GetAccountBalance(strAccount, nMinDepth);

    return ValueFromAmount(nBalance);
}


Value movecmd(const Array& params, bool fHelp)
{
    if (fHelp || params.size() < 3 || params.size() > 5)
        throw runtime_error(
            "move <fromaccount> <toaccount> <amount> [minconf=1] [comment]\n"
            "Move from one account in your wallet to another.");

    string strFrom = AccountFromValue(params[0]);
    string strTo = AccountFromValue(params[1]);
    int64 nAmount = AmountFromValue(params[2]);
    if (params.size() > 3)
        // unused parameter, used to be nMinDepth, keep type-checking it though
        (void)params[3].get_int();
    string strComment;
    if (params.size() > 4)
        strComment = params[4].get_str();

    CWalletDB walletdb(pwalletMain->strWalletFile);
    if (!walletdb.TxnBegin())
        throw JSONRPCError(-20, "database error");

    int64 nNow = GetAdjustedTime();

    // Debit
    CAccountingEntry debit;
    debit.strAccount = strFrom;
    debit.nCreditDebit = -nAmount;
    debit.nTime = nNow;
    debit.strOtherAccount = strTo;
    debit.strComment = strComment;
    walletdb.WriteAccountingEntry(debit);

    // Credit
    CAccountingEntry credit;
    credit.strAccount = strTo;
    credit.nCreditDebit = nAmount;
    credit.nTime = nNow;
    credit.strOtherAccount = strFrom;
    credit.strComment = strComment;
    walletdb.WriteAccountingEntry(credit);

    if (!walletdb.TxnCommit())
        throw JSONRPCError(-20, "database error");

    return true;
}


Value sendfrom(const Array& params, bool fHelp)
{
    if (fHelp || params.size() < 3 || params.size() > 6)
        throw runtime_error(
            "sendfrom <fromaccount> <tobitcoinaddress> <amount> [minconf=1] [comment] [comment-to]\n"
            "<amount> is a real and is rounded to the nearest 0.00000001"
            + HelpRequiringPassphrase());

    string strAccount = AccountFromValue(params[0]);
    CBitcoinAddress address(params[1].get_str());
    if (!address.IsValid())
        throw JSONRPCError(-5, "Invalid Bitcoin address");
    int64 nAmount = AmountFromValue(params[2]);
    int nMinDepth = 1;
    if (params.size() > 3)
        nMinDepth = params[3].get_int();

    CWalletTx wtx;
    wtx.strFromAccount = strAccount;
    if (params.size() > 4 && params[4].type() != null_type && !params[4].get_str().empty())
        wtx.mapValue["comment"] = params[4].get_str();
    if (params.size() > 5 && params[5].type() != null_type && !params[5].get_str().empty())
        wtx.mapValue["to"]      = params[5].get_str();

    EnsureWalletIsUnlocked();

    // Check funds
    int64 nBalance = GetAccountBalance(strAccount, nMinDepth);
    if (nAmount > nBalance)
        throw JSONRPCError(-6, "Account has insufficient funds");

    // Send
    string strError = pwalletMain->SendMoneyToDestination(address.Get(), nAmount, wtx);
    if (strError != "")
        throw JSONRPCError(-4, strError);

    return wtx.GetHash().GetHex();
}


Value sendmany(const Array& params, bool fHelp)
{
    if (fHelp || params.size() < 2 || params.size() > 4)
        throw runtime_error(
            "sendmany <fromaccount> {address:amount,...} [minconf=1] [comment]\n"
            "amounts are double-precision floating point numbers"
            + HelpRequiringPassphrase());

    string strAccount = AccountFromValue(params[0]);
    Object sendTo = params[1].get_obj();
    int nMinDepth = 1;
    if (params.size() > 2)
        nMinDepth = params[2].get_int();

    CWalletTx wtx;
    wtx.strFromAccount = strAccount;
    if (params.size() > 3 && params[3].type() != null_type && !params[3].get_str().empty())
        wtx.mapValue["comment"] = params[3].get_str();

    set<CBitcoinAddress> setAddress;
    vector<pair<CScript, int64> > vecSend;

    int64 totalAmount = 0;
    BOOST_FOREACH(const Pair& s, sendTo)
    {
        CBitcoinAddress address(s.name_);
        if (!address.IsValid())
            throw JSONRPCError(-5, string("Invalid Bitcoin address:")+s.name_);

        if (setAddress.count(address))
            throw JSONRPCError(-8, string("Invalid parameter, duplicated address: ")+s.name_);
        setAddress.insert(address);

        CScript scriptPubKey;
        scriptPubKey.SetDestination(address.Get());
        int64 nAmount = AmountFromValue(s.value_);
        totalAmount += nAmount;

        vecSend.push_back(make_pair(scriptPubKey, nAmount));
    }

    EnsureWalletIsUnlocked();

    // Check funds
    int64 nBalance = GetAccountBalance(strAccount, nMinDepth);
    if (totalAmount > nBalance)
        throw JSONRPCError(-6, "Account has insufficient funds");

    // Send
    CReserveKey keyChange(pwalletMain);
    int64 nFeeRequired = 0;
    bool fCreated = pwalletMain->CreateTransaction(vecSend, wtx, keyChange, nFeeRequired);
    if (!fCreated)
    {
        if (totalAmount + nFeeRequired > pwalletMain->GetBalance())
            throw JSONRPCError(-6, "Insufficient funds");
        throw JSONRPCError(-4, "Transaction creation failed");
    }
    if (!pwalletMain->CommitTransaction(wtx, keyChange))
        throw JSONRPCError(-4, "Transaction commit failed");

    return wtx.GetHash().GetHex();
}

Value addmultisigaddress(const Array& params, bool fHelp)
{
    if (fHelp || params.size() < 2 || params.size() > 3)
    {
        string msg = "addmultisigaddress <nrequired> <'[\"key\",\"key\"]'> [account]\n"
            "Add a nrequired-to-sign multisignature address to the wallet\"\n"
            "each key is a Bitcoin address or hex-encoded public key\n"
            "If [account] is specified, assign address to [account].";
        throw runtime_error(msg);
    }

    int nRequired = params[0].get_int();
    const Array& keys = params[1].get_array();
    string strAccount;
    if (params.size() > 2)
        strAccount = AccountFromValue(params[2]);

    // Gather public keys
    if (nRequired < 1)
        throw runtime_error("a multisignature address must require at least one key to redeem");
    if ((int)keys.size() < nRequired)
        throw runtime_error(
            strprintf("not enough keys supplied "
                      "(got %d keys, but need at least %d to redeem)", keys.size(), nRequired));
    std::vector<CKey> pubkeys;
    pubkeys.resize(keys.size());
    for (unsigned int i = 0; i < keys.size(); i++)
    {
        const std::string& ks = keys[i].get_str();

        // Case 1: Bitcoin address and we have full public key:
        CBitcoinAddress address(ks);
        if (address.IsValid())
        {
            CKeyID keyID;
            if (!address.GetKeyID(keyID))
                throw runtime_error(
                    strprintf("%s does not refer to a key",ks.c_str()));
            CPubKey vchPubKey;
            if (!pwalletMain->GetPubKey(keyID, vchPubKey))
                throw runtime_error(
                    strprintf("no full public key for address %s",ks.c_str()));
            if (!vchPubKey.IsValid() || !pubkeys[i].SetPubKey(vchPubKey))
                throw runtime_error(" Invalid public key: "+ks);
        }

        // Case 2: hex public key
        else if (IsHex(ks))
        {
            CPubKey vchPubKey(ParseHex(ks));
            if (!vchPubKey.IsValid() || !pubkeys[i].SetPubKey(vchPubKey))
                throw runtime_error(" Invalid public key: "+ks);
        }
        else
        {
            throw runtime_error(" Invalid public key: "+ks);
        }
    }

    // Construct using pay-to-script-hash:
    CScript inner;
    inner.SetMultisig(nRequired, pubkeys);
    CScriptID innerID = inner.GetID();
    pwalletMain->AddCScript(inner);

    pwalletMain->SetAddressBookName(innerID, strAccount);
    return CBitcoinAddress(innerID).ToString();
}


struct tallyitem
{
    int64 nAmount;
    int nConf;
    tallyitem()
    {
        nAmount = 0;
        nConf = std::numeric_limits<int>::max();
    }
};

Value ListReceived(const Array& params, bool fByAccounts)
{
    // Minimum confirmations
    int nMinDepth = 1;
    if (params.size() > 0)
        nMinDepth = params[0].get_int();

    // Whether to include empty accounts
    bool fIncludeEmpty = false;
    if (params.size() > 1)
        fIncludeEmpty = params[1].get_bool();

    // Tally
    map<CBitcoinAddress, tallyitem> mapTally;
    for (map<uint256, CWalletTx>::iterator it = pwalletMain->mapWallet.begin(); it != pwalletMain->mapWallet.end(); ++it)
    {
        const CWalletTx& wtx = (*it).second;

        if (wtx.IsCoinBase() || !wtx.IsFinal())
            continue;

        int nDepth = wtx.GetDepthInMainChain();
        if (nDepth < nMinDepth)
            continue;

        BOOST_FOREACH(const CTxOut& txout, wtx.vout)
        {
            CTxDestination address;
            if (!ExtractDestination(txout.scriptPubKey, address) || !IsMine(*pwalletMain, address))
                continue;

            tallyitem& item = mapTally[address];
            item.nAmount += txout.nValue;
            item.nConf = min(item.nConf, nDepth);
        }
    }

    // Reply
    Array ret;
    map<string, tallyitem> mapAccountTally;
    BOOST_FOREACH(const PAIRTYPE(CBitcoinAddress, string)& item, pwalletMain->mapAddressBook)
    {
        const CBitcoinAddress& address = item.first;
        const string& strAccount = item.second;
        map<CBitcoinAddress, tallyitem>::iterator it = mapTally.find(address);
        if (it == mapTally.end() && !fIncludeEmpty)
            continue;

        int64 nAmount = 0;
        int nConf = std::numeric_limits<int>::max();
        if (it != mapTally.end())
        {
            nAmount = (*it).second.nAmount;
            nConf = (*it).second.nConf;
        }

        if (fByAccounts)
        {
            tallyitem& item = mapAccountTally[strAccount];
            item.nAmount += nAmount;
            item.nConf = min(item.nConf, nConf);
        }
        else
        {
            Object obj;
            obj.push_back(Pair("address",       address.ToString()));
            obj.push_back(Pair("account",       strAccount));
            obj.push_back(Pair("amount",        ValueFromAmount(nAmount)));
            obj.push_back(Pair("confirmations", (nConf == std::numeric_limits<int>::max() ? 0 : nConf)));
            ret.push_back(obj);
        }
    }

    if (fByAccounts)
    {
        for (map<string, tallyitem>::iterator it = mapAccountTally.begin(); it != mapAccountTally.end(); ++it)
        {
            int64 nAmount = (*it).second.nAmount;
            int nConf = (*it).second.nConf;
            Object obj;
            obj.push_back(Pair("account",       (*it).first));
            obj.push_back(Pair("amount",        ValueFromAmount(nAmount)));
            obj.push_back(Pair("confirmations", (nConf == std::numeric_limits<int>::max() ? 0 : nConf)));
            ret.push_back(obj);
        }
    }

    return ret;
}

Value listreceivedbyaddress(const Array& params, bool fHelp)
{
    if (fHelp || params.size() > 2)
        throw runtime_error(
            "listreceivedbyaddress [minconf=1] [includeempty=false]\n"
            "[minconf] is the minimum number of confirmations before payments are included.\n"
            "[includeempty] whether to include addresses that haven't received any payments.\n"
            "Returns an array of objects containing:\n"
            "  \"address\" : receiving address\n"
            "  \"account\" : the account of the receiving address\n"
            "  \"amount\" : total amount received by the address\n"
            "  \"confirmations\" : number of confirmations of the most recent transaction included");

    return ListReceived(params, false);
}

Value listreceivedbyaccount(const Array& params, bool fHelp)
{
    if (fHelp || params.size() > 2)
        throw runtime_error(
            "listreceivedbyaccount [minconf=1] [includeempty=false]\n"
            "[minconf] is the minimum number of confirmations before payments are included.\n"
            "[includeempty] whether to include accounts that haven't received any payments.\n"
            "Returns an array of objects containing:\n"
            "  \"account\" : the account of the receiving addresses\n"
            "  \"amount\" : total amount received by addresses with this account\n"
            "  \"confirmations\" : number of confirmations of the most recent transaction included");

    return ListReceived(params, true);
}

void ListTransactions(const CWalletTx& wtx, const string& strAccount, int nMinDepth, bool fLong, Array& ret)
{
    int64 nGeneratedImmature, nGeneratedMature, nFee;
    string strSentAccount;
    list<pair<CTxDestination, int64> > listReceived;
    list<pair<CTxDestination, int64> > listSent;

    wtx.GetAmounts(nGeneratedImmature, nGeneratedMature, listReceived, listSent, nFee, strSentAccount);

    bool fAllAccounts = (strAccount == string("*"));

    // Generated blocks assigned to account ""
    if ((nGeneratedMature+nGeneratedImmature) != 0 && (fAllAccounts || strAccount == ""))
    {
        Object entry;
        entry.push_back(Pair("account", string("")));
        if (nGeneratedImmature)
        {
            entry.push_back(Pair("category", wtx.GetDepthInMainChain() ? "immature" : "orphan"));
            entry.push_back(Pair("amount", ValueFromAmount(nGeneratedImmature)));
        }
        else
        {
            entry.push_back(Pair("category", "generate"));
            entry.push_back(Pair("amount", ValueFromAmount(nGeneratedMature)));
        }
        if (fLong)
            WalletTxToJSON(wtx, entry);
        ret.push_back(entry);
    }

    // Sent
    if ((!listSent.empty() || nFee != 0) && (fAllAccounts || strAccount == strSentAccount))
    {
        BOOST_FOREACH(const PAIRTYPE(CTxDestination, int64)& s, listSent)
        {
            Object entry;
            entry.push_back(Pair("account", strSentAccount));
            entry.push_back(Pair("address", CBitcoinAddress(s.first).ToString()));
            entry.push_back(Pair("category", "send"));
            entry.push_back(Pair("amount", ValueFromAmount(-s.second)));
            entry.push_back(Pair("fee", ValueFromAmount(-nFee)));
            if (fLong)
                WalletTxToJSON(wtx, entry);
            ret.push_back(entry);
        }
    }

    // Received
    if (listReceived.size() > 0 && wtx.GetDepthInMainChain() >= nMinDepth)
    {
        BOOST_FOREACH(const PAIRTYPE(CTxDestination, int64)& r, listReceived)
        {
            string account;
            if (pwalletMain->mapAddressBook.count(r.first))
                account = pwalletMain->mapAddressBook[r.first];
            if (fAllAccounts || (account == strAccount))
            {
                Object entry;
                entry.push_back(Pair("account", account));
                entry.push_back(Pair("address", CBitcoinAddress(r.first).ToString()));
                entry.push_back(Pair("category", "receive"));
                entry.push_back(Pair("amount", ValueFromAmount(r.second)));
                if (fLong)
                    WalletTxToJSON(wtx, entry);
                ret.push_back(entry);
            }
        }
    }
}

void AcentryToJSON(const CAccountingEntry& acentry, const string& strAccount, Array& ret)
{
    bool fAllAccounts = (strAccount == string("*"));

    if (fAllAccounts || acentry.strAccount == strAccount)
    {
        Object entry;
        entry.push_back(Pair("account", acentry.strAccount));
        entry.push_back(Pair("category", "move"));
        entry.push_back(Pair("time", (boost::int64_t)acentry.nTime));
        entry.push_back(Pair("amount", ValueFromAmount(acentry.nCreditDebit)));
        entry.push_back(Pair("otheraccount", acentry.strOtherAccount));
        entry.push_back(Pair("comment", acentry.strComment));
        ret.push_back(entry);
    }
}

Value listtransactions(const Array& params, bool fHelp)
{
    if (fHelp || params.size() > 3)
        throw runtime_error(
            "listtransactions [account] [count=10] [from=0]\n"
            "Returns up to [count] most recent transactions skipping the first [from] transactions for account [account].");

    string strAccount = "*";
    if (params.size() > 0)
        strAccount = params[0].get_str();
    int nCount = 10;
    if (params.size() > 1)
        nCount = params[1].get_int();
    int nFrom = 0;
    if (params.size() > 2)
        nFrom = params[2].get_int();

    if (nCount < 0)
        throw JSONRPCError(-8, "Negative count");
    if (nFrom < 0)
        throw JSONRPCError(-8, "Negative from");

    Array ret;
    CWalletDB walletdb(pwalletMain->strWalletFile);

    // First: get all CWalletTx and CAccountingEntry into a sorted-by-time multimap.
    typedef pair<CWalletTx*, CAccountingEntry*> TxPair;
    typedef multimap<int64, TxPair > TxItems;
    TxItems txByTime;

    // Note: maintaining indices in the database of (account,time) --> txid and (account, time) --> acentry
    // would make this much faster for applications that do this a lot.
    for (map<uint256, CWalletTx>::iterator it = pwalletMain->mapWallet.begin(); it != pwalletMain->mapWallet.end(); ++it)
    {
        CWalletTx* wtx = &((*it).second);
        txByTime.insert(make_pair(wtx->GetTxTime(), TxPair(wtx, (CAccountingEntry*)0)));
    }
    list<CAccountingEntry> acentries;
    walletdb.ListAccountCreditDebit(strAccount, acentries);
    BOOST_FOREACH(CAccountingEntry& entry, acentries)
    {
        txByTime.insert(make_pair(entry.nTime, TxPair((CWalletTx*)0, &entry)));
    }

    // iterate backwards until we have nCount items to return:
    for (TxItems::reverse_iterator it = txByTime.rbegin(); it != txByTime.rend(); ++it)
    {
        CWalletTx *const pwtx = (*it).second.first;
        if (pwtx != 0)
            ListTransactions(*pwtx, strAccount, 0, true, ret);
        CAccountingEntry *const pacentry = (*it).second.second;
        if (pacentry != 0)
            AcentryToJSON(*pacentry, strAccount, ret);

        if ((int)ret.size() >= (nCount+nFrom)) break;
    }
    // ret is newest to oldest

    if (nFrom > (int)ret.size())
        nFrom = ret.size();
    if ((nFrom + nCount) > (int)ret.size())
        nCount = ret.size() - nFrom;
    Array::iterator first = ret.begin();
    std::advance(first, nFrom);
    Array::iterator last = ret.begin();
    std::advance(last, nFrom+nCount);

    if (last != ret.end()) ret.erase(last, ret.end());
    if (first != ret.begin()) ret.erase(ret.begin(), first);

    std::reverse(ret.begin(), ret.end()); // Return oldest to newest

    return ret;
}

Value listaccounts(const Array& params, bool fHelp)
{
    if (fHelp || params.size() > 1)
        throw runtime_error(
            "listaccounts [minconf=1]\n"
            "Returns Object that has account names as keys, account balances as values.");

    int nMinDepth = 1;
    if (params.size() > 0)
        nMinDepth = params[0].get_int();

    map<string, int64> mapAccountBalances;
    BOOST_FOREACH(const PAIRTYPE(CTxDestination, string)& entry, pwalletMain->mapAddressBook) {
        if (IsMine(*pwalletMain, entry.first)) // This address belongs to me
            mapAccountBalances[entry.second] = 0;
    }

    for (map<uint256, CWalletTx>::iterator it = pwalletMain->mapWallet.begin(); it != pwalletMain->mapWallet.end(); ++it)
    {
        const CWalletTx& wtx = (*it).second;
        int64 nGeneratedImmature, nGeneratedMature, nFee;
        string strSentAccount;
        list<pair<CTxDestination, int64> > listReceived;
        list<pair<CTxDestination, int64> > listSent;
        wtx.GetAmounts(nGeneratedImmature, nGeneratedMature, listReceived, listSent, nFee, strSentAccount);
        mapAccountBalances[strSentAccount] -= nFee;
        BOOST_FOREACH(const PAIRTYPE(CTxDestination, int64)& s, listSent)
            mapAccountBalances[strSentAccount] -= s.second;
        if (wtx.GetDepthInMainChain() >= nMinDepth)
        {
            mapAccountBalances[""] += nGeneratedMature;
            BOOST_FOREACH(const PAIRTYPE(CTxDestination, int64)& r, listReceived)
                if (pwalletMain->mapAddressBook.count(r.first))
                    mapAccountBalances[pwalletMain->mapAddressBook[r.first]] += r.second;
                else
                    mapAccountBalances[""] += r.second;
        }
    }

    list<CAccountingEntry> acentries;
    CWalletDB(pwalletMain->strWalletFile).ListAccountCreditDebit("*", acentries);
    BOOST_FOREACH(const CAccountingEntry& entry, acentries)
        mapAccountBalances[entry.strAccount] += entry.nCreditDebit;

    Object ret;
    BOOST_FOREACH(const PAIRTYPE(string, int64)& accountBalance, mapAccountBalances) {
        ret.push_back(Pair(accountBalance.first, ValueFromAmount(accountBalance.second)));
    }
    return ret;
}

Value listsinceblock(const Array& params, bool fHelp)
{
    if (fHelp)
        throw runtime_error(
            "listsinceblock [blockhash] [target-confirmations]\n"
            "Get all transactions in blocks since block [blockhash], or all transactions if omitted");

    CBlockIndex *pindex = NULL;
    int target_confirms = 1;

    if (params.size() > 0)
    {
        uint256 blockId = 0;

        blockId.SetHex(params[0].get_str());
        pindex = CBlockLocator(blockId).GetBlockIndex();
    }

    if (params.size() > 1)
    {
        target_confirms = params[1].get_int();

        if (target_confirms < 1)
            throw JSONRPCError(-8, "Invalid parameter");
    }

    int depth = pindex ? (1 + nBestHeight - pindex->nHeight) : -1;

    Array transactions;

    for (map<uint256, CWalletTx>::iterator it = pwalletMain->mapWallet.begin(); it != pwalletMain->mapWallet.end(); it++)
    {
        CWalletTx tx = (*it).second;

        if (depth == -1 || tx.GetDepthInMainChain() < depth)
            ListTransactions(tx, "*", 0, true, transactions);
    }

    uint256 lastblock;

    if (target_confirms == 1)
    {
        lastblock = hashBestChain;
    }
    else
    {
        int target_height = pindexBest->nHeight + 1 - target_confirms;

        CBlockIndex *block;
        for (block = pindexBest;
             block && block->nHeight > target_height;
             block = block->pprev)  { }

        lastblock = block ? block->GetBlockHash() : 0;
    }

    Object ret;
    ret.push_back(Pair("transactions", transactions));
    ret.push_back(Pair("lastblock", lastblock.GetHex()));

    return ret;
}

Value gettransaction(const Array& params, bool fHelp)
{
    if (fHelp || params.size() != 1)
        throw runtime_error(
            "gettransaction <txid>\n"
            "Get detailed information about in-wallet transaction <txid>");

    uint256 hash;
    hash.SetHex(params[0].get_str());

    Object entry;
    if (!pwalletMain->mapWallet.count(hash))
        throw JSONRPCError(-5, "Invalid or non-wallet transaction id");
    const CWalletTx& wtx = pwalletMain->mapWallet[hash];

    int64 nCredit = wtx.GetCredit();
    int64 nDebit = wtx.GetDebit();
    int64 nNet = nCredit - nDebit;
    int64 nFee = (wtx.IsFromMe() ? wtx.GetValueOut() - nDebit : 0);

    entry.push_back(Pair("amount", ValueFromAmount(nNet - nFee)));
    if (wtx.IsFromMe())
        entry.push_back(Pair("fee", ValueFromAmount(nFee)));

    WalletTxToJSON(wtx, entry);

    Array details;
    ListTransactions(wtx, "*", 0, false, details);
    entry.push_back(Pair("details", details));

    return entry;
}


Value backupwallet(const Array& params, bool fHelp)
{
    if (fHelp || params.size() != 1)
        throw runtime_error(
            "backupwallet <destination>\n"
            "Safely copies wallet.dat to destination, which can be a directory or a path with filename.");

    string strDest = params[0].get_str();
    BackupWallet(*pwalletMain, strDest);

    return Value::null;
}


Value keypoolrefill(const Array& params, bool fHelp)
{
    if (fHelp || params.size() > 0)
        throw runtime_error(
            "keypoolrefill\n"
            "Fills the keypool."
            + HelpRequiringPassphrase());

    EnsureWalletIsUnlocked();

    pwalletMain->TopUpKeyPool();

    if (pwalletMain->GetKeyPoolSize() < GetArg("-keypool", 100))
        throw JSONRPCError(-4, "Error refreshing keypool.");

    return Value::null;
}


void ThreadTopUpKeyPool(void* parg)
{
    // Make this thread recognisable as the key-topping-up thread
    RenameThread("bitcoin-key-top");

    pwalletMain->TopUpKeyPool();
}

void ThreadCleanWalletPassphrase(void* parg)
{
    // Make this thread recognisable as the wallet relocking thread
    RenameThread("bitcoin-lock-wa");

    int64 nMyWakeTime = GetTimeMillis() + *((int64*)parg) * 1000;

    ENTER_CRITICAL_SECTION(cs_nWalletUnlockTime);

    if (nWalletUnlockTime == 0)
    {
        nWalletUnlockTime = nMyWakeTime;

        do
        {
            if (nWalletUnlockTime==0)
                break;
            int64 nToSleep = nWalletUnlockTime - GetTimeMillis();
            if (nToSleep <= 0)
                break;

            LEAVE_CRITICAL_SECTION(cs_nWalletUnlockTime);
            Sleep(nToSleep);
            ENTER_CRITICAL_SECTION(cs_nWalletUnlockTime);

        } while(1);

        if (nWalletUnlockTime)
        {
            nWalletUnlockTime = 0;
            pwalletMain->Lock();
        }
    }
    else
    {
        if (nWalletUnlockTime < nMyWakeTime)
            nWalletUnlockTime = nMyWakeTime;
    }

    LEAVE_CRITICAL_SECTION(cs_nWalletUnlockTime);

    delete (int64*)parg;
}

Value walletpassphrase(const Array& params, bool fHelp)
{
    if (pwalletMain->IsCrypted() && (fHelp || params.size() != 2))
        throw runtime_error(
            "walletpassphrase <passphrase> <timeout>\n"
            "Stores the wallet decryption key in memory for <timeout> seconds.");
    if (fHelp)
        return true;
    if (!pwalletMain->IsCrypted())
        throw JSONRPCError(-15, "Error: running with an unencrypted wallet, but walletpassphrase was called.");

    if (!pwalletMain->IsLocked())
        throw JSONRPCError(-17, "Error: Wallet is already unlocked.");

    // Note that the walletpassphrase is stored in params[0] which is not mlock()ed
    SecureString strWalletPass;
    strWalletPass.reserve(100);
    // TODO: get rid of this .c_str() by implementing SecureString::operator=(std::string)
    // Alternately, find a way to make params[0] mlock()'d to begin with.
    strWalletPass = params[0].get_str().c_str();

    if (strWalletPass.length() > 0)
    {
        if (!pwalletMain->Unlock(strWalletPass))
            throw JSONRPCError(-14, "Error: The wallet passphrase entered was incorrect.");
    }
    else
        throw runtime_error(
            "walletpassphrase <passphrase> <timeout>\n"
            "Stores the wallet decryption key in memory for <timeout> seconds.");

    CreateThread(ThreadTopUpKeyPool, NULL);
    int64* pnSleepTime = new int64(params[1].get_int64());
    CreateThread(ThreadCleanWalletPassphrase, pnSleepTime);

    return Value::null;
}


Value walletpassphrasechange(const Array& params, bool fHelp)
{
    if (pwalletMain->IsCrypted() && (fHelp || params.size() != 2))
        throw runtime_error(
            "walletpassphrasechange <oldpassphrase> <newpassphrase>\n"
            "Changes the wallet passphrase from <oldpassphrase> to <newpassphrase>.");
    if (fHelp)
        return true;
    if (!pwalletMain->IsCrypted())
        throw JSONRPCError(-15, "Error: running with an unencrypted wallet, but walletpassphrasechange was called.");

    // TODO: get rid of these .c_str() calls by implementing SecureString::operator=(std::string)
    // Alternately, find a way to make params[0] mlock()'d to begin with.
    SecureString strOldWalletPass;
    strOldWalletPass.reserve(100);
    strOldWalletPass = params[0].get_str().c_str();

    SecureString strNewWalletPass;
    strNewWalletPass.reserve(100);
    strNewWalletPass = params[1].get_str().c_str();

    if (strOldWalletPass.length() < 1 || strNewWalletPass.length() < 1)
        throw runtime_error(
            "walletpassphrasechange <oldpassphrase> <newpassphrase>\n"
            "Changes the wallet passphrase from <oldpassphrase> to <newpassphrase>.");

    if (!pwalletMain->ChangeWalletPassphrase(strOldWalletPass, strNewWalletPass))
        throw JSONRPCError(-14, "Error: The wallet passphrase entered was incorrect.");

    return Value::null;
}


Value walletlock(const Array& params, bool fHelp)
{
    if (pwalletMain->IsCrypted() && (fHelp || params.size() != 0))
        throw runtime_error(
            "walletlock\n"
            "Removes the wallet encryption key from memory, locking the wallet.\n"
            "After calling this method, you will need to call walletpassphrase again\n"
            "before being able to call any methods which require the wallet to be unlocked.");
    if (fHelp)
        return true;
    if (!pwalletMain->IsCrypted())
        throw JSONRPCError(-15, "Error: running with an unencrypted wallet, but walletlock was called.");

    {
        LOCK(cs_nWalletUnlockTime);
        pwalletMain->Lock();
        nWalletUnlockTime = 0;
    }

    return Value::null;
}


Value encryptwallet(const Array& params, bool fHelp)
{
    if (!pwalletMain->IsCrypted() && (fHelp || params.size() != 1))
        throw runtime_error(
            "encryptwallet <passphrase>\n"
            "Encrypts the wallet with <passphrase>.");
    if (fHelp)
        return true;
    if (pwalletMain->IsCrypted())
        throw JSONRPCError(-15, "Error: running with an encrypted wallet, but encryptwallet was called.");

    // TODO: get rid of this .c_str() by implementing SecureString::operator=(std::string)
    // Alternately, find a way to make params[0] mlock()'d to begin with.
    SecureString strWalletPass;
    strWalletPass.reserve(100);
    strWalletPass = params[0].get_str().c_str();

    if (strWalletPass.length() < 1)
        throw runtime_error(
            "encryptwallet <passphrase>\n"
            "Encrypts the wallet with <passphrase>.");

    if (!pwalletMain->EncryptWallet(strWalletPass))
        throw JSONRPCError(-16, "Error: Failed to encrypt the wallet.");

    // BDB seems to have a bad habit of writing old data into
    // slack space in .dat files; that is bad if the old data is
    // unencrypted private keys.  So:
    StartShutdown();
    return "wallet encrypted; Bitcoin server stopping, restart to run with encrypted wallet";
}

class DescribeAddressVisitor : public boost::static_visitor<Object>
{
public:
    Object operator()(const CNoDestination &dest) const { return Object(); }

    Object operator()(const CKeyID &keyID) const {
        Object obj;
        CPubKey vchPubKey;
        pwalletMain->GetPubKey(keyID, vchPubKey);
        obj.push_back(Pair("isscript", false));
        obj.push_back(Pair("pubkey", HexStr(vchPubKey.Raw())));
        obj.push_back(Pair("iscompressed", vchPubKey.IsCompressed()));
        return obj;
    }

    Object operator()(const CScriptID &scriptID) const {
        Object obj;
        obj.push_back(Pair("isscript", true));
        CScript subscript;
        pwalletMain->GetCScript(scriptID, subscript);
        std::vector<CTxDestination> addresses;
        txnouttype whichType;
        int nRequired;
        ExtractDestinations(subscript, whichType, addresses, nRequired);
        obj.push_back(Pair("script", GetTxnOutputType(whichType)));
        Array a;
        BOOST_FOREACH(const CTxDestination& addr, addresses)
            a.push_back(CBitcoinAddress(addr).ToString());
        obj.push_back(Pair("addresses", a));
        if (whichType == TX_MULTISIG)
            obj.push_back(Pair("sigsrequired", nRequired));
        return obj;
    }
};

Value validateaddress(const Array& params, bool fHelp)
{
    if (fHelp || params.size() != 1)
        throw runtime_error(
            "validateaddress <bitcoinaddress>\n"
            "Return information about <bitcoinaddress>.");

    CBitcoinAddress address(params[0].get_str());
    bool isValid = address.IsValid();

    Object ret;
    ret.push_back(Pair("isvalid", isValid));
    if (isValid)
    {
        CTxDestination dest = address.Get();
        string currentAddress = address.ToString();
        ret.push_back(Pair("address", currentAddress));
        bool fMine = IsMine(*pwalletMain, dest);
        ret.push_back(Pair("ismine", fMine));
        if (fMine) {
            Object detail = boost::apply_visitor(DescribeAddressVisitor(), dest);
            ret.insert(ret.end(), detail.begin(), detail.end());
        }
        if (pwalletMain->mapAddressBook.count(dest))
            ret.push_back(Pair("account", pwalletMain->mapAddressBook[dest]));
    }
    return ret;
}

Value getwork(const Array& params, bool fHelp)
{
    if (fHelp || params.size() > 1)
        throw runtime_error(
            "getwork [data]\n"
            "If [data] is not specified, returns formatted hash data to work on:\n"
            "  \"midstate\" : precomputed hash state after hashing the first half of the data (DEPRECATED)\n" // deprecated
            "  \"data\" : block data\n"
            "  \"hash1\" : formatted hash buffer for second hash (DEPRECATED)\n" // deprecated
            "  \"target\" : little endian hash target\n"
            "If [data] is specified, tries to solve the block and returns true if it was successful.");

    if (vNodes.empty())
        throw JSONRPCError(-9, "Bitcoin is not connected!");

    if (IsInitialBlockDownload())
        throw JSONRPCError(-10, "Bitcoin is downloading blocks...");

    typedef map<uint256, pair<CBlock*, CScript> > mapNewBlock_t;
    static mapNewBlock_t mapNewBlock;    // FIXME: thread safety
    static vector<CBlock*> vNewBlock;
    static CReserveKey reservekey(pwalletMain);

    if (params.size() == 0)
    {
        // Update block
        static unsigned int nTransactionsUpdatedLast;
        static CBlockIndex* pindexPrev;
        static int64 nStart;
        static CBlock* pblock;
        if (pindexPrev != pindexBest ||
            (nTransactionsUpdated != nTransactionsUpdatedLast && GetTime() - nStart > 60))
        {
            if (pindexPrev != pindexBest)
            {
                // Deallocate old blocks since they're obsolete now
                mapNewBlock.clear();
                BOOST_FOREACH(CBlock* pblock, vNewBlock)
                    delete pblock;
                vNewBlock.clear();
            }

            // Clear pindexPrev so future getworks make a new block, despite any failures from here on
            pindexPrev = NULL;

            // Store the pindexBest used before CreateNewBlock, to avoid races
            nTransactionsUpdatedLast = nTransactionsUpdated;
            CBlockIndex* pindexPrevNew = pindexBest;
            nStart = GetTime();

            // Create new block
            pblock = CreateNewBlock(reservekey);
            if (!pblock)
                throw JSONRPCError(-7, "Out of memory");
            vNewBlock.push_back(pblock);

            // Need to update only after we know CreateNewBlock succeeded
            pindexPrev = pindexPrevNew;
        }

        // Update nTime
        pblock->UpdateTime(pindexPrev);
        pblock->nNonce = 0;

        // Update nExtraNonce
        static unsigned int nExtraNonce = 0;
        IncrementExtraNonce(pblock, pindexPrev, nExtraNonce);

        // Save
        mapNewBlock[pblock->hashMerkleRoot] = make_pair(pblock, pblock->vtx[0].vin[0].scriptSig);

        // Prebuild hash buffers
        char pmidstate[32];
        char pdata[128];
        char phash1[64];
        FormatHashBuffers(pblock, pmidstate, pdata, phash1);

        uint256 hashTarget = CBigNum().SetCompact(pblock->nBits).getuint256();

        Object result;
        result.push_back(Pair("midstate", HexStr(BEGIN(pmidstate), END(pmidstate)))); // deprecated
        result.push_back(Pair("data",     HexStr(BEGIN(pdata), END(pdata))));
        result.push_back(Pair("hash1",    HexStr(BEGIN(phash1), END(phash1)))); // deprecated
        result.push_back(Pair("target",   HexStr(BEGIN(hashTarget), END(hashTarget))));
        return result;
    }
    else
    {
        // Parse parameters
        vector<unsigned char> vchData = ParseHex(params[0].get_str());
        if (vchData.size() != 128)
            throw JSONRPCError(-8, "Invalid parameter");
        CBlock* pdata = (CBlock*)&vchData[0];

        // Byte reverse
        for (int i = 0; i < 128/4; i++)
            ((unsigned int*)pdata)[i] = ByteReverse(((unsigned int*)pdata)[i]);

        // Get saved block
        if (!mapNewBlock.count(pdata->hashMerkleRoot))
            return false;
        CBlock* pblock = mapNewBlock[pdata->hashMerkleRoot].first;

        pblock->nTime = pdata->nTime;
        pblock->nNonce = pdata->nNonce;
        pblock->vtx[0].vin[0].scriptSig = mapNewBlock[pdata->hashMerkleRoot].second;
        pblock->hashMerkleRoot = pblock->BuildMerkleTree();

        return CheckWork(pblock, *pwalletMain, reservekey);
    }
}


enum GMPTxFormat {
    DM_HASH,
    DM_HEX,
    DM_OBJ,
};

Value getmemorypool(const Array& params, bool fHelp)
{
    if (fHelp || params.size() > 1)
        throw runtime_error(
            "getmemorypool [params]\n"
            "If [params] does not contain a \"data\" key, returns data needed to construct a block to work on:\n"
            "  \"version\" : block version\n"
            "  \"previousblockhash\" : hash of current highest block\n"
            "  \"transactions\" : contents of non-coinbase transactions that should be included in the next block\n"
            "  \"coinbaseaux\" : data that should be included in coinbase\n"
            "  \"coinbasevalue\" : maximum allowable input to coinbase transaction, including the generation award and transaction fees\n"
            "  \"target\" : hash target\n"
            "  \"mintime\" : minimum timestamp appropriate for next block\n"
            "  \"curtime\" : current timestamp\n"
            "  \"mutable\" : list of ways the block template may be changed\n"
            "  \"noncerange\" : range of valid nonces\n"
            "  \"sigoplimit\" : limit of sigops in blocks\n"
            "  \"sizelimit\" : limit of block size\n"
            "  \"bits\" : compressed target of next block\n"
            "  \"height\" : height of the next block\n"
            "If [params] does contain a \"data\" key, tries to solve the block and returns null if it was successful (and \"rejected\" if not)\n"
            "See https://en.bitcoin.it/wiki/BIP_0022 for full specification.");

    const Object& oparam = params.size() ? params[0].get_obj() : emptyobj;
    std::string strMode;
    {
        const Value& modeval = find_value(oparam, "mode");
        if (modeval.type() == str_type)
            strMode = modeval.get_str();
    }

    if (strMode == "template" || (strMode.empty() && find_value(oparam, "data").type() == null_type))
    {
        if (vNodes.empty())
            throw JSONRPCError(-9, "Bitcoin is not connected!");

        if (IsInitialBlockDownload())
            throw JSONRPCError(-10, "Bitcoin is downloading blocks...");

        static CReserveKey reservekey(pwalletMain);

        // Update block
        static unsigned int nTransactionsUpdatedLast;
        static CBlockIndex* pindexPrev;
        static int64 nStart;
        static CBlock* pblock;
        if (pindexPrev != pindexBest ||
            (nTransactionsUpdated != nTransactionsUpdatedLast && GetTime() - nStart > 5))
        {
            // Clear pindexPrev so future calls make a new block, despite any failures from here on
            pindexPrev = NULL;

            // Store the pindexBest used before CreateNewBlock, to avoid races
            nTransactionsUpdatedLast = nTransactionsUpdated;
            CBlockIndex* pindexPrevNew = pindexBest;
            nStart = GetTime();

            // Create new block
            if(pblock)
            {
                delete pblock;
                pblock = NULL;
            }
            pblock = CreateNewBlock(reservekey);
            if (!pblock)
                throw JSONRPCError(-7, "Out of memory");

            // Need to update only after we know CreateNewBlock succeeded
            pindexPrev = pindexPrevNew;
        }

        // Update nTime
        pblock->UpdateTime(pindexPrev);
        pblock->nNonce = 0;

        Array transactions;
        map<uint256, int64_t> setTxIndex;
        enum GMPTxFormat dm = DM_HEX;
        {
            const Value& val = find_value(oparam, "tx");
            if (val.type() != null_type)
            {
                std::string strTxFormat = val.get_str();
                if (strTxFormat == "obj")
                    dm = DM_OBJ;
                else
                if (strTxFormat == "hash")
                    dm = DM_HASH;
                else
                if (strTxFormat != "hex")
                    throw JSONRPCError(-18, "Invalid tx format");
            }
        }

        int i = 0;
        CTxDB txdb("r");
        BOOST_FOREACH (CTransaction& tx, pblock->vtx)
        {
            setTxIndex[tx.GetHash()] = i++;

            if(tx.IsCoinBase())
                continue;

            switch (dm) {
            case DM_OBJ:
            {
                Object entry;

                CDataStream ssTx(SER_NETWORK, PROTOCOL_VERSION);
                ssTx << tx;
                entry.push_back(Pair("data", HexStr(ssTx.begin(), ssTx.end())));

                entry.push_back(Pair("hash", tx.GetHash().GetHex()));

                MapPrevTx mapInputs;
                map<uint256, CTxIndex> mapUnused;
                bool fInvalid = false;
                if (tx.FetchInputs(txdb, mapUnused, false, false, mapInputs, fInvalid))
                {
                    entry.push_back(Pair("fee", (int64_t)(tx.GetValueIn(mapInputs) - tx.GetValueOut())));

                    Array deps;
                    BOOST_FOREACH (MapPrevTx::value_type& inp, mapInputs)
                    {
                        if (setTxIndex.count(inp.first))
                            deps.push_back(setTxIndex[inp.first]);
                    }
                    entry.push_back(Pair("depends", deps));

                    int64_t nSigOps = tx.GetLegacySigOpCount();
                    nSigOps += tx.GetP2SHSigOpCount(mapInputs);
                    entry.push_back(Pair("sigops", nSigOps));
                }

                transactions.push_back(entry);
                break;
            }
            case DM_HEX:
            {
                CDataStream ssTx(SER_NETWORK, PROTOCOL_VERSION);
                ssTx << tx;

                transactions.push_back(HexStr(ssTx.begin(), ssTx.end()));
                break;
            }
            case DM_HASH:
                transactions.push_back(tx.GetHash().GetHex());
                break;
            default:
                throw JSONRPCError(-18, "Invalid transaction decomposition");
            }
        }

        Object aux;
        aux.push_back(Pair("flags", HexStr(COINBASE_FLAGS.begin(), COINBASE_FLAGS.end())));

        uint256 hashTarget = CBigNum().SetCompact(pblock->nBits).getuint256();

        static Array aMutable;
        if (aMutable.empty())
        {
            aMutable.push_back("time");
            aMutable.push_back("transactions");
            aMutable.push_back("prevblock");
        }

        Object result;
        result.push_back(Pair("version", pblock->nVersion));
        result.push_back(Pair("previousblockhash", pblock->hashPrevBlock.GetHex()));
        result.push_back(Pair("transactions", transactions));
        result.push_back(Pair("coinbaseaux", aux));
        result.push_back(Pair("coinbasevalue", (int64_t)pblock->vtx[0].vout[0].nValue));
        result.push_back(Pair("target", hashTarget.GetHex()));
        result.push_back(Pair("time", (int64_t)pblock->nTime));
        result.push_back(Pair("mintime", (int64_t)pindexPrev->GetMedianTimePast()+1));
        result.push_back(Pair("mutable", aMutable));
        result.push_back(Pair("noncerange", "00000000ffffffff"));
        result.push_back(Pair("sigoplimit", (int64_t)MAX_BLOCK_SIGOPS));
        result.push_back(Pair("sizelimit", (int64_t)MAX_BLOCK_SIZE));
        result.push_back(Pair("curtime", (int64_t)GetAdjustedTime()));
        result.push_back(Pair("bits", HexBits(pblock->nBits)));
        result.push_back(Pair("height", (int64_t)(pindexPrev->nHeight+1)));

        return result;
    }

    if (strMode.empty() || strMode == "submit")
    {
        // Parse parameters
        CDataStream ssBlock(ParseHex(find_value(oparam, "data").get_str()), SER_NETWORK, PROTOCOL_VERSION);
        CBlock pblock;
        ssBlock >> pblock;

        bool fAccepted = ProcessBlock(NULL, &pblock);

        if (params[0].type() == str_type)
            return fAccepted;

        return fAccepted ? Value::null : "rejected";
    }

    throw JSONRPCError(-8, "Invalid mode");
}

Value getrawmempool(const Array& params, bool fHelp)
{
    if (fHelp || params.size() != 0)
        throw runtime_error(
            "getrawmempool\n"
            "Returns all transaction ids in memory pool.");

    vector<uint256> vtxid;
    mempool.queryHashes(vtxid);

    Array a;
    BOOST_FOREACH(const uint256& hash, vtxid)
        a.push_back(hash.ToString());

    return a;
}

Value getblockhash(const Array& params, bool fHelp)
{
    if (fHelp || params.size() != 1)
        throw runtime_error(
            "getblockhash <index>\n"
            "Returns hash of block in best-block-chain at <index>.");

    int nHeight = params[0].get_int();
    if (nHeight < 0 || nHeight > nBestHeight)
        throw runtime_error("Block number out of range.");

    CBlock block;
    CBlockIndex* pblockindex = mapBlockIndex[hashBestChain];
    while (pblockindex->nHeight > nHeight)
        pblockindex = pblockindex->pprev;
    return pblockindex->phashBlock->GetHex();
}

Value getblock(const Array& params, bool fHelp)
{
    if (fHelp || params.size() != 1)
        throw runtime_error(
            "getblock <hash>\n"
            "Returns details of a block with given block-hash.");

    std::string strHash = params[0].get_str();
    uint256 hash(strHash);

    if (mapBlockIndex.count(hash) == 0)
        throw JSONRPCError(-5, "Block not found");

    CBlock block;
    CBlockIndex* pblockindex = mapBlockIndex[hash];
    block.ReadFromDisk(pblockindex, true);

    return blockToJSON(block, pblockindex);
}







//
// Call Table
//


static const CRPCCommand vRPCCommands[] =
{ //  name                      function                 safe mode?
  //  ------------------------  -----------------------  ----------
    { "help",                   &help,                   true },
    { "stop",                   &stop,                   true },
    { "getblockcount",          &getblockcount,          true },
    { "getconnectioncount",     &getconnectioncount,     true },
    { "getpeerinfo",            &getpeerinfo,            true },
    { "addnode",                &addnode,                true },
    { "getaddednodeinfo",       &getaddednodeinfo,       true },
    { "getdifficulty",          &getdifficulty,          true },
    { "getgenerate",            &getgenerate,            true },
    { "setgenerate",            &setgenerate,            true },
    { "gethashespersec",        &gethashespersec,        true },
    { "getinfo",                &getinfo,                true },
    { "getmininginfo",          &getmininginfo,          true },
    { "getnewaddress",          &getnewaddress,          true },
    { "getaccountaddress",      &getaccountaddress,      true },
    { "setaccount",             &setaccount,             true },
    { "getaccount",             &getaccount,             false },
    { "getaddressesbyaccount",  &getaddressesbyaccount,  true },
    { "sendtoaddress",          &sendtoaddress,          false },
    { "getreceivedbyaddress",   &getreceivedbyaddress,   false },
    { "getreceivedbyaccount",   &getreceivedbyaccount,   false },
    { "listreceivedbyaddress",  &listreceivedbyaddress,  false },
    { "listreceivedbyaccount",  &listreceivedbyaccount,  false },
    { "backupwallet",           &backupwallet,           true },
    { "keypoolrefill",          &keypoolrefill,          true },
    { "walletpassphrase",       &walletpassphrase,       true },
    { "walletpassphrasechange", &walletpassphrasechange, false },
    { "walletlock",             &walletlock,             true },
    { "encryptwallet",          &encryptwallet,          false },
    { "validateaddress",        &validateaddress,        true },
    { "getbalance",             &getbalance,             false },
    { "move",                   &movecmd,                false },
    { "sendfrom",               &sendfrom,               false },
    { "sendmany",               &sendmany,               false },
    { "addmultisigaddress",     &addmultisigaddress,     false },
    { "getrawmempool",          &getrawmempool,          true },
    { "getblock",               &getblock,               false },
    { "getblockhash",           &getblockhash,           false },
    { "gettransaction",         &gettransaction,         false },
    { "listtransactions",       &listtransactions,       false },
    { "signmessage",            &signmessage,            false },
    { "verifymessage",          &verifymessage,          false },
    { "getwork",                &getwork,                true },
    { "listaccounts",           &listaccounts,           false },
    { "settxfee",               &settxfee,               false },
    { "getmemorypool",          &getmemorypool,          true },
    { "listsinceblock",         &listsinceblock,         false },
    { "dumpprivkey",            &dumpprivkey,            false },
    { "importprivkey",          &importprivkey,          false },
    { "listunspent",            &listunspent,            false },
    { "getrawtransaction",      &getrawtransaction,      false },
    { "createrawtransaction",   &createrawtransaction,   false },
    { "decoderawtransaction",   &decoderawtransaction,   false },
    { "signrawtransaction",     &signrawtransaction,     false },
    { "sendrawtransaction",     &sendrawtransaction,     false },
};

CRPCTable::CRPCTable()
{
    unsigned int vcidx;
    for (vcidx = 0; vcidx < (sizeof(vRPCCommands) / sizeof(vRPCCommands[0])); vcidx++)
    {
        const CRPCCommand *pcmd;

        pcmd = &vRPCCommands[vcidx];
        mapCommands[pcmd->name] = pcmd;
    }
}

const CRPCCommand *CRPCTable::operator[](string name) const
{
    map<string, const CRPCCommand*>::const_iterator it = mapCommands.find(name);
    if (it == mapCommands.end())
        return NULL;
    return (*it).second;
}

//
// HTTP protocol
//
// This ain't Apache.  We're just using HTTP header for the length field
// and to be compatible with other JSON-RPC implementations.
//

string HTTPPost(const string& strMsg, const map<string,string>& mapRequestHeaders)
{
    ostringstream s;
    s << "POST / HTTP/1.1\r\n"
      << "User-Agent: bitcoin-json-rpc/" << FormatFullVersion() << "\r\n"
      << "Host: 127.0.0.1\r\n"
      << "Content-Type: application/json\r\n"
      << "Content-Length: " << strMsg.size() << "\r\n"
      << "Connection: close\r\n"
      << "Accept: application/json\r\n";
    BOOST_FOREACH(const PAIRTYPE(string, string)& item, mapRequestHeaders)
        s << item.first << ": " << item.second << "\r\n";
    s << "\r\n" << strMsg;

    return s.str();
}

string rfc1123Time()
{
    char buffer[64];
    time_t now;
    time(&now);
    struct tm* now_gmt = gmtime(&now);
    string locale(setlocale(LC_TIME, NULL));
    setlocale(LC_TIME, "C"); // we want posix (aka "C") weekday/month strings
    strftime(buffer, sizeof(buffer), "%a, %d %b %Y %H:%M:%S +0000", now_gmt);
    setlocale(LC_TIME, locale.c_str());
    return string(buffer);
}

static string HTTPReply(int nStatus, const string& strMsg, bool keepalive)
{
    if (nStatus == 401)
        return strprintf("HTTP/1.0 401 Authorization Required\r\n"
            "Date: %s\r\n"
            "Server: bitcoin-json-rpc/%s\r\n"
            "WWW-Authenticate: Basic realm=\"jsonrpc\"\r\n"
            "Content-Type: text/html\r\n"
            "Content-Length: 296\r\n"
            "\r\n"
            "<!DOCTYPE HTML PUBLIC \"-//W3C//DTD HTML 4.01 Transitional//EN\"\r\n"
            "\"http://www.w3.org/TR/1999/REC-html401-19991224/loose.dtd\">\r\n"
            "<HTML>\r\n"
            "<HEAD>\r\n"
            "<TITLE>Error</TITLE>\r\n"
            "<META HTTP-EQUIV='Content-Type' CONTENT='text/html; charset=ISO-8859-1'>\r\n"
            "</HEAD>\r\n"
            "<BODY><H1>401 Unauthorized.</H1></BODY>\r\n"
            "</HTML>\r\n", rfc1123Time().c_str(), FormatFullVersion().c_str());
    const char *cStatus;
         if (nStatus == 200) cStatus = "OK";
    else if (nStatus == 400) cStatus = "Bad Request";
    else if (nStatus == 403) cStatus = "Forbidden";
    else if (nStatus == 404) cStatus = "Not Found";
    else if (nStatus == 500) cStatus = "Internal Server Error";
    else cStatus = "";
    return strprintf(
            "HTTP/1.1 %d %s\r\n"
            "Date: %s\r\n"
            "Connection: %s\r\n"
            "Content-Length: %d\r\n"
            "Content-Type: application/json\r\n"
            "Server: bitcoin-json-rpc/%s\r\n"
            "\r\n"
            "%s",
        nStatus,
        cStatus,
        rfc1123Time().c_str(),
        keepalive ? "keep-alive" : "close",
        strMsg.size(),
        FormatFullVersion().c_str(),
        strMsg.c_str());
}

int ReadHTTPStatus(std::basic_istream<char>& stream, int &proto)
{
    string str;
    getline(stream, str);
    vector<string> vWords;
    boost::split(vWords, str, boost::is_any_of(" "));
    if (vWords.size() < 2)
        return 500;
    proto = 0;
    const char *ver = strstr(str.c_str(), "HTTP/1.");
    if (ver != NULL)
        proto = atoi(ver+7);
    return atoi(vWords[1].c_str());
}

int ReadHTTPHeader(std::basic_istream<char>& stream, map<string, string>& mapHeadersRet)
{
    int nLen = 0;
    loop
    {
        string str;
        std::getline(stream, str);
        if (str.empty() || str == "\r")
            break;
        string::size_type nColon = str.find(":");
        if (nColon != string::npos)
        {
            string strHeader = str.substr(0, nColon);
            boost::trim(strHeader);
            boost::to_lower(strHeader);
            string strValue = str.substr(nColon+1);
            boost::trim(strValue);
            mapHeadersRet[strHeader] = strValue;
            if (strHeader == "content-length")
                nLen = atoi(strValue.c_str());
        }
    }
    return nLen;
}

int ReadHTTP(std::basic_istream<char>& stream, map<string, string>& mapHeadersRet, string& strMessageRet)
{
    mapHeadersRet.clear();
    strMessageRet = "";

    // Read status
    int nProto = 0;
    int nStatus = ReadHTTPStatus(stream, nProto);

    // Read header
    int nLen = ReadHTTPHeader(stream, mapHeadersRet);
    if (nLen < 0 || nLen > (int)MAX_SIZE)
        return 500;

    // Read message
    if (nLen > 0)
    {
        vector<char> vch(nLen);
        stream.read(&vch[0], nLen);
        strMessageRet = string(vch.begin(), vch.end());
    }

    string sConHdr = mapHeadersRet["connection"];

    if ((sConHdr != "close") && (sConHdr != "keep-alive"))
    {
        if (nProto >= 1)
            mapHeadersRet["connection"] = "keep-alive";
        else
            mapHeadersRet["connection"] = "close";
    }

    return nStatus;
}

bool HTTPAuthorized(map<string, string>& mapHeaders)
{
    string strAuth = mapHeaders["authorization"];
    if (strAuth.substr(0,6) != "Basic ")
        return false;
    string strUserPass64 = strAuth.substr(6); boost::trim(strUserPass64);
    string strUserPass = DecodeBase64(strUserPass64);
    return strUserPass == strRPCUserColonPass;
}

//
// JSON-RPC protocol.  Bitcoin speaks version 1.0 for maximum compatibility,
// but uses JSON-RPC 1.1/2.0 standards for parts of the 1.0 standard that were
// unspecified (HTTP errors and contents of 'error').
//
// 1.0 spec: http://json-rpc.org/wiki/specification
// 1.2 spec: http://groups.google.com/group/json-rpc/web/json-rpc-over-http
// http://www.codeproject.com/KB/recipes/JSON_Spirit.aspx
//

string JSONRPCRequest(const string& strMethod, const Array& params, const Value& id)
{
    Object request;
    request.push_back(Pair("method", strMethod));
    request.push_back(Pair("params", params));
    request.push_back(Pair("id", id));
    return write_string(Value(request), false) + "\n";
}

Object JSONRPCReplyObj(const Value& result, const Value& error, const Value& id)
{
    Object reply;
    if (error.type() != null_type)
        reply.push_back(Pair("result", Value::null));
    else
        reply.push_back(Pair("result", result));
    reply.push_back(Pair("error", error));
    reply.push_back(Pair("id", id));
    return reply;
}

string JSONRPCReply(const Value& result, const Value& error, const Value& id)
{
    Object reply = JSONRPCReplyObj(result, error, id);
    return write_string(Value(reply), false) + "\n";
}

void ErrorReply(std::ostream& stream, const Object& objError, const Value& id)
{
    // Send error reply from json-rpc error object
    int nStatus = 500;
    int code = find_value(objError, "code").get_int();
    if (code == -32600) nStatus = 400;
    else if (code == -32601) nStatus = 404;
    string strReply = JSONRPCReply(Value::null, objError, id);
    stream << HTTPReply(nStatus, strReply, false) << std::flush;
}

bool ClientAllowed(const boost::asio::ip::address& address)
{
    // Make sure that IPv4-compatible and IPv4-mapped IPv6 addresses are treated as IPv4 addresses
    if (address.is_v6()
     && (address.to_v6().is_v4_compatible()
      || address.to_v6().is_v4_mapped()))
        return ClientAllowed(address.to_v6().to_v4());

    if (address == asio::ip::address_v4::loopback()
     || address == asio::ip::address_v6::loopback()
     || (address.is_v4()
         // Chech whether IPv4 addresses match 127.0.0.0/8 (loopback subnet)
      && (address.to_v4().to_ulong() & 0xff000000) == 0x7f000000))
        return true;

    const string strAddress = address.to_string();
    const vector<string>& vAllow = mapMultiArgs["-rpcallowip"];
    BOOST_FOREACH(string strAllow, vAllow)
        if (WildcardMatch(strAddress, strAllow))
            return true;
    return false;
}

//
// IOStream device that speaks SSL but can also speak non-SSL
//
template <typename Protocol>
class SSLIOStreamDevice : public iostreams::device<iostreams::bidirectional> {
public:
    SSLIOStreamDevice(asio::ssl::stream<typename Protocol::socket> &streamIn, bool fUseSSLIn) : stream(streamIn)
    {
        fUseSSL = fUseSSLIn;
        fNeedHandshake = fUseSSLIn;
    }

    void handshake(ssl::stream_base::handshake_type role)
    {
        if (!fNeedHandshake) return;
        fNeedHandshake = false;
        stream.handshake(role);
    }
    std::streamsize read(char* s, std::streamsize n)
    {
        handshake(ssl::stream_base::server); // HTTPS servers read first
        if (fUseSSL) return stream.read_some(asio::buffer(s, n));
        return stream.next_layer().read_some(asio::buffer(s, n));
    }
    std::streamsize write(const char* s, std::streamsize n)
    {
        handshake(ssl::stream_base::client); // HTTPS clients write first
        if (fUseSSL) return asio::write(stream, asio::buffer(s, n));
        return asio::write(stream.next_layer(), asio::buffer(s, n));
    }
    bool connect(const std::string& server, const std::string& port)
    {
        ip::tcp::resolver resolver(stream.get_io_service());
        ip::tcp::resolver::query query(server.c_str(), port.c_str());
        ip::tcp::resolver::iterator endpoint_iterator = resolver.resolve(query);
        ip::tcp::resolver::iterator end;
        boost::system::error_code error = asio::error::host_not_found;
        while (error && endpoint_iterator != end)
        {
            stream.lowest_layer().close();
            stream.lowest_layer().connect(*endpoint_iterator++, error);
        }
        if (error)
            return false;
        return true;
    }

private:
    bool fNeedHandshake;
    bool fUseSSL;
    asio::ssl::stream<typename Protocol::socket>& stream;
};

class AcceptedConnection
{
public:
    virtual ~AcceptedConnection() {}

    virtual std::iostream& stream() = 0;
    virtual std::string peer_address_to_string() const = 0;
    virtual void close() = 0;
};

template <typename Protocol>
class AcceptedConnectionImpl : public AcceptedConnection
{
public:
    AcceptedConnectionImpl(
            asio::io_service& io_service,
            ssl::context &context,
            bool fUseSSL) :
        sslStream(io_service, context),
        _d(sslStream, fUseSSL),
        _stream(_d)
    {
    }

    virtual std::iostream& stream()
    {
        return _stream;
    }

    virtual std::string peer_address_to_string() const
    {
        return peer.address().to_string();
    }

    virtual void close()
    {
        _stream.close();
    }

    typename Protocol::endpoint peer;
    asio::ssl::stream<typename Protocol::socket> sslStream;

private:
    SSLIOStreamDevice<Protocol> _d;
    iostreams::stream< SSLIOStreamDevice<Protocol> > _stream;
};

void ThreadRPCServer(void* parg)
{
    IMPLEMENT_RANDOMIZE_STACK(ThreadRPCServer(parg));

    // Make this thread recognisable as the RPC listener
    RenameThread("bitcoin-rpclist");

    try
    {
        vnThreadsRunning[THREAD_RPCLISTENER]++;
        ThreadRPCServer2(parg);
        vnThreadsRunning[THREAD_RPCLISTENER]--;
    }
    catch (std::exception& e) {
        vnThreadsRunning[THREAD_RPCLISTENER]--;
        PrintException(&e, "ThreadRPCServer()");
    } catch (...) {
        vnThreadsRunning[THREAD_RPCLISTENER]--;
        PrintException(NULL, "ThreadRPCServer()");
    }
    printf("ThreadRPCServer exited\n");
}

// Forward declaration required for RPCListen
template <typename Protocol, typename SocketAcceptorService>
static void RPCAcceptHandler(boost::shared_ptr< basic_socket_acceptor<Protocol, SocketAcceptorService> > acceptor,
                             ssl::context& context,
                             bool fUseSSL,
                             AcceptedConnection* conn,
                             const boost::system::error_code& error);

/**
 * Sets up I/O resources to accept and handle a new connection.
 */
template <typename Protocol, typename SocketAcceptorService>
static void RPCListen(boost::shared_ptr< basic_socket_acceptor<Protocol, SocketAcceptorService> > acceptor,
                   ssl::context& context,
                   const bool fUseSSL)
{
    // Accept connection
    AcceptedConnectionImpl<Protocol>* conn = new AcceptedConnectionImpl<Protocol>(acceptor->get_io_service(), context, fUseSSL);

    acceptor->async_accept(
            conn->sslStream.lowest_layer(),
            conn->peer,
            boost::bind(&RPCAcceptHandler<Protocol, SocketAcceptorService>,
                acceptor,
                boost::ref(context),
                fUseSSL,
                conn,
                boost::asio::placeholders::error));
}

/**
 * Accept and handle incoming connection.
 */
template <typename Protocol, typename SocketAcceptorService>
static void RPCAcceptHandler(boost::shared_ptr< basic_socket_acceptor<Protocol, SocketAcceptorService> > acceptor,
                             ssl::context& context,
                             const bool fUseSSL,
                             AcceptedConnection* conn,
                             const boost::system::error_code& error)
{
    vnThreadsRunning[THREAD_RPCLISTENER]++;

    // Immediately start accepting new connections, except when we're canceled or our socket is closed.
    if (error != asio::error::operation_aborted
     && acceptor->is_open())
        RPCListen(acceptor, context, fUseSSL);

    AcceptedConnectionImpl<ip::tcp>* tcp_conn = dynamic_cast< AcceptedConnectionImpl<ip::tcp>* >(conn);

    // TODO: Actually handle errors
    if (error)
    {
        delete conn;
    }

    // Restrict callers by IP.  It is important to
    // do this before starting client thread, to filter out
    // certain DoS and misbehaving clients.
    else if (tcp_conn
          && !ClientAllowed(tcp_conn->peer.address()))
    {
        // Only send a 403 if we're not using SSL to prevent a DoS during the SSL handshake.
        if (!fUseSSL)
            conn->stream() << HTTPReply(403, "", false) << std::flush;
        delete conn;
    }

    // start HTTP client thread
    else if (!CreateThread(ThreadRPCServer3, conn)) {
        printf("Failed to create RPC server client thread\n");
        delete conn;
    }

    vnThreadsRunning[THREAD_RPCLISTENER]--;
}

void ThreadRPCServer2(void* parg)
{
    printf("ThreadRPCServer started\n");

    strRPCUserColonPass = mapArgs["-rpcuser"] + ":" + mapArgs["-rpcpassword"];
    if (mapArgs["-rpcpassword"] == "")
    {
        unsigned char rand_pwd[32];
        RAND_bytes(rand_pwd, 32);
        string strWhatAmI = "To use bitcoind";
        if (mapArgs.count("-server"))
            strWhatAmI = strprintf(_("To use the %s option"), "\"-server\"");
        else if (mapArgs.count("-daemon"))
            strWhatAmI = strprintf(_("To use the %s option"), "\"-daemon\"");
        uiInterface.ThreadSafeMessageBox(strprintf(
            _("%s, you must set a rpcpassword in the configuration file:\n %s\n"
              "It is recommended you use the following random password:\n"
              "rpcuser=bitcoinrpc\n"
              "rpcpassword=%s\n"
              "(you do not need to remember this password)\n"
              "If the file does not exist, create it with owner-readable-only file permissions.\n"),
                strWhatAmI.c_str(),
                GetConfigFile().string().c_str(),
                EncodeBase58(&rand_pwd[0],&rand_pwd[0]+32).c_str()),
            _("Error"), CClientUIInterface::OK | CClientUIInterface::MODAL);
        StartShutdown();
        return;
    }

    const bool fUseSSL = GetBoolArg("-rpcssl");

    asio::io_service io_service;

    ssl::context context(io_service, ssl::context::sslv23);
    if (fUseSSL)
    {
        context.set_options(ssl::context::no_sslv2);

        filesystem::path pathCertFile(GetArg("-rpcsslcertificatechainfile", "server.cert"));
        if (!pathCertFile.is_complete()) pathCertFile = filesystem::path(GetDataDir()) / pathCertFile;
        if (filesystem::exists(pathCertFile)) context.use_certificate_chain_file(pathCertFile.string());
        else printf("ThreadRPCServer ERROR: missing server certificate file %s\n", pathCertFile.string().c_str());

        filesystem::path pathPKFile(GetArg("-rpcsslprivatekeyfile", "server.pem"));
        if (!pathPKFile.is_complete()) pathPKFile = filesystem::path(GetDataDir()) / pathPKFile;
        if (filesystem::exists(pathPKFile)) context.use_private_key_file(pathPKFile.string(), ssl::context::pem);
        else printf("ThreadRPCServer ERROR: missing server private key file %s\n", pathPKFile.string().c_str());

        string strCiphers = GetArg("-rpcsslciphers", "TLSv1+HIGH:!SSLv2:!aNULL:!eNULL:!AH:!3DES:@STRENGTH");
        SSL_CTX_set_cipher_list(context.impl(), strCiphers.c_str());
    }

    // Try a dual IPv6/IPv4 socket, falling back to separate IPv4 and IPv6 sockets
    const bool loopback = !mapArgs.count("-rpcallowip");
    asio::ip::address bindAddress = loopback ? asio::ip::address_v6::loopback() : asio::ip::address_v6::any();
    ip::tcp::endpoint endpoint(bindAddress, GetArg("-rpcport", 8332));

    boost::signals2::signal<void ()> StopRequests;

    try
    {
        boost::shared_ptr<ip::tcp::acceptor> acceptor(new ip::tcp::acceptor(io_service));
        acceptor->open(endpoint.protocol());
        acceptor->set_option(boost::asio::ip::tcp::acceptor::reuse_address(true));

        // Try making the socket dual IPv6/IPv4 (if listening on the "any" address)
        boost::system::error_code v6_only_error;
        acceptor->set_option(boost::asio::ip::v6_only(loopback), v6_only_error);

        acceptor->bind(endpoint);
        acceptor->listen(socket_base::max_connections);

        RPCListen(acceptor, context, fUseSSL);
        // Cancel outstanding listen-requests for this acceptor when shutting down
        StopRequests.connect(signals2::slot<void ()>(
                    static_cast<void (ip::tcp::acceptor::*)()>(&ip::tcp::acceptor::close), acceptor.get())
                .track(acceptor));

        // If dual IPv6/IPv4 failed (or we're opening loopback interfaces only), open IPv4 separately
        if (loopback || v6_only_error)
        {
            bindAddress = loopback ? asio::ip::address_v4::loopback() : asio::ip::address_v4::any();
            endpoint.address(bindAddress);

            acceptor.reset(new ip::tcp::acceptor(io_service));
            acceptor->open(endpoint.protocol());
            acceptor->set_option(boost::asio::ip::tcp::acceptor::reuse_address(true));
            acceptor->bind(endpoint);
            acceptor->listen(socket_base::max_connections);

            RPCListen(acceptor, context, fUseSSL);
            // Cancel outstanding listen-requests for this acceptor when shutting down
            StopRequests.connect(signals2::slot<void ()>(
                        static_cast<void (ip::tcp::acceptor::*)()>(&ip::tcp::acceptor::close), acceptor.get())
                    .track(acceptor));
        }
    }
    catch(boost::system::system_error &e)
    {
        uiInterface.ThreadSafeMessageBox(strprintf(_("An error occured while setting up the RPC port %i for listening: %s"), endpoint.port(), e.what()),
                             _("Error"), CClientUIInterface::OK | CClientUIInterface::MODAL);
        StartShutdown();
        return;
    }

    vnThreadsRunning[THREAD_RPCLISTENER]--;
    while (!fShutdown)
        io_service.run_one();
    vnThreadsRunning[THREAD_RPCLISTENER]++;
    StopRequests();
}

class JSONRequest
{
public:
    Value id;
    string strMethod;
    Array params;

    JSONRequest() { id = Value::null; }
    void parse(const Value& valRequest);
};

void JSONRequest::parse(const Value& valRequest)
{
    // Parse request
    if (valRequest.type() != obj_type)
        throw JSONRPCError(-32600, "Invalid Request object");
    const Object& request = valRequest.get_obj();

    // Parse id now so errors from here on will have the id
    id = find_value(request, "id");

    // Parse method
    Value valMethod = find_value(request, "method");
    if (valMethod.type() == null_type)
        throw JSONRPCError(-32600, "Missing method");
    if (valMethod.type() != str_type)
        throw JSONRPCError(-32600, "Method must be a string");
    strMethod = valMethod.get_str();
    if (strMethod != "getwork" && strMethod != "getmemorypool")
        printf("ThreadRPCServer method=%s\n", strMethod.c_str());

    // Parse params
    Value valParams = find_value(request, "params");
    if (valParams.type() == array_type)
        params = valParams.get_array();
    else if (valParams.type() == null_type)
        params = Array();
    else
        throw JSONRPCError(-32600, "Params must be an array");
}

static Object JSONRPCExecOne(const Value& req)
{
    Object rpc_result;

    JSONRequest jreq;
    try {
        jreq.parse(req);

        Value result = tableRPC.execute(jreq.strMethod, jreq.params);
        rpc_result = JSONRPCReplyObj(result, Value::null, jreq.id);
    }
    catch (Object& objError)
    {
        rpc_result = JSONRPCReplyObj(Value::null, objError, jreq.id);
    }
    catch (std::exception& e)
    {
        rpc_result = JSONRPCReplyObj(Value::null,
                                     JSONRPCError(-32700, e.what()), jreq.id);
    }

    return rpc_result;
}

static string JSONRPCExecBatch(const Array& vReq)
{
    Array ret;
    for (unsigned int reqIdx = 0; reqIdx < vReq.size(); reqIdx++)
        ret.push_back(JSONRPCExecOne(vReq[reqIdx]));

    return write_string(Value(ret), false) + "\n";
}

static CCriticalSection cs_THREAD_RPCHANDLER;

void ThreadRPCServer3(void* parg)
{
    IMPLEMENT_RANDOMIZE_STACK(ThreadRPCServer3(parg));

    // Make this thread recognisable as the RPC handler
    RenameThread("bitcoin-rpchand");

    {
        LOCK(cs_THREAD_RPCHANDLER);
        vnThreadsRunning[THREAD_RPCHANDLER]++;
    }
    AcceptedConnection *conn = (AcceptedConnection *) parg;

    bool fRun = true;
    loop {
        if (fShutdown || !fRun)
        {
            conn->close();
            delete conn;
            {
                LOCK(cs_THREAD_RPCHANDLER);
                --vnThreadsRunning[THREAD_RPCHANDLER];
            }
            return;
        }
        map<string, string> mapHeaders;
        string strRequest;

        ReadHTTP(conn->stream(), mapHeaders, strRequest);

        // Check authorization
        if (mapHeaders.count("authorization") == 0)
        {
            conn->stream() << HTTPReply(401, "", false) << std::flush;
            break;
        }
        if (!HTTPAuthorized(mapHeaders))
        {
            printf("ThreadRPCServer incorrect password attempt from %s\n", conn->peer_address_to_string().c_str());
            /* Deter brute-forcing short passwords.
               If this results in a DOS the user really
               shouldn't have their RPC port exposed.*/
            if (mapArgs["-rpcpassword"].size() < 20)
                Sleep(250);

            conn->stream() << HTTPReply(401, "", false) << std::flush;
            break;
        }
        if (mapHeaders["connection"] == "close")
            fRun = false;

        JSONRequest jreq;
        try
        {
            // Parse request
            Value valRequest;
            if (!read_string(strRequest, valRequest))
                throw JSONRPCError(-32700, "Parse error");

            string strReply;

            // singleton request
            if (valRequest.type() == obj_type) {
                jreq.parse(valRequest);

                Value result = tableRPC.execute(jreq.strMethod, jreq.params);

                // Send reply
                strReply = JSONRPCReply(result, Value::null, jreq.id);

            // array of requests
            } else if (valRequest.type() == array_type)
                strReply = JSONRPCExecBatch(valRequest.get_array());
            else
                throw JSONRPCError(-32700, "Top-level object parse error");
                
            conn->stream() << HTTPReply(200, strReply, fRun) << std::flush;
        }
        catch (Object& objError)
        {
            ErrorReply(conn->stream(), objError, jreq.id);
            break;
        }
        catch (std::exception& e)
        {
            ErrorReply(conn->stream(), JSONRPCError(-32700, e.what()), jreq.id);
            break;
        }
    }

    delete conn;
    {
        LOCK(cs_THREAD_RPCHANDLER);
        vnThreadsRunning[THREAD_RPCHANDLER]--;
    }
}

json_spirit::Value CRPCTable::execute(const std::string &strMethod, const json_spirit::Array &params) const
{
    // Find method
    const CRPCCommand *pcmd = tableRPC[strMethod];
    if (!pcmd)
        throw JSONRPCError(-32601, "Method not found");

    // Observe safe mode
    string strWarning = GetWarnings("rpc");
    if (strWarning != "" && !GetBoolArg("-disablesafemode") &&
        !pcmd->okSafeMode)
        throw JSONRPCError(-2, string("Safe mode: ") + strWarning);

    try
    {
        // Execute
        Value result;
        {
            LOCK2(cs_main, pwalletMain->cs_wallet);
            result = pcmd->actor(params, false);
        }
        return result;
    }
    catch (std::exception& e)
    {
        throw JSONRPCError(-1, e.what());
    }
}


Object CallRPC(const string& strMethod, const Array& params)
{
    if (mapArgs["-rpcuser"] == "" && mapArgs["-rpcpassword"] == "")
        throw runtime_error(strprintf(
            _("You must set rpcpassword=<password> in the configuration file:\n%s\n"
              "If the file does not exist, create it with owner-readable-only file permissions."),
                GetConfigFile().string().c_str()));

    // Connect to localhost
    bool fUseSSL = GetBoolArg("-rpcssl");
    asio::io_service io_service;
    ssl::context context(io_service, ssl::context::sslv23);
    context.set_options(ssl::context::no_sslv2);
    asio::ssl::stream<asio::ip::tcp::socket> sslStream(io_service, context);
    SSLIOStreamDevice<asio::ip::tcp> d(sslStream, fUseSSL);
    iostreams::stream< SSLIOStreamDevice<asio::ip::tcp> > stream(d);
    if (!d.connect(GetArg("-rpcconnect", "127.0.0.1"), GetArg("-rpcport", "8332")))
        throw runtime_error("couldn't connect to server");

    // HTTP basic authentication
    string strUserPass64 = EncodeBase64(mapArgs["-rpcuser"] + ":" + mapArgs["-rpcpassword"]);
    map<string, string> mapRequestHeaders;
    mapRequestHeaders["Authorization"] = string("Basic ") + strUserPass64;

    // Send request
    string strRequest = JSONRPCRequest(strMethod, params, 1);
    string strPost = HTTPPost(strRequest, mapRequestHeaders);
    stream << strPost << std::flush;

    // Receive reply
    map<string, string> mapHeaders;
    string strReply;
    int nStatus = ReadHTTP(stream, mapHeaders, strReply);
    if (nStatus == 401)
        throw runtime_error("incorrect rpcuser or rpcpassword (authorization failed)");
    else if (nStatus >= 400 && nStatus != 400 && nStatus != 404 && nStatus != 500)
        throw runtime_error(strprintf("server returned HTTP error %d", nStatus));
    else if (strReply.empty())
        throw runtime_error("no response from server");

    // Parse reply
    Value valReply;
    if (!read_string(strReply, valReply))
        throw runtime_error("couldn't parse reply from server");
    const Object& reply = valReply.get_obj();
    if (reply.empty())
        throw runtime_error("expected reply to have result, error and id properties");

    return reply;
}




template<typename T>
void ConvertTo(Value& value)
{
    if (value.type() == str_type)
    {
        // reinterpret string as unquoted json value
        Value value2;
        if (!read_string(value.get_str(), value2))
            throw runtime_error("type mismatch");
        value = value2.get_value<T>();
    }
    else
    {
        value = value.get_value<T>();
    }
}

// Convert strings to command-specific RPC representation
Array RPCConvertValues(const std::string &strMethod, const std::vector<std::string> &strParams)
{
    Array params;
    BOOST_FOREACH(const std::string &param, strParams)
        params.push_back(param);

    int n = params.size();

    //
    // Special case non-string parameter types
    //
    if (strMethod == "setgenerate"            && n > 0) ConvertTo<bool>(params[0]);
    if (strMethod == "setgenerate"            && n > 1) ConvertTo<boost::int64_t>(params[1]);
    if (strMethod == "sendtoaddress"          && n > 1) ConvertTo<double>(params[1]);
    if (strMethod == "settxfee"               && n > 0) ConvertTo<double>(params[0]);
    if (strMethod == "getreceivedbyaddress"   && n > 1) ConvertTo<boost::int64_t>(params[1]);
    if (strMethod == "getreceivedbyaccount"   && n > 1) ConvertTo<boost::int64_t>(params[1]);
    if (strMethod == "listreceivedbyaddress"  && n > 0) ConvertTo<boost::int64_t>(params[0]);
    if (strMethod == "listreceivedbyaddress"  && n > 1) ConvertTo<bool>(params[1]);
    if (strMethod == "listreceivedbyaccount"  && n > 0) ConvertTo<boost::int64_t>(params[0]);
    if (strMethod == "listreceivedbyaccount"  && n > 1) ConvertTo<bool>(params[1]);
    if (strMethod == "getbalance"             && n > 1) ConvertTo<boost::int64_t>(params[1]);
    if (strMethod == "getblockhash"           && n > 0) ConvertTo<boost::int64_t>(params[0]);
    if (strMethod == "move"                   && n > 2) ConvertTo<double>(params[2]);
    if (strMethod == "move"                   && n > 3) ConvertTo<boost::int64_t>(params[3]);
    if (strMethod == "sendfrom"               && n > 2) ConvertTo<double>(params[2]);
    if (strMethod == "sendfrom"               && n > 3) ConvertTo<boost::int64_t>(params[3]);
    if (strMethod == "listtransactions"       && n > 1) ConvertTo<boost::int64_t>(params[1]);
    if (strMethod == "listtransactions"       && n > 2) ConvertTo<boost::int64_t>(params[2]);
    if (strMethod == "listaccounts"           && n > 0) ConvertTo<boost::int64_t>(params[0]);
    if (strMethod == "walletpassphrase"       && n > 1) ConvertTo<boost::int64_t>(params[1]);
    if (strMethod == "getmemorypool"          && n > 0 &&
      boost::starts_with(boost::trim_left_copy(params[0].get_str()), "{"))
        ConvertTo<Object>(params[0]);
    if (strMethod == "listsinceblock"         && n > 1) ConvertTo<boost::int64_t>(params[1]);
    if (strMethod == "sendmany"               && n > 1) ConvertTo<Object>(params[1]);
    if (strMethod == "sendmany"               && n > 2) ConvertTo<boost::int64_t>(params[2]);
    if (strMethod == "addmultisigaddress"     && n > 0) ConvertTo<boost::int64_t>(params[0]);
    if (strMethod == "addmultisigaddress"     && n > 1) ConvertTo<Array>(params[1]);
    if (strMethod == "listunspent"            && n > 0) ConvertTo<boost::int64_t>(params[0]);
    if (strMethod == "listunspent"            && n > 1) ConvertTo<boost::int64_t>(params[1]);
    if (strMethod == "getrawtransaction"      && n > 1) ConvertTo<boost::int64_t>(params[1]);
    if (strMethod == "createrawtransaction"   && n > 0) ConvertTo<Array>(params[0]);
    if (strMethod == "createrawtransaction"   && n > 1) ConvertTo<Object>(params[1]);
    if (strMethod == "signrawtransaction"     && n > 1) ConvertTo<Array>(params[1]);
    if (strMethod == "signrawtransaction"     && n > 2) ConvertTo<Array>(params[2]);

    return params;
}

int CommandLineRPC(int argc, char *argv[])
{
    string strPrint;
    int nRet = 0;
    try
    {
        // Skip switches
        while (argc > 1 && IsSwitchChar(argv[1][0]))
        {
            argc--;
            argv++;
        }

        // Method
        if (argc < 2)
            throw runtime_error("too few parameters");
        string strMethod = argv[1];

        // Parameters default to strings
        std::vector<std::string> strParams(&argv[2], &argv[argc]);
        Array params = RPCConvertValues(strMethod, strParams);

        // Execute
        Object reply = CallRPC(strMethod, params);

        // Parse reply
        const Value& result = find_value(reply, "result");
        const Value& error  = find_value(reply, "error");

        if (error.type() != null_type)
        {
            // Error
            strPrint = "error: " + write_string(error, false);
            int code = find_value(error.get_obj(), "code").get_int();
            nRet = abs(code);
        }
        else
        {
            // Result
            if (result.type() == null_type)
                strPrint = "";
            else if (result.type() == str_type)
                strPrint = result.get_str();
            else
                strPrint = write_string(result, true);
        }
    }
    catch (std::exception& e)
    {
        strPrint = string("error: ") + e.what();
        nRet = 87;
    }
    catch (...)
    {
        PrintException(NULL, "CommandLineRPC()");
    }

    if (strPrint != "")
    {
        fprintf((nRet == 0 ? stdout : stderr), "%s\n", strPrint.c_str());
    }
    return nRet;
}




#ifdef TEST
int main(int argc, char *argv[])
{
#ifdef _MSC_VER
    // Turn off microsoft heap dump noise
    _CrtSetReportMode(_CRT_WARN, _CRTDBG_MODE_FILE);
    _CrtSetReportFile(_CRT_WARN, CreateFile("NUL", GENERIC_WRITE, 0, NULL, OPEN_EXISTING, 0, 0));
#endif
    setbuf(stdin, NULL);
    setbuf(stdout, NULL);
    setbuf(stderr, NULL);

    try
    {
        if (argc >= 2 && string(argv[1]) == "-server")
        {
            printf("server ready\n");
            ThreadRPCServer(NULL);
        }
        else
        {
            return CommandLineRPC(argc, argv);
        }
    }
    catch (std::exception& e) {
        PrintException(&e, "main()");
    } catch (...) {
        PrintException(NULL, "main()");
    }
    return 0;
}
#endif

const CRPCTable tableRPC;<|MERGE_RESOLUTION|>--- conflicted
+++ resolved
@@ -46,13 +46,9 @@
 
 extern Value getconnectioncount(const Array& params, bool fHelp); // in rpcnet.cpp
 extern Value getpeerinfo(const Array& params, bool fHelp);
-<<<<<<< HEAD
-extern Value dumpprivkey(const Array& params, bool fHelp); // in rpcdump.cpp
-=======
 extern Value addnode(const Array& params, bool fHelp);
 extern Value getaddednodeinfo(const Array& params, bool fHelp);
-extern Value dumpprivkey(const Array& params, bool fHelp);
->>>>>>> d07e219f
+extern Value dumpprivkey(const Array& params, bool fHelp); // in rpcdump.cpp
 extern Value importprivkey(const Array& params, bool fHelp);
 extern Value getrawtransaction(const Array& params, bool fHelp); // in rcprawtransaction.cpp
 extern Value listunspent(const Array& params, bool fHelp);
