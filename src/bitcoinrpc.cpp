--- conflicted
+++ resolved
@@ -1162,25 +1162,12 @@
 
 Value sendmany(const Array& params, bool fHelp)
 {
-<<<<<<< HEAD
     if (fHelp || params.size() < 2 || params.size() > 4)
         throw runtime_error(
             "sendmany <fromaccount> {address:amount,...} [minconf=1] [comment]\n"
+            "sendmany [<fromaccount>, [sendfromaddresses...]] {address:amount,...} [minconf=1] [comment]\n"
             "amounts are double-precision floating point numbers"
             + HelpRequiringPassphrase());
-=======
-    if (pwalletMain->IsCrypted() && (fHelp || params.size() < 2 || params.size() > 4))
-        throw runtime_error(
-            "sendmany <fromaccount> {address:amount,...} [minconf=1] [comment]\n"
-            "sendmany [<fromaccount>, [sendfromaddresses...]] {address:amount,...} [minconf=1] [comment]\n"
-            "amounts are double-precision floating point numbers\n"
-            "requires wallet passphrase to be set with walletpassphrase first");
-    if (!pwalletMain->IsCrypted() && (fHelp || params.size() < 2 || params.size() > 4))
-        throw runtime_error(
-            "sendmany <fromaccount> {address:amount,...} [minconf=1] [comment]\n"
-            "sendmany [<fromaccount>, [sendfromaddresses...]] {address:amount,...} [minconf=1] [comment]\n"
-            "amounts are double-precision floating point numbers");
->>>>>>> e38a2804
 
     std::string strAccount;
     std::set<std::string> fromAddresses;
