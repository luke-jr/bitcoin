--- conflicted
+++ resolved
@@ -814,11 +814,6 @@
     if (pwalletMain->IsLocked())
         throw JSONRPCError(-13, "Error: Please enter the wallet passphrase with walletpassphrase first.");
 
-<<<<<<< HEAD
-    string strError = pwalletMain->SendMoneyToBitcoinAddress(address, nAmount, wtx, true, fForceFee ? nTransactionFeeMax : MAX_MONEY);
-    if (strError != "")
-        throw JSONRPCError(-4, strError);
-=======
     try {
       // Amount
       int64 nAmount = AmountFromValue(params[1]);
@@ -828,9 +823,8 @@
           wtx.mapValue["comment"] = params[2].get_str();
       if (params.size() > 3 && params[3].type() != null_type && !params[3].get_str().empty())
           wtx.mapValue["to"]      = params[3].get_str();
->>>>>>> a4d98b65
-
-      string strError = pwalletMain->SendMoneyToBitcoinAddress(strAddress, nAmount, wtx);
+
+      string strError = pwalletMain->SendMoneyToBitcoinAddress(strAddress, nAmount, wtx, true, fForceFee ? nTransactionFeeMax : MAX_MONEY);
       if (strError != "")
           throw JSONRPCError(-4, strError);
 
