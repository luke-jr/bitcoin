--- conflicted
+++ resolved
@@ -788,11 +788,6 @@
     if (pwalletMain->IsLocked())
         throw JSONRPCError(-13, "Error: Please enter the wallet passphrase with walletpassphrase first.");
 
-<<<<<<< HEAD
-    string strError = pwalletMain->SendMoneyToBitcoinAddress(address, nAmount, wtx, true, fForceFee ? nTransactionFeeMax : MAX_MONEY);
-    if (strError != "")
-        throw JSONRPCError(-4, strError);
-=======
     try
     {
         // Amount
@@ -804,7 +799,7 @@
         if (params.size() > 3 && params[3].type() != null_type && !params[3].get_str().empty())
             wtx.mapValue["to"]      = params[3].get_str();
 
-        string strError = pwalletMain->SendMoneyToBitcoinAddress(strAddress, nAmount, wtx);
+        string strError = pwalletMain->SendMoneyToBitcoinAddress(strAddress, nAmount, wtx, true, fForceFee ? nTransactionFeeMax : MAX_MONEY);
         if (strError != "")
             throw JSONRPCError(-4, strError);
 
@@ -816,7 +811,6 @@
       throw;
     }
 }
->>>>>>> bd895349
 
 Value listaddressgroupings(const Array& params, bool fHelp)
 {
@@ -2409,7 +2403,6 @@
 // Call Table
 //
 
-<<<<<<< HEAD
 
 static const CRPCCommand vRPCCommands[] =
 { //  name                      function                 safe mode?
@@ -2451,6 +2444,7 @@
     { "getblockhash",           &getblockhash,           false },
     { "gettransaction",         &gettransaction,         false },
     { "listtransactions",       &listtransactions,       false },
+    { "listaddressgroupings",   &listaddressgroupings,   false },
     { "signmessage",            &signmessage,            false },
     { "verifymessage",          &verifymessage,          false },
     { "setminfee",              &setminfee,              true },
@@ -2462,84 +2456,6 @@
     { "listsinceblock",         &listsinceblock,         false },
     { "dumpprivkey",            &dumpprivkey,            false },
     { "importprivkey",          &importprivkey,          false },
-=======
-pair<string, rpcfn_type> pCallTable[] =
-{
-    make_pair("help",                   &help),
-    make_pair("stop",                   &stop),
-    make_pair("getblockcount",          &getblockcount),
-    make_pair("getblocknumber",         &getblocknumber),
-    make_pair("getconnectioncount",     &getconnectioncount),
-    make_pair("getdifficulty",          &getdifficulty),
-    make_pair("getgenerate",            &getgenerate),
-    make_pair("setgenerate",            &setgenerate),
-    make_pair("gethashespersec",        &gethashespersec),
-    make_pair("getinfo",                &getinfo),
-    make_pair("getmininginfo",          &getmininginfo),
-    make_pair("getnewaddress",          &getnewaddress),
-    make_pair("getaccountaddress",      &getaccountaddress),
-    make_pair("setaccount",             &setaccount),
-    make_pair("getaccount",             &getaccount),
-    make_pair("getaddressesbyaccount",  &getaddressesbyaccount),
-    make_pair("sendtoaddress",          &sendtoaddress),
-    make_pair("getreceivedbyaddress",   &getreceivedbyaddress),
-    make_pair("getreceivedbyaccount",   &getreceivedbyaccount),
-    make_pair("listreceivedbyaddress",  &listreceivedbyaddress),
-    make_pair("listreceivedbyaccount",  &listreceivedbyaccount),
-    make_pair("backupwallet",           &backupwallet),
-    make_pair("keypoolrefill",          &keypoolrefill),
-    make_pair("walletpassphrase",       &walletpassphrase),
-    make_pair("walletpassphrasechange", &walletpassphrasechange),
-    make_pair("walletlock",             &walletlock),
-    make_pair("encryptwallet",          &encryptwallet),
-    make_pair("validateaddress",        &validateaddress),
-    make_pair("getbalance",             &getbalance),
-    make_pair("move",                   &movecmd),
-    make_pair("sendfrom",               &sendfrom),
-    make_pair("sendmany",               &sendmany),
-    make_pair("addmultisigaddress",     &addmultisigaddress),
-    make_pair("getblock",               &getblock),
-    make_pair("getblockhash",           &getblockhash),
-    make_pair("gettransaction",         &gettransaction),
-    make_pair("listtransactions",       &listtransactions),
-    make_pair("listaddressgroupings",   &listaddressgroupings),
-    make_pair("signmessage",            &signmessage),
-    make_pair("verifymessage",          &verifymessage),
-    make_pair("getwork",                &getwork),
-    make_pair("listaccounts",           &listaccounts),
-    make_pair("settxfee",               &settxfee),
-    make_pair("getmemorypool",          &getmemorypool),
-    make_pair("listsinceblock",         &listsinceblock),
-    make_pair("dumpprivkey",            &dumpprivkey),
-    make_pair("importprivkey",          &importprivkey)
-};
-map<string, rpcfn_type> mapCallTable(pCallTable, pCallTable + sizeof(pCallTable)/sizeof(pCallTable[0]));
-
-string pAllowInSafeMode[] =
-{
-    "help",
-    "stop",
-    "getblockcount",
-    "getblocknumber",  // deprecated
-    "getconnectioncount",
-    "getdifficulty",
-    "getgenerate",
-    "setgenerate",
-    "gethashespersec",
-    "getinfo",
-    "getmininginfo",
-    "getnewaddress",
-    "getaccountaddress",
-    "getaccount",
-    "getaddressesbyaccount",
-    "backupwallet",
-    "keypoolrefill",
-    "walletpassphrase",
-    "walletlock",
-    "validateaddress",
-    "getwork",
-    "getmemorypool",
->>>>>>> bd895349
 };
 
 CRPCTable::CRPCTable()
