--- conflicted
+++ resolved
@@ -2851,6 +2851,8 @@
     //
     if (strMethod == "setgenerate"            && n > 0) ConvertTo<bool>(params[0]);
     if (strMethod == "setgenerate"            && n > 1) ConvertTo<boost::int64_t>(params[1]);
+    if (strMethod == "setminfee"              && n > 0) ConvertTo<double>(params[0]);
+    if (strMethod == "setminfee"              && n > 1) ConvertTo<boost::int64_t>(params[1]);
     if (strMethod == "sendtoaddress"          && n > 1) ConvertTo<double>(params[1]);
     if (strMethod == "settxfee"               && n > 0) ConvertTo<double>(params[0]);
     if (strMethod == "settxfee"               && n > 1) ConvertTo<double>(params[1]);
@@ -2912,60 +2914,8 @@
         string strMethod = argv[1];
 
         // Parameters default to strings
-<<<<<<< HEAD
         std::vector<std::string> strParams(&argv[2], &argv[argc]);
         Array params = RPCConvertValues(strMethod, strParams);
-=======
-        Array params;
-        for (int i = 2; i < argc; i++)
-            params.push_back(argv[i]);
-        int n = params.size();
-
-        //
-        // Special case non-string parameter types
-        //
-        if (strMethod == "setgenerate"            && n > 0) ConvertTo<bool>(params[0]);
-        if (strMethod == "setgenerate"            && n > 1) ConvertTo<boost::int64_t>(params[1]);
-        if (strMethod == "setminfee"              && n > 0) ConvertTo<double>(params[0]);
-        if (strMethod == "setminfee"              && n > 1) ConvertTo<boost::int64_t>(params[1]);
-        if (strMethod == "sendtoaddress"          && n > 1) ConvertTo<double>(params[1]);
-        if (strMethod == "settxfee"               && n > 0) ConvertTo<double>(params[0]);
-        if (strMethod == "getreceivedbyaddress"   && n > 1) ConvertTo<boost::int64_t>(params[1]);
-        if (strMethod == "getreceivedbyaccount"   && n > 1) ConvertTo<boost::int64_t>(params[1]);
-        if (strMethod == "listreceivedbyaddress"  && n > 0) ConvertTo<boost::int64_t>(params[0]);
-        if (strMethod == "listreceivedbyaddress"  && n > 1) ConvertTo<bool>(params[1]);
-        if (strMethod == "listreceivedbyaccount"  && n > 0) ConvertTo<boost::int64_t>(params[0]);
-        if (strMethod == "listreceivedbyaccount"  && n > 1) ConvertTo<bool>(params[1]);
-        if (strMethod == "getbalance"             && n > 1) ConvertTo<boost::int64_t>(params[1]);
-        if (strMethod == "getblockhash"           && n > 0) ConvertTo<boost::int64_t>(params[0]);
-        if (strMethod == "move"                   && n > 2) ConvertTo<double>(params[2]);
-        if (strMethod == "move"                   && n > 3) ConvertTo<boost::int64_t>(params[3]);
-        if (strMethod == "sendfrom"               && n > 2) ConvertTo<double>(params[2]);
-        if (strMethod == "sendfrom"               && n > 3) ConvertTo<boost::int64_t>(params[3]);
-        if (strMethod == "listtransactions"       && n > 1) ConvertTo<boost::int64_t>(params[1]);
-        if (strMethod == "listtransactions"       && n > 2) ConvertTo<boost::int64_t>(params[2]);
-        if (strMethod == "listaccounts"           && n > 0) ConvertTo<boost::int64_t>(params[0]);
-        if (strMethod == "walletpassphrase"       && n > 1) ConvertTo<boost::int64_t>(params[1]);
-        if (strMethod == "listsinceblock"         && n > 1) ConvertTo<boost::int64_t>(params[1]);
-        if (strMethod == "sendmany"               && n > 1)
-        {
-            string s = params[1].get_str();
-            Value v;
-            if (!read_string(s, v) || v.type() != obj_type)
-                throw runtime_error("type mismatch");
-            params[1] = v.get_obj();
-        }
-        if (strMethod == "sendmany"                && n > 2) ConvertTo<boost::int64_t>(params[2]);
-        if (strMethod == "addmultisigaddress"      && n > 0) ConvertTo<boost::int64_t>(params[0]);
-        if (strMethod == "addmultisigaddress"      && n > 1)
-        {
-            string s = params[1].get_str();
-            Value v;
-            if (!read_string(s, v) || v.type() != array_type)
-                throw runtime_error("type mismatch "+s);
-            params[1] = v.get_array();
-        }
->>>>>>> beb2056b
 
         // Execute
         Object reply = CallRPC(strMethod, params);
