--- conflicted
+++ resolved
@@ -31,30 +31,17 @@
 using namespace json_spirit;
 
 void ThreadRPCServer2(void* parg);
-<<<<<<< HEAD
-=======
 
 static std::string strRPCUserColonPass;
 
-static int64 nWalletUnlockTime;
-static CCriticalSection cs_nWalletUnlockTime;
-
-extern Value getconnectioncount(const Array& params, bool fHelp); // in rpcnet.cpp
-extern Value getpeerinfo(const Array& params, bool fHelp);
-extern Value addnode(const Array& params, bool fHelp);
-extern Value getaddednodeinfo(const Array& params, bool fHelp);
-extern Value dumpprivkey(const Array& params, bool fHelp); // in rpcdump.cpp
-extern Value importprivkey(const Array& params, bool fHelp);
-extern Value getrawtransaction(const Array& params, bool fHelp); // in rcprawtransaction.cpp
-extern Value listunspent(const Array& params, bool fHelp);
-extern Value createrawtransaction(const Array& params, bool fHelp);
-extern Value decoderawtransaction(const Array& params, bool fHelp);
-extern Value signrawtransaction(const Array& params, bool fHelp);
-extern Value sendrawtransaction(const Array& params, bool fHelp);
-
 const Object emptyobj;
 
 void ThreadRPCServer3(void* parg);
+
+static inline unsigned short GetDefaultRPCPort()
+{
+    return GetBoolArg("-testnet", false) ? 18332 : 8332;
+}
 
 Object JSONRPCError(int code, const string& message)
 {
@@ -65,7 +52,8 @@
 }
 
 void RPCTypeCheck(const Array& params,
-                  const list<Value_type>& typesExpected)
+                  const list<Value_type>& typesExpected,
+                  bool fAllowNull)
 {
     unsigned int i = 0;
     BOOST_FOREACH(Value_type t, typesExpected)
@@ -73,74 +61,44 @@
         if (params.size() <= i)
             break;
 
-       const Value& v = params[i];
-        if (v.type() != t)
+        const Value& v = params[i];
+        if (!((v.type() == t) || (fAllowNull && (v.type() == null_type))))
         {
             string err = strprintf("Expected type %s, got %s",
                                    Value_type_name[t], Value_type_name[v.type()]);
-            throw JSONRPCError(-3, err);
+            throw JSONRPCError(RPC_TYPE_ERROR, err);
         }
         i++;
     }
 }
 
 void RPCTypeCheck(const Object& o,
-                  const map<string, Value_type>& typesExpected)
+                  const map<string, Value_type>& typesExpected,
+                  bool fAllowNull)
 {
     BOOST_FOREACH(const PAIRTYPE(string, Value_type)& t, typesExpected)
     {
         const Value& v = find_value(o, t.first);
-        if (v.type() == null_type)
-            throw JSONRPCError(-3, strprintf("Missing %s", t.first.c_str()));
-        if (v.type() != t.second)
+        if (!fAllowNull && v.type() == null_type)
+            throw JSONRPCError(RPC_TYPE_ERROR, strprintf("Missing %s", t.first.c_str()));
+
+        if (!((v.type() == t.second) || (fAllowNull && (v.type() == null_type))))
         {
             string err = strprintf("Expected type %s for %s, got %s",
                                    Value_type_name[t.second], t.first.c_str(), Value_type_name[v.type()]);
-            throw JSONRPCError(-3, err);
-        }
-    }
-}
-
-double GetDifficulty(const CBlockIndex* blockindex = NULL)
-{
-    // Floating point number that is a multiple of the minimum difficulty,
-    // minimum difficulty = 1.0.
-    if (blockindex == NULL)
-    {
-        if (pindexBest == NULL)
-            return 1.0;
-        else
-            blockindex = pindexBest;
-    }
-
-    int nShift = (blockindex->nBits >> 24) & 0xff;
-
-    double dDiff =
-        (double)0x0000ffff / (double)(blockindex->nBits & 0x00ffffff);
-
-    while (nShift < 29)
-    {
-        dDiff *= 256.0;
-        nShift++;
-    }
-    while (nShift > 29)
-    {
-        dDiff /= 256.0;
-        nShift--;
-    }
-
-    return dDiff;
-}
-
+            throw JSONRPCError(RPC_TYPE_ERROR, err);
+        }
+    }
+}
 
 int64 AmountFromValue(const Value& value)
 {
     double dAmount = value.get_real();
     if (dAmount <= 0.0 || dAmount > 21000000.0)
-        throw JSONRPCError(-3, "Invalid amount");
+        throw JSONRPCError(RPC_TYPE_ERROR, "Invalid amount");
     int64 nAmount = roundint64(dAmount * COIN);
     if (!MoneyRange(nAmount))
-        throw JSONRPCError(-3, "Invalid amount");
+        throw JSONRPCError(RPC_TYPE_ERROR, "Invalid amount");
     return nAmount;
 }
 
@@ -149,8 +107,7 @@
     return (double)amount / (double)COIN;
 }
 
-std::string
-HexBits(unsigned int nBits)
+std::string HexBits(unsigned int nBits)
 {
     union {
         int32_t nBits;
@@ -159,72 +116,6 @@
     uBits.nBits = htonl((int32_t)nBits);
     return HexStr(BEGIN(uBits.cBits), END(uBits.cBits));
 }
-
-std::string
-HelpRequiringPassphrase()
-{
-    return pwalletMain->IsCrypted()
-        ? "\nrequires wallet passphrase to be set with walletpassphrase first"
-        : "";
-}
-
-void
-EnsureWalletIsUnlocked()
-{
-    if (pwalletMain->IsLocked())
-        throw JSONRPCError(-13, "Error: Please enter the wallet passphrase with walletpassphrase first.");
-}
-
-void WalletTxToJSON(const CWalletTx& wtx, Object& entry)
-{
-    int confirms = wtx.GetDepthInMainChain();
-    entry.push_back(Pair("confirmations", confirms));
-    if (confirms)
-    {
-        entry.push_back(Pair("blockhash", wtx.hashBlock.GetHex()));
-        entry.push_back(Pair("blockindex", wtx.nIndex));
-    }
-    entry.push_back(Pair("txid", wtx.GetHash().GetHex()));
-    entry.push_back(Pair("time", (boost::int64_t)wtx.GetTxTime()));
-    BOOST_FOREACH(const PAIRTYPE(string,string)& item, wtx.mapValue)
-        entry.push_back(Pair(item.first, item.second));
-}
-
-string AccountFromValue(const Value& value)
-{
-    string strAccount = value.get_str();
-    if (strAccount == "*")
-        throw JSONRPCError(-11, "Invalid account name");
-    return strAccount;
-}
-
-Object blockToJSON(const CBlock& block, const CBlockIndex* blockindex)
-{
-    Object result;
-    result.push_back(Pair("hash", block.GetHash().GetHex()));
-    CMerkleTx txGen(block.vtx[0]);
-    txGen.SetMerkleBranch(&block);
-    result.push_back(Pair("confirmations", (int)txGen.GetDepthInMainChain()));
-    result.push_back(Pair("size", (int)::GetSerializeSize(block, SER_NETWORK, PROTOCOL_VERSION)));
-    result.push_back(Pair("height", blockindex->nHeight));
-    result.push_back(Pair("version", block.nVersion));
-    result.push_back(Pair("merkleroot", block.hashMerkleRoot.GetHex()));
-    Array txs;
-    BOOST_FOREACH(const CTransaction&tx, block.vtx)
-        txs.push_back(tx.GetHash().GetHex());
-    result.push_back(Pair("tx", txs));
-    result.push_back(Pair("time", (boost::int64_t)block.GetBlockTime()));
-    result.push_back(Pair("nonce", (boost::uint64_t)block.nNonce));
-    result.push_back(Pair("bits", HexBits(block.nBits)));
-    result.push_back(Pair("difficulty", GetDifficulty(blockindex)));
-
-    if (blockindex->pprev)
-        result.push_back(Pair("previousblockhash", blockindex->pprev->GetBlockHash().GetHex()));
-    if (blockindex->pnext)
-        result.push_back(Pair("nextblockhash", blockindex->pnext->GetBlockHash().GetHex()));
-    return result;
-}
-
 
 
 
@@ -285,1421 +176,6 @@
 
 Value stop(const Array& params, bool fHelp)
 {
-    if (fHelp || params.size() != 0)
-        throw runtime_error(
-            "stop\n"
-            "Stop Bitcoin server.");
-    // Shutdown will take long enough that the response should get back
-    StartShutdown();
-    return "Bitcoin server stopping";
-}
-
-
-Value getblockcount(const Array& params, bool fHelp)
-{
-    if (fHelp || params.size() != 0)
-        throw runtime_error(
-            "getblockcount\n"
-            "Returns the number of blocks in the longest block chain.");
-
-    return nBestHeight;
-}
-
-
-Value getdifficulty(const Array& params, bool fHelp)
-{
-    if (fHelp || params.size() != 0)
-        throw runtime_error(
-            "getdifficulty\n"
-            "Returns the proof-of-work difficulty as a multiple of the minimum difficulty.");
-
-    return GetDifficulty();
-}
-
-
-Value getgenerate(const Array& params, bool fHelp)
-{
-    if (fHelp || params.size() != 0)
-        throw runtime_error(
-            "getgenerate\n"
-            "Returns true or false.");
-
-    return GetBoolArg("-gen");
-}
-
-
-Value setgenerate(const Array& params, bool fHelp)
-{
-    if (fHelp || params.size() < 1 || params.size() > 2)
-        throw runtime_error(
-            "setgenerate <generate> [genproclimit]\n"
-            "<generate> is true or false to turn generation on or off.\n"
-            "Generation is limited to [genproclimit] processors, -1 is unlimited.");
-
-    bool fGenerate = true;
-    if (params.size() > 0)
-        fGenerate = params[0].get_bool();
-
-    if (params.size() > 1)
-    {
-        int nGenProcLimit = params[1].get_int();
-        mapArgs["-genproclimit"] = itostr(nGenProcLimit);
-        if (nGenProcLimit == 0)
-            fGenerate = false;
-    }
-    mapArgs["-gen"] = (fGenerate ? "1" : "0");
-
-    GenerateBitcoins(fGenerate, pwalletMain);
-    return Value::null;
-}
-
-
-Value gethashespersec(const Array& params, bool fHelp)
-{
-    if (fHelp || params.size() != 0)
-        throw runtime_error(
-            "gethashespersec\n"
-            "Returns a recent hashes per second performance measurement while generating.");
-
-    if (GetTimeMillis() - nHPSTimerStart > 8000)
-        return (boost::int64_t)0;
-    return (boost::int64_t)dHashesPerSec;
-}
-
-
-Value getinfo(const Array& params, bool fHelp)
-{
-    if (fHelp || params.size() != 0)
-        throw runtime_error(
-            "getinfo\n"
-            "Returns an object containing various state info.");
-
-    CService addrProxy;
-    GetProxy(NET_IPV4, addrProxy);
-
-    Object obj;
-    obj.push_back(Pair("version",       (int)CLIENT_VERSION));
-    obj.push_back(Pair("protocolversion",(int)PROTOCOL_VERSION));
-    obj.push_back(Pair("walletversion", pwalletMain->GetVersion()));
-    obj.push_back(Pair("balance",       ValueFromAmount(pwalletMain->GetBalance())));
-    obj.push_back(Pair("blocks",        (int)nBestHeight));
-    obj.push_back(Pair("connections",   (int)vNodes.size()));
-    obj.push_back(Pair("proxy",         (addrProxy.IsValid() ? addrProxy.ToStringIPPort() : string())));
-    obj.push_back(Pair("difficulty",    (double)GetDifficulty()));
-    obj.push_back(Pair("testnet",       fTestNet));
-    obj.push_back(Pair("keypoololdest", (boost::int64_t)pwalletMain->GetOldestKeyPoolTime()));
-    obj.push_back(Pair("keypoolsize",   pwalletMain->GetKeyPoolSize()));
-    obj.push_back(Pair("paytxfee",      ValueFromAmount(nTransactionFee)));
-    if (pwalletMain->IsCrypted())
-        obj.push_back(Pair("unlocked_until", (boost::int64_t)nWalletUnlockTime / 1000));
-    obj.push_back(Pair("errors",        GetWarnings("statusbar")));
-    return obj;
-}
-
-
-Value getmininginfo(const Array& params, bool fHelp)
-{
-    if (fHelp || params.size() != 0)
-        throw runtime_error(
-            "getmininginfo\n"
-            "Returns an object containing mining-related information.");
-
-    Object obj;
-    obj.push_back(Pair("blocks",        (int)nBestHeight));
-    obj.push_back(Pair("currentblocksize",(uint64_t)nLastBlockSize));
-    obj.push_back(Pair("currentblocktx",(uint64_t)nLastBlockTx));
-    obj.push_back(Pair("difficulty",    (double)GetDifficulty()));
-    obj.push_back(Pair("errors",        GetWarnings("statusbar")));
-    obj.push_back(Pair("generate",      GetBoolArg("-gen")));
-    obj.push_back(Pair("genproclimit",  (int)GetArg("-genproclimit", -1)));
-    obj.push_back(Pair("hashespersec",  gethashespersec(params, false)));
-    obj.push_back(Pair("pooledtx",      (uint64_t)mempool.size()));
-    obj.push_back(Pair("testnet",       fTestNet));
-    return obj;
-}
-
-
-Value getnewaddress(const Array& params, bool fHelp)
-{
-    if (fHelp || params.size() > 1)
-        throw runtime_error(
-            "getnewaddress [account]\n"
-            "Returns a new Bitcoin address for receiving payments.  "
-            "If [account] is specified (recommended), it is added to the address book "
-            "so payments received with the address will be credited to [account].");
-
-    // Parse the account first so we don't generate a key if there's an error
-    string strAccount;
-    if (params.size() > 0)
-        strAccount = AccountFromValue(params[0]);
-
-    if (!pwalletMain->IsLocked())
-        pwalletMain->TopUpKeyPool();
-
-    // Generate a new key that is added to wallet
-    CPubKey newKey;
-    if (!pwalletMain->GetKeyFromPool(newKey, false))
-        throw JSONRPCError(-12, "Error: Keypool ran out, please call keypoolrefill first");
-    CKeyID keyID = newKey.GetID();
-
-    pwalletMain->SetAddressBookName(keyID, strAccount);
-
-    return CBitcoinAddress(keyID).ToString();
-}
-
-
-CBitcoinAddress GetAccountAddress(string strAccount, bool bForceNew=false)
-{
-    CWalletDB walletdb(pwalletMain->strWalletFile);
-
-    CAccount account;
-    walletdb.ReadAccount(strAccount, account);
-
-    bool bKeyUsed = false;
-
-    // Check if the current key has been used
-    if (account.vchPubKey.IsValid())
-    {
-        CScript scriptPubKey;
-        scriptPubKey.SetDestination(account.vchPubKey.GetID());
-        for (map<uint256, CWalletTx>::iterator it = pwalletMain->mapWallet.begin();
-             it != pwalletMain->mapWallet.end() && account.vchPubKey.IsValid();
-             ++it)
-        {
-            const CWalletTx& wtx = (*it).second;
-            BOOST_FOREACH(const CTxOut& txout, wtx.vout)
-                if (txout.scriptPubKey == scriptPubKey)
-                    bKeyUsed = true;
-        }
-    }
-
-    // Generate a new key
-    if (!account.vchPubKey.IsValid() || bForceNew || bKeyUsed)
-    {
-        if (!pwalletMain->GetKeyFromPool(account.vchPubKey, false))
-            throw JSONRPCError(-12, "Error: Keypool ran out, please call keypoolrefill first");
-
-        pwalletMain->SetAddressBookName(account.vchPubKey.GetID(), strAccount);
-        walletdb.WriteAccount(strAccount, account);
-    }
-
-    return CBitcoinAddress(account.vchPubKey.GetID());
-}
-
-Value getaccountaddress(const Array& params, bool fHelp)
-{
-    if (fHelp || params.size() != 1)
-        throw runtime_error(
-            "getaccountaddress <account>\n"
-            "Returns the current Bitcoin address for receiving payments to this account.");
-
-    // Parse the account first so we don't generate a key if there's an error
-    string strAccount = AccountFromValue(params[0]);
-
-    Value ret;
-
-    ret = GetAccountAddress(strAccount).ToString();
-
-    return ret;
-}
-
-
-
-Value setaccount(const Array& params, bool fHelp)
-{
-    if (fHelp || params.size() < 1 || params.size() > 2)
-        throw runtime_error(
-            "setaccount <bitcoinaddress> <account>\n"
-            "Sets the account associated with the given address.");
-
-    CBitcoinAddress address(params[0].get_str());
-    if (!address.IsValid())
-        throw JSONRPCError(-5, "Invalid Bitcoin address");
-
-
-    string strAccount;
-    if (params.size() > 1)
-        strAccount = AccountFromValue(params[1]);
-
-    // Detect when changing the account of an address that is the 'unused current key' of another account:
-    if (pwalletMain->mapAddressBook.count(address.Get()))
-    {
-        string strOldAccount = pwalletMain->mapAddressBook[address.Get()];
-        if (address == GetAccountAddress(strOldAccount))
-            GetAccountAddress(strOldAccount, true);
-    }
-
-    pwalletMain->SetAddressBookName(address.Get(), strAccount);
-
-    return Value::null;
-}
-
-
-Value getaccount(const Array& params, bool fHelp)
-{
-    if (fHelp || params.size() != 1)
-        throw runtime_error(
-            "getaccount <bitcoinaddress>\n"
-            "Returns the account associated with the given address.");
-
-    CBitcoinAddress address(params[0].get_str());
-    if (!address.IsValid())
-        throw JSONRPCError(-5, "Invalid Bitcoin address");
-
-    string strAccount;
-    map<CTxDestination, string>::iterator mi = pwalletMain->mapAddressBook.find(address.Get());
-    if (mi != pwalletMain->mapAddressBook.end() && !(*mi).second.empty())
-        strAccount = (*mi).second;
-    return strAccount;
-}
-
-
-Value getaddressesbyaccount(const Array& params, bool fHelp)
-{
-    if (fHelp || params.size() != 1)
-        throw runtime_error(
-            "getaddressesbyaccount <account>\n"
-            "Returns the list of addresses for the given account.");
-
-    string strAccount = AccountFromValue(params[0]);
-
-    // Find all addresses that have the given account
-    Array ret;
-    BOOST_FOREACH(const PAIRTYPE(CBitcoinAddress, string)& item, pwalletMain->mapAddressBook)
-    {
-        const CBitcoinAddress& address = item.first;
-        const string& strName = item.second;
-        if (strName == strAccount)
-            ret.push_back(address.ToString());
-    }
-    return ret;
-}
-
-Value settxfee(const Array& params, bool fHelp)
-{
-    if (fHelp || params.size() < 1 || params.size() > 1)
-        throw runtime_error(
-            "settxfee <amount>\n"
-            "<amount> is a real and is rounded to the nearest 0.00000001");
-
-    // Amount
-    int64 nAmount = 0;
-    if (params[0].get_real() != 0.0)
-        nAmount = AmountFromValue(params[0]);        // rejects 0.0 amounts
-
-    nTransactionFee = nAmount;
-    return true;
-}
-
-Value sendtoaddress(const Array& params, bool fHelp)
-{
-    if (fHelp || params.size() < 2 || params.size() > 4)
-        throw runtime_error(
-            "sendtoaddress <bitcoinaddress> <amount> [comment] [comment-to]\n"
-            "<amount> is a real and is rounded to the nearest 0.00000001"
-            + HelpRequiringPassphrase());
-
-    CBitcoinAddress address(params[0].get_str());
-    if (!address.IsValid())
-        throw JSONRPCError(-5, "Invalid Bitcoin address");
-
-    // Amount
-    int64 nAmount = AmountFromValue(params[1]);
-
-    // Wallet comments
-    CWalletTx wtx;
-    if (params.size() > 2 && params[2].type() != null_type && !params[2].get_str().empty())
-        wtx.mapValue["comment"] = params[2].get_str();
-    if (params.size() > 3 && params[3].type() != null_type && !params[3].get_str().empty())
-        wtx.mapValue["to"]      = params[3].get_str();
-
-    if (pwalletMain->IsLocked())
-        throw JSONRPCError(-13, "Error: Please enter the wallet passphrase with walletpassphrase first.");
-
-    string strError = pwalletMain->SendMoneyToDestination(address.Get(), nAmount, wtx);
-    if (strError != "")
-        throw JSONRPCError(-4, strError);
-
-    return wtx.GetHash().GetHex();
-}
-
-Value signmessage(const Array& params, bool fHelp)
-{
-    if (fHelp || params.size() != 2)
-        throw runtime_error(
-            "signmessage <bitcoinaddress> <message>\n"
-            "Sign a message with the private key of an address");
-
-    EnsureWalletIsUnlocked();
-
-    string strAddress = params[0].get_str();
-    string strMessage = params[1].get_str();
-
-    CBitcoinAddress addr(strAddress);
-    if (!addr.IsValid())
-        throw JSONRPCError(-3, "Invalid address");
-
-    CKeyID keyID;
-    if (!addr.GetKeyID(keyID))
-        throw JSONRPCError(-3, "Address does not refer to key");
-
-    CKey key;
-    if (!pwalletMain->GetKey(keyID, key))
-        throw JSONRPCError(-4, "Private key not available");
-
-    CDataStream ss(SER_GETHASH, 0);
-    ss << strMessageMagic;
-    ss << strMessage;
-
-    vector<unsigned char> vchSig;
-    if (!key.SignCompact(Hash(ss.begin(), ss.end()), vchSig))
-        throw JSONRPCError(-5, "Sign failed");
-
-    return EncodeBase64(&vchSig[0], vchSig.size());
-}
-
-Value verifymessage(const Array& params, bool fHelp)
-{
-    if (fHelp || params.size() != 3)
-        throw runtime_error(
-            "verifymessage <bitcoinaddress> <signature> <message>\n"
-            "Verify a signed message");
-
-    string strAddress  = params[0].get_str();
-    string strSign     = params[1].get_str();
-    string strMessage  = params[2].get_str();
-
-    CBitcoinAddress addr(strAddress);
-    if (!addr.IsValid())
-        throw JSONRPCError(-3, "Invalid address");
-
-    CKeyID keyID;
-    if (!addr.GetKeyID(keyID))
-        throw JSONRPCError(-3, "Address does not refer to key");
-
-    bool fInvalid = false;
-    vector<unsigned char> vchSig = DecodeBase64(strSign.c_str(), &fInvalid);
-
-    if (fInvalid)
-        throw JSONRPCError(-5, "Malformed base64 encoding");
-
-    CDataStream ss(SER_GETHASH, 0);
-    ss << strMessageMagic;
-    ss << strMessage;
-
-    CKey key;
-    if (!key.SetCompactSignature(Hash(ss.begin(), ss.end()), vchSig))
-        return false;
-
-    return (key.GetPubKey().GetID() == keyID);
-}
-
-
-Value getreceivedbyaddress(const Array& params, bool fHelp)
-{
-    if (fHelp || params.size() < 1 || params.size() > 2)
-        throw runtime_error(
-            "getreceivedbyaddress <bitcoinaddress> [minconf=1]\n"
-            "Returns the total amount received by <bitcoinaddress> in transactions with at least [minconf] confirmations.");
-
-    // Bitcoin address
-    CBitcoinAddress address = CBitcoinAddress(params[0].get_str());
-    CScript scriptPubKey;
-    if (!address.IsValid())
-        throw JSONRPCError(-5, "Invalid Bitcoin address");
-    scriptPubKey.SetDestination(address.Get());
-    if (!IsMine(*pwalletMain,scriptPubKey))
-        return (double)0.0;
-
-    // Minimum confirmations
-    int nMinDepth = 1;
-    if (params.size() > 1)
-        nMinDepth = params[1].get_int();
-
-    // Tally
-    int64 nAmount = 0;
-    for (map<uint256, CWalletTx>::iterator it = pwalletMain->mapWallet.begin(); it != pwalletMain->mapWallet.end(); ++it)
-    {
-        const CWalletTx& wtx = (*it).second;
-        if (wtx.IsCoinBase() || !wtx.IsFinal())
-            continue;
-
-        BOOST_FOREACH(const CTxOut& txout, wtx.vout)
-            if (txout.scriptPubKey == scriptPubKey)
-                if (wtx.GetDepthInMainChain() >= nMinDepth)
-                    nAmount += txout.nValue;
-    }
-
-    return  ValueFromAmount(nAmount);
-}
-
-
-void GetAccountAddresses(string strAccount, set<CTxDestination>& setAddress)
-{
-    BOOST_FOREACH(const PAIRTYPE(CTxDestination, string)& item, pwalletMain->mapAddressBook)
-    {
-        const CTxDestination& address = item.first;
-        const string& strName = item.second;
-        if (strName == strAccount)
-            setAddress.insert(address);
-    }
-}
-
-Value getreceivedbyaccount(const Array& params, bool fHelp)
-{
-    if (fHelp || params.size() < 1 || params.size() > 2)
-        throw runtime_error(
-            "getreceivedbyaccount <account> [minconf=1]\n"
-            "Returns the total amount received by addresses with <account> in transactions with at least [minconf] confirmations.");
-
-    // Minimum confirmations
-    int nMinDepth = 1;
-    if (params.size() > 1)
-        nMinDepth = params[1].get_int();
-
-    // Get the set of pub keys assigned to account
-    string strAccount = AccountFromValue(params[0]);
-    set<CTxDestination> setAddress;
-    GetAccountAddresses(strAccount, setAddress);
-
-    // Tally
-    int64 nAmount = 0;
-    for (map<uint256, CWalletTx>::iterator it = pwalletMain->mapWallet.begin(); it != pwalletMain->mapWallet.end(); ++it)
-    {
-        const CWalletTx& wtx = (*it).second;
-        if (wtx.IsCoinBase() || !wtx.IsFinal())
-            continue;
-
-        BOOST_FOREACH(const CTxOut& txout, wtx.vout)
-        {
-            CTxDestination address;
-            if (ExtractDestination(txout.scriptPubKey, address) && IsMine(*pwalletMain, address) && setAddress.count(address))
-                if (wtx.GetDepthInMainChain() >= nMinDepth)
-                    nAmount += txout.nValue;
-        }
-    }
-
-    return (double)nAmount / (double)COIN;
-}
-
-
-int64 GetAccountBalance(CWalletDB& walletdb, const string& strAccount, int nMinDepth)
-{
-    int64 nBalance = 0;
-
-    // Tally wallet transactions
-    for (map<uint256, CWalletTx>::iterator it = pwalletMain->mapWallet.begin(); it != pwalletMain->mapWallet.end(); ++it)
-    {
-        const CWalletTx& wtx = (*it).second;
-        if (!wtx.IsFinal())
-            continue;
-
-        int64 nGenerated, nReceived, nSent, nFee;
-        wtx.GetAccountAmounts(strAccount, nGenerated, nReceived, nSent, nFee);
-
-        if (nReceived != 0 && wtx.GetDepthInMainChain() >= nMinDepth)
-            nBalance += nReceived;
-        nBalance += nGenerated - nSent - nFee;
-    }
-
-    // Tally internal accounting entries
-    nBalance += walletdb.GetAccountCreditDebit(strAccount);
-
-    return nBalance;
-}
-
-int64 GetAccountBalance(const string& strAccount, int nMinDepth)
-{
-    CWalletDB walletdb(pwalletMain->strWalletFile);
-    return GetAccountBalance(walletdb, strAccount, nMinDepth);
-}
-
-
-Value getbalance(const Array& params, bool fHelp)
-{
-    if (fHelp || params.size() > 2)
-        throw runtime_error(
-            "getbalance [account] [minconf=1]\n"
-            "If [account] is not specified, returns the server's total available balance.\n"
-            "If [account] is specified, returns the balance in the account.");
-
-    if (params.size() == 0)
-        return  ValueFromAmount(pwalletMain->GetBalance());
-
-    int nMinDepth = 1;
-    if (params.size() > 1)
-        nMinDepth = params[1].get_int();
-
-    if (params[0].get_str() == "*") {
-        // Calculate total balance a different way from GetBalance()
-        // (GetBalance() sums up all unspent TxOuts)
-        // getbalance and getbalance '*' should always return the same number.
-        int64 nBalance = 0;
-        for (map<uint256, CWalletTx>::iterator it = pwalletMain->mapWallet.begin(); it != pwalletMain->mapWallet.end(); ++it)
-        {
-            const CWalletTx& wtx = (*it).second;
-            if (!wtx.IsFinal())
-                continue;
-
-            int64 allGeneratedImmature, allGeneratedMature, allFee;
-            allGeneratedImmature = allGeneratedMature = allFee = 0;
-            string strSentAccount;
-            list<pair<CTxDestination, int64> > listReceived;
-            list<pair<CTxDestination, int64> > listSent;
-            wtx.GetAmounts(allGeneratedImmature, allGeneratedMature, listReceived, listSent, allFee, strSentAccount);
-            if (wtx.GetDepthInMainChain() >= nMinDepth)
-            {
-                BOOST_FOREACH(const PAIRTYPE(CTxDestination,int64)& r, listReceived)
-                    nBalance += r.second;
-            }
-            BOOST_FOREACH(const PAIRTYPE(CTxDestination,int64)& r, listSent)
-                nBalance -= r.second;
-            nBalance -= allFee;
-            nBalance += allGeneratedMature;
-        }
-        return  ValueFromAmount(nBalance);
-    }
-
-    string strAccount = AccountFromValue(params[0]);
-
-    int64 nBalance = GetAccountBalance(strAccount, nMinDepth);
-
-    return ValueFromAmount(nBalance);
-}
-
-
-Value movecmd(const Array& params, bool fHelp)
-{
-    if (fHelp || params.size() < 3 || params.size() > 5)
-        throw runtime_error(
-            "move <fromaccount> <toaccount> <amount> [minconf=1] [comment]\n"
-            "Move from one account in your wallet to another.");
-
-    string strFrom = AccountFromValue(params[0]);
-    string strTo = AccountFromValue(params[1]);
-    int64 nAmount = AmountFromValue(params[2]);
-    if (params.size() > 3)
-        // unused parameter, used to be nMinDepth, keep type-checking it though
-        (void)params[3].get_int();
-    string strComment;
-    if (params.size() > 4)
-        strComment = params[4].get_str();
-
-    CWalletDB walletdb(pwalletMain->strWalletFile);
-    if (!walletdb.TxnBegin())
-        throw JSONRPCError(-20, "database error");
-
-    int64 nNow = GetAdjustedTime();
-
-    // Debit
-    CAccountingEntry debit;
-    debit.strAccount = strFrom;
-    debit.nCreditDebit = -nAmount;
-    debit.nTime = nNow;
-    debit.strOtherAccount = strTo;
-    debit.strComment = strComment;
-    walletdb.WriteAccountingEntry(debit);
-
-    // Credit
-    CAccountingEntry credit;
-    credit.strAccount = strTo;
-    credit.nCreditDebit = nAmount;
-    credit.nTime = nNow;
-    credit.strOtherAccount = strFrom;
-    credit.strComment = strComment;
-    walletdb.WriteAccountingEntry(credit);
-
-    if (!walletdb.TxnCommit())
-        throw JSONRPCError(-20, "database error");
-
-    return true;
-}
-
-
-Value sendfrom(const Array& params, bool fHelp)
-{
-    if (fHelp || params.size() < 3 || params.size() > 6)
-        throw runtime_error(
-            "sendfrom <fromaccount> <tobitcoinaddress> <amount> [minconf=1] [comment] [comment-to]\n"
-            "<amount> is a real and is rounded to the nearest 0.00000001"
-            + HelpRequiringPassphrase());
-
-    string strAccount = AccountFromValue(params[0]);
-    CBitcoinAddress address(params[1].get_str());
-    if (!address.IsValid())
-        throw JSONRPCError(-5, "Invalid Bitcoin address");
-    int64 nAmount = AmountFromValue(params[2]);
-    int nMinDepth = 1;
-    if (params.size() > 3)
-        nMinDepth = params[3].get_int();
-
-    CWalletTx wtx;
-    wtx.strFromAccount = strAccount;
-    if (params.size() > 4 && params[4].type() != null_type && !params[4].get_str().empty())
-        wtx.mapValue["comment"] = params[4].get_str();
-    if (params.size() > 5 && params[5].type() != null_type && !params[5].get_str().empty())
-        wtx.mapValue["to"]      = params[5].get_str();
-
-    EnsureWalletIsUnlocked();
-
-    // Check funds
-    int64 nBalance = GetAccountBalance(strAccount, nMinDepth);
-    if (nAmount > nBalance)
-        throw JSONRPCError(-6, "Account has insufficient funds");
-
-    // Send
-    string strError = pwalletMain->SendMoneyToDestination(address.Get(), nAmount, wtx);
-    if (strError != "")
-        throw JSONRPCError(-4, strError);
-
-    return wtx.GetHash().GetHex();
-}
-
-
-Value sendmany(const Array& params, bool fHelp)
-{
-    if (fHelp || params.size() < 2 || params.size() > 4)
-        throw runtime_error(
-            "sendmany <fromaccount> {address:amount,...} [minconf=1] [comment]\n"
-            "amounts are double-precision floating point numbers"
-            + HelpRequiringPassphrase());
-
-    string strAccount = AccountFromValue(params[0]);
-    Object sendTo = params[1].get_obj();
-    int nMinDepth = 1;
-    if (params.size() > 2)
-        nMinDepth = params[2].get_int();
-
-    CWalletTx wtx;
-    wtx.strFromAccount = strAccount;
-    if (params.size() > 3 && params[3].type() != null_type && !params[3].get_str().empty())
-        wtx.mapValue["comment"] = params[3].get_str();
-
-    set<CBitcoinAddress> setAddress;
-    vector<pair<CScript, int64> > vecSend;
-
-    int64 totalAmount = 0;
-    BOOST_FOREACH(const Pair& s, sendTo)
-    {
-        CBitcoinAddress address(s.name_);
-        if (!address.IsValid())
-            throw JSONRPCError(-5, string("Invalid Bitcoin address:")+s.name_);
-
-        if (setAddress.count(address))
-            throw JSONRPCError(-8, string("Invalid parameter, duplicated address: ")+s.name_);
-        setAddress.insert(address);
-
-        CScript scriptPubKey;
-        scriptPubKey.SetDestination(address.Get());
-        int64 nAmount = AmountFromValue(s.value_);
-        totalAmount += nAmount;
-
-        vecSend.push_back(make_pair(scriptPubKey, nAmount));
-    }
-
-    EnsureWalletIsUnlocked();
-
-    // Check funds
-    int64 nBalance = GetAccountBalance(strAccount, nMinDepth);
-    if (totalAmount > nBalance)
-        throw JSONRPCError(-6, "Account has insufficient funds");
-
-    // Send
-    CReserveKey keyChange(pwalletMain);
-    int64 nFeeRequired = 0;
-    bool fCreated = pwalletMain->CreateTransaction(vecSend, wtx, keyChange, nFeeRequired);
-    if (!fCreated)
-    {
-        if (totalAmount + nFeeRequired > pwalletMain->GetBalance())
-            throw JSONRPCError(-6, "Account has insufficient funds");
-        throw JSONRPCError(-4, "Transaction creation failed");
-    }
-    if (!pwalletMain->CommitTransaction(wtx, keyChange))
-        throw JSONRPCError(-4, "Transaction commit failed");
-
-    return wtx.GetHash().GetHex();
-}
-
-Value addmultisigaddress(const Array& params, bool fHelp)
-{
-    if (fHelp || params.size() < 2 || params.size() > 3)
-    {
-        string msg = "addmultisigaddress <nrequired> <'[\"key\",\"key\"]'> [account]\n"
-            "Add a nrequired-to-sign multisignature address to the wallet\"\n"
-            "each key is a Bitcoin address or hex-encoded public key\n"
-            "If [account] is specified, assign address to [account].";
-        throw runtime_error(msg);
-    }
-
-    int nRequired = params[0].get_int();
-    const Array& keys = params[1].get_array();
-    string strAccount;
-    if (params.size() > 2)
-        strAccount = AccountFromValue(params[2]);
-
-    // Gather public keys
-    if (nRequired < 1)
-        throw runtime_error("a multisignature address must require at least one key to redeem");
-    if ((int)keys.size() < nRequired)
-        throw runtime_error(
-            strprintf("not enough keys supplied "
-                      "(got %d keys, but need at least %d to redeem)", keys.size(), nRequired));
-    std::vector<CKey> pubkeys;
-    pubkeys.resize(keys.size());
-    for (unsigned int i = 0; i < keys.size(); i++)
-    {
-        const std::string& ks = keys[i].get_str();
-
-        // Case 1: Bitcoin address and we have full public key:
-        CBitcoinAddress address(ks);
-        if (address.IsValid())
-        {
-            CKeyID keyID;
-            if (!address.GetKeyID(keyID))
-                throw runtime_error(
-                    strprintf("%s does not refer to a key",ks.c_str()));
-            CPubKey vchPubKey;
-            if (!pwalletMain->GetPubKey(keyID, vchPubKey))
-                throw runtime_error(
-                    strprintf("no full public key for address %s",ks.c_str()));
-            if (!vchPubKey.IsValid() || !pubkeys[i].SetPubKey(vchPubKey))
-                throw runtime_error(" Invalid public key: "+ks);
-        }
-
-        // Case 2: hex public key
-        else if (IsHex(ks))
-        {
-            CPubKey vchPubKey(ParseHex(ks));
-            if (!vchPubKey.IsValid() || !pubkeys[i].SetPubKey(vchPubKey))
-                throw runtime_error(" Invalid public key: "+ks);
-        }
-        else
-        {
-            throw runtime_error(" Invalid public key: "+ks);
-        }
-    }
-
-    // Construct using pay-to-script-hash:
-    CScript inner;
-    inner.SetMultisig(nRequired, pubkeys);
-    CScriptID innerID = inner.GetID();
-    pwalletMain->AddCScript(inner);
-
-    pwalletMain->SetAddressBookName(innerID, strAccount);
-    return CBitcoinAddress(innerID).ToString();
-}
-
-
-struct tallyitem
-{
-    int64 nAmount;
-    int nConf;
-    tallyitem()
-    {
-        nAmount = 0;
-        nConf = std::numeric_limits<int>::max();
-    }
-};
-
-Value ListReceived(const Array& params, bool fByAccounts)
-{
-    // Minimum confirmations
-    int nMinDepth = 1;
-    if (params.size() > 0)
-        nMinDepth = params[0].get_int();
-
-    // Whether to include empty accounts
-    bool fIncludeEmpty = false;
-    if (params.size() > 1)
-        fIncludeEmpty = params[1].get_bool();
-
-    // Tally
-    map<CBitcoinAddress, tallyitem> mapTally;
-    for (map<uint256, CWalletTx>::iterator it = pwalletMain->mapWallet.begin(); it != pwalletMain->mapWallet.end(); ++it)
-    {
-        const CWalletTx& wtx = (*it).second;
-
-        if (wtx.IsCoinBase() || !wtx.IsFinal())
-            continue;
-
-        int nDepth = wtx.GetDepthInMainChain();
-        if (nDepth < nMinDepth)
-            continue;
-
-        BOOST_FOREACH(const CTxOut& txout, wtx.vout)
-        {
-            CTxDestination address;
-            if (!ExtractDestination(txout.scriptPubKey, address) || !IsMine(*pwalletMain, address))
-                continue;
-
-            tallyitem& item = mapTally[address];
-            item.nAmount += txout.nValue;
-            item.nConf = min(item.nConf, nDepth);
-        }
-    }
-
-    // Reply
-    Array ret;
-    map<string, tallyitem> mapAccountTally;
-    BOOST_FOREACH(const PAIRTYPE(CBitcoinAddress, string)& item, pwalletMain->mapAddressBook)
-    {
-        const CBitcoinAddress& address = item.first;
-        const string& strAccount = item.second;
-        map<CBitcoinAddress, tallyitem>::iterator it = mapTally.find(address);
-        if (it == mapTally.end() && !fIncludeEmpty)
-            continue;
-
-        int64 nAmount = 0;
-        int nConf = std::numeric_limits<int>::max();
-        if (it != mapTally.end())
-        {
-            nAmount = (*it).second.nAmount;
-            nConf = (*it).second.nConf;
-        }
-
-        if (fByAccounts)
-        {
-            tallyitem& item = mapAccountTally[strAccount];
-            item.nAmount += nAmount;
-            item.nConf = min(item.nConf, nConf);
-        }
-        else
-        {
-            Object obj;
-            obj.push_back(Pair("address",       address.ToString()));
-            obj.push_back(Pair("account",       strAccount));
-            obj.push_back(Pair("amount",        ValueFromAmount(nAmount)));
-            obj.push_back(Pair("confirmations", (nConf == std::numeric_limits<int>::max() ? 0 : nConf)));
-            ret.push_back(obj);
-        }
-    }
-
-    if (fByAccounts)
-    {
-        for (map<string, tallyitem>::iterator it = mapAccountTally.begin(); it != mapAccountTally.end(); ++it)
-        {
-            int64 nAmount = (*it).second.nAmount;
-            int nConf = (*it).second.nConf;
-            Object obj;
-            obj.push_back(Pair("account",       (*it).first));
-            obj.push_back(Pair("amount",        ValueFromAmount(nAmount)));
-            obj.push_back(Pair("confirmations", (nConf == std::numeric_limits<int>::max() ? 0 : nConf)));
-            ret.push_back(obj);
-        }
-    }
-
-    return ret;
-}
-
-Value listreceivedbyaddress(const Array& params, bool fHelp)
-{
-    if (fHelp || params.size() > 2)
-        throw runtime_error(
-            "listreceivedbyaddress [minconf=1] [includeempty=false]\n"
-            "[minconf] is the minimum number of confirmations before payments are included.\n"
-            "[includeempty] whether to include addresses that haven't received any payments.\n"
-            "Returns an array of objects containing:\n"
-            "  \"address\" : receiving address\n"
-            "  \"account\" : the account of the receiving address\n"
-            "  \"amount\" : total amount received by the address\n"
-            "  \"confirmations\" : number of confirmations of the most recent transaction included");
-
-    return ListReceived(params, false);
-}
-
-Value listreceivedbyaccount(const Array& params, bool fHelp)
-{
-    if (fHelp || params.size() > 2)
-        throw runtime_error(
-            "listreceivedbyaccount [minconf=1] [includeempty=false]\n"
-            "[minconf] is the minimum number of confirmations before payments are included.\n"
-            "[includeempty] whether to include accounts that haven't received any payments.\n"
-            "Returns an array of objects containing:\n"
-            "  \"account\" : the account of the receiving addresses\n"
-            "  \"amount\" : total amount received by addresses with this account\n"
-            "  \"confirmations\" : number of confirmations of the most recent transaction included");
-
-    return ListReceived(params, true);
-}
-
-void ListTransactions(const CWalletTx& wtx, const string& strAccount, int nMinDepth, bool fLong, Array& ret)
-{
-    int64 nGeneratedImmature, nGeneratedMature, nFee;
-    string strSentAccount;
-    list<pair<CTxDestination, int64> > listReceived;
-    list<pair<CTxDestination, int64> > listSent;
-
-    wtx.GetAmounts(nGeneratedImmature, nGeneratedMature, listReceived, listSent, nFee, strSentAccount);
-
-    bool fAllAccounts = (strAccount == string("*"));
-
-    // Generated blocks assigned to account ""
-    if ((nGeneratedMature+nGeneratedImmature) != 0 && (fAllAccounts || strAccount == ""))
-    {
-        Object entry;
-        entry.push_back(Pair("account", string("")));
-        if (nGeneratedImmature)
-        {
-            entry.push_back(Pair("category", wtx.GetDepthInMainChain() ? "immature" : "orphan"));
-            entry.push_back(Pair("amount", ValueFromAmount(nGeneratedImmature)));
-        }
-        else
-        {
-            entry.push_back(Pair("category", "generate"));
-            entry.push_back(Pair("amount", ValueFromAmount(nGeneratedMature)));
-        }
-        if (fLong)
-            WalletTxToJSON(wtx, entry);
-        ret.push_back(entry);
-    }
-
-    // Sent
-    if ((!listSent.empty() || nFee != 0) && (fAllAccounts || strAccount == strSentAccount))
-    {
-        BOOST_FOREACH(const PAIRTYPE(CTxDestination, int64)& s, listSent)
-        {
-            Object entry;
-            entry.push_back(Pair("account", strSentAccount));
-            entry.push_back(Pair("address", CBitcoinAddress(s.first).ToString()));
-            entry.push_back(Pair("category", "send"));
-            entry.push_back(Pair("amount", ValueFromAmount(-s.second)));
-            entry.push_back(Pair("fee", ValueFromAmount(-nFee)));
-            if (fLong)
-                WalletTxToJSON(wtx, entry);
-            ret.push_back(entry);
-        }
-    }
-
-    // Received
-    if (listReceived.size() > 0 && wtx.GetDepthInMainChain() >= nMinDepth)
-    {
-        BOOST_FOREACH(const PAIRTYPE(CTxDestination, int64)& r, listReceived)
-        {
-            string account;
-            if (pwalletMain->mapAddressBook.count(r.first))
-                account = pwalletMain->mapAddressBook[r.first];
-            if (fAllAccounts || (account == strAccount))
-            {
-                Object entry;
-                entry.push_back(Pair("account", account));
-                entry.push_back(Pair("address", CBitcoinAddress(r.first).ToString()));
-                entry.push_back(Pair("category", "receive"));
-                entry.push_back(Pair("amount", ValueFromAmount(r.second)));
-                if (fLong)
-                    WalletTxToJSON(wtx, entry);
-                ret.push_back(entry);
-            }
-        }
-    }
-}
-
-void AcentryToJSON(const CAccountingEntry& acentry, const string& strAccount, Array& ret)
-{
-    bool fAllAccounts = (strAccount == string("*"));
-
-    if (fAllAccounts || acentry.strAccount == strAccount)
-    {
-        Object entry;
-        entry.push_back(Pair("account", acentry.strAccount));
-        entry.push_back(Pair("category", "move"));
-        entry.push_back(Pair("time", (boost::int64_t)acentry.nTime));
-        entry.push_back(Pair("amount", ValueFromAmount(acentry.nCreditDebit)));
-        entry.push_back(Pair("otheraccount", acentry.strOtherAccount));
-        entry.push_back(Pair("comment", acentry.strComment));
-        ret.push_back(entry);
-    }
-}
-
-Value listtransactions(const Array& params, bool fHelp)
-{
-    if (fHelp || params.size() > 3)
-        throw runtime_error(
-            "listtransactions [account] [count=10] [from=0]\n"
-            "Returns up to [count] most recent transactions skipping the first [from] transactions for account [account].");
-
-    string strAccount = "*";
-    if (params.size() > 0)
-        strAccount = params[0].get_str();
-    int nCount = 10;
-    if (params.size() > 1)
-        nCount = params[1].get_int();
-    int nFrom = 0;
-    if (params.size() > 2)
-        nFrom = params[2].get_int();
-
-    if (nCount < 0)
-        throw JSONRPCError(-8, "Negative count");
-    if (nFrom < 0)
-        throw JSONRPCError(-8, "Negative from");
-
-    Array ret;
-    CWalletDB walletdb(pwalletMain->strWalletFile);
-
-    // First: get all CWalletTx and CAccountingEntry into a sorted-by-time multimap.
-    typedef pair<CWalletTx*, CAccountingEntry*> TxPair;
-    typedef multimap<int64, TxPair > TxItems;
-    TxItems txByTime;
-
-    // Note: maintaining indices in the database of (account,time) --> txid and (account, time) --> acentry
-    // would make this much faster for applications that do this a lot.
-    for (map<uint256, CWalletTx>::iterator it = pwalletMain->mapWallet.begin(); it != pwalletMain->mapWallet.end(); ++it)
-    {
-        CWalletTx* wtx = &((*it).second);
-        txByTime.insert(make_pair(wtx->GetTxTime(), TxPair(wtx, (CAccountingEntry*)0)));
-    }
-    list<CAccountingEntry> acentries;
-    walletdb.ListAccountCreditDebit(strAccount, acentries);
-    BOOST_FOREACH(CAccountingEntry& entry, acentries)
-    {
-        txByTime.insert(make_pair(entry.nTime, TxPair((CWalletTx*)0, &entry)));
-    }
-
-    // iterate backwards until we have nCount items to return:
-    for (TxItems::reverse_iterator it = txByTime.rbegin(); it != txByTime.rend(); ++it)
-    {
-        CWalletTx *const pwtx = (*it).second.first;
-        if (pwtx != 0)
-            ListTransactions(*pwtx, strAccount, 0, true, ret);
-        CAccountingEntry *const pacentry = (*it).second.second;
-        if (pacentry != 0)
-            AcentryToJSON(*pacentry, strAccount, ret);
-
-        if ((int)ret.size() >= (nCount+nFrom)) break;
-    }
-    // ret is newest to oldest
-
-    if (nFrom > (int)ret.size())
-        nFrom = ret.size();
-    if ((nFrom + nCount) > (int)ret.size())
-        nCount = ret.size() - nFrom;
-    Array::iterator first = ret.begin();
-    std::advance(first, nFrom);
-    Array::iterator last = ret.begin();
-    std::advance(last, nFrom+nCount);
-
-    if (last != ret.end()) ret.erase(last, ret.end());
-    if (first != ret.begin()) ret.erase(ret.begin(), first);
-
-    std::reverse(ret.begin(), ret.end()); // Return oldest to newest
-
-    return ret;
-}
-
-Value listaccounts(const Array& params, bool fHelp)
-{
-    if (fHelp || params.size() > 1)
-        throw runtime_error(
-            "listaccounts [minconf=1]\n"
-            "Returns Object that has account names as keys, account balances as values.");
-
-    int nMinDepth = 1;
-    if (params.size() > 0)
-        nMinDepth = params[0].get_int();
-
-    map<string, int64> mapAccountBalances;
-    BOOST_FOREACH(const PAIRTYPE(CTxDestination, string)& entry, pwalletMain->mapAddressBook) {
-        if (IsMine(*pwalletMain, entry.first)) // This address belongs to me
-            mapAccountBalances[entry.second] = 0;
-    }
-
-    for (map<uint256, CWalletTx>::iterator it = pwalletMain->mapWallet.begin(); it != pwalletMain->mapWallet.end(); ++it)
-    {
-        const CWalletTx& wtx = (*it).second;
-        int64 nGeneratedImmature, nGeneratedMature, nFee;
-        string strSentAccount;
-        list<pair<CTxDestination, int64> > listReceived;
-        list<pair<CTxDestination, int64> > listSent;
-        wtx.GetAmounts(nGeneratedImmature, nGeneratedMature, listReceived, listSent, nFee, strSentAccount);
-        mapAccountBalances[strSentAccount] -= nFee;
-        BOOST_FOREACH(const PAIRTYPE(CTxDestination, int64)& s, listSent)
-            mapAccountBalances[strSentAccount] -= s.second;
-        if (wtx.GetDepthInMainChain() >= nMinDepth)
-        {
-            mapAccountBalances[""] += nGeneratedMature;
-            BOOST_FOREACH(const PAIRTYPE(CTxDestination, int64)& r, listReceived)
-                if (pwalletMain->mapAddressBook.count(r.first))
-                    mapAccountBalances[pwalletMain->mapAddressBook[r.first]] += r.second;
-                else
-                    mapAccountBalances[""] += r.second;
-        }
-    }
-
-    list<CAccountingEntry> acentries;
-    CWalletDB(pwalletMain->strWalletFile).ListAccountCreditDebit("*", acentries);
-    BOOST_FOREACH(const CAccountingEntry& entry, acentries)
-        mapAccountBalances[entry.strAccount] += entry.nCreditDebit;
-
-    Object ret;
-    BOOST_FOREACH(const PAIRTYPE(string, int64)& accountBalance, mapAccountBalances) {
-        ret.push_back(Pair(accountBalance.first, ValueFromAmount(accountBalance.second)));
-    }
-    return ret;
-}
-
-Value listsinceblock(const Array& params, bool fHelp)
-{
-    if (fHelp)
-        throw runtime_error(
-            "listsinceblock [blockhash] [target-confirmations]\n"
-            "Get all transactions in blocks since block [blockhash], or all transactions if omitted");
-
-    CBlockIndex *pindex = NULL;
-    int target_confirms = 1;
-
-    if (params.size() > 0)
-    {
-        uint256 blockId = 0;
-
-        blockId.SetHex(params[0].get_str());
-        pindex = CBlockLocator(blockId).GetBlockIndex();
-    }
-
-    if (params.size() > 1)
-    {
-        target_confirms = params[1].get_int();
-
-        if (target_confirms < 1)
-            throw JSONRPCError(-8, "Invalid parameter");
-    }
-
-    int depth = pindex ? (1 + nBestHeight - pindex->nHeight) : -1;
-
-    Array transactions;
-
-    for (map<uint256, CWalletTx>::iterator it = pwalletMain->mapWallet.begin(); it != pwalletMain->mapWallet.end(); it++)
-    {
-        CWalletTx tx = (*it).second;
-
-        if (depth == -1 || tx.GetDepthInMainChain() < depth)
-            ListTransactions(tx, "*", 0, true, transactions);
-    }
-
-    uint256 lastblock;
-
-    if (target_confirms == 1)
-    {
-        lastblock = hashBestChain;
-    }
-    else
-    {
-        int target_height = pindexBest->nHeight + 1 - target_confirms;
-
-        CBlockIndex *block;
-        for (block = pindexBest;
-             block && block->nHeight > target_height;
-             block = block->pprev)  { }
-
-        lastblock = block ? block->GetBlockHash() : 0;
-    }
-
-    Object ret;
-    ret.push_back(Pair("transactions", transactions));
-    ret.push_back(Pair("lastblock", lastblock.GetHex()));
-
-    return ret;
-}
-
-Value gettransaction(const Array& params, bool fHelp)
-{
-    if (fHelp || params.size() != 1)
-        throw runtime_error(
-            "gettransaction <txid>\n"
-            "Get detailed information about in-wallet transaction <txid>");
-
-    uint256 hash;
-    hash.SetHex(params[0].get_str());
-
-    Object entry;
-    if (!pwalletMain->mapWallet.count(hash))
-        throw JSONRPCError(-5, "Invalid or non-wallet transaction id");
-    const CWalletTx& wtx = pwalletMain->mapWallet[hash];
-
-    int64 nCredit = wtx.GetCredit();
-    int64 nDebit = wtx.GetDebit();
-    int64 nNet = nCredit - nDebit;
-    int64 nFee = (wtx.IsFromMe() ? wtx.GetValueOut() - nDebit : 0);
-
-    entry.push_back(Pair("amount", ValueFromAmount(nNet - nFee)));
-    if (wtx.IsFromMe())
-        entry.push_back(Pair("fee", ValueFromAmount(nFee)));
-
-    WalletTxToJSON(wtx, entry);
-
-    Array details;
-    ListTransactions(wtx, "*", 0, false, details);
-    entry.push_back(Pair("details", details));
-
-    return entry;
-}
-
-
-Value backupwallet(const Array& params, bool fHelp)
-{
-    if (fHelp || params.size() != 1)
-        throw runtime_error(
-            "backupwallet <destination>\n"
-            "Safely copies wallet.dat to destination, which can be a directory or a path with filename.");
-
-    string strDest = params[0].get_str();
-    BackupWallet(*pwalletMain, strDest);
-
-    return Value::null;
-}
-
-
-Value keypoolrefill(const Array& params, bool fHelp)
-{
-    if (fHelp || params.size() > 0)
-        throw runtime_error(
-            "keypoolrefill\n"
-            "Fills the keypool."
-            + HelpRequiringPassphrase());
->>>>>>> c6de9715
-
-static std::string strRPCUserColonPass;
-
-const Object emptyobj;
-
-void ThreadRPCServer3(void* parg);
-
-static inline unsigned short GetDefaultRPCPort()
-{
-    return GetBoolArg("-testnet", false) ? 18332 : 8332;
-}
-
-Object JSONRPCError(int code, const string& message)
-{
-    Object error;
-    error.push_back(Pair("code", code));
-    error.push_back(Pair("message", message));
-    return error;
-}
-
-void RPCTypeCheck(const Array& params,
-                  const list<Value_type>& typesExpected,
-                  bool fAllowNull)
-{
-    unsigned int i = 0;
-    BOOST_FOREACH(Value_type t, typesExpected)
-    {
-        if (params.size() <= i)
-            break;
-
-        const Value& v = params[i];
-        if (!((v.type() == t) || (fAllowNull && (v.type() == null_type))))
-        {
-            string err = strprintf("Expected type %s, got %s",
-                                   Value_type_name[t], Value_type_name[v.type()]);
-            throw JSONRPCError(RPC_TYPE_ERROR, err);
-        }
-        i++;
-    }
-}
-
-void RPCTypeCheck(const Object& o,
-                  const map<string, Value_type>& typesExpected,
-                  bool fAllowNull)
-{
-    BOOST_FOREACH(const PAIRTYPE(string, Value_type)& t, typesExpected)
-    {
-        const Value& v = find_value(o, t.first);
-        if (!fAllowNull && v.type() == null_type)
-            throw JSONRPCError(RPC_TYPE_ERROR, strprintf("Missing %s", t.first.c_str()));
-
-        if (!((v.type() == t.second) || (fAllowNull && (v.type() == null_type))))
-        {
-            string err = strprintf("Expected type %s for %s, got %s",
-                                   Value_type_name[t.second], t.first.c_str(), Value_type_name[v.type()]);
-            throw JSONRPCError(RPC_TYPE_ERROR, err);
-        }
-    }
-}
-
-int64 AmountFromValue(const Value& value)
-{
-    double dAmount = value.get_real();
-    if (dAmount <= 0.0 || dAmount > 21000000.0)
-        throw JSONRPCError(RPC_TYPE_ERROR, "Invalid amount");
-    int64 nAmount = roundint64(dAmount * COIN);
-    if (!MoneyRange(nAmount))
-        throw JSONRPCError(RPC_TYPE_ERROR, "Invalid amount");
-    return nAmount;
-}
-
-Value ValueFromAmount(int64 amount)
-{
-    return (double)amount / (double)COIN;
-}
-
-std::string HexBits(unsigned int nBits)
-{
-    union {
-        int32_t nBits;
-        char cBits[4];
-    } uBits;
-    uBits.nBits = htonl((int32_t)nBits);
-    return HexStr(BEGIN(uBits.cBits), END(uBits.cBits));
-}
-
-
-
-///
-/// Note: This interface may still be subject to change.
-///
-
-string CRPCTable::help(string strCommand) const
-{
-    string strRet;
-    set<rpcfn_type> setDone;
-    for (map<string, const CRPCCommand*>::const_iterator mi = mapCommands.begin(); mi != mapCommands.end(); ++mi)
-    {
-        const CRPCCommand *pcmd = mi->second;
-        string strMethod = mi->first;
-        // We already filter duplicates, but these deprecated screw up the sort order
-        if (strMethod.find("label") != string::npos)
-            continue;
-        if (strCommand != "" && strMethod != strCommand)
-            continue;
-        try
-        {
-            Array params;
-            rpcfn_type pfn = pcmd->actor;
-            if (setDone.insert(pfn).second)
-                (*pfn)(params, true);
-        }
-        catch (std::exception& e)
-        {
-            // Help text is returned in an exception
-            string strHelp = string(e.what());
-            if (strCommand == "")
-                if (strHelp.find('\n') != string::npos)
-                    strHelp = strHelp.substr(0, strHelp.find('\n'));
-            strRet += strHelp + "\n";
-        }
-    }
-    if (strRet == "")
-        strRet = strprintf("help: unknown command: %s\n", strCommand.c_str());
-    strRet = strRet.substr(0,strRet.size()-1);
-    return strRet;
-}
-
-Value help(const Array& params, bool fHelp)
-{
-    if (fHelp || params.size() > 1)
-        throw runtime_error(
-            "help [command]\n"
-            "List commands, or get help for a command.");
-
-    string strCommand;
-    if (params.size() > 0)
-        strCommand = params[0].get_str();
-
-    return tableRPC.help(strCommand);
-}
-
-
-Value stop(const Array& params, bool fHelp)
-{
     // Accept the deprecated and ignored 'detach´ boolean argument
     if (fHelp || params.size() > 1)
         throw runtime_error(
@@ -1718,7 +194,6 @@
 
 
 static const CRPCCommand vRPCCommands[] =
-<<<<<<< HEAD
 { //  name                      function                 safemd  unlocked
   //  ------------------------  -----------------------  ------  --------
     { "help",                   &help,                   true,   true },
@@ -1726,6 +201,8 @@
     { "getblockcount",          &getblockcount,          true,   false },
     { "getconnectioncount",     &getconnectioncount,     true,   false },
     { "getpeerinfo",            &getpeerinfo,            true,   false },
+    { "addnode",                &addnode,                true,   false },
+    { "getaddednodeinfo",       &getaddednodeinfo,       true,   false },
     { "getdifficulty",          &getdifficulty,          true,   false },
     { "getgenerate",            &getgenerate,            true,   false },
     { "setgenerate",            &setgenerate,            true,   false },
@@ -1779,65 +256,6 @@
     { "sendrawtransaction",     &sendrawtransaction,     false,  false },
     { "gettxoutsetinfo",        &gettxoutsetinfo,        true,   false },
     { "gettxout",               &gettxout,               true,   false },
-=======
-{ //  name                      function                 safe mode?
-  //  ------------------------  -----------------------  ----------
-    { "help",                   &help,                   true },
-    { "stop",                   &stop,                   true },
-    { "getblockcount",          &getblockcount,          true },
-    { "getconnectioncount",     &getconnectioncount,     true },
-    { "getpeerinfo",            &getpeerinfo,            true },
-    { "addnode",                &addnode,                true },
-    { "getaddednodeinfo",       &getaddednodeinfo,       true },
-    { "getdifficulty",          &getdifficulty,          true },
-    { "getgenerate",            &getgenerate,            true },
-    { "setgenerate",            &setgenerate,            true },
-    { "gethashespersec",        &gethashespersec,        true },
-    { "getinfo",                &getinfo,                true },
-    { "getmininginfo",          &getmininginfo,          true },
-    { "getnewaddress",          &getnewaddress,          true },
-    { "getaccountaddress",      &getaccountaddress,      true },
-    { "setaccount",             &setaccount,             true },
-    { "getaccount",             &getaccount,             false },
-    { "getaddressesbyaccount",  &getaddressesbyaccount,  true },
-    { "sendtoaddress",          &sendtoaddress,          false },
-    { "getreceivedbyaddress",   &getreceivedbyaddress,   false },
-    { "getreceivedbyaccount",   &getreceivedbyaccount,   false },
-    { "listreceivedbyaddress",  &listreceivedbyaddress,  false },
-    { "listreceivedbyaccount",  &listreceivedbyaccount,  false },
-    { "backupwallet",           &backupwallet,           true },
-    { "keypoolrefill",          &keypoolrefill,          true },
-    { "walletpassphrase",       &walletpassphrase,       true },
-    { "walletpassphrasechange", &walletpassphrasechange, false },
-    { "walletlock",             &walletlock,             true },
-    { "encryptwallet",          &encryptwallet,          false },
-    { "validateaddress",        &validateaddress,        true },
-    { "getbalance",             &getbalance,             false },
-    { "move",                   &movecmd,                false },
-    { "sendfrom",               &sendfrom,               false },
-    { "sendmany",               &sendmany,               false },
-    { "addmultisigaddress",     &addmultisigaddress,     false },
-    { "getrawmempool",          &getrawmempool,          true },
-    { "getblock",               &getblock,               false },
-    { "getblockhash",           &getblockhash,           false },
-    { "gettransaction",         &gettransaction,         false },
-    { "listtransactions",       &listtransactions,       false },
-    { "signmessage",            &signmessage,            false },
-    { "verifymessage",          &verifymessage,          false },
-    { "getwork",                &getwork,                true },
-    { "listaccounts",           &listaccounts,           false },
-    { "settxfee",               &settxfee,               false },
-    { "getmemorypool",          &getmemorypool,          true },
-    { "listsinceblock",         &listsinceblock,         false },
-    { "dumpprivkey",            &dumpprivkey,            false },
-    { "importprivkey",          &importprivkey,          false },
-    { "listunspent",            &listunspent,            false },
-    { "getrawtransaction",      &getrawtransaction,      false },
-    { "createrawtransaction",   &createrawtransaction,   false },
-    { "decoderawtransaction",   &decoderawtransaction,   false },
-    { "signrawtransaction",     &signrawtransaction,     false },
-    { "sendrawtransaction",     &sendrawtransaction,     false },
->>>>>>> c6de9715
 };
 
 CRPCTable::CRPCTable()
@@ -2760,11 +1178,8 @@
     //
     // Special case non-string parameter types
     //
-<<<<<<< HEAD
     if (strMethod == "stop"                   && n > 0) ConvertTo<bool>(params[0]);
-=======
     if (strMethod == "getaddednodeinfo"       && n > 0) ConvertTo<bool>(params[0]);
->>>>>>> c6de9715
     if (strMethod == "setgenerate"            && n > 0) ConvertTo<bool>(params[0]);
     if (strMethod == "setgenerate"            && n > 1) ConvertTo<boost::int64_t>(params[1]);
     if (strMethod == "sendtoaddress"          && n > 1) ConvertTo<double>(params[1]);
