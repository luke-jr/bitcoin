// Copyright (c) 2010 Satoshi Nakamoto
// Copyright (c) 2009-2012 The Bitcoin developers
// Distributed under the MIT/X11 software license, see the accompanying
// file license.txt or http://www.opensource.org/licenses/mit-license.php.

#include "headers.h"
#include "db.h"
#include "net.h"
#include "init.h"
#undef printf
#include <boost/asio.hpp>
#include <boost/filesystem.hpp>
#include <boost/iostreams/concepts.hpp>
#include <boost/iostreams/stream.hpp>
#include <boost/algorithm/string.hpp>
#include <boost/lexical_cast.hpp>
#ifdef USE_SSL
#include <boost/asio/ssl.hpp> 
#include <boost/filesystem.hpp>
#include <boost/filesystem/fstream.hpp>
typedef boost::asio::ssl::stream<boost::asio::ip::tcp::socket> SSLStream;
#endif
#include "json/json_spirit_reader_template.h"
#include "json/json_spirit_writer_template.h"
#include "json/json_spirit_utils.h"
#define printf OutputDebugStringF
// MinGW 3.4.5 gets "fatal error: had to relocate PCH" if the json headers are
// precompiled in headers.h.  The problem might be when the pch file goes over
// a certain size around 145MB.  If we need access to json_spirit outside this
// file, we could use the compiled json_spirit option.

using namespace std;
using namespace boost;
using namespace boost::asio;
using namespace json_spirit;

void ThreadRPCServer2(void* parg);
typedef Value(*rpcfn_type)(const Array& params, bool fHelp);
extern map<string, rpcfn_type> mapCallTable;

static std::string strRPCUserColonPass;

static int64 nWalletUnlockTime;
static CCriticalSection cs_nWalletUnlockTime;

extern Value dumpprivkey(const Array& params, bool fHelp);
extern Value importprivkey(const Array& params, bool fHelp);

Object JSONRPCError(int code, const string& message)
{
    Object error;
    error.push_back(Pair("code", code));
    error.push_back(Pair("message", message));
    return error;
}


void PrintConsole(const std::string &format, ...)
{
    char buffer[50000];
    int limit = sizeof(buffer);
    va_list arg_ptr;
    va_start(arg_ptr, format);
    int ret = _vsnprintf(buffer, limit, format.c_str(), arg_ptr);
    va_end(arg_ptr);
    if (ret < 0 || ret >= limit)
    {
        ret = limit - 1;
        buffer[limit-1] = 0;
    }
    printf("%s", buffer);
    fprintf(stdout, "%s", buffer);
}

double GetDifficulty(const CBlockIndex* blockindex = NULL)
{
    // Floating point number that is a multiple of the minimum difficulty,
    // minimum difficulty = 1.0.
    if (blockindex == NULL)
    {
        if (pindexBest == NULL)
            return 1.0;
        else
            blockindex = pindexBest;
    }

    int nShift = (blockindex->nBits >> 24) & 0xff;

    double dDiff =
        (double)0x0000ffff / (double)(blockindex->nBits & 0x00ffffff);

    while (nShift < 29)
    {
        dDiff *= 256.0;
        nShift++;
    }
    while (nShift > 29)
    {
        dDiff /= 256.0;
        nShift--;
    }

    return dDiff;
}


int64 AmountFromValue(const Value& value)
{
    double dAmount = value.get_real();
    if (dAmount <= 0.0 || dAmount > 84000000.0)
        throw JSONRPCError(-3, "Invalid amount");
    int64 nAmount = roundint64(dAmount * COIN);
    if (!MoneyRange(nAmount))
        throw JSONRPCError(-3, "Invalid amount");
    return nAmount;
}

Value ValueFromAmount(int64 amount)
{
    return (double)amount / (double)COIN;
}

std::string
HexBits(unsigned int nBits)
{
    union {
        int32_t nBits;
        char cBits[4];
    } uBits;
    uBits.nBits = htonl((int32_t)nBits);
    return HexStr(BEGIN(uBits.cBits), END(uBits.cBits));
}

void WalletTxToJSON(const CWalletTx& wtx, Object& entry)
{
    int confirms = wtx.GetDepthInMainChain();
    entry.push_back(Pair("confirmations", confirms));
    if (confirms)
    {
        entry.push_back(Pair("blockhash", wtx.hashBlock.GetHex()));
        entry.push_back(Pair("blockindex", wtx.nIndex));
    }
    entry.push_back(Pair("txid", wtx.GetHash().GetHex()));
    entry.push_back(Pair("time", (boost::int64_t)wtx.GetTxTime()));
    BOOST_FOREACH(const PAIRTYPE(string,string)& item, wtx.mapValue)
        entry.push_back(Pair(item.first, item.second));
}

string AccountFromValue(const Value& value)
{
    string strAccount = value.get_str();
    if (strAccount == "*")
        throw JSONRPCError(-11, "Invalid account name");
    return strAccount;
}

Object blockToJSON(const CBlock& block, const CBlockIndex* blockindex)
{
    Object result;
    result.push_back(Pair("hash", block.GetHash().GetHex()));
    result.push_back(Pair("size", (int)::GetSerializeSize(block, SER_NETWORK)));
    result.push_back(Pair("height", blockindex->nHeight));
    result.push_back(Pair("version", block.nVersion));
    result.push_back(Pair("merkleroot", block.hashMerkleRoot.GetHex()));
    result.push_back(Pair("time", (boost::int64_t)block.GetBlockTime()));
    result.push_back(Pair("nonce", (boost::uint64_t)block.nNonce));
    result.push_back(Pair("bits", HexBits(block.nBits)));
    result.push_back(Pair("difficulty", GetDifficulty(blockindex)));
    Array txhashes;
    BOOST_FOREACH (const CTransaction&tx, block.vtx)
        txhashes.push_back(tx.GetHash().GetHex());
    result.push_back(Pair("tx", txhashes));

    if (blockindex->pprev)
        result.push_back(Pair("previousblockhash", blockindex->pprev->GetBlockHash().GetHex()));
    if (blockindex->pnext)
        result.push_back(Pair("nextblockhash", blockindex->pnext->GetBlockHash().GetHex()));
    return result;
}



///
/// Note: This interface may still be subject to change.
///


Value help(const Array& params, bool fHelp)
{
    if (fHelp || params.size() > 1)
        throw runtime_error(
            "help [command]\n"
            "List commands, or get help for a command.");

    string strCommand;
    if (params.size() > 0)
        strCommand = params[0].get_str();

    string strRet;
    set<rpcfn_type> setDone;
    for (map<string, rpcfn_type>::iterator mi = mapCallTable.begin(); mi != mapCallTable.end(); ++mi)
    {
        string strMethod = (*mi).first;
        // We already filter duplicates, but these deprecated screw up the sort order
        if (strMethod == "getamountreceived" ||
            strMethod == "getallreceived" ||
            strMethod == "getblocknumber" || // deprecated
            (strMethod.find("label") != string::npos))
            continue;
        if (strCommand != "" && strMethod != strCommand)
            continue;
        try
        {
            Array params;
            rpcfn_type pfn = (*mi).second;
            if (setDone.insert(pfn).second)
                (*pfn)(params, true);
        }
        catch (std::exception& e)
        {
            // Help text is returned in an exception
            string strHelp = string(e.what());
            if (strCommand == "")
                if (strHelp.find('\n') != -1)
                    strHelp = strHelp.substr(0, strHelp.find('\n'));
            strRet += strHelp + "\n";
        }
    }
    if (strRet == "")
        strRet = strprintf("help: unknown command: %s\n", strCommand.c_str());
    strRet = strRet.substr(0,strRet.size()-1);
    return strRet;
}


Value stop(const Array& params, bool fHelp)
{
    if (fHelp || params.size() != 0)
        throw runtime_error(
            "stop\n"
            "Stop litecoin server.");
#ifndef QT_GUI
    // Shutdown will take long enough that the response should get back
    CreateThread(Shutdown, NULL);
    return "litecoin server stopping";
#else
    throw runtime_error("NYI: cannot shut down GUI with RPC command");
#endif
}


Value getblockcount(const Array& params, bool fHelp)
{
    if (fHelp || params.size() != 0)
        throw runtime_error(
            "getblockcount\n"
            "Returns the number of blocks in the longest block chain.");

    return nBestHeight;
}


// deprecated
Value getblocknumber(const Array& params, bool fHelp)
{
    if (fHelp || params.size() != 0)
        throw runtime_error(
            "getblocknumber\n"
            "Deprecated.  Use getblockcount.");

    return nBestHeight;
}


Value getconnectioncount(const Array& params, bool fHelp)
{
    if (fHelp || params.size() != 0)
        throw runtime_error(
            "getconnectioncount\n"
            "Returns the number of connections to other nodes.");

    return (int)vNodes.size();
}


<<<<<<< HEAD
double GetDifficulty()
{
    // Floating point number that is a multiple of the minimum difficulty,
    // minimum difficulty = 1.0.

    if (pindexBest == NULL)
        return 1.0;
    int nShift = (pindexBest->nBits >> 24) & 0xff;

    double dDiff =
        (double)0x0000ffff / (double)(pindexBest->nBits & 0x00ffffff);

    while (nShift < 29)
    {
        dDiff *= 256.0;
        nShift++;
    }
    while (nShift > 29)
    {
        dDiff /= 256.0;
        nShift--;
    }

    return dDiff;
}

// Litecoin: Return average network hashes per second based on last number of blocks.
int GetNetworkHashPS(int lookup) {
    if (pindexBest == NULL)
        return 0;

    // If lookup is -1, then use blocks since last difficulty change.
    if (lookup <= 0)
        lookup = pindexBest->nHeight % 2016 + 1;

    // If lookup is larger than chain, then set it to chain length.
    if (lookup > pindexBest->nHeight)
        lookup = pindexBest->nHeight;

    CBlockIndex* pindexPrev = pindexBest;
    for (int i = 0; i < lookup; i++)
        pindexPrev = pindexPrev->pprev;

    double timeDiff = pindexBest->GetBlockTime() - pindexPrev->GetBlockTime();
    double timePerBlock = timeDiff / lookup;

    return (int)(((double)GetDifficulty() * pow(2.0, 32)) / timePerBlock);
}

=======
>>>>>>> f9417736
Value getdifficulty(const Array& params, bool fHelp)
{
    if (fHelp || params.size() != 0)
        throw runtime_error(
            "getdifficulty\n"
            "Returns the proof-of-work difficulty as a multiple of the minimum difficulty.");

    return GetDifficulty();
}


Value getnetworkhashps(const Array& params, bool fHelp)
{
    if (fHelp || params.size() > 1)
        throw runtime_error(
            "getnetworkhashps [blocks]\n"
            "Returns the estimated network hashes per second based on the last 120 blocks.\n"
            "Pass in [blocks] to override # of blocks, -1 specifies since last difficulty change.");

    return GetNetworkHashPS(params.size() > 0 ? params[0].get_int() : 120);
}


Value getgenerate(const Array& params, bool fHelp)
{
    if (fHelp || params.size() != 0)
        throw runtime_error(
            "getgenerate\n"
            "Returns true or false.");

    return GetBoolArg("-gen");
}


Value setgenerate(const Array& params, bool fHelp)
{
    if (fHelp || params.size() < 1 || params.size() > 2)
        throw runtime_error(
            "setgenerate <generate> [genproclimit]\n"
            "<generate> is true or false to turn generation on or off.\n"
            "Generation is limited to [genproclimit] processors, -1 is unlimited.");

    bool fGenerate = true;
    if (params.size() > 0)
        fGenerate = params[0].get_bool();

    if (params.size() > 1)
    {
        int nGenProcLimit = params[1].get_int();
        mapArgs["-genproclimit"] = itostr(nGenProcLimit);
        if (nGenProcLimit == 0)
            fGenerate = false;
    }
    mapArgs["-gen"] = (fGenerate ? "1" : "0");

    GenerateBitcoins(fGenerate, pwalletMain);
    return Value::null;
}


Value gethashespersec(const Array& params, bool fHelp)
{
    if (fHelp || params.size() != 0)
        throw runtime_error(
            "gethashespersec\n"
            "Returns a recent hashes per second performance measurement while generating.");

    if (GetTimeMillis() - nHPSTimerStart > 8000)
        return (boost::int64_t)0;
    return (boost::int64_t)dHashesPerSec;
}


Value getinfo(const Array& params, bool fHelp)
{
    if (fHelp || params.size() != 0)
        throw runtime_error(
            "getinfo\n"
            "Returns an object containing various state info.");

    Object obj;
    obj.push_back(Pair("version",       (int)CLIENT_VERSION));
    obj.push_back(Pair("protocolversion",(int)PROTOCOL_VERSION));
    obj.push_back(Pair("balance",       ValueFromAmount(pwalletMain->GetBalance())));
    obj.push_back(Pair("blocks",        (int)nBestHeight));
    obj.push_back(Pair("connections",   (int)vNodes.size()));
    obj.push_back(Pair("proxy",         (fUseProxy ? addrProxy.ToStringIPPort() : string())));
    obj.push_back(Pair("difficulty",    (double)GetDifficulty()));
<<<<<<< HEAD
    obj.push_back(Pair("hashespersec",  gethashespersec(params, false)));
    obj.push_back(Pair("networkhashps", getnetworkhashps(params, false)));
=======
>>>>>>> f9417736
    obj.push_back(Pair("testnet",       fTestNet));
    obj.push_back(Pair("keypoololdest", (boost::int64_t)pwalletMain->GetOldestKeyPoolTime()));
    obj.push_back(Pair("keypoolsize",   pwalletMain->GetKeyPoolSize()));
    obj.push_back(Pair("paytxfee",      ValueFromAmount(nTransactionFee)));
    obj.push_back(Pair("mininput",      ValueFromAmount(nMinimumInputValue)));
    if (pwalletMain->IsCrypted())
        obj.push_back(Pair("unlocked_until", (boost::int64_t)nWalletUnlockTime / 1000));
    obj.push_back(Pair("errors",        GetWarnings("statusbar")));
    return obj;
}


Value getmininginfo(const Array& params, bool fHelp)
{
    if (fHelp || params.size() != 0)
        throw runtime_error(
            "getmininginfo\n"
            "Returns an object containing mining-related information.");

    Object obj;
    obj.push_back(Pair("blocks",        (int)nBestHeight));
    obj.push_back(Pair("currentblocksize",(uint64_t)nLastBlockSize));
    obj.push_back(Pair("currentblocktx",(uint64_t)nLastBlockTx));
    obj.push_back(Pair("difficulty",    (double)GetDifficulty()));
    obj.push_back(Pair("errors",        GetWarnings("statusbar")));
    obj.push_back(Pair("generate",      GetBoolArg("-gen")));
    obj.push_back(Pair("genproclimit",  (int)GetArg("-genproclimit", -1)));
    obj.push_back(Pair("hashespersec",  gethashespersec(params, false)));
    obj.push_back(Pair("pooledtx",      (uint64_t)nPooledTx));
    obj.push_back(Pair("testnet",       fTestNet));
    return obj;
}


Value getnewaddress(const Array& params, bool fHelp)
{
    if (fHelp || params.size() > 1)
        throw runtime_error(
            "getnewaddress [account]\n"
            "Returns a new litecoin address for receiving payments.  "
            "If [account] is specified (recommended), it is added to the address book "
            "so payments received with the address will be credited to [account].");

    // Parse the account first so we don't generate a key if there's an error
    string strAccount;
    if (params.size() > 0)
        strAccount = AccountFromValue(params[0]);

    if (!pwalletMain->IsLocked())
        pwalletMain->TopUpKeyPool();

    // Generate a new key that is added to wallet
    std::vector<unsigned char> newKey;
    if (!pwalletMain->GetKeyFromPool(newKey, false))
        throw JSONRPCError(-12, "Error: Keypool ran out, please call keypoolrefill first");
    CBitcoinAddress address(newKey);

    pwalletMain->SetAddressBookName(address, strAccount);

    return address.ToString();
}


CBitcoinAddress GetAccountAddress(string strAccount, bool bForceNew=false)
{
    CWalletDB walletdb(pwalletMain->strWalletFile);

    CAccount account;
    walletdb.ReadAccount(strAccount, account);

    bool bKeyUsed = false;

    // Check if the current key has been used
    if (!account.vchPubKey.empty())
    {
        CScript scriptPubKey;
        scriptPubKey.SetBitcoinAddress(account.vchPubKey);
        for (map<uint256, CWalletTx>::iterator it = pwalletMain->mapWallet.begin();
             it != pwalletMain->mapWallet.end() && !account.vchPubKey.empty();
             ++it)
        {
            const CWalletTx& wtx = (*it).second;
            BOOST_FOREACH(const CTxOut& txout, wtx.vout)
                if (txout.scriptPubKey == scriptPubKey)
                    bKeyUsed = true;
        }
    }

    // Generate a new key
    if (account.vchPubKey.empty() || bForceNew || bKeyUsed)
    {
        if (!pwalletMain->GetKeyFromPool(account.vchPubKey, false))
            throw JSONRPCError(-12, "Error: Keypool ran out, please call keypoolrefill first");

        pwalletMain->SetAddressBookName(CBitcoinAddress(account.vchPubKey), strAccount);
        walletdb.WriteAccount(strAccount, account);
    }

    return CBitcoinAddress(account.vchPubKey);
}

Value getaccountaddress(const Array& params, bool fHelp)
{
    if (fHelp || params.size() != 1)
        throw runtime_error(
            "getaccountaddress <account>\n"
            "Returns the current litecoin address for receiving payments to this account.");

    // Parse the account first so we don't generate a key if there's an error
    string strAccount = AccountFromValue(params[0]);

    Value ret;

    ret = GetAccountAddress(strAccount).ToString();

    return ret;
}



Value setaccount(const Array& params, bool fHelp)
{
    if (fHelp || params.size() < 1 || params.size() > 2)
        throw runtime_error(
            "setaccount <litecoinaddress> <account>\n"
            "Sets the account associated with the given address.");

    CBitcoinAddress address(params[0].get_str());
    if (!address.IsValid())
        throw JSONRPCError(-5, "Invalid litecoin address");


    string strAccount;
    if (params.size() > 1)
        strAccount = AccountFromValue(params[1]);

    // Detect when changing the account of an address that is the 'unused current key' of another account:
    if (pwalletMain->mapAddressBook.count(address))
    {
        string strOldAccount = pwalletMain->mapAddressBook[address];
        if (address == GetAccountAddress(strOldAccount))
            GetAccountAddress(strOldAccount, true);
    }

    pwalletMain->SetAddressBookName(address, strAccount);

    return Value::null;
}


Value getaccount(const Array& params, bool fHelp)
{
    if (fHelp || params.size() != 1)
        throw runtime_error(
            "getaccount <litecoinaddress>\n"
            "Returns the account associated with the given address.");

    CBitcoinAddress address(params[0].get_str());
    if (!address.IsValid())
        throw JSONRPCError(-5, "Invalid litecoin address");

    string strAccount;
    map<CBitcoinAddress, string>::iterator mi = pwalletMain->mapAddressBook.find(address);
    if (mi != pwalletMain->mapAddressBook.end() && !(*mi).second.empty())
        strAccount = (*mi).second;
    return strAccount;
}


Value getaddressesbyaccount(const Array& params, bool fHelp)
{
    if (fHelp || params.size() != 1)
        throw runtime_error(
            "getaddressesbyaccount <account>\n"
            "Returns the list of addresses for the given account.");

    string strAccount = AccountFromValue(params[0]);

    // Find all addresses that have the given account
    Array ret;
    BOOST_FOREACH(const PAIRTYPE(CBitcoinAddress, string)& item, pwalletMain->mapAddressBook)
    {
        const CBitcoinAddress& address = item.first;
        const string& strName = item.second;
        if (strName == strAccount)
            ret.push_back(address.ToString());
    }
    return ret;
}

Value settxfee(const Array& params, bool fHelp)
{
    if (fHelp || params.size() < 1 || params.size() > 1)
        throw runtime_error(
            "settxfee <amount>\n"
            "<amount> is a real and is rounded to the nearest 0.00000001");

    // Amount
    int64 nAmount = 0;
    if (params[0].get_real() != 0.0)
        nAmount = AmountFromValue(params[0]);        // rejects 0.0 amounts

    nTransactionFee = nAmount;
    return true;
}

Value setmininput(const Array& params, bool fHelp)
{
    if (fHelp || params.size() < 1 || params.size() > 1)
        throw runtime_error(
            "setmininput <amount>\n"
            "<amount> is a real and is rounded to the nearest 0.00000001");

    // Amount
    int64 nAmount = 0;
    if (params[0].get_real() != 0.0)
        nAmount = AmountFromValue(params[0]);        // rejects 0.0 amounts

    nMinimumInputValue = nAmount;
    return true;
}

Value sendtoaddress(const Array& params, bool fHelp)
{
    if (pwalletMain->IsCrypted() && (fHelp || params.size() < 2 || params.size() > 4))
        throw runtime_error(
            "sendtoaddress <litecoinaddress> <amount> [comment] [comment-to]\n"
            "<amount> is a real and is rounded to the nearest 0.00000001\n"
            "requires wallet passphrase to be set with walletpassphrase first");
    if (!pwalletMain->IsCrypted() && (fHelp || params.size() < 2 || params.size() > 4))
        throw runtime_error(
            "sendtoaddress <litecoinaddress> <amount> [comment] [comment-to]\n"
            "<amount> is a real and is rounded to the nearest 0.00000001");

    CBitcoinAddress address(params[0].get_str());
    if (!address.IsValid())
        throw JSONRPCError(-5, "Invalid litecoin address");

    // Amount
    int64 nAmount = AmountFromValue(params[1]);

    // Wallet comments
    CWalletTx wtx;
    if (params.size() > 2 && params[2].type() != null_type && !params[2].get_str().empty())
        wtx.mapValue["comment"] = params[2].get_str();
    if (params.size() > 3 && params[3].type() != null_type && !params[3].get_str().empty())
        wtx.mapValue["to"]      = params[3].get_str();

    if (pwalletMain->IsLocked())
        throw JSONRPCError(-13, "Error: Please enter the wallet passphrase with walletpassphrase first.");

    string strError = pwalletMain->SendMoneyToBitcoinAddress(address, nAmount, wtx);
    if (strError != "")
        throw JSONRPCError(-4, strError);

    return wtx.GetHash().GetHex();
}

<<<<<<< HEAD
static const string strMessageMagic = "Litecoin Signed Message:\n";

=======
>>>>>>> f9417736
Value signmessage(const Array& params, bool fHelp)
{
    if (fHelp || params.size() != 2)
        throw runtime_error(
            "signmessage <litecoinaddress> <message>\n"
            "Sign a message with the private key of an address");

    if (pwalletMain->IsLocked())
        throw JSONRPCError(-13, "Error: Please enter the wallet passphrase with walletpassphrase first.");

    string strAddress = params[0].get_str();
    string strMessage = params[1].get_str();

    CBitcoinAddress addr(strAddress);
    if (!addr.IsValid())
        throw JSONRPCError(-3, "Invalid address");

    CKey key;
    if (!pwalletMain->GetKey(addr, key))
        throw JSONRPCError(-4, "Private key not available");

    CDataStream ss(SER_GETHASH);
    ss << strMessageMagic;
    ss << strMessage;

    vector<unsigned char> vchSig;
    if (!key.SignCompact(Hash(ss.begin(), ss.end()), vchSig))
        throw JSONRPCError(-5, "Sign failed");

    return EncodeBase64(&vchSig[0], vchSig.size());
}

Value verifymessage(const Array& params, bool fHelp)
{
    if (fHelp || params.size() != 3)
        throw runtime_error(
            "verifymessage <litecoinaddress> <signature> <message>\n"
            "Verify a signed message");

    string strAddress  = params[0].get_str();
    string strSign     = params[1].get_str();
    string strMessage  = params[2].get_str();

    CBitcoinAddress addr(strAddress);
    if (!addr.IsValid())
        throw JSONRPCError(-3, "Invalid address");

    bool fInvalid = false;
    vector<unsigned char> vchSig = DecodeBase64(strSign.c_str(), &fInvalid);

    if (fInvalid)
        throw JSONRPCError(-5, "Malformed base64 encoding");

    CDataStream ss(SER_GETHASH);
    ss << strMessageMagic;
    ss << strMessage;

    CKey key;
    if (!key.SetCompactSignature(Hash(ss.begin(), ss.end()), vchSig))
        return false;

    return (CBitcoinAddress(key.GetPubKey()) == addr);
}


Value getreceivedbyaddress(const Array& params, bool fHelp)
{
    if (fHelp || params.size() < 1 || params.size() > 2)
        throw runtime_error(
            "getreceivedbyaddress <litecoinaddress> [minconf=1]\n"
            "Returns the total amount received by <litecoinaddress> in transactions with at least [minconf] confirmations.");

    // Litecoin address
    CBitcoinAddress address = CBitcoinAddress(params[0].get_str());
    CScript scriptPubKey;
    if (!address.IsValid())
        throw JSONRPCError(-5, "Invalid litecoin address");
    scriptPubKey.SetBitcoinAddress(address);
    if (!IsMine(*pwalletMain,scriptPubKey))
        return (double)0.0;

    // Minimum confirmations
    int nMinDepth = 1;
    if (params.size() > 1)
        nMinDepth = params[1].get_int();

    // Tally
    int64 nAmount = 0;
    for (map<uint256, CWalletTx>::iterator it = pwalletMain->mapWallet.begin(); it != pwalletMain->mapWallet.end(); ++it)
    {
        const CWalletTx& wtx = (*it).second;
        if (wtx.IsCoinBase() || !wtx.IsFinal())
            continue;

        BOOST_FOREACH(const CTxOut& txout, wtx.vout)
            if (txout.scriptPubKey == scriptPubKey)
                if (wtx.GetDepthInMainChain() >= nMinDepth)
                    nAmount += txout.nValue;
    }

    return  ValueFromAmount(nAmount);
}


void GetAccountAddresses(string strAccount, set<CBitcoinAddress>& setAddress)
{
    BOOST_FOREACH(const PAIRTYPE(CBitcoinAddress, string)& item, pwalletMain->mapAddressBook)
    {
        const CBitcoinAddress& address = item.first;
        const string& strName = item.second;
        if (strName == strAccount)
            setAddress.insert(address);
    }
}


Value getreceivedbyaccount(const Array& params, bool fHelp)
{
    if (fHelp || params.size() < 1 || params.size() > 2)
        throw runtime_error(
            "getreceivedbyaccount <account> [minconf=1]\n"
            "Returns the total amount received by addresses with <account> in transactions with at least [minconf] confirmations.");

    // Minimum confirmations
    int nMinDepth = 1;
    if (params.size() > 1)
        nMinDepth = params[1].get_int();

    // Get the set of pub keys assigned to account
    string strAccount = AccountFromValue(params[0]);
    set<CBitcoinAddress> setAddress;
    GetAccountAddresses(strAccount, setAddress);

    // Tally
    int64 nAmount = 0;
    for (map<uint256, CWalletTx>::iterator it = pwalletMain->mapWallet.begin(); it != pwalletMain->mapWallet.end(); ++it)
    {
        const CWalletTx& wtx = (*it).second;
        if (wtx.IsCoinBase() || !wtx.IsFinal())
            continue;

        BOOST_FOREACH(const CTxOut& txout, wtx.vout)
        {
            CBitcoinAddress address;
            if (ExtractAddress(txout.scriptPubKey, address) && pwalletMain->HaveKey(address) && setAddress.count(address))
                if (wtx.GetDepthInMainChain() >= nMinDepth)
                    nAmount += txout.nValue;
        }
    }

    return (double)nAmount / (double)COIN;
}


int64 GetAccountBalance(CWalletDB& walletdb, const string& strAccount, int nMinDepth)
{
    int64 nBalance = 0;

    // Tally wallet transactions
    for (map<uint256, CWalletTx>::iterator it = pwalletMain->mapWallet.begin(); it != pwalletMain->mapWallet.end(); ++it)
    {
        const CWalletTx& wtx = (*it).second;
        if (!wtx.IsFinal())
            continue;

        int64 nGenerated, nReceived, nSent, nFee;
        wtx.GetAccountAmounts(strAccount, nGenerated, nReceived, nSent, nFee);

        if (nReceived != 0 && wtx.GetDepthInMainChain() >= nMinDepth)
            nBalance += nReceived;
        nBalance += nGenerated - nSent - nFee;
    }

    // Tally internal accounting entries
    nBalance += walletdb.GetAccountCreditDebit(strAccount);

    return nBalance;
}

int64 GetAccountBalance(const string& strAccount, int nMinDepth)
{
    CWalletDB walletdb(pwalletMain->strWalletFile);
    return GetAccountBalance(walletdb, strAccount, nMinDepth);
}


Value getbalance(const Array& params, bool fHelp)
{
    if (fHelp || params.size() > 2)
        throw runtime_error(
            "getbalance [account] [minconf=1]\n"
            "If [account] is not specified, returns the server's total available balance.\n"
            "If [account] is specified, returns the balance in the account.");

    if (params.size() == 0)
        return  ValueFromAmount(pwalletMain->GetBalance());

    int nMinDepth = 1;
    if (params.size() > 1)
        nMinDepth = params[1].get_int();

    if (params[0].get_str() == "*") {
        // Calculate total balance a different way from GetBalance()
        // (GetBalance() sums up all unspent TxOuts)
        // getbalance and getbalance '*' should always return the same number.
        int64 nBalance = 0;
        for (map<uint256, CWalletTx>::iterator it = pwalletMain->mapWallet.begin(); it != pwalletMain->mapWallet.end(); ++it)
        {
            const CWalletTx& wtx = (*it).second;
            if (!wtx.IsFinal())
                continue;

            int64 allGeneratedImmature, allGeneratedMature, allFee;
            allGeneratedImmature = allGeneratedMature = allFee = 0;
            string strSentAccount;
            list<pair<CBitcoinAddress, int64> > listReceived;
            list<pair<CBitcoinAddress, int64> > listSent;
            wtx.GetAmounts(allGeneratedImmature, allGeneratedMature, listReceived, listSent, allFee, strSentAccount);
            if (wtx.GetDepthInMainChain() >= nMinDepth)
                BOOST_FOREACH(const PAIRTYPE(CBitcoinAddress,int64)& r, listReceived)
                    nBalance += r.second;
            BOOST_FOREACH(const PAIRTYPE(CBitcoinAddress,int64)& r, listSent)
                nBalance -= r.second;
            nBalance -= allFee;
            nBalance += allGeneratedMature;
        }
        return  ValueFromAmount(nBalance);
    }

    string strAccount = AccountFromValue(params[0]);

    int64 nBalance = GetAccountBalance(strAccount, nMinDepth);

    return ValueFromAmount(nBalance);
}


Value movecmd(const Array& params, bool fHelp)
{
    if (fHelp || params.size() < 3 || params.size() > 5)
        throw runtime_error(
            "move <fromaccount> <toaccount> <amount> [minconf=1] [comment]\n"
            "Move from one account in your wallet to another.");

    string strFrom = AccountFromValue(params[0]);
    string strTo = AccountFromValue(params[1]);
    int64 nAmount = AmountFromValue(params[2]);
    if (params.size() > 3)
        // unused parameter, used to be nMinDepth, keep type-checking it though
        (void)params[3].get_int();
    string strComment;
    if (params.size() > 4)
        strComment = params[4].get_str();

    CWalletDB walletdb(pwalletMain->strWalletFile);
    walletdb.TxnBegin();

    int64 nNow = GetAdjustedTime();

    // Debit
    CAccountingEntry debit;
    debit.strAccount = strFrom;
    debit.nCreditDebit = -nAmount;
    debit.nTime = nNow;
    debit.strOtherAccount = strTo;
    debit.strComment = strComment;
    walletdb.WriteAccountingEntry(debit);

    // Credit
    CAccountingEntry credit;
    credit.strAccount = strTo;
    credit.nCreditDebit = nAmount;
    credit.nTime = nNow;
    credit.strOtherAccount = strFrom;
    credit.strComment = strComment;
    walletdb.WriteAccountingEntry(credit);

    walletdb.TxnCommit();

    return true;
}


Value sendfrom(const Array& params, bool fHelp)
{
    if (pwalletMain->IsCrypted() && (fHelp || params.size() < 3 || params.size() > 6))
        throw runtime_error(
            "sendfrom <fromaccount> <tolitecoinaddress> <amount> [minconf=1] [comment] [comment-to]\n"
            "<amount> is a real and is rounded to the nearest 0.00000001\n"
            "requires wallet passphrase to be set with walletpassphrase first");
    if (!pwalletMain->IsCrypted() && (fHelp || params.size() < 3 || params.size() > 6))
        throw runtime_error(
            "sendfrom <fromaccount> <tolitecoinaddress> <amount> [minconf=1] [comment] [comment-to]\n"
            "<amount> is a real and is rounded to the nearest 0.00000001");

    string strAccount = AccountFromValue(params[0]);
    CBitcoinAddress address(params[1].get_str());
    if (!address.IsValid())
        throw JSONRPCError(-5, "Invalid litecoin address");
    int64 nAmount = AmountFromValue(params[2]);
    int nMinDepth = 1;
    if (params.size() > 3)
        nMinDepth = params[3].get_int();

    CWalletTx wtx;
    wtx.strFromAccount = strAccount;
    if (params.size() > 4 && params[4].type() != null_type && !params[4].get_str().empty())
        wtx.mapValue["comment"] = params[4].get_str();
    if (params.size() > 5 && params[5].type() != null_type && !params[5].get_str().empty())
        wtx.mapValue["to"]      = params[5].get_str();

    if (pwalletMain->IsLocked())
        throw JSONRPCError(-13, "Error: Please enter the wallet passphrase with walletpassphrase first.");

    // Check funds
    int64 nBalance = GetAccountBalance(strAccount, nMinDepth);
    if (nAmount > nBalance)
        throw JSONRPCError(-6, "Account has insufficient funds");

    // Send
    string strError = pwalletMain->SendMoneyToBitcoinAddress(address, nAmount, wtx);
    if (strError != "")
        throw JSONRPCError(-4, strError);

    return wtx.GetHash().GetHex();
}


Value sendmany(const Array& params, bool fHelp)
{
    if (pwalletMain->IsCrypted() && (fHelp || params.size() < 2 || params.size() > 4))
        throw runtime_error(
            "sendmany <fromaccount> {address:amount,...} [minconf=1] [comment]\n"
            "amounts are double-precision floating point numbers\n"
            "requires wallet passphrase to be set with walletpassphrase first");
    if (!pwalletMain->IsCrypted() && (fHelp || params.size() < 2 || params.size() > 4))
        throw runtime_error(
            "sendmany <fromaccount> {address:amount,...} [minconf=1] [comment]\n"
            "amounts are double-precision floating point numbers");

    string strAccount = AccountFromValue(params[0]);
    Object sendTo = params[1].get_obj();
    int nMinDepth = 1;
    if (params.size() > 2)
        nMinDepth = params[2].get_int();

    CWalletTx wtx;
    wtx.strFromAccount = strAccount;
    if (params.size() > 3 && params[3].type() != null_type && !params[3].get_str().empty())
        wtx.mapValue["comment"] = params[3].get_str();

    set<CBitcoinAddress> setAddress;
    vector<pair<CScript, int64> > vecSend;

    int64 totalAmount = 0;
    BOOST_FOREACH(const Pair& s, sendTo)
    {
        CBitcoinAddress address(s.name_);
        if (!address.IsValid())
            throw JSONRPCError(-5, string("Invalid litecoin address:")+s.name_);

        if (setAddress.count(address))
            throw JSONRPCError(-8, string("Invalid parameter, duplicated address: ")+s.name_);
        setAddress.insert(address);

        CScript scriptPubKey;
        scriptPubKey.SetBitcoinAddress(address);
        int64 nAmount = AmountFromValue(s.value_); 
        totalAmount += nAmount;

        vecSend.push_back(make_pair(scriptPubKey, nAmount));
    }

    if (pwalletMain->IsLocked())
        throw JSONRPCError(-13, "Error: Please enter the wallet passphrase with walletpassphrase first.");

    // Check funds
    int64 nBalance = GetAccountBalance(strAccount, nMinDepth);
    if (totalAmount > nBalance)
        throw JSONRPCError(-6, "Account has insufficient funds");

    // Send
    CReserveKey keyChange(pwalletMain);
    int64 nFeeRequired = 0;
    bool fCreated = pwalletMain->CreateTransaction(vecSend, wtx, keyChange, nFeeRequired);
    if (!fCreated)
    {
        if (totalAmount + nFeeRequired > pwalletMain->GetBalance())
            throw JSONRPCError(-6, "Insufficient funds");
        throw JSONRPCError(-4, "Transaction creation failed");
    }
    if (!pwalletMain->CommitTransaction(wtx, keyChange))
        throw JSONRPCError(-4, "Transaction commit failed");

    return wtx.GetHash().GetHex();
}

Value addmultisigaddress(const Array& params, bool fHelp)
{
    if (fHelp || params.size() < 2 || params.size() > 3)
    {
        string msg = "addmultisigaddress <nrequired> <'[\"key\",\"key\"]'> [account]\n"
            "Add a nrequired-to-sign multisignature address to the wallet\"\n"
            "each key is a bitcoin address or hex-encoded public key\n"
            "If [account] is specified, assign address to [account].";
        throw runtime_error(msg);
    }
    if (!fTestNet)
        throw runtime_error("addmultisigaddress available only when running -testnet\n");

    int nRequired = params[0].get_int();
    const Array& keys = params[1].get_array();
    string strAccount;
    if (params.size() > 2)
        strAccount = AccountFromValue(params[2]);

    // Gather public keys
    if (nRequired < 1 || keys.size() < nRequired)
        throw runtime_error(
            strprintf("wrong number of keys"
                      "(got %d, need at least %d)", keys.size(), nRequired));
    std::vector<CKey> pubkeys;
    pubkeys.resize(keys.size());
    for (int i = 0; i < keys.size(); i++)
    {
        const std::string& ks = keys[i].get_str();

        // Case 1: bitcoin address and we have full public key:
        CBitcoinAddress address(ks);
        if (address.IsValid())
        {
            if (address.IsScript())
                throw runtime_error(
                    strprintf("%s is a pay-to-script address",ks.c_str()));
            std::vector<unsigned char> vchPubKey;
            if (!pwalletMain->GetPubKey(address, vchPubKey))
                throw runtime_error(
                    strprintf("no full public key for address %s",ks.c_str()));
            if (vchPubKey.empty() || !pubkeys[i].SetPubKey(vchPubKey))
                throw runtime_error(" Invalid public key: "+ks);
        }

        // Case 2: hex public key
        else if (IsHex(ks))
        {
            vector<unsigned char> vchPubKey = ParseHex(ks);
            if (vchPubKey.empty() || !pubkeys[i].SetPubKey(vchPubKey))
                throw runtime_error(" Invalid public key: "+ks);
        }
        else
        {
            throw runtime_error(" Invalid public key: "+ks);
        }
    }

    // Construct using pay-to-script-hash:
    CScript inner;
    inner.SetMultisig(nRequired, pubkeys);

    uint160 scriptHash = Hash160(inner);
    CScript scriptPubKey;
    scriptPubKey.SetPayToScriptHash(inner);
    pwalletMain->AddCScript(inner);
    CBitcoinAddress address;
    address.SetScriptHash160(scriptHash);

    pwalletMain->SetAddressBookName(address, strAccount);
    return address.ToString();
}


struct tallyitem
{
    int64 nAmount;
    int nConf;
    tallyitem()
    {
        nAmount = 0;
        nConf = std::numeric_limits<int>::max();
    }
};

Value ListReceived(const Array& params, bool fByAccounts)
{
    // Minimum confirmations
    int nMinDepth = 1;
    if (params.size() > 0)
        nMinDepth = params[0].get_int();

    // Whether to include empty accounts
    bool fIncludeEmpty = false;
    if (params.size() > 1)
        fIncludeEmpty = params[1].get_bool();

    // Tally
    map<CBitcoinAddress, tallyitem> mapTally;
    for (map<uint256, CWalletTx>::iterator it = pwalletMain->mapWallet.begin(); it != pwalletMain->mapWallet.end(); ++it)
    {
        const CWalletTx& wtx = (*it).second;

        if (wtx.IsCoinBase() || !wtx.IsFinal())
            continue;

        int nDepth = wtx.GetDepthInMainChain();
        if (nDepth < nMinDepth)
            continue;

        BOOST_FOREACH(const CTxOut& txout, wtx.vout)
        {
            CBitcoinAddress address;
            if (!ExtractAddress(txout.scriptPubKey, address) || !pwalletMain->HaveKey(address) || !address.IsValid())
                continue;

            tallyitem& item = mapTally[address];
            item.nAmount += txout.nValue;
            item.nConf = min(item.nConf, nDepth);
        }
    }

    // Reply
    Array ret;
    map<string, tallyitem> mapAccountTally;
    BOOST_FOREACH(const PAIRTYPE(CBitcoinAddress, string)& item, pwalletMain->mapAddressBook)
    {
        const CBitcoinAddress& address = item.first;
        const string& strAccount = item.second;
        map<CBitcoinAddress, tallyitem>::iterator it = mapTally.find(address);
        if (it == mapTally.end() && !fIncludeEmpty)
            continue;

        int64 nAmount = 0;
        int nConf = std::numeric_limits<int>::max();
        if (it != mapTally.end())
        {
            nAmount = (*it).second.nAmount;
            nConf = (*it).second.nConf;
        }

        if (fByAccounts)
        {
            tallyitem& item = mapAccountTally[strAccount];
            item.nAmount += nAmount;
            item.nConf = min(item.nConf, nConf);
        }
        else
        {
            Object obj;
            obj.push_back(Pair("address",       address.ToString()));
            obj.push_back(Pair("account",       strAccount));
            obj.push_back(Pair("amount",        ValueFromAmount(nAmount)));
            obj.push_back(Pair("confirmations", (nConf == std::numeric_limits<int>::max() ? 0 : nConf)));
            ret.push_back(obj);
        }
    }

    if (fByAccounts)
    {
        for (map<string, tallyitem>::iterator it = mapAccountTally.begin(); it != mapAccountTally.end(); ++it)
        {
            int64 nAmount = (*it).second.nAmount;
            int nConf = (*it).second.nConf;
            Object obj;
            obj.push_back(Pair("account",       (*it).first));
            obj.push_back(Pair("amount",        ValueFromAmount(nAmount)));
            obj.push_back(Pair("confirmations", (nConf == std::numeric_limits<int>::max() ? 0 : nConf)));
            ret.push_back(obj);
        }
    }

    return ret;
}

Value listreceivedbyaddress(const Array& params, bool fHelp)
{
    if (fHelp || params.size() > 2)
        throw runtime_error(
            "listreceivedbyaddress [minconf=1] [includeempty=false]\n"
            "[minconf] is the minimum number of confirmations before payments are included.\n"
            "[includeempty] whether to include addresses that haven't received any payments.\n"
            "Returns an array of objects containing:\n"
            "  \"address\" : receiving address\n"
            "  \"account\" : the account of the receiving address\n"
            "  \"amount\" : total amount received by the address\n"
            "  \"confirmations\" : number of confirmations of the most recent transaction included");

    return ListReceived(params, false);
}

Value listreceivedbyaccount(const Array& params, bool fHelp)
{
    if (fHelp || params.size() > 2)
        throw runtime_error(
            "listreceivedbyaccount [minconf=1] [includeempty=false]\n"
            "[minconf] is the minimum number of confirmations before payments are included.\n"
            "[includeempty] whether to include accounts that haven't received any payments.\n"
            "Returns an array of objects containing:\n"
            "  \"account\" : the account of the receiving addresses\n"
            "  \"amount\" : total amount received by addresses with this account\n"
            "  \"confirmations\" : number of confirmations of the most recent transaction included");

    return ListReceived(params, true);
}

void ListTransactions(const CWalletTx& wtx, const string& strAccount, int nMinDepth, bool fLong, Array& ret)
{
    int64 nGeneratedImmature, nGeneratedMature, nFee;
    string strSentAccount;
    list<pair<CBitcoinAddress, int64> > listReceived;
    list<pair<CBitcoinAddress, int64> > listSent;

    wtx.GetAmounts(nGeneratedImmature, nGeneratedMature, listReceived, listSent, nFee, strSentAccount);

    bool fAllAccounts = (strAccount == string("*"));

    // Generated blocks assigned to account ""
    if ((nGeneratedMature+nGeneratedImmature) != 0 && (fAllAccounts || strAccount == ""))
    {
        Object entry;
        entry.push_back(Pair("account", string("")));
        if (nGeneratedImmature)
        {
            entry.push_back(Pair("category", wtx.GetDepthInMainChain() ? "immature" : "orphan"));
            entry.push_back(Pair("amount", ValueFromAmount(nGeneratedImmature)));
        }
        else
        {
            entry.push_back(Pair("category", "generate"));
            entry.push_back(Pair("amount", ValueFromAmount(nGeneratedMature)));
        }
        if (fLong)
            WalletTxToJSON(wtx, entry);
        ret.push_back(entry);
    }

    // Sent
    if ((!listSent.empty() || nFee != 0) && (fAllAccounts || strAccount == strSentAccount))
    {
        BOOST_FOREACH(const PAIRTYPE(CBitcoinAddress, int64)& s, listSent)
        {
            Object entry;
            entry.push_back(Pair("account", strSentAccount));
            entry.push_back(Pair("address", s.first.ToString()));
            entry.push_back(Pair("category", "send"));
            entry.push_back(Pair("amount", ValueFromAmount(-s.second)));
            entry.push_back(Pair("fee", ValueFromAmount(-nFee)));
            if (fLong)
                WalletTxToJSON(wtx, entry);
            ret.push_back(entry);
        }
    }

    // Received
    if (listReceived.size() > 0 && wtx.GetDepthInMainChain() >= nMinDepth)
        BOOST_FOREACH(const PAIRTYPE(CBitcoinAddress, int64)& r, listReceived)
        {
            string account;
            if (pwalletMain->mapAddressBook.count(r.first))
                account = pwalletMain->mapAddressBook[r.first];
            if (fAllAccounts || (account == strAccount))
            {
                Object entry;
                entry.push_back(Pair("account", account));
                entry.push_back(Pair("address", r.first.ToString()));
                entry.push_back(Pair("category", "receive"));
                entry.push_back(Pair("amount", ValueFromAmount(r.second)));
                if (fLong)
                    WalletTxToJSON(wtx, entry);
                ret.push_back(entry);
            }
        }
}

void AcentryToJSON(const CAccountingEntry& acentry, const string& strAccount, Array& ret)
{
    bool fAllAccounts = (strAccount == string("*"));

    if (fAllAccounts || acentry.strAccount == strAccount)
    {
        Object entry;
        entry.push_back(Pair("account", acentry.strAccount));
        entry.push_back(Pair("category", "move"));
        entry.push_back(Pair("time", (boost::int64_t)acentry.nTime));
        entry.push_back(Pair("amount", ValueFromAmount(acentry.nCreditDebit)));
        entry.push_back(Pair("otheraccount", acentry.strOtherAccount));
        entry.push_back(Pair("comment", acentry.strComment));
        ret.push_back(entry);
    }
}

Value listtransactions(const Array& params, bool fHelp)
{
    if (fHelp || params.size() > 3)
        throw runtime_error(
            "listtransactions [account] [count=10] [from=0]\n"
            "Returns up to [count] most recent transactions skipping the first [from] transactions for account [account].");

    string strAccount = "*";
    if (params.size() > 0)
        strAccount = params[0].get_str();
    int nCount = 10;
    if (params.size() > 1)
        nCount = params[1].get_int();
    int nFrom = 0;
    if (params.size() > 2)
        nFrom = params[2].get_int();

    Array ret;
    CWalletDB walletdb(pwalletMain->strWalletFile);

    // Firs: get all CWalletTx and CAccountingEntry into a sorted-by-time multimap:
    typedef pair<CWalletTx*, CAccountingEntry*> TxPair;
    typedef multimap<int64, TxPair > TxItems;
    TxItems txByTime;

    for (map<uint256, CWalletTx>::iterator it = pwalletMain->mapWallet.begin(); it != pwalletMain->mapWallet.end(); ++it)
    {
        CWalletTx* wtx = &((*it).second);
        txByTime.insert(make_pair(wtx->GetTxTime(), TxPair(wtx, (CAccountingEntry*)0)));
    }
    list<CAccountingEntry> acentries;
    walletdb.ListAccountCreditDebit(strAccount, acentries);
    BOOST_FOREACH(CAccountingEntry& entry, acentries)
    {
        txByTime.insert(make_pair(entry.nTime, TxPair((CWalletTx*)0, &entry)));
    }

    // Now: iterate backwards until we have nCount items to return:
    TxItems::reverse_iterator it = txByTime.rbegin();
    if (txByTime.size() > nFrom) std::advance(it, nFrom);
    for (; it != txByTime.rend(); ++it)
    {
        CWalletTx *const pwtx = (*it).second.first;
        if (pwtx != 0)
            ListTransactions(*pwtx, strAccount, 0, true, ret);
        CAccountingEntry *const pacentry = (*it).second.second;
        if (pacentry != 0)
            AcentryToJSON(*pacentry, strAccount, ret);

        if (ret.size() >= nCount) break;
    }
    // ret is now newest to oldest
    
    // Make sure we return only last nCount items (sends-to-self might give us an extra):
    if (ret.size() > nCount)
    {
        Array::iterator last = ret.begin();
        std::advance(last, nCount);
        ret.erase(last, ret.end());
    }
    std::reverse(ret.begin(), ret.end()); // oldest to newest

    return ret;
}

Value listaccounts(const Array& params, bool fHelp)
{
    if (fHelp || params.size() > 1)
        throw runtime_error(
            "listaccounts [minconf=1]\n"
            "Returns Object that has account names as keys, account balances as values.");

    int nMinDepth = 1;
    if (params.size() > 0)
        nMinDepth = params[0].get_int();

    map<string, int64> mapAccountBalances;
    BOOST_FOREACH(const PAIRTYPE(CBitcoinAddress, string)& entry, pwalletMain->mapAddressBook) {
        if (pwalletMain->HaveKey(entry.first)) // This address belongs to me
            mapAccountBalances[entry.second] = 0;
    }

    for (map<uint256, CWalletTx>::iterator it = pwalletMain->mapWallet.begin(); it != pwalletMain->mapWallet.end(); ++it)
    {
        const CWalletTx& wtx = (*it).second;
        int64 nGeneratedImmature, nGeneratedMature, nFee;
        string strSentAccount;
        list<pair<CBitcoinAddress, int64> > listReceived;
        list<pair<CBitcoinAddress, int64> > listSent;
        wtx.GetAmounts(nGeneratedImmature, nGeneratedMature, listReceived, listSent, nFee, strSentAccount);
        mapAccountBalances[strSentAccount] -= nFee;
        BOOST_FOREACH(const PAIRTYPE(CBitcoinAddress, int64)& s, listSent)
            mapAccountBalances[strSentAccount] -= s.second;
        if (wtx.GetDepthInMainChain() >= nMinDepth)
        {
            mapAccountBalances[""] += nGeneratedMature;
            BOOST_FOREACH(const PAIRTYPE(CBitcoinAddress, int64)& r, listReceived)
                if (pwalletMain->mapAddressBook.count(r.first))
                    mapAccountBalances[pwalletMain->mapAddressBook[r.first]] += r.second;
                else
                    mapAccountBalances[""] += r.second;
        }
    }

    list<CAccountingEntry> acentries;
    CWalletDB(pwalletMain->strWalletFile).ListAccountCreditDebit("*", acentries);
    BOOST_FOREACH(const CAccountingEntry& entry, acentries)
        mapAccountBalances[entry.strAccount] += entry.nCreditDebit;

    Object ret;
    BOOST_FOREACH(const PAIRTYPE(string, int64)& accountBalance, mapAccountBalances) {
        ret.push_back(Pair(accountBalance.first, ValueFromAmount(accountBalance.second)));
    }
    return ret;
}

Value listsinceblock(const Array& params, bool fHelp)
{
    if (fHelp)
        throw runtime_error(
            "listsinceblock [blockid] [target-confirmations]\n"
            "Get all transactions in blocks since block [blockid], or all transactions if omitted");

    CBlockIndex *pindex = NULL;
    int target_confirms = 1;

    if (params.size() > 0)
    {
        uint256 blockId = 0;

        blockId.SetHex(params[0].get_str());
        pindex = CBlockLocator(blockId).GetBlockIndex();
    }

    if (params.size() > 1)
    {
        target_confirms = params[1].get_int();

        if (target_confirms < 1)
            throw JSONRPCError(-8, "Invalid parameter");
    }

    int depth = pindex ? (1 + nBestHeight - pindex->nHeight) : -1;

    Array transactions;

    for (map<uint256, CWalletTx>::iterator it = pwalletMain->mapWallet.begin(); it != pwalletMain->mapWallet.end(); it++)
    {
        CWalletTx tx = (*it).second;

        if (depth == -1 || tx.GetDepthInMainChain() < depth)
            ListTransactions(tx, "*", 0, true, transactions);
    }

    uint256 lastblock;

    if (target_confirms == 1)
    {
        printf("oops!\n");
        lastblock = hashBestChain;
    }
    else
    {
        int target_height = pindexBest->nHeight + 1 - target_confirms;

        CBlockIndex *block;
        for (block = pindexBest;
             block && block->nHeight > target_height;
             block = block->pprev)  { }

        lastblock = block ? block->GetBlockHash() : 0;
    }

    Object ret;
    ret.push_back(Pair("transactions", transactions));
    ret.push_back(Pair("lastblock", lastblock.GetHex()));

    return ret;
}

Value gettransaction(const Array& params, bool fHelp)
{
    if (fHelp || params.size() != 1)
        throw runtime_error(
            "gettransaction <txid>\n"
            "Get detailed information about <txid>");

    uint256 hash;
    hash.SetHex(params[0].get_str());

    Object entry;

    if (!pwalletMain->mapWallet.count(hash))
        throw JSONRPCError(-5, "Invalid or non-wallet transaction id");
    const CWalletTx& wtx = pwalletMain->mapWallet[hash];

    int64 nCredit = wtx.GetCredit();
    int64 nDebit = wtx.GetDebit();
    int64 nNet = nCredit - nDebit;
    int64 nFee = (wtx.IsFromMe() ? wtx.GetValueOut() - nDebit : 0);

    entry.push_back(Pair("amount", ValueFromAmount(nNet - nFee)));
    if (wtx.IsFromMe())
        entry.push_back(Pair("fee", ValueFromAmount(nFee)));

    WalletTxToJSON(pwalletMain->mapWallet[hash], entry);

    Array details;
    ListTransactions(pwalletMain->mapWallet[hash], "*", 0, false, details);
    entry.push_back(Pair("details", details));

    return entry;
}


Value backupwallet(const Array& params, bool fHelp)
{
    if (fHelp || params.size() != 1)
        throw runtime_error(
            "backupwallet <destination>\n"
            "Safely copies wallet.dat to destination, which can be a directory or a path with filename.");

    string strDest = params[0].get_str();
    BackupWallet(*pwalletMain, strDest);

    return Value::null;
}


Value keypoolrefill(const Array& params, bool fHelp)
{
    if (pwalletMain->IsCrypted() && (fHelp || params.size() > 0))
        throw runtime_error(
            "keypoolrefill\n"
            "Fills the keypool, requires wallet passphrase to be set.");
    if (!pwalletMain->IsCrypted() && (fHelp || params.size() > 0))
        throw runtime_error(
            "keypoolrefill\n"
            "Fills the keypool.");

    if (pwalletMain->IsLocked())
        throw JSONRPCError(-13, "Error: Please enter the wallet passphrase with walletpassphrase first.");

    pwalletMain->TopUpKeyPool();

    if (pwalletMain->GetKeyPoolSize() < GetArg("-keypool", 100))
        throw JSONRPCError(-4, "Error refreshing keypool.");

    return Value::null;
}


void ThreadTopUpKeyPool(void* parg)
{
    pwalletMain->TopUpKeyPool();
}

void ThreadCleanWalletPassphrase(void* parg)
{
    int64 nMyWakeTime = GetTimeMillis() + *((int64*)parg) * 1000;

    ENTER_CRITICAL_SECTION(cs_nWalletUnlockTime);

    if (nWalletUnlockTime == 0)
    {
        nWalletUnlockTime = nMyWakeTime;

        do
        {
            if (nWalletUnlockTime==0)
                break;
            int64 nToSleep = nWalletUnlockTime - GetTimeMillis();
            if (nToSleep <= 0)
                break;

            LEAVE_CRITICAL_SECTION(cs_nWalletUnlockTime);
            Sleep(nToSleep);
            ENTER_CRITICAL_SECTION(cs_nWalletUnlockTime);

        } while(1);

        if (nWalletUnlockTime)
        {
            nWalletUnlockTime = 0;
            pwalletMain->Lock();
        }
    }
    else
    {
        if (nWalletUnlockTime < nMyWakeTime)
            nWalletUnlockTime = nMyWakeTime;
    }

    LEAVE_CRITICAL_SECTION(cs_nWalletUnlockTime);

    delete (int64*)parg;
}

Value walletpassphrase(const Array& params, bool fHelp)
{
    if (pwalletMain->IsCrypted() && (fHelp || params.size() != 2))
        throw runtime_error(
            "walletpassphrase <passphrase> <timeout>\n"
            "Stores the wallet decryption key in memory for <timeout> seconds.");
    if (fHelp)
        return true;
    if (!pwalletMain->IsCrypted())
        throw JSONRPCError(-15, "Error: running with an unencrypted wallet, but walletpassphrase was called.");

    if (!pwalletMain->IsLocked())
        throw JSONRPCError(-17, "Error: Wallet is already unlocked.");

    // Note that the walletpassphrase is stored in params[0] which is not mlock()ed
    SecureString strWalletPass;
    strWalletPass.reserve(100);
    // TODO: get rid of this .c_str() by implementing SecureString::operator=(std::string)
    // Alternately, find a way to make params[0] mlock()'d to begin with.
    strWalletPass = params[0].get_str().c_str();

    if (strWalletPass.length() > 0)
    {
        if (!pwalletMain->Unlock(strWalletPass))
            throw JSONRPCError(-14, "Error: The wallet passphrase entered was incorrect.");
    }
    else
        throw runtime_error(
            "walletpassphrase <passphrase> <timeout>\n"
            "Stores the wallet decryption key in memory for <timeout> seconds.");

    CreateThread(ThreadTopUpKeyPool, NULL);
    int64* pnSleepTime = new int64(params[1].get_int64());
    CreateThread(ThreadCleanWalletPassphrase, pnSleepTime);

    return Value::null;
}


Value walletpassphrasechange(const Array& params, bool fHelp)
{
    if (pwalletMain->IsCrypted() && (fHelp || params.size() != 2))
        throw runtime_error(
            "walletpassphrasechange <oldpassphrase> <newpassphrase>\n"
            "Changes the wallet passphrase from <oldpassphrase> to <newpassphrase>.");
    if (fHelp)
        return true;
    if (!pwalletMain->IsCrypted())
        throw JSONRPCError(-15, "Error: running with an unencrypted wallet, but walletpassphrasechange was called.");

    // TODO: get rid of these .c_str() calls by implementing SecureString::operator=(std::string)
    // Alternately, find a way to make params[0] mlock()'d to begin with.
    SecureString strOldWalletPass;
    strOldWalletPass.reserve(100);
    strOldWalletPass = params[0].get_str().c_str();

    SecureString strNewWalletPass;
    strNewWalletPass.reserve(100);
    strNewWalletPass = params[1].get_str().c_str();

    if (strOldWalletPass.length() < 1 || strNewWalletPass.length() < 1)
        throw runtime_error(
            "walletpassphrasechange <oldpassphrase> <newpassphrase>\n"
            "Changes the wallet passphrase from <oldpassphrase> to <newpassphrase>.");

    if (!pwalletMain->ChangeWalletPassphrase(strOldWalletPass, strNewWalletPass))
        throw JSONRPCError(-14, "Error: The wallet passphrase entered was incorrect.");

    return Value::null;
}


Value walletlock(const Array& params, bool fHelp)
{
    if (pwalletMain->IsCrypted() && (fHelp || params.size() != 0))
        throw runtime_error(
            "walletlock\n"
            "Removes the wallet encryption key from memory, locking the wallet.\n"
            "After calling this method, you will need to call walletpassphrase again\n"
            "before being able to call any methods which require the wallet to be unlocked.");
    if (fHelp)
        return true;
    if (!pwalletMain->IsCrypted())
        throw JSONRPCError(-15, "Error: running with an unencrypted wallet, but walletlock was called.");

    CRITICAL_BLOCK(cs_nWalletUnlockTime)
    {
        pwalletMain->Lock();
        nWalletUnlockTime = 0;
    }

    return Value::null;
}


Value encryptwallet(const Array& params, bool fHelp)
{
    if (!pwalletMain->IsCrypted() && (fHelp || params.size() != 1))
        throw runtime_error(
            "encryptwallet <passphrase>\n"
            "Encrypts the wallet with <passphrase>.");
    if (fHelp)
        return true;
    if (pwalletMain->IsCrypted())
        throw JSONRPCError(-15, "Error: running with an encrypted wallet, but encryptwallet was called.");

#ifdef QT_GUI
    // shutting down via RPC while the GUI is running does not work (yet):
    throw runtime_error("Not Yet Implemented: use GUI to encrypt wallet, not RPC command");
#endif

    // TODO: get rid of this .c_str() by implementing SecureString::operator=(std::string)
    // Alternately, find a way to make params[0] mlock()'d to begin with.
    SecureString strWalletPass;
    strWalletPass.reserve(100);
    strWalletPass = params[0].get_str().c_str();

    if (strWalletPass.length() < 1)
        throw runtime_error(
            "encryptwallet <passphrase>\n"
            "Encrypts the wallet with <passphrase>.");

    if (!pwalletMain->EncryptWallet(strWalletPass))
        throw JSONRPCError(-16, "Error: Failed to encrypt the wallet.");

    // BDB seems to have a bad habit of writing old data into
    // slack space in .dat files; that is bad if the old data is
    // unencrypted private keys.  So:
    CreateThread(Shutdown, NULL);
    return "wallet encrypted; litecoin server stopping, restart to run with encrypted wallet";
}


Value validateaddress(const Array& params, bool fHelp)
{
    if (fHelp || params.size() != 1)
        throw runtime_error(
            "validateaddress <litecoinaddress>\n"
            "Return information about <litecoinaddress>.");

    CBitcoinAddress address(params[0].get_str());
    bool isValid = address.IsValid();

    Object ret;
    ret.push_back(Pair("isvalid", isValid));
    if (isValid)
    {
        // Call Hash160ToAddress() so we always return current ADDRESSVERSION
        // version of the address:
        string currentAddress = address.ToString();
        ret.push_back(Pair("address", currentAddress));
        if (pwalletMain->HaveKey(address))
        {
            ret.push_back(Pair("ismine", true));
            std::vector<unsigned char> vchPubKey;
            pwalletMain->GetPubKey(address, vchPubKey);
            ret.push_back(Pair("pubkey", HexStr(vchPubKey)));
            CKey key;
            key.SetPubKey(vchPubKey);
            ret.push_back(Pair("iscompressed", key.IsCompressed()));
        }
        else if (pwalletMain->HaveCScript(address.GetHash160()))
        {
            ret.push_back(Pair("isscript", true));
            CScript subscript;
            pwalletMain->GetCScript(address.GetHash160(), subscript);
            ret.push_back(Pair("ismine", ::IsMine(*pwalletMain, subscript)));
            std::vector<CBitcoinAddress> addresses;
            txnouttype whichType;
            int nRequired;
            ExtractAddresses(subscript, whichType, addresses, nRequired);
            ret.push_back(Pair("script", GetTxnOutputType(whichType)));
            Array a;
            BOOST_FOREACH(const CBitcoinAddress& addr, addresses)
                a.push_back(addr.ToString());
            ret.push_back(Pair("addresses", a));
            if (whichType == TX_MULTISIG)
                ret.push_back(Pair("sigsrequired", nRequired));
        }
        else
            ret.push_back(Pair("ismine", false));
        if (pwalletMain->mapAddressBook.count(address))
            ret.push_back(Pair("account", pwalletMain->mapAddressBook[address]));
    }
    return ret;
}

<<<<<<< HEAD
Value getworkex(const Array& params, bool fHelp)
{
    if (fHelp || params.size() > 2)
        throw runtime_error(
            "getworkex [data, coinbase]\n"
            "If [data, coinbase] is not specified, returns extended work data.\n"
        );

    if (vNodes.empty())
        throw JSONRPCError(-9, "Litecoin is not connected!");

    if (IsInitialBlockDownload())
        throw JSONRPCError(-10, "Litecoin is downloading blocks...");

    typedef map<uint256, pair<CBlock*, CScript> > mapNewBlock_t;
    static mapNewBlock_t mapNewBlock;
    static vector<CBlock*> vNewBlock;
    static CReserveKey reservekey(pwalletMain);

    if (params.size() == 0)
    {
        // Update block
        static unsigned int nTransactionsUpdatedLast;
        static CBlockIndex* pindexPrev;
        static int64 nStart;
        static CBlock* pblock;
        if (pindexPrev != pindexBest ||
            (nTransactionsUpdated != nTransactionsUpdatedLast && GetTime() - nStart > 60))
        {
            if (pindexPrev != pindexBest)
            {
                // Deallocate old blocks since they're obsolete now
                mapNewBlock.clear();
                BOOST_FOREACH(CBlock* pblock, vNewBlock)
                    delete pblock;
                vNewBlock.clear();
            }
            nTransactionsUpdatedLast = nTransactionsUpdated;
            pindexPrev = pindexBest;
            nStart = GetTime();

            // Create new block
            pblock = CreateNewBlock(reservekey);
            if (!pblock)
                throw JSONRPCError(-7, "Out of memory");
            vNewBlock.push_back(pblock);
        }

        // Update nTime
        pblock->nTime = max(pindexPrev->GetMedianTimePast()+1, GetAdjustedTime());
        pblock->nNonce = 0;

        // Update nExtraNonce
        static unsigned int nExtraNonce = 0;
        IncrementExtraNonce(pblock, pindexPrev, nExtraNonce);

        // Save
        mapNewBlock[pblock->hashMerkleRoot] = make_pair(pblock, pblock->vtx[0].vin[0].scriptSig);

        // Prebuild hash buffers
        char pmidstate[32];
        char pdata[128];
        char phash1[64];
        FormatHashBuffers(pblock, pmidstate, pdata, phash1);

        uint256 hashTarget = CBigNum().SetCompact(pblock->nBits).getuint256();

        CTransaction coinbaseTx = pblock->vtx[0];
        std::vector<uint256> merkle = pblock->GetMerkleBranch(0);

        Object result;
        result.push_back(Pair("data",     HexStr(BEGIN(pdata), END(pdata))));
        result.push_back(Pair("target",   HexStr(BEGIN(hashTarget), END(hashTarget))));

        CDataStream ssTx;
        ssTx << coinbaseTx;
        result.push_back(Pair("coinbase", HexStr(ssTx.begin(), ssTx.end())));

        Array merkle_arr;
        printf("DEBUG: merkle size %i\n", merkle.size());

        BOOST_FOREACH(uint256 merkleh, merkle) {
            printf("%s\n", merkleh.ToString().c_str());
            merkle_arr.push_back(HexStr(BEGIN(merkleh), END(merkleh)));
        }

        result.push_back(Pair("merkle", merkle_arr));


        return result;
    }
    else
    {
        // Parse parameters
        vector<unsigned char> vchData = ParseHex(params[0].get_str());
        vector<unsigned char> coinbase;

        if(params.size() == 2)
            coinbase = ParseHex(params[1].get_str());

        if (vchData.size() != 128)
            throw JSONRPCError(-8, "Invalid parameter");

        CBlock* pdata = (CBlock*)&vchData[0];

        // Byte reverse
        for (int i = 0; i < 128/4; i++)
            ((unsigned int*)pdata)[i] = ByteReverse(((unsigned int*)pdata)[i]);

        // Get saved block
        if (!mapNewBlock.count(pdata->hashMerkleRoot))
            return false;
        CBlock* pblock = mapNewBlock[pdata->hashMerkleRoot].first;

        pblock->nTime = pdata->nTime;
        pblock->nNonce = pdata->nNonce;

        if(coinbase.size() == 0)
            pblock->vtx[0].vin[0].scriptSig = mapNewBlock[pdata->hashMerkleRoot].second;
        else
            CDataStream(coinbase) >> pblock->vtx[0]; // FIXME - HACK!

        pblock->hashMerkleRoot = pblock->BuildMerkleTree();

        return CheckWork(pblock, *pwalletMain, reservekey);
    }
}

=======
>>>>>>> f9417736
Value getwork(const Array& params, bool fHelp)
{
    if (fHelp || params.size() > 1)
        throw runtime_error(
            "getwork [data]\n"
            "If [data] is not specified, returns formatted hash data to work on:\n"
            "  \"midstate\" : precomputed hash state after hashing the first half of the data (DEPRECATED)\n" // deprecated
            "  \"data\" : block data\n"
            "  \"hash1\" : formatted hash buffer for second hash (DEPRECATED)\n" // deprecated
            "  \"target\" : little endian hash target\n"
            "If [data] is specified, tries to solve the block and returns true if it was successful.");

    if (vNodes.empty())
        throw JSONRPCError(-9, "Litecoin is not connected!");

    if (IsInitialBlockDownload())
        throw JSONRPCError(-10, "Litecoin is downloading blocks...");

    typedef map<uint256, pair<CBlock*, CScript> > mapNewBlock_t;
    static mapNewBlock_t mapNewBlock;
    static vector<CBlock*> vNewBlock;
    static CReserveKey reservekey(pwalletMain);

    if (params.size() == 0)
    {
        // Update block
        static unsigned int nTransactionsUpdatedLast;
        static CBlockIndex* pindexPrev;
        static int64 nStart;
        static CBlock* pblock;
        if (pindexPrev != pindexBest ||
            (nTransactionsUpdated != nTransactionsUpdatedLast && GetTime() - nStart > 60))
        {
            if (pindexPrev != pindexBest)
            {
                // Deallocate old blocks since they're obsolete now
                mapNewBlock.clear();
                BOOST_FOREACH(CBlock* pblock, vNewBlock)
                    delete pblock;
                vNewBlock.clear();
            }
            nTransactionsUpdatedLast = nTransactionsUpdated;
            pindexPrev = pindexBest;
            nStart = GetTime();

            // Create new block
            pblock = CreateNewBlock(reservekey);
            if (!pblock)
                throw JSONRPCError(-7, "Out of memory");
            vNewBlock.push_back(pblock);
        }

        // Update nTime
        pblock->UpdateTime(pindexPrev);
        pblock->nNonce = 0;

        // Update nExtraNonce
        static unsigned int nExtraNonce = 0;
        IncrementExtraNonce(pblock, pindexPrev, nExtraNonce);

        // Save
        mapNewBlock[pblock->hashMerkleRoot] = make_pair(pblock, pblock->vtx[0].vin[0].scriptSig);

        // Prebuild hash buffers
        char pmidstate[32];
        char pdata[128];
        char phash1[64];
        FormatHashBuffers(pblock, pmidstate, pdata, phash1);

        uint256 hashTarget = CBigNum().SetCompact(pblock->nBits).getuint256();

        Object result;
        result.push_back(Pair("midstate", HexStr(BEGIN(pmidstate), END(pmidstate)))); // deprecated
        result.push_back(Pair("data",     HexStr(BEGIN(pdata), END(pdata))));
        result.push_back(Pair("hash1",    HexStr(BEGIN(phash1), END(phash1)))); // deprecated
        result.push_back(Pair("target",   HexStr(BEGIN(hashTarget), END(hashTarget))));
        return result;
    }
    else
    {
        // Parse parameters
        vector<unsigned char> vchData = ParseHex(params[0].get_str());
        if (vchData.size() != 128)
            throw JSONRPCError(-8, "Invalid parameter");
        CBlock* pdata = (CBlock*)&vchData[0];

        // Byte reverse
        for (int i = 0; i < 128/4; i++)
            ((unsigned int*)pdata)[i] = ByteReverse(((unsigned int*)pdata)[i]);

        // Get saved block
        if (!mapNewBlock.count(pdata->hashMerkleRoot))
            return false;
        CBlock* pblock = mapNewBlock[pdata->hashMerkleRoot].first;

        pblock->nTime = pdata->nTime;
        pblock->nNonce = pdata->nNonce;
        pblock->vtx[0].vin[0].scriptSig = mapNewBlock[pdata->hashMerkleRoot].second;
        pblock->hashMerkleRoot = pblock->BuildMerkleTree();

        return CheckWork(pblock, *pwalletMain, reservekey);
    }
}


Value getmemorypool(const Array& params, bool fHelp)
{
    if (fHelp || params.size() > 1)
        throw runtime_error(
            "getmemorypool [data]\n"
            "If [data] is not specified, returns data needed to construct a block to work on:\n"
            "  \"version\" : block version\n"
            "  \"previousblockhash\" : hash of current highest block\n"
            "  \"transactions\" : contents of non-coinbase transactions that should be included in the next block\n"
            "  \"coinbasevalue\" : maximum allowable input to coinbase transaction, including the generation award and transaction fees\n"
            "  \"coinbaseflags\" : data that should be included in coinbase so support for new features can be judged\n"
            "  \"time\" : timestamp appropriate for next block\n"
            "  \"mintime\" : minimum timestamp appropriate for next block\n"
            "  \"curtime\" : current timestamp\n"
            "  \"bits\" : compressed target of next block\n"
            "If [data] is specified, tries to solve the block and returns true if it was successful.");

    if (params.size() == 0)
    {
        if (vNodes.empty())
            throw JSONRPCError(-9, "Litecoin is not connected!");

        if (IsInitialBlockDownload())
            throw JSONRPCError(-10, "Litecoin is downloading blocks...");

        static CReserveKey reservekey(pwalletMain);

        // Update block
        static unsigned int nTransactionsUpdatedLast;
        static CBlockIndex* pindexPrev;
        static int64 nStart;
        static CBlock* pblock;
        if (pindexPrev != pindexBest ||
            (nTransactionsUpdated != nTransactionsUpdatedLast && GetTime() - nStart > 5))
        {
            nTransactionsUpdatedLast = nTransactionsUpdated;
            pindexPrev = pindexBest;
            nStart = GetTime();

            // Create new block
            if(pblock)
                delete pblock;
            pblock = CreateNewBlock(reservekey);
            if (!pblock)
                throw JSONRPCError(-7, "Out of memory");
        }

        // Update nTime
        pblock->UpdateTime(pindexPrev);
        pblock->nNonce = 0;

        Array transactions;
        BOOST_FOREACH(CTransaction tx, pblock->vtx) {
            if(tx.IsCoinBase())
                continue;

            CDataStream ssTx;
            ssTx << tx;

            transactions.push_back(HexStr(ssTx.begin(), ssTx.end()));
        }

        Object result;
        result.push_back(Pair("version", pblock->nVersion));
        result.push_back(Pair("previousblockhash", pblock->hashPrevBlock.GetHex()));
        result.push_back(Pair("transactions", transactions));
        result.push_back(Pair("coinbasevalue", (int64_t)pblock->vtx[0].vout[0].nValue));
        result.push_back(Pair("coinbaseflags", HexStr(COINBASE_FLAGS.begin(), COINBASE_FLAGS.end())));
        result.push_back(Pair("time", (int64_t)pblock->nTime));
        result.push_back(Pair("mintime", (int64_t)pindexPrev->GetMedianTimePast()+1));
        result.push_back(Pair("curtime", (int64_t)GetAdjustedTime()));
        result.push_back(Pair("bits", HexBits(pblock->nBits)));

        return result;
    }
    else
    {
        // Parse parameters
        CDataStream ssBlock(ParseHex(params[0].get_str()));
        CBlock pblock;
        ssBlock >> pblock;

        return ProcessBlock(NULL, &pblock);
    }
}

Value getblockhash(const Array& params, bool fHelp)
{
    if (fHelp || params.size() != 1)
        throw runtime_error(
            "getblockhash <index>\n"
            "Returns hash of block in best-block-chain at <index>.");

    int nHeight = params[0].get_int();
    if (nHeight < 0 || nHeight > nBestHeight)
        throw runtime_error("Block number out of range.");

    CBlock block;
    CBlockIndex* pblockindex = mapBlockIndex[hashBestChain];
    while (pblockindex->nHeight > nHeight)
        pblockindex = pblockindex->pprev;
    return pblockindex->phashBlock->GetHex();
}

Value getblock(const Array& params, bool fHelp)
{
    if (fHelp || params.size() != 1)
        throw runtime_error(
            "getblock <hash>\n"
            "Returns details of a block with given block-hash.");

    std::string strHash = params[0].get_str();
    uint256 hash(strHash);

    if (mapBlockIndex.count(hash) == 0)
        throw JSONRPCError(-5, "Block not found");

    CBlock block;
    CBlockIndex* pblockindex = mapBlockIndex[hash];
    block.ReadFromDisk(pblockindex, true);

    return blockToJSON(block, pblockindex);
}











//
// Call Table
//

pair<string, rpcfn_type> pCallTable[] =
{
    make_pair("help",                   &help),
    make_pair("stop",                   &stop),
    make_pair("getblockcount",          &getblockcount),
    make_pair("getblocknumber",         &getblocknumber),
    make_pair("getconnectioncount",     &getconnectioncount),
    make_pair("getdifficulty",          &getdifficulty),
    make_pair("getnetworkhashps",       &getnetworkhashps),
    make_pair("getgenerate",            &getgenerate),
    make_pair("setgenerate",            &setgenerate),
    make_pair("gethashespersec",        &gethashespersec),
    make_pair("getinfo",                &getinfo),
    make_pair("getmininginfo",          &getmininginfo),
    make_pair("getnewaddress",          &getnewaddress),
    make_pair("getaccountaddress",      &getaccountaddress),
    make_pair("setaccount",             &setaccount),
    make_pair("getaccount",             &getaccount),
    make_pair("getaddressesbyaccount",  &getaddressesbyaccount),
    make_pair("sendtoaddress",          &sendtoaddress),
    make_pair("getreceivedbyaddress",   &getreceivedbyaddress),
    make_pair("getreceivedbyaccount",   &getreceivedbyaccount),
    make_pair("listreceivedbyaddress",  &listreceivedbyaddress),
    make_pair("listreceivedbyaccount",  &listreceivedbyaccount),
    make_pair("backupwallet",           &backupwallet),
    make_pair("keypoolrefill",          &keypoolrefill),
    make_pair("walletpassphrase",       &walletpassphrase),
    make_pair("walletpassphrasechange", &walletpassphrasechange),
    make_pair("walletlock",             &walletlock),
    make_pair("encryptwallet",          &encryptwallet),
    make_pair("validateaddress",        &validateaddress),
    make_pair("getbalance",             &getbalance),
    make_pair("move",                   &movecmd),
    make_pair("sendfrom",               &sendfrom),
    make_pair("sendmany",               &sendmany),
    make_pair("addmultisigaddress",     &addmultisigaddress),
    make_pair("getblock",               &getblock),
    make_pair("getblockhash",           &getblockhash),
    make_pair("gettransaction",         &gettransaction),
    make_pair("listtransactions",       &listtransactions),
    make_pair("signmessage",            &signmessage),
    make_pair("verifymessage",          &verifymessage),
    make_pair("getwork",                &getwork),
    make_pair("getworkex",                &getworkex),
    make_pair("listaccounts",           &listaccounts),
    make_pair("settxfee",               &settxfee),
    make_pair("setmininput",            &setmininput),
    make_pair("getmemorypool",          &getmemorypool),
    make_pair("listsinceblock",         &listsinceblock),
    make_pair("dumpprivkey",            &dumpprivkey),
    make_pair("importprivkey",          &importprivkey)
};
map<string, rpcfn_type> mapCallTable(pCallTable, pCallTable + sizeof(pCallTable)/sizeof(pCallTable[0]));

string pAllowInSafeMode[] =
{
    "help",
    "stop",
    "getblockcount",
    "getblocknumber",  // deprecated
    "getconnectioncount",
    "getdifficulty",
    "getnetworkhashps",
    "getgenerate",
    "setgenerate",
    "gethashespersec",
    "getinfo",
    "getmininginfo",
    "getnewaddress",
    "getaccountaddress",
    "getaccount",
    "getaddressesbyaccount",
    "backupwallet",
    "keypoolrefill",
    "walletpassphrase",
    "walletlock",
    "validateaddress",
    "getwork",
	"getworkex",
    "getmemorypool",
};
set<string> setAllowInSafeMode(pAllowInSafeMode, pAllowInSafeMode + sizeof(pAllowInSafeMode)/sizeof(pAllowInSafeMode[0]));




//
// HTTP protocol
//
// This ain't Apache.  We're just using HTTP header for the length field
// and to be compatible with other JSON-RPC implementations.
//

string HTTPPost(const string& strMsg, const map<string,string>& mapRequestHeaders)
{
    ostringstream s;
    s << "POST / HTTP/1.1\r\n"
      << "User-Agent: litecoin-json-rpc/" << FormatFullVersion() << "\r\n"
      << "Host: 127.0.0.1\r\n"
      << "Content-Type: application/json\r\n"
      << "Content-Length: " << strMsg.size() << "\r\n"
      << "Connection: close\r\n"
      << "Accept: application/json\r\n";
    BOOST_FOREACH(const PAIRTYPE(string, string)& item, mapRequestHeaders)
        s << item.first << ": " << item.second << "\r\n";
    s << "\r\n" << strMsg;

    return s.str();
}

string rfc1123Time()
{
    char buffer[64];
    time_t now;
    time(&now);
    struct tm* now_gmt = gmtime(&now);
    string locale(setlocale(LC_TIME, NULL));
    setlocale(LC_TIME, "C"); // we want posix (aka "C") weekday/month strings
    strftime(buffer, sizeof(buffer), "%a, %d %b %Y %H:%M:%S +0000", now_gmt);
    setlocale(LC_TIME, locale.c_str());
    return string(buffer);
}

static string HTTPReply(int nStatus, const string& strMsg)
{
    if (nStatus == 401)
        return strprintf("HTTP/1.0 401 Authorization Required\r\n"
            "Date: %s\r\n"
            "Server: litecoin-json-rpc/%s\r\n"
            "WWW-Authenticate: Basic realm=\"jsonrpc\"\r\n"
            "Content-Type: text/html\r\n"
            "Content-Length: 296\r\n"
            "\r\n"
            "<!DOCTYPE HTML PUBLIC \"-//W3C//DTD HTML 4.01 Transitional//EN\"\r\n"
            "\"http://www.w3.org/TR/1999/REC-html401-19991224/loose.dtd\">\r\n"
            "<HTML>\r\n"
            "<HEAD>\r\n"
            "<TITLE>Error</TITLE>\r\n"
            "<META HTTP-EQUIV='Content-Type' CONTENT='text/html; charset=ISO-8859-1'>\r\n"
            "</HEAD>\r\n"
            "<BODY><H1>401 Unauthorized.</H1></BODY>\r\n"
            "</HTML>\r\n", rfc1123Time().c_str(), FormatFullVersion().c_str());
    const char *cStatus;
         if (nStatus == 200) cStatus = "OK";
    else if (nStatus == 400) cStatus = "Bad Request";
    else if (nStatus == 403) cStatus = "Forbidden";
    else if (nStatus == 404) cStatus = "Not Found";
    else if (nStatus == 500) cStatus = "Internal Server Error";
    else cStatus = "";
    return strprintf(
            "HTTP/1.1 %d %s\r\n"
            "Date: %s\r\n"
            "Connection: close\r\n"
            "Content-Length: %d\r\n"
            "Content-Type: application/json\r\n"
            "Server: litecoin-json-rpc/%s\r\n"
            "\r\n"
            "%s",
        nStatus,
        cStatus,
        rfc1123Time().c_str(),
        strMsg.size(),
        FormatFullVersion().c_str(),
        strMsg.c_str());
}

int ReadHTTPStatus(std::basic_istream<char>& stream)
{
    string str;
    getline(stream, str);
    vector<string> vWords;
    boost::split(vWords, str, boost::is_any_of(" "));
    if (vWords.size() < 2)
        return 500;
    return atoi(vWords[1].c_str());
}

int ReadHTTPHeader(std::basic_istream<char>& stream, map<string, string>& mapHeadersRet)
{
    int nLen = 0;
    loop
    {
        string str;
        std::getline(stream, str);
        if (str.empty() || str == "\r")
            break;
        string::size_type nColon = str.find(":");
        if (nColon != string::npos)
        {
            string strHeader = str.substr(0, nColon);
            boost::trim(strHeader);
            boost::to_lower(strHeader);
            string strValue = str.substr(nColon+1);
            boost::trim(strValue);
            mapHeadersRet[strHeader] = strValue;
            if (strHeader == "content-length")
                nLen = atoi(strValue.c_str());
        }
    }
    return nLen;
}

int ReadHTTP(std::basic_istream<char>& stream, map<string, string>& mapHeadersRet, string& strMessageRet)
{
    mapHeadersRet.clear();
    strMessageRet = "";

    // Read status
    int nStatus = ReadHTTPStatus(stream);

    // Read header
    int nLen = ReadHTTPHeader(stream, mapHeadersRet);
    if (nLen < 0 || nLen > MAX_SIZE)
        return 500;

    // Read message
    if (nLen > 0)
    {
        vector<char> vch(nLen);
        stream.read(&vch[0], nLen);
        strMessageRet = string(vch.begin(), vch.end());
    }

    return nStatus;
}

bool HTTPAuthorized(map<string, string>& mapHeaders)
{
    string strAuth = mapHeaders["authorization"];
    if (strAuth.substr(0,6) != "Basic ")
        return false;
    string strUserPass64 = strAuth.substr(6); boost::trim(strUserPass64);
    string strUserPass = DecodeBase64(strUserPass64);
    return strUserPass == strRPCUserColonPass;
}

//
// JSON-RPC protocol.  Litecoin speaks version 1.0 for maximum compatibility,
// but uses JSON-RPC 1.1/2.0 standards for parts of the 1.0 standard that were
// unspecified (HTTP errors and contents of 'error').
//
// 1.0 spec: http://json-rpc.org/wiki/specification
// 1.2 spec: http://groups.google.com/group/json-rpc/web/json-rpc-over-http
// http://www.codeproject.com/KB/recipes/JSON_Spirit.aspx
//

string JSONRPCRequest(const string& strMethod, const Array& params, const Value& id)
{
    Object request;
    request.push_back(Pair("method", strMethod));
    request.push_back(Pair("params", params));
    request.push_back(Pair("id", id));
    return write_string(Value(request), false) + "\n";
}

string JSONRPCReply(const Value& result, const Value& error, const Value& id)
{
    Object reply;
    if (error.type() != null_type)
        reply.push_back(Pair("result", Value::null));
    else
        reply.push_back(Pair("result", result));
    reply.push_back(Pair("error", error));
    reply.push_back(Pair("id", id));
    return write_string(Value(reply), false) + "\n";
}

void ErrorReply(std::ostream& stream, const Object& objError, const Value& id)
{
    // Send error reply from json-rpc error object
    int nStatus = 500;
    int code = find_value(objError, "code").get_int();
    if (code == -32600) nStatus = 400;
    else if (code == -32601) nStatus = 404;
    string strReply = JSONRPCReply(Value::null, objError, id);
    stream << HTTPReply(nStatus, strReply) << std::flush;
}

bool ClientAllowed(const string& strAddress)
{
    if (strAddress == asio::ip::address_v4::loopback().to_string())
        return true;
    const vector<string>& vAllow = mapMultiArgs["-rpcallowip"];
    BOOST_FOREACH(string strAllow, vAllow)
        if (WildcardMatch(strAddress, strAllow))
            return true;
    return false;
}

#ifdef USE_SSL
//
// IOStream device that speaks SSL but can also speak non-SSL
//
class SSLIOStreamDevice : public iostreams::device<iostreams::bidirectional> {
public:
    SSLIOStreamDevice(SSLStream &streamIn, bool fUseSSLIn) : stream(streamIn)
    {
        fUseSSL = fUseSSLIn;
        fNeedHandshake = fUseSSLIn;
    }

    void handshake(ssl::stream_base::handshake_type role)
    {
        if (!fNeedHandshake) return;
        fNeedHandshake = false;
        stream.handshake(role);
    }
    std::streamsize read(char* s, std::streamsize n)
    {
        handshake(ssl::stream_base::server); // HTTPS servers read first
        if (fUseSSL) return stream.read_some(asio::buffer(s, n));
        return stream.next_layer().read_some(asio::buffer(s, n));
    }
    std::streamsize write(const char* s, std::streamsize n)
    {
        handshake(ssl::stream_base::client); // HTTPS clients write first
        if (fUseSSL) return asio::write(stream, asio::buffer(s, n));
        return asio::write(stream.next_layer(), asio::buffer(s, n));
    }
    bool connect(const std::string& server, const std::string& port)
    {
        ip::tcp::resolver resolver(stream.get_io_service());
        ip::tcp::resolver::query query(server.c_str(), port.c_str());
        ip::tcp::resolver::iterator endpoint_iterator = resolver.resolve(query);
        ip::tcp::resolver::iterator end;
        boost::system::error_code error = asio::error::host_not_found;
        while (error && endpoint_iterator != end)
        {
            stream.lowest_layer().close();
            stream.lowest_layer().connect(*endpoint_iterator++, error);
        }
        if (error)
            return false;
        return true;
    }

private:
    bool fNeedHandshake;
    bool fUseSSL;
    SSLStream& stream;
};
#endif

void ThreadRPCServer(void* parg)
{
    IMPLEMENT_RANDOMIZE_STACK(ThreadRPCServer(parg));
    try
    {
        vnThreadsRunning[THREAD_RPCSERVER]++;
        ThreadRPCServer2(parg);
        vnThreadsRunning[THREAD_RPCSERVER]--;
    }
    catch (std::exception& e) {
        vnThreadsRunning[THREAD_RPCSERVER]--;
        PrintException(&e, "ThreadRPCServer()");
    } catch (...) {
        vnThreadsRunning[THREAD_RPCSERVER]--;
        PrintException(NULL, "ThreadRPCServer()");
    }
    printf("ThreadRPCServer exiting\n");
}

void ThreadRPCServer2(void* parg)
{
    printf("ThreadRPCServer started\n");

    strRPCUserColonPass = mapArgs["-rpcuser"] + ":" + mapArgs["-rpcpassword"];
    if (mapArgs["-rpcpassword"] == "")
    {
<<<<<<< HEAD
        string strWhatAmI = "To use litecoind";
=======
        unsigned char rand_pwd[32];
        RAND_bytes(rand_pwd, 32);
        string strWhatAmI = "To use bitcoind";
>>>>>>> f9417736
        if (mapArgs.count("-server"))
            strWhatAmI = strprintf(_("To use the %s option"), "\"-server\"");
        else if (mapArgs.count("-daemon"))
            strWhatAmI = strprintf(_("To use the %s option"), "\"-daemon\"");
        PrintConsole(
            _("Error: %s, you must set a rpcpassword in the configuration file:\n %s\n"
              "It is recommended you use the following random password:\n"
              "rpcuser=bitcoinrpc\n"
              "rpcpassword=%s\n"
              "(you do not need to remember this password)\n"
              "If the file does not exist, create it with owner-readable-only file permissions.\n"),
                strWhatAmI.c_str(),
                GetConfigFile().c_str(),
                EncodeBase58(&rand_pwd[0],&rand_pwd[0]+32).c_str());
#ifndef QT_GUI
        CreateThread(Shutdown, NULL);
#endif
        return;
    }

    bool fUseSSL = GetBoolArg("-rpcssl");
    asio::ip::address bindAddress = mapArgs.count("-rpcallowip") ? asio::ip::address_v4::any() : asio::ip::address_v4::loopback();

    asio::io_service io_service;
    ip::tcp::endpoint endpoint(bindAddress, GetArg("-rpcport", 9332));
    ip::tcp::acceptor acceptor(io_service, endpoint);

    acceptor.set_option(boost::asio::ip::tcp::acceptor::reuse_address(true));

#ifdef USE_SSL
    ssl::context context(io_service, ssl::context::sslv23);
    if (fUseSSL)
    {
        context.set_options(ssl::context::no_sslv2);
        filesystem::path certfile = GetArg("-rpcsslcertificatechainfile", "server.cert");
        if (!certfile.is_complete()) certfile = filesystem::path(GetDataDir()) / certfile;
        if (filesystem::exists(certfile)) context.use_certificate_chain_file(certfile.string().c_str());
        else printf("ThreadRPCServer ERROR: missing server certificate file %s\n", certfile.string().c_str());
        filesystem::path pkfile = GetArg("-rpcsslprivatekeyfile", "server.pem");
        if (!pkfile.is_complete()) pkfile = filesystem::path(GetDataDir()) / pkfile;
        if (filesystem::exists(pkfile)) context.use_private_key_file(pkfile.string().c_str(), ssl::context::pem);
        else printf("ThreadRPCServer ERROR: missing server private key file %s\n", pkfile.string().c_str());

        string ciphers = GetArg("-rpcsslciphers",
                                         "TLSv1+HIGH:!SSLv2:!aNULL:!eNULL:!AH:!3DES:@STRENGTH");
        SSL_CTX_set_cipher_list(context.impl(), ciphers.c_str());
    }
#else
    if (fUseSSL)
        throw runtime_error("-rpcssl=1, but litecoin compiled without full openssl libraries.");
#endif

    loop
    {
        // Accept connection
#ifdef USE_SSL
        SSLStream sslStream(io_service, context);
        SSLIOStreamDevice d(sslStream, fUseSSL);
        iostreams::stream<SSLIOStreamDevice> stream(d);
#else
        ip::tcp::iostream stream;
#endif

        ip::tcp::endpoint peer;
        vnThreadsRunning[THREAD_RPCSERVER]--;
#ifdef USE_SSL
        acceptor.accept(sslStream.lowest_layer(), peer);
#else
        acceptor.accept(*stream.rdbuf(), peer);
#endif
        vnThreadsRunning[4]++;
        if (fShutdown)
            return;

        // Restrict callers by IP
        if (!ClientAllowed(peer.address().to_string()))
        {
            // Only send a 403 if we're not using SSL to prevent a DoS during the SSL handshake.
            if (!fUseSSL)
                stream << HTTPReply(403, "") << std::flush;
            continue;
        }

        map<string, string> mapHeaders;
        string strRequest;

        boost::thread api_caller(ReadHTTP, boost::ref(stream), boost::ref(mapHeaders), boost::ref(strRequest));
        if (!api_caller.timed_join(boost::posix_time::seconds(GetArg("-rpctimeout", 30))))
        {   // Timed out:
            acceptor.cancel();
            printf("ThreadRPCServer ReadHTTP timeout\n");
            continue;
        }

        // Check authorization
        if (mapHeaders.count("authorization") == 0)
        {
            stream << HTTPReply(401, "") << std::flush;
            continue;
        }
        if (!HTTPAuthorized(mapHeaders))
        {
            printf("ThreadRPCServer incorrect password attempt from %s\n",peer.address().to_string().c_str());
            /* Deter brute-forcing short passwords.
               If this results in a DOS the user really
               shouldn't have their RPC port exposed.*/
            if (mapArgs["-rpcpassword"].size() < 20)
                Sleep(250);

            stream << HTTPReply(401, "") << std::flush;
            continue;
        }

        Value id = Value::null;
        try
        {
            // Parse request
            Value valRequest;
            if (!read_string(strRequest, valRequest) || valRequest.type() != obj_type)
                throw JSONRPCError(-32700, "Parse error");
            const Object& request = valRequest.get_obj();

            // Parse id now so errors from here on will have the id
            id = find_value(request, "id");

            // Parse method
            Value valMethod = find_value(request, "method");
            if (valMethod.type() == null_type)
                throw JSONRPCError(-32600, "Missing method");
            if (valMethod.type() != str_type)
                throw JSONRPCError(-32600, "Method must be a string");
            string strMethod = valMethod.get_str();
            if (strMethod != "getwork" && strMethod != "getmemorypool")
                printf("ThreadRPCServer method=%s\n", strMethod.c_str());

            // Parse params
            Value valParams = find_value(request, "params");
            Array params;
            if (valParams.type() == array_type)
                params = valParams.get_array();
            else if (valParams.type() == null_type)
                params = Array();
            else
                throw JSONRPCError(-32600, "Params must be an array");

            // Find method
            map<string, rpcfn_type>::iterator mi = mapCallTable.find(strMethod);
            if (mi == mapCallTable.end())
                throw JSONRPCError(-32601, "Method not found");

            // Observe safe mode
            string strWarning = GetWarnings("rpc");
            if (strWarning != "" && !GetBoolArg("-disablesafemode") && !setAllowInSafeMode.count(strMethod))
                throw JSONRPCError(-2, string("Safe mode: ") + strWarning);

            try
            {
                // Execute
                Value result;
                CRITICAL_BLOCK(cs_main)
                CRITICAL_BLOCK(pwalletMain->cs_wallet)
                    result = (*(*mi).second)(params, false);

                // Send reply
                string strReply = JSONRPCReply(result, Value::null, id);
                stream << HTTPReply(200, strReply) << std::flush;
            }
            catch (std::exception& e)
            {
                ErrorReply(stream, JSONRPCError(-1, e.what()), id);
            }
        }
        catch (Object& objError)
        {
            ErrorReply(stream, objError, id);
        }
        catch (std::exception& e)
        {
            ErrorReply(stream, JSONRPCError(-32700, e.what()), id);
        }
    }
}




Object CallRPC(const string& strMethod, const Array& params)
{
    if (mapArgs["-rpcuser"] == "" && mapArgs["-rpcpassword"] == "")
        throw runtime_error(strprintf(
            _("You must set rpcpassword=<password> in the configuration file:\n%s\n"
              "If the file does not exist, create it with owner-readable-only file permissions."),
                GetConfigFile().c_str()));

    // Connect to localhost
    bool fUseSSL = GetBoolArg("-rpcssl");
#ifdef USE_SSL
    asio::io_service io_service;
    ssl::context context(io_service, ssl::context::sslv23);
    context.set_options(ssl::context::no_sslv2);
    SSLStream sslStream(io_service, context);
    SSLIOStreamDevice d(sslStream, fUseSSL);
    iostreams::stream<SSLIOStreamDevice> stream(d);
    if (!d.connect(GetArg("-rpcconnect", "127.0.0.1"), GetArg("-rpcport", "9332")))
        throw runtime_error("couldn't connect to server");
#else
    if (fUseSSL)
        throw runtime_error("-rpcssl=1, but litecoin compiled without full openssl libraries.");

    ip::tcp::iostream stream(GetArg("-rpcconnect", "127.0.0.1"), GetArg("-rpcport", "9332"));
    if (stream.fail())
        throw runtime_error("couldn't connect to server");
#endif


    // HTTP basic authentication
    string strUserPass64 = EncodeBase64(mapArgs["-rpcuser"] + ":" + mapArgs["-rpcpassword"]);
    map<string, string> mapRequestHeaders;
    mapRequestHeaders["Authorization"] = string("Basic ") + strUserPass64;

    // Send request
    string strRequest = JSONRPCRequest(strMethod, params, 1);
    string strPost = HTTPPost(strRequest, mapRequestHeaders);
    stream << strPost << std::flush;

    // Receive reply
    map<string, string> mapHeaders;
    string strReply;
    int nStatus = ReadHTTP(stream, mapHeaders, strReply);
    if (nStatus == 401)
        throw runtime_error("incorrect rpcuser or rpcpassword (authorization failed)");
    else if (nStatus >= 400 && nStatus != 400 && nStatus != 404 && nStatus != 500)
        throw runtime_error(strprintf("server returned HTTP error %d", nStatus));
    else if (strReply.empty())
        throw runtime_error("no response from server");

    // Parse reply
    Value valReply;
    if (!read_string(strReply, valReply))
        throw runtime_error("couldn't parse reply from server");
    const Object& reply = valReply.get_obj();
    if (reply.empty())
        throw runtime_error("expected reply to have result, error and id properties");

    return reply;
}




template<typename T>
void ConvertTo(Value& value)
{
    if (value.type() == str_type)
    {
        // reinterpret string as unquoted json value
        Value value2;
        if (!read_string(value.get_str(), value2))
            throw runtime_error("type mismatch");
        value = value2.get_value<T>();
    }
    else
    {
        value = value.get_value<T>();
    }
}

int CommandLineRPC(int argc, char *argv[])
{
    string strPrint;
    int nRet = 0;
    try
    {
        // Skip switches
        while (argc > 1 && IsSwitchChar(argv[1][0]))
        {
            argc--;
            argv++;
        }

        // Method
        if (argc < 2)
            throw runtime_error("too few parameters");
        string strMethod = argv[1];

        // Parameters default to strings
        Array params;
        for (int i = 2; i < argc; i++)
            params.push_back(argv[i]);
        int n = params.size();

        //
        // Special case non-string parameter types
        //
        if (strMethod == "setgenerate"            && n > 0) ConvertTo<bool>(params[0]);
        if (strMethod == "setgenerate"            && n > 1) ConvertTo<boost::int64_t>(params[1]);
        if (strMethod == "getnetworkhashps"       && n > 0) ConvertTo<boost::int64_t>(params[0]);
        if (strMethod == "sendtoaddress"          && n > 1) ConvertTo<double>(params[1]);
        if (strMethod == "settxfee"               && n > 0) ConvertTo<double>(params[0]);
        if (strMethod == "setmininput"            && n > 0) ConvertTo<double>(params[0]);
        if (strMethod == "getreceivedbyaddress"   && n > 1) ConvertTo<boost::int64_t>(params[1]);
        if (strMethod == "getreceivedbyaccount"   && n > 1) ConvertTo<boost::int64_t>(params[1]);
        if (strMethod == "listreceivedbyaddress"  && n > 0) ConvertTo<boost::int64_t>(params[0]);
        if (strMethod == "listreceivedbyaddress"  && n > 1) ConvertTo<bool>(params[1]);
        if (strMethod == "listreceivedbyaccount"  && n > 0) ConvertTo<boost::int64_t>(params[0]);
        if (strMethod == "listreceivedbyaccount"  && n > 1) ConvertTo<bool>(params[1]);
        if (strMethod == "getbalance"             && n > 1) ConvertTo<boost::int64_t>(params[1]);
        if (strMethod == "getblockhash"           && n > 0) ConvertTo<boost::int64_t>(params[0]);
        if (strMethod == "move"                   && n > 2) ConvertTo<double>(params[2]);
        if (strMethod == "move"                   && n > 3) ConvertTo<boost::int64_t>(params[3]);
        if (strMethod == "sendfrom"               && n > 2) ConvertTo<double>(params[2]);
        if (strMethod == "sendfrom"               && n > 3) ConvertTo<boost::int64_t>(params[3]);
        if (strMethod == "listtransactions"       && n > 1) ConvertTo<boost::int64_t>(params[1]);
        if (strMethod == "listtransactions"       && n > 2) ConvertTo<boost::int64_t>(params[2]);
        if (strMethod == "listaccounts"           && n > 0) ConvertTo<boost::int64_t>(params[0]);
        if (strMethod == "walletpassphrase"       && n > 1) ConvertTo<boost::int64_t>(params[1]);
        if (strMethod == "listsinceblock"         && n > 1) ConvertTo<boost::int64_t>(params[1]);
        if (strMethod == "sendmany"               && n > 1)
        {
            string s = params[1].get_str();
            Value v;
            if (!read_string(s, v) || v.type() != obj_type)
                throw runtime_error("type mismatch");
            params[1] = v.get_obj();
        }
        if (strMethod == "sendmany"                && n > 2) ConvertTo<boost::int64_t>(params[2]);
        if (strMethod == "addmultisigaddress"      && n > 0) ConvertTo<boost::int64_t>(params[0]);
        if (strMethod == "addmultisigaddress"      && n > 1)
        {
            string s = params[1].get_str();
            Value v;
            if (!read_string(s, v) || v.type() != array_type)
                throw runtime_error("type mismatch "+s);
            params[1] = v.get_array();
        }

        // Execute
        Object reply = CallRPC(strMethod, params);

        // Parse reply
        const Value& result = find_value(reply, "result");
        const Value& error  = find_value(reply, "error");

        if (error.type() != null_type)
        {
            // Error
            strPrint = "error: " + write_string(error, false);
            int code = find_value(error.get_obj(), "code").get_int();
            nRet = abs(code);
        }
        else
        {
            // Result
            if (result.type() == null_type)
                strPrint = "";
            else if (result.type() == str_type)
                strPrint = result.get_str();
            else
                strPrint = write_string(result, true);
        }
    }
    catch (std::exception& e)
    {
        strPrint = string("error: ") + e.what();
        nRet = 87;
    }
    catch (...)
    {
        PrintException(NULL, "CommandLineRPC()");
    }

    if (strPrint != "")
    {
        fprintf((nRet == 0 ? stdout : stderr), "%s\n", strPrint.c_str());
    }
    return nRet;
}




#ifdef TEST
int main(int argc, char *argv[])
{
#ifdef _MSC_VER
    // Turn off microsoft heap dump noise
    _CrtSetReportMode(_CRT_WARN, _CRTDBG_MODE_FILE);
    _CrtSetReportFile(_CRT_WARN, CreateFile("NUL", GENERIC_WRITE, 0, NULL, OPEN_EXISTING, 0, 0));
#endif
    setbuf(stdin, NULL);
    setbuf(stdout, NULL);
    setbuf(stderr, NULL);

    try
    {
        if (argc >= 2 && string(argv[1]) == "-server")
        {
            printf("server ready\n");
            ThreadRPCServer(NULL);
        }
        else
        {
            return CommandLineRPC(argc, argv);
        }
    }
    catch (std::exception& e) {
        PrintException(&e, "main()");
    } catch (...) {
        PrintException(NULL, "main()");
    }
    return 0;
}
#endif<|MERGE_RESOLUTION|>--- conflicted
+++ resolved
@@ -283,33 +283,6 @@
 }
 
 
-<<<<<<< HEAD
-double GetDifficulty()
-{
-    // Floating point number that is a multiple of the minimum difficulty,
-    // minimum difficulty = 1.0.
-
-    if (pindexBest == NULL)
-        return 1.0;
-    int nShift = (pindexBest->nBits >> 24) & 0xff;
-
-    double dDiff =
-        (double)0x0000ffff / (double)(pindexBest->nBits & 0x00ffffff);
-
-    while (nShift < 29)
-    {
-        dDiff *= 256.0;
-        nShift++;
-    }
-    while (nShift > 29)
-    {
-        dDiff /= 256.0;
-        nShift--;
-    }
-
-    return dDiff;
-}
-
 // Litecoin: Return average network hashes per second based on last number of blocks.
 int GetNetworkHashPS(int lookup) {
     if (pindexBest == NULL)
@@ -333,8 +306,6 @@
     return (int)(((double)GetDifficulty() * pow(2.0, 32)) / timePerBlock);
 }
 
-=======
->>>>>>> f9417736
 Value getdifficulty(const Array& params, bool fHelp)
 {
     if (fHelp || params.size() != 0)
@@ -423,11 +394,8 @@
     obj.push_back(Pair("connections",   (int)vNodes.size()));
     obj.push_back(Pair("proxy",         (fUseProxy ? addrProxy.ToStringIPPort() : string())));
     obj.push_back(Pair("difficulty",    (double)GetDifficulty()));
-<<<<<<< HEAD
     obj.push_back(Pair("hashespersec",  gethashespersec(params, false)));
     obj.push_back(Pair("networkhashps", getnetworkhashps(params, false)));
-=======
->>>>>>> f9417736
     obj.push_back(Pair("testnet",       fTestNet));
     obj.push_back(Pair("keypoololdest", (boost::int64_t)pwalletMain->GetOldestKeyPoolTime()));
     obj.push_back(Pair("keypoolsize",   pwalletMain->GetKeyPoolSize()));
@@ -686,11 +654,6 @@
     return wtx.GetHash().GetHex();
 }
 
-<<<<<<< HEAD
-static const string strMessageMagic = "Litecoin Signed Message:\n";
-
-=======
->>>>>>> f9417736
 Value signmessage(const Array& params, bool fHelp)
 {
     if (fHelp || params.size() != 2)
@@ -1865,7 +1828,6 @@
     return ret;
 }
 
-<<<<<<< HEAD
 Value getworkex(const Array& params, bool fHelp)
 {
     if (fHelp || params.size() > 2)
@@ -1994,8 +1956,6 @@
     }
 }
 
-=======
->>>>>>> f9417736
 Value getwork(const Array& params, bool fHelp)
 {
     if (fHelp || params.size() > 1)
@@ -2608,13 +2568,9 @@
     strRPCUserColonPass = mapArgs["-rpcuser"] + ":" + mapArgs["-rpcpassword"];
     if (mapArgs["-rpcpassword"] == "")
     {
-<<<<<<< HEAD
-        string strWhatAmI = "To use litecoind";
-=======
         unsigned char rand_pwd[32];
         RAND_bytes(rand_pwd, 32);
-        string strWhatAmI = "To use bitcoind";
->>>>>>> f9417736
+        string strWhatAmI = "To use litecoind";
         if (mapArgs.count("-server"))
             strWhatAmI = strprintf(_("To use the %s option"), "\"-server\"");
         else if (mapArgs.count("-daemon"))
