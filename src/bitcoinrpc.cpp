// Copyright (c) 2010 Satoshi Nakamoto
// Copyright (c) 2009-2012 The Bitcoin developers
// Distributed under the MIT/X11 software license, see the accompanying
// file COPYING or http://www.opensource.org/licenses/mit-license.php.

#include "main.h"
#include "wallet.h"
#include "db.h"
#include "walletdb.h"
#include "net.h"
#include "init.h"
#include "ui_interface.h"
#include "bitcoinrpc.h"

#undef printf
#include <boost/asio.hpp>
#include <boost/filesystem.hpp>
#include <boost/iostreams/concepts.hpp>
#include <boost/iostreams/stream.hpp>
#include <boost/algorithm/string.hpp>
#include <boost/lexical_cast.hpp>
#include <boost/asio/ssl.hpp>
#include <boost/filesystem/fstream.hpp>
#include <boost/thread/locks.hpp>

typedef boost::asio::ssl::stream<boost::asio::ip::tcp::socket> SSLStream;

#define printf OutputDebugStringF
// MinGW 3.4.5 gets "fatal error: had to relocate PCH" if the json headers are
// precompiled in headers.h.  The problem might be when the pch file goes over
// a certain size around 145MB.  If we need access to json_spirit outside this
// file, we could use the compiled json_spirit option.

using namespace std;
using namespace boost;
using namespace boost::asio;
using namespace json_spirit;

void ThreadRPCServer2(void* parg);

static std::string strRPCUserColonPass;

static int64 nWalletUnlockTime;
static CCriticalSection cs_nWalletUnlockTime;

extern Value dumpprivkey(const Array& params, bool fHelp);
extern Value importprivkey(const Array& params, bool fHelp);

const Object emptyobj;

void ThreadRPCServer3(void* parg);

Object JSONRPCError(int code, const string& message)
{
    Object error;
    error.push_back(Pair("code", code));
    error.push_back(Pair("message", message));
    return error;
}

double GetDifficulty(const CBlockIndex* blockindex = NULL)
{
    // Floating point number that is a multiple of the minimum difficulty,
    // minimum difficulty = 1.0.
    if (blockindex == NULL)
    {
        if (pindexBest == NULL)
            return 1.0;
        else
            blockindex = pindexBest;
    }

    int nShift = (blockindex->nBits >> 24) & 0xff;

    double dDiff =
        (double)0x0000ffff / (double)(blockindex->nBits & 0x00ffffff);

    while (nShift < 29)
    {
        dDiff *= 256.0;
        nShift++;
    }
    while (nShift > 29)
    {
        dDiff /= 256.0;
        nShift--;
    }

    return dDiff;
}


int64 AmountFromValue(const Value& value)
{
    double dAmount = value.get_real();
    if (dAmount <= 0.0 || dAmount > 21000000.0)
        throw JSONRPCError(-3, "Invalid amount");
    int64 nAmount = roundint64(dAmount * COIN);
    if (!MoneyRange(nAmount))
        throw JSONRPCError(-3, "Invalid amount");
    return nAmount;
}

Value ValueFromAmount(int64 amount)
{
    return (double)amount / (double)COIN;
}

std::string
HexBits(unsigned int nBits)
{
    union {
        int32_t nBits;
        char cBits[4];
    } uBits;
    uBits.nBits = htonl((int32_t)nBits);
    return HexStr(BEGIN(uBits.cBits), END(uBits.cBits));
}

static std::string
HelpRequiringPassphrase()
{
    return pwalletMain->IsCrypted()
        ? "\nrequires wallet passphrase to be set with walletpassphrase first"
        : "";
}

static inline void
EnsureWalletIsUnlocked()
{
    if (pwalletMain->IsLocked())
        throw JSONRPCError(-13, "Error: Please enter the wallet passphrase with walletpassphrase first.");
}

enum DecomposeMode {
    DM_NONE = 0,
    DM_HASH,
    DM_HEX,
    DM_ASM,
    DM_OBJ,
};

enum DecomposeMode
FindDecompose(const Object& decompositions, const char* pcType, const char* pcDefault)
{
    Value val = find_value(decompositions, pcType);
    std::string strDecompose = (val.type() == null_type) ? pcDefault : val.get_str();

    if (strDecompose == "no")
        return DM_NONE;
    if (strDecompose == "hash")
        return DM_HASH;
    if (strDecompose == "hex")
        return DM_HEX;
    if (strDecompose == "asm")
        return DM_ASM;
    if (strDecompose == "obj")
        return DM_OBJ;
    throw JSONRPCError(-18, "Invalid decomposition");
}

void WalletTxToJSON(const CWalletTx& wtx, Object& entry)
{
    int confirms = wtx.GetDepthInMainChain();
    entry.push_back(Pair("confirmations", confirms));
    if (confirms)
    {
        entry.push_back(Pair("blockhash", wtx.hashBlock.GetHex()));
        entry.push_back(Pair("blockindex", wtx.nIndex));
    }
    entry.push_back(Pair("txid", wtx.GetHash().GetHex()));
    entry.push_back(Pair("time", (boost::int64_t)wtx.GetTxTime()));
    BOOST_FOREACH(const PAIRTYPE(string,string)& item, wtx.mapValue)
        entry.push_back(Pair(item.first, item.second));
}

void
ScriptSigToJSON(const CTxIn& txin, Object& out)
{
    out.push_back(Pair("asm", txin.scriptSig.ToString()));
    out.push_back(Pair("hex", HexStr(txin.scriptSig.begin(), txin.scriptSig.end())));

    CTransaction txprev;
    uint256 hashTxprevBlock;
    if (!GetTransaction(txin.prevout.hash, txprev, hashTxprevBlock))
        return;

    txnouttype type;
    vector<CBitcoinAddress> addresses;
    int nRequired;

    if (!ExtractAddresses(txprev.vout[txin.prevout.n].scriptPubKey, type,
                          addresses, nRequired))
    {
        out.push_back(Pair("type", GetTxnOutputType(TX_NONSTANDARD)));
        return;
    }

    out.push_back(Pair("type", GetTxnOutputType(type)));
    if (type == TX_MULTISIG)
    {
        // TODO: Need to handle this specially since not all input addresses are required...
        return;
    }

    Array a;
    BOOST_FOREACH(const CBitcoinAddress& addr, addresses)
        a.push_back(addr.ToString());
    out.push_back(Pair("addresses", a));
}

void
ScriptPubKeyToJSON(const CScript& scriptPubKey, Object& out)
{
    txnouttype type;
    vector<CBitcoinAddress> addresses;
    int nRequired;

    out.push_back(Pair("asm", scriptPubKey.ToString()));
    out.push_back(Pair("hex", HexStr(scriptPubKey.begin(), scriptPubKey.end())));

    if (!ExtractAddresses(scriptPubKey, type, addresses, nRequired))
    {
        out.push_back(Pair("type", GetTxnOutputType(TX_NONSTANDARD)));
        return;
    }

    out.push_back(Pair("reqSigs", nRequired));
    out.push_back(Pair("type", GetTxnOutputType(type)));

    Array a;
    BOOST_FOREACH(const CBitcoinAddress& addr, addresses)
        a.push_back(addr.ToString());
    out.push_back(Pair("addresses", a));
}

void TxToJSON(const CTransaction &tx, Object& entry, const Object& decompositions)
{
    entry.push_back(Pair("version", tx.nVersion));
    entry.push_back(Pair("locktime", (boost::int64_t)tx.nLockTime));
    entry.push_back(Pair("size", (boost::int64_t)::GetSerializeSize(tx, SER_NETWORK, PROTOCOL_VERSION)));

    enum DecomposeMode decomposeScript = FindDecompose(decompositions, "script", "asm");

    Array vin;
    BOOST_FOREACH(const CTxIn& txin, tx.vin)
    {
        Object in;
        if (tx.IsCoinBase())
            in.push_back(Pair("coinbase", HexStr(txin.scriptSig.begin(), txin.scriptSig.end())));
        else
        {
            Object prevout;
            prevout.push_back(Pair("hash", txin.prevout.hash.GetHex()));
            prevout.push_back(Pair("n", (boost::int64_t)txin.prevout.n));
            in.push_back(Pair("prevout", prevout));
            switch (decomposeScript) {
            case DM_NONE:
                break;
            case DM_HEX:
                in.push_back(Pair("scriptSig", HexStr(txin.scriptSig.begin(), txin.scriptSig.end())));
                break;
            case DM_ASM:
                in.push_back(Pair("scriptSig", txin.scriptSig.ToString()));
                break;
            case DM_OBJ:
            {
                Object o;
                ScriptSigToJSON(txin, o);
                in.push_back(Pair("scriptSig", o));
                break;
            }
            default:
                throw JSONRPCError(-18, "Invalid script decomposition");
            }
        }
        in.push_back(Pair("sequence", (boost::int64_t)txin.nSequence));
        vin.push_back(in);
    }
    entry.push_back(Pair("vin", vin));
    Array vout;
    BOOST_FOREACH(const CTxOut& txout, tx.vout)
    {
        Object out;
        out.push_back(Pair("value", ValueFromAmount(txout.nValue)));
        switch (decomposeScript) {
        case DM_NONE:
            break;
        case DM_HEX:
            out.push_back(Pair("scriptPubKey", HexStr(txout.scriptPubKey.begin(), txout.scriptPubKey.end())));
            break;
        case DM_ASM:
            out.push_back(Pair("scriptPubKey", txout.scriptPubKey.ToString()));
            break;
        case DM_OBJ:
        {
            Object o;
            ScriptPubKeyToJSON(txout.scriptPubKey, o);
            out.push_back(Pair("scriptPubKey", o));
            break;
        }
        default:
            throw JSONRPCError(-18, "Invalid script decomposition");
        }
        vout.push_back(out);
    }
    entry.push_back(Pair("vout", vout));
}

void AnyTxToJSON(const uint256 hash, const CTransaction* ptx, Object& entry, const Object& decompositions);

string AccountFromValue(const Value& value)
{
    string strAccount = value.get_str();
    if (strAccount == "*")
        throw JSONRPCError(-11, "Invalid account name");
    return strAccount;
}

Object blockToJSON(const CBlock& block, const CBlockIndex* blockindex, const Object& decompositions)
{
    Object result;
    result.push_back(Pair("hash", block.GetHash().GetHex()));
    CMerkleTx txGen(block.vtx[0]);
    txGen.SetMerkleBranch(&block);
    result.push_back(Pair("confirmations", (int)txGen.GetDepthInMainChain()));
    result.push_back(Pair("size", (int)::GetSerializeSize(block, SER_NETWORK, PROTOCOL_VERSION)));
    result.push_back(Pair("height", blockindex->nHeight));
    result.push_back(Pair("version", block.nVersion));
    result.push_back(Pair("merkleroot", block.hashMerkleRoot.GetHex()));
    result.push_back(Pair("time", (boost::int64_t)block.GetBlockTime()));
    result.push_back(Pair("nonce", (boost::uint64_t)block.nNonce));
    result.push_back(Pair("bits", HexBits(block.nBits)));
    result.push_back(Pair("difficulty", GetDifficulty(blockindex)));

    enum DecomposeMode decomposeTxn = FindDecompose(decompositions, "tx", "hash");
    if (decomposeTxn)
    {
        Array txs;
        switch (decomposeTxn) {
        case DM_OBJ:
            BOOST_FOREACH (const CTransaction&tx, block.vtx)
            {
                Object entry;
                AnyTxToJSON(tx.GetHash(), &tx, entry, decompositions);
                txs.push_back(entry);
            }
            break;
        case DM_HEX:
            BOOST_FOREACH (const CTransaction&tx, block.vtx)
            {
                CDataStream ssTx(SER_NETWORK, PROTOCOL_VERSION);
                ssTx << tx;

                txs.push_back(HexStr(ssTx.begin(), ssTx.end()));
            }
            break;
        case DM_HASH:
            BOOST_FOREACH (const CTransaction&tx, block.vtx)
                txs.push_back(tx.GetHash().GetHex());
            break;
        default:
            throw JSONRPCError(-18, "Invalid transaction decomposition");
        }
        result.push_back(Pair("tx", txs));
    }

    if (blockindex->pprev)
        result.push_back(Pair("previousblockhash", blockindex->pprev->GetBlockHash().GetHex()));
    if (blockindex->pnext)
        result.push_back(Pair("nextblockhash", blockindex->pnext->GetBlockHash().GetHex()));
    return result;
}




///
/// Note: This interface may still be subject to change.
///

string CRPCTable::help(string strCommand) const
{
    string strRet;
    set<rpcfn_type> setDone;
    for (map<string, const CRPCCommand*>::const_iterator mi = mapCommands.begin(); mi != mapCommands.end(); ++mi)
    {
        const CRPCCommand *pcmd = mi->second;
        string strMethod = mi->first;
        // We already filter duplicates, but these deprecated screw up the sort order
        if (strMethod.find("label") != string::npos)
            continue;
        if (strCommand != "" && strMethod != strCommand)
            continue;
        try
        {
            Array params;
            rpcfn_type pfn = pcmd->actor;
            if (setDone.insert(pfn).second)
                (*pfn)(params, true);
        }
        catch (std::exception& e)
        {
            // Help text is returned in an exception
            string strHelp = string(e.what());
            if (strCommand == "")
                if (strHelp.find('\n') != string::npos)
                    strHelp = strHelp.substr(0, strHelp.find('\n'));
            strRet += strHelp + "\n";
        }
    }
    if (strRet == "")
        strRet = strprintf("help: unknown command: %s\n", strCommand.c_str());
    strRet = strRet.substr(0,strRet.size()-1);
    return strRet;
}

Value help(const Array& params, bool fHelp)
{
    if (fHelp || params.size() > 1)
        throw runtime_error(
            "help [command]\n"
            "List commands, or get help for a command.");

    string strCommand;
    if (params.size() > 0)
        strCommand = params[0].get_str();

    return tableRPC.help(strCommand);
}


Value stop(const Array& params, bool fHelp)
{
    if (fHelp || params.size() != 0)
        throw runtime_error(
            "stop\n"
            "Stop Bitcoin server.");
    // Shutdown will take long enough that the response should get back
<<<<<<< HEAD
    QueueShutdown();
    return "Bitcoin server stopping";
=======
    uiInterface.QueueShutdown();
    return "bitcoin server stopping";
>>>>>>> f3eddde5
}


Value getblockcount(const Array& params, bool fHelp)
{
    if (fHelp || params.size() != 0)
        throw runtime_error(
            "getblockcount\n"
            "Returns the number of blocks in the longest block chain.");

    return nBestHeight;
}


Value getconnectioncount(const Array& params, bool fHelp)
{
    if (fHelp || params.size() != 0)
        throw runtime_error(
            "getconnectioncount\n"
            "Returns the number of connections to other nodes.");

    return (int)vNodes.size();
}


Value getdifficulty(const Array& params, bool fHelp)
{
    if (fHelp || params.size() != 0)
        throw runtime_error(
            "getdifficulty\n"
            "Returns the proof-of-work difficulty as a multiple of the minimum difficulty.");

    return GetDifficulty();
}


Value getgenerate(const Array& params, bool fHelp)
{
    if (fHelp || params.size() != 0)
        throw runtime_error(
            "getgenerate\n"
            "Returns true or false.");

    return GetBoolArg("-gen");
}


Value setgenerate(const Array& params, bool fHelp)
{
    if (fHelp || params.size() < 1 || params.size() > 2)
        throw runtime_error(
            "setgenerate <generate> [genproclimit]\n"
            "<generate> is true or false to turn generation on or off.\n"
            "Generation is limited to [genproclimit] processors, -1 is unlimited.");

    bool fGenerate = true;
    if (params.size() > 0)
        fGenerate = params[0].get_bool();

    if (params.size() > 1)
    {
        int nGenProcLimit = params[1].get_int();
        mapArgs["-genproclimit"] = itostr(nGenProcLimit);
        if (nGenProcLimit == 0)
            fGenerate = false;
    }
    mapArgs["-gen"] = (fGenerate ? "1" : "0");

    GenerateBitcoins(fGenerate, pwalletMain);
    return Value::null;
}


Value gethashespersec(const Array& params, bool fHelp)
{
    if (fHelp || params.size() != 0)
        throw runtime_error(
            "gethashespersec\n"
            "Returns a recent hashes per second performance measurement while generating.");

    if (GetTimeMillis() - nHPSTimerStart > 8000)
        return (boost::int64_t)0;
    return (boost::int64_t)dHashesPerSec;
}


Value getinfo(const Array& params, bool fHelp)
{
    if (fHelp || params.size() != 0)
        throw runtime_error(
            "getinfo\n"
            "Returns an object containing various state info.");

    Object obj;
    obj.push_back(Pair("version",       (int)CLIENT_VERSION));
    obj.push_back(Pair("protocolversion",(int)PROTOCOL_VERSION));
    obj.push_back(Pair("walletversion", pwalletMain->GetVersion()));
    obj.push_back(Pair("balance",       ValueFromAmount(pwalletMain->GetBalance())));
    obj.push_back(Pair("blocks",        (int)nBestHeight));
    obj.push_back(Pair("connections",   (int)vNodes.size()));
    obj.push_back(Pair("proxy",         (fUseProxy ? addrProxy.ToStringIPPort() : string())));
    obj.push_back(Pair("difficulty",    (double)GetDifficulty()));
    obj.push_back(Pair("testnet",       fTestNet));
    obj.push_back(Pair("keypoololdest", (boost::int64_t)pwalletMain->GetOldestKeyPoolTime()));
    obj.push_back(Pair("keypoolsize",   pwalletMain->GetKeyPoolSize()));
    obj.push_back(Pair("paytxfee",      ValueFromAmount(nTransactionFee)));
    obj.push_back(Pair("maxtxfee",      ValueFromAmount(nTransactionFeeMax)));
    obj.push_back(Pair("forcetxfee",    fForceFee));
    if (pwalletMain->IsCrypted())
        obj.push_back(Pair("unlocked_until", (boost::int64_t)nWalletUnlockTime / 1000));
    obj.push_back(Pair("errors",        GetWarnings("statusbar")));
    return obj;
}


Value getmininginfo(const Array& params, bool fHelp)
{
    if (fHelp || params.size() != 0)
        throw runtime_error(
            "getmininginfo\n"
            "Returns an object containing mining-related information.");

    Object obj;
    obj.push_back(Pair("blocks",        (int)nBestHeight));
    obj.push_back(Pair("currentblocksize",(uint64_t)nLastBlockSize));
    obj.push_back(Pair("currentblocktx",(uint64_t)nLastBlockTx));
    obj.push_back(Pair("difficulty",    (double)GetDifficulty()));
    obj.push_back(Pair("errors",        GetWarnings("statusbar")));
    obj.push_back(Pair("generate",      GetBoolArg("-gen")));
    obj.push_back(Pair("genproclimit",  (int)GetArg("-genproclimit", -1)));
    obj.push_back(Pair("hashespersec",  gethashespersec(params, false)));
    obj.push_back(Pair("pooledtx",      (uint64_t)mempool.size()));
    obj.push_back(Pair("minfee",        ValueFromAmount(nMinFeeBase)));
    obj.push_back(Pair("minfeeper",     (uint64_t)nMinFeePer));
    obj.push_back(Pair("testnet",       fTestNet));
    return obj;
}


Value getnewaddress(const Array& params, bool fHelp)
{
    if (fHelp || params.size() > 1)
        throw runtime_error(
            "getnewaddress [account]\n"
            "Returns a new Bitcoin address for receiving payments.  "
            "If [account] is specified (recommended), it is added to the address book "
            "so payments received with the address will be credited to [account].");

    // Parse the account first so we don't generate a key if there's an error
    string strAccount;
    if (params.size() > 0)
        strAccount = AccountFromValue(params[0]);

    if (!pwalletMain->IsLocked())
        pwalletMain->TopUpKeyPool();

    // Generate a new key that is added to wallet
    std::vector<unsigned char> newKey;
    if (!pwalletMain->GetKeyFromPool(newKey, false))
        throw JSONRPCError(-12, "Error: Keypool ran out, please call keypoolrefill first");
    CBitcoinAddress address(newKey);

    pwalletMain->SetAddressBookName(address, strAccount);

    return address.ToString();
}


CBitcoinAddress GetAccountAddress(string strAccount, bool bForceNew=false)
{
    CWalletDB walletdb(pwalletMain->strWalletFile);

    CAccount account;
    walletdb.ReadAccount(strAccount, account);

    bool bKeyUsed = false;

    // Check if the current key has been used
    if (!account.vchPubKey.empty())
    {
        CScript scriptPubKey;
        scriptPubKey.SetBitcoinAddress(account.vchPubKey);
        for (map<uint256, CWalletTx>::iterator it = pwalletMain->mapWallet.begin();
             it != pwalletMain->mapWallet.end() && !account.vchPubKey.empty();
             ++it)
        {
            const CWalletTx& wtx = (*it).second;
            BOOST_FOREACH(const CTxOut& txout, wtx.vout)
                if (txout.scriptPubKey == scriptPubKey)
                    bKeyUsed = true;
        }
    }

    // Generate a new key
    if (account.vchPubKey.empty() || bForceNew || bKeyUsed)
    {
        if (!pwalletMain->GetKeyFromPool(account.vchPubKey, false))
            throw JSONRPCError(-12, "Error: Keypool ran out, please call keypoolrefill first");

        pwalletMain->SetAddressBookName(CBitcoinAddress(account.vchPubKey), strAccount);
        walletdb.WriteAccount(strAccount, account);
    }

    return CBitcoinAddress(account.vchPubKey);
}

Value getaccountaddress(const Array& params, bool fHelp)
{
    if (fHelp || params.size() != 1)
        throw runtime_error(
            "getaccountaddress <account>\n"
            "Returns the current Bitcoin address for receiving payments to this account.");

    // Parse the account first so we don't generate a key if there's an error
    string strAccount = AccountFromValue(params[0]);

    Value ret;

    ret = GetAccountAddress(strAccount).ToString();

    return ret;
}



Value setaccount(const Array& params, bool fHelp)
{
    if (fHelp || params.size() < 1 || params.size() > 2)
        throw runtime_error(
            "setaccount <bitcoinaddress> <account>\n"
            "Sets the account associated with the given address.");

    CBitcoinAddress address(params[0].get_str());
    if (!address.IsValid())
        throw JSONRPCError(-5, "Invalid Bitcoin address");


    string strAccount;
    if (params.size() > 1)
        strAccount = AccountFromValue(params[1]);

    // Detect when changing the account of an address that is the 'unused current key' of another account:
    if (pwalletMain->mapAddressBook.count(address))
    {
        string strOldAccount = pwalletMain->mapAddressBook[address];
        if (address == GetAccountAddress(strOldAccount))
            GetAccountAddress(strOldAccount, true);
    }

    pwalletMain->SetAddressBookName(address, strAccount);

    return Value::null;
}


Value getaccount(const Array& params, bool fHelp)
{
    if (fHelp || params.size() != 1)
        throw runtime_error(
            "getaccount <bitcoinaddress>\n"
            "Returns the account associated with the given address.");

    CBitcoinAddress address(params[0].get_str());
    if (!address.IsValid())
        throw JSONRPCError(-5, "Invalid Bitcoin address");

    string strAccount;
    map<CBitcoinAddress, string>::iterator mi = pwalletMain->mapAddressBook.find(address);
    if (mi != pwalletMain->mapAddressBook.end() && !(*mi).second.empty())
        strAccount = (*mi).second;
    return strAccount;
}


Value getaddressesbyaccount(const Array& params, bool fHelp)
{
    if (fHelp || params.size() != 1)
        throw runtime_error(
            "getaddressesbyaccount <account>\n"
            "Returns the list of addresses for the given account.");

    string strAccount = AccountFromValue(params[0]);

    // Find all addresses that have the given account
    Array ret;
    BOOST_FOREACH(const PAIRTYPE(CBitcoinAddress, string)& item, pwalletMain->mapAddressBook)
    {
        const CBitcoinAddress& address = item.first;
        const string& strName = item.second;
        if (strName == strAccount)
            ret.push_back(address.ToString());
    }
    return ret;
}

Value settxfee(const Array& params, bool fHelp)
{
    if (GetBoolArg("-nosafefees"))
    {
        if (fHelp || params.size() < 1 || params.size() > 3)
            throw runtime_error(
                "settxfee <default amount> [maximum amount] [force]\n"
                "<default amount> specifies the transaction fee to include in all transactions\n"
                "[maximum amount] specifies the upper limit of how high the client will automatically\n"
                "                 adjust your fee as it deems necessary\n"
                "[force] is a boolean that enables sending less than the safe minimum fee");
    }
    else
    if (fHelp || params.size() < 1 || params.size() > 2)
        throw runtime_error(
            "settxfee <default amount> [maximum amount]\n"
            "<default amount> specifies the transaction fee to include in all transactions\n"
            "[maximum amount] specifies the upper limit of how high the client will automatically\n"
            "                 adjust your fee as it deems necessary");

    // Amounts
    int64 nAmount = 0;
    if (params[0].get_real() != 0.0)
        nAmount = AmountFromValue(params[0]);        // rejects 0.0 amounts

    if (params.size() > 1)
    {
        int64 nAmountMax;
        if (params[1].get_real() == 0.0)
            nAmountMax = 0;
        else
            nAmountMax = AmountFromValue(params[1]);
        if (nAmountMax < nAmount)
            throw runtime_error("Maximum fee, if provided, should be at least the amount of the default fee");
        nTransactionFeeMax = nAmountMax;
    }
    nTransactionFee = nAmount;
    if (params.size() > 2)
        fForceFee = params[2].get_bool();

    return true;
}

Value sendtoaddress(const Array& params, bool fHelp)
{
    if (fHelp || params.size() < 2 || params.size() > 4)
        throw runtime_error(
            "sendtoaddress <bitcoinaddress> <amount> [comment] [comment-to]\n"
            "<amount> is a real and is rounded to the nearest 0.00000001"
            + HelpRequiringPassphrase());

    CBitcoinAddress address(params[0].get_str());
    if (!address.IsValid())
        throw JSONRPCError(-5, "Invalid Bitcoin address");

    // Amount
    int64 nAmount = AmountFromValue(params[1]);

    // Wallet comments
    CWalletTx wtx;
    if (params.size() > 2 && params[2].type() != null_type && !params[2].get_str().empty())
        wtx.mapValue["comment"] = params[2].get_str();
    if (params.size() > 3 && params[3].type() != null_type && !params[3].get_str().empty())
        wtx.mapValue["to"]      = params[3].get_str();

    if (pwalletMain->IsLocked())
        throw JSONRPCError(-13, "Error: Please enter the wallet passphrase with walletpassphrase first.");

    string strError = pwalletMain->SendMoneyToBitcoinAddress(address, nAmount, wtx, true, fForceFee ? nTransactionFeeMax : MAX_MONEY);
    if (strError != "")
        throw JSONRPCError(-4, strError);

    return wtx.GetHash().GetHex();
}

Value listaddressgroupings(const Array& params, bool fHelp)
{
    if (fHelp)
        throw runtime_error("listaddressgroupings");

    Array jsonGroupings;
    map<string, int64> balances = pwalletMain->GetAddressBalances();
    BOOST_FOREACH(set<string> grouping, pwalletMain->GetAddressGroupings())
    {
        Array jsonGrouping;
        BOOST_FOREACH(string address, grouping)
        {
            Array addressInfo;
            addressInfo.push_back(address);
            addressInfo.push_back(ValueFromAmount(balances[address]));
            {
                LOCK(pwalletMain->cs_wallet);
                if (pwalletMain->mapAddressBook.find(CBitcoinAddress(address)) != pwalletMain->mapAddressBook.end())
                    addressInfo.push_back(pwalletMain->mapAddressBook.find(CBitcoinAddress(address))->second);
            }
            jsonGrouping.push_back(addressInfo);
        }
        jsonGroupings.push_back(jsonGrouping);
    }
    return jsonGroupings;
}

Value signmessage(const Array& params, bool fHelp)
{
    if (fHelp || params.size() != 2)
        throw runtime_error(
            "signmessage <bitcoinaddress> <message>\n"
            "Sign a message with the private key of an address");

    EnsureWalletIsUnlocked();

    string strAddress = params[0].get_str();
    string strMessage = params[1].get_str();

    CBitcoinAddress addr(strAddress);
    if (!addr.IsValid())
        throw JSONRPCError(-3, "Invalid address");

    CKey key;
    if (!pwalletMain->GetKey(addr, key))
        throw JSONRPCError(-4, "Private key not available");

    CDataStream ss(SER_GETHASH, 0);
    ss << strMessageMagic;
    ss << strMessage;

    vector<unsigned char> vchSig;
    if (!key.SignCompact(Hash(ss.begin(), ss.end()), vchSig))
        throw JSONRPCError(-5, "Sign failed");

    return EncodeBase64(&vchSig[0], vchSig.size());
}

Value verifymessage(const Array& params, bool fHelp)
{
    if (fHelp || params.size() != 3)
        throw runtime_error(
            "verifymessage <bitcoinaddress> <signature> <message>\n"
            "Verify a signed message");

    string strAddress  = params[0].get_str();
    string strSign     = params[1].get_str();
    string strMessage  = params[2].get_str();

    CBitcoinAddress addr(strAddress);
    if (!addr.IsValid())
        throw JSONRPCError(-3, "Invalid address");

    bool fInvalid = false;
    vector<unsigned char> vchSig = DecodeBase64(strSign.c_str(), &fInvalid);

    if (fInvalid)
        throw JSONRPCError(-5, "Malformed base64 encoding");

    CDataStream ss(SER_GETHASH, 0);
    ss << strMessageMagic;
    ss << strMessage;

    CKey key;
    if (!key.SetCompactSignature(Hash(ss.begin(), ss.end()), vchSig))
        return false;

    return (CBitcoinAddress(key.GetPubKey()) == addr);
}


Value getreceivedbyaddress(const Array& params, bool fHelp)
{
    if (fHelp || params.size() < 1 || params.size() > 2)
        throw runtime_error(
            "getreceivedbyaddress <bitcoinaddress> [minconf=1]\n"
            "Returns the total amount received by <bitcoinaddress> in transactions with at least [minconf] confirmations.");

    // Bitcoin address
    CBitcoinAddress address = CBitcoinAddress(params[0].get_str());
    CScript scriptPubKey;
    if (!address.IsValid())
        throw JSONRPCError(-5, "Invalid Bitcoin address");
    scriptPubKey.SetBitcoinAddress(address);
    if (!IsMine(*pwalletMain,scriptPubKey))
        return (double)0.0;

    // Minimum confirmations
    int nMinDepth = 1;
    if (params.size() > 1)
        nMinDepth = params[1].get_int();

    // Tally
    int64 nAmount = 0;
    for (map<uint256, CWalletTx>::iterator it = pwalletMain->mapWallet.begin(); it != pwalletMain->mapWallet.end(); ++it)
    {
        const CWalletTx& wtx = (*it).second;
        if (wtx.IsCoinBase() || !wtx.IsFinal())
            continue;

        BOOST_FOREACH(const CTxOut& txout, wtx.vout)
            if (txout.scriptPubKey == scriptPubKey)
                if (wtx.GetDepthInMainChain() >= nMinDepth)
                    nAmount += txout.nValue;
    }

    return  ValueFromAmount(nAmount);
}


void GetAccountAddresses(string strAccount, set<CBitcoinAddress>& setAddress)
{
    BOOST_FOREACH(const PAIRTYPE(CBitcoinAddress, string)& item, pwalletMain->mapAddressBook)
    {
        const CBitcoinAddress& address = item.first;
        const string& strName = item.second;
        if (strName == strAccount)
            setAddress.insert(address);
    }
}


Value getreceivedbyaccount(const Array& params, bool fHelp)
{
    if (fHelp || params.size() < 1 || params.size() > 2)
        throw runtime_error(
            "getreceivedbyaccount <account> [minconf=1]\n"
            "Returns the total amount received by addresses with <account> in transactions with at least [minconf] confirmations.");

    // Minimum confirmations
    int nMinDepth = 1;
    if (params.size() > 1)
        nMinDepth = params[1].get_int();

    // Get the set of pub keys assigned to account
    string strAccount = AccountFromValue(params[0]);
    set<CBitcoinAddress> setAddress;
    GetAccountAddresses(strAccount, setAddress);

    // Tally
    int64 nAmount = 0;
    for (map<uint256, CWalletTx>::iterator it = pwalletMain->mapWallet.begin(); it != pwalletMain->mapWallet.end(); ++it)
    {
        const CWalletTx& wtx = (*it).second;
        if (wtx.IsCoinBase() || !wtx.IsFinal())
            continue;

        BOOST_FOREACH(const CTxOut& txout, wtx.vout)
        {
            CBitcoinAddress address;
            if (ExtractAddress(txout.scriptPubKey, address) && pwalletMain->HaveKey(address) && setAddress.count(address))
                if (wtx.GetDepthInMainChain() >= nMinDepth)
                    nAmount += txout.nValue;
        }
    }

    return (double)nAmount / (double)COIN;
}


int64 GetAccountBalance(CWalletDB& walletdb, const string& strAccount, int nMinDepth)
{
    int64 nBalance = 0;

    // Tally wallet transactions
    for (map<uint256, CWalletTx>::iterator it = pwalletMain->mapWallet.begin(); it != pwalletMain->mapWallet.end(); ++it)
    {
        const CWalletTx& wtx = (*it).second;
        if (!wtx.IsFinal())
            continue;

        int64 nGenerated, nReceived, nSent, nFee;
        wtx.GetAccountAmounts(strAccount, nGenerated, nReceived, nSent, nFee);

        if (nReceived != 0 && wtx.GetDepthInMainChain() >= nMinDepth)
            nBalance += nReceived;
        nBalance += nGenerated - nSent - nFee;
    }

    // Tally internal accounting entries
    nBalance += walletdb.GetAccountCreditDebit(strAccount);

    return nBalance;
}

int64 GetAccountBalance(const string& strAccount, int nMinDepth)
{
    CWalletDB walletdb(pwalletMain->strWalletFile);
    return GetAccountBalance(walletdb, strAccount, nMinDepth);
}


Value getbalance(const Array& params, bool fHelp)
{
    if (fHelp || params.size() > 2)
        throw runtime_error(
            "getbalance [account] [minconf=1]\n"
            "If [account] is not specified, returns the server's total available balance.\n"
            "If [account] is specified, returns the balance in the account.");

    if (params.size() == 0)
        return  ValueFromAmount(pwalletMain->GetBalance());

    int nMinDepth = 1;
    if (params.size() > 1)
        nMinDepth = params[1].get_int();

    if (params[0].get_str() == "*") {
        // Calculate total balance a different way from GetBalance()
        // (GetBalance() sums up all unspent TxOuts)
        // getbalance and getbalance '*' should always return the same number.
        int64 nBalance = 0;
        for (map<uint256, CWalletTx>::iterator it = pwalletMain->mapWallet.begin(); it != pwalletMain->mapWallet.end(); ++it)
        {
            const CWalletTx& wtx = (*it).second;
            if (!wtx.IsFinal())
                continue;

            int64 allGeneratedImmature, allGeneratedMature, allFee;
            allGeneratedImmature = allGeneratedMature = allFee = 0;
            string strSentAccount;
            list<pair<CBitcoinAddress, int64> > listReceived;
            list<pair<CBitcoinAddress, int64> > listSent;
            wtx.GetAmounts(allGeneratedImmature, allGeneratedMature, listReceived, listSent, allFee, strSentAccount);
            if (wtx.GetDepthInMainChain() >= nMinDepth)
            {
                BOOST_FOREACH(const PAIRTYPE(CBitcoinAddress,int64)& r, listReceived)
                    nBalance += r.second;
            }
            BOOST_FOREACH(const PAIRTYPE(CBitcoinAddress,int64)& r, listSent)
                nBalance -= r.second;
            nBalance -= allFee;
            nBalance += allGeneratedMature;
        }
        return  ValueFromAmount(nBalance);
    }

    string strAccount = AccountFromValue(params[0]);

    int64 nBalance = GetAccountBalance(strAccount, nMinDepth);

    return ValueFromAmount(nBalance);
}


Value movecmd(const Array& params, bool fHelp)
{
    if (fHelp || params.size() < 3 || params.size() > 5)
        throw runtime_error(
            "move <fromaccount> <toaccount> <amount> [minconf=1] [comment]\n"
            "Move from one account in your wallet to another.");

    string strFrom = AccountFromValue(params[0]);
    string strTo = AccountFromValue(params[1]);
    int64 nAmount = AmountFromValue(params[2]);
    if (params.size() > 3)
        // unused parameter, used to be nMinDepth, keep type-checking it though
        (void)params[3].get_int();
    string strComment;
    if (params.size() > 4)
        strComment = params[4].get_str();

    CWalletDB walletdb(pwalletMain->strWalletFile);
    if (!walletdb.TxnBegin())
        throw JSONRPCError(-20, "database error");

    int64 nNow = GetAdjustedTime();

    // Debit
    CAccountingEntry debit;
    debit.strAccount = strFrom;
    debit.nCreditDebit = -nAmount;
    debit.nTime = nNow;
    debit.strOtherAccount = strTo;
    debit.strComment = strComment;
    walletdb.WriteAccountingEntry(debit);

    // Credit
    CAccountingEntry credit;
    credit.strAccount = strTo;
    credit.nCreditDebit = nAmount;
    credit.nTime = nNow;
    credit.strOtherAccount = strFrom;
    credit.strComment = strComment;
    walletdb.WriteAccountingEntry(credit);

    if (!walletdb.TxnCommit())
        throw JSONRPCError(-20, "database error");

    return true;
}


Value sendfrom(const Array& params, bool fHelp)
{
    if (fHelp || params.size() < 3 || params.size() > 6)
        throw runtime_error(
            "sendfrom <fromaccount> <tobitcoinaddress> <amount> [minconf=1] [comment] [comment-to]\n"
            "<amount> is a real and is rounded to the nearest 0.00000001"
            + HelpRequiringPassphrase());

    string strAccount = AccountFromValue(params[0]);
    CBitcoinAddress address(params[1].get_str());
    if (!address.IsValid())
        throw JSONRPCError(-5, "Invalid Bitcoin address");
    int64 nAmount = AmountFromValue(params[2]);
    int nMinDepth = 1;
    if (params.size() > 3)
        nMinDepth = params[3].get_int();

    CWalletTx wtx;
    wtx.strFromAccount = strAccount;
    if (params.size() > 4 && params[4].type() != null_type && !params[4].get_str().empty())
        wtx.mapValue["comment"] = params[4].get_str();
    if (params.size() > 5 && params[5].type() != null_type && !params[5].get_str().empty())
        wtx.mapValue["to"]      = params[5].get_str();

    EnsureWalletIsUnlocked();

    // Check funds
    int64 nBalance = GetAccountBalance(strAccount, nMinDepth);
    if (nAmount > nBalance)
        throw JSONRPCError(-6, "Account has insufficient funds");

    // Send
    string strError = pwalletMain->SendMoneyToBitcoinAddress(address, nAmount, wtx, true, fForceFee ? nTransactionFeeMax : MAX_MONEY);
    if (strError != "")
        throw JSONRPCError(-4, strError);

    return wtx.GetHash().GetHex();
}


Value sendmany(const Array& params, bool fHelp)
{
    if (fHelp || params.size() < 2 || params.size() > 4)
        throw runtime_error(
            "sendmany <fromaccount> {address:amount,...} [minconf=1] [comment]\n"
            "sendmany [<fromaccount>, [sendfromaddresses...]] {address:amount,...} [minconf=1] [comment]\n"
            "amounts are double-precision floating point numbers"
            + HelpRequiringPassphrase());

    std::string strAccount;
    std::set<std::string> fromAddresses;
    if (params[0].type() == str_type)
        strAccount = AccountFromValue(params[0]);
    else
    {
        Array a = params[0].get_array();
        strAccount = AccountFromValue(a[0]);
        BOOST_FOREACH(const Value& v, a)
        {
            fromAddresses.insert(v.get_str());
        }
    }

    Object sendTo = params[1].get_obj();
    int nMinDepth = 1;
    if (params.size() > 2)
        nMinDepth = params[2].get_int();

    CWalletTx wtx;
    wtx.strFromAccount = strAccount;
    if (params.size() > 3 && params[3].type() != null_type && !params[3].get_str().empty())
        wtx.mapValue["comment"] = params[3].get_str();

    set<CBitcoinAddress> setAddress;
    vector<pair<CScript, int64> > vecSend;

    int64 totalAmount = 0;
    BOOST_FOREACH(const Pair& s, sendTo)
    {
        CBitcoinAddress address(s.name_);
        if (!address.IsValid())
            throw JSONRPCError(-5, string("Invalid Bitcoin address:")+s.name_);

        if (setAddress.count(address))
            throw JSONRPCError(-8, string("Invalid parameter, duplicated address: ")+s.name_);
        setAddress.insert(address);

        CScript scriptPubKey;
        scriptPubKey.SetBitcoinAddress(address);
        int64 nAmount = AmountFromValue(s.value_);
        totalAmount += nAmount;

        vecSend.push_back(make_pair(scriptPubKey, nAmount));
    }

    EnsureWalletIsUnlocked();

    // Check funds
    int64 nBalance = GetAccountBalance(strAccount, nMinDepth);
    if (totalAmount > nBalance)
        throw JSONRPCError(-6, "Account has insufficient funds");

    CScopedSendFromAddressRestriction<std::set<std::string> >(*pwalletMain, fromAddresses);

    // Send
    CReserveKey keyChange(pwalletMain);
    int64 nFeeRequired = 0;
    bool fCreated = pwalletMain->CreateTransaction(vecSend, wtx, keyChange, nFeeRequired, fForceFee ? nTransactionFeeMax : MAX_MONEY);
    if (!fCreated)
    {
        if (totalAmount + nFeeRequired > pwalletMain->GetBalance())
            throw JSONRPCError(-6, "Insufficient funds");
        throw JSONRPCError(-4, "Transaction creation failed");
    }
    if (!pwalletMain->CommitTransaction(wtx, keyChange))
        throw JSONRPCError(-4, "Transaction commit failed");

    return wtx.GetHash().GetHex();
}

Value addmultisigaddress(const Array& params, bool fHelp)
{
    if (fHelp || params.size() < 2 || params.size() > 3)
    {
        string msg = "addmultisigaddress <nrequired> <'[\"key\",\"key\"]'> [account]\n"
            "Add a nrequired-to-sign multisignature address to the wallet\"\n"
            "each key is a Bitcoin address or hex-encoded public key\n"
            "If [account] is specified, assign address to [account].";
        throw runtime_error(msg);
    }

    int nRequired = params[0].get_int();
    const Array& keys = params[1].get_array();
    string strAccount;
    if (params.size() > 2)
        strAccount = AccountFromValue(params[2]);

    // Gather public keys
    if (nRequired < 1)
        throw runtime_error("a multisignature address must require at least one key to redeem");
    if ((int)keys.size() < nRequired)
        throw runtime_error(
            strprintf("not enough keys supplied "
                      "(got %d keys, but need at least %d to redeem)", keys.size(), nRequired));
    std::vector<CKey> pubkeys;
    pubkeys.resize(keys.size());
    for (unsigned int i = 0; i < keys.size(); i++)
    {
        const std::string& ks = keys[i].get_str();

        // Case 1: Bitcoin address and we have full public key:
        CBitcoinAddress address(ks);
        if (address.IsValid())
        {
            if (address.IsScript())
                throw runtime_error(
                    strprintf("%s is a pay-to-script address",ks.c_str()));
            std::vector<unsigned char> vchPubKey;
            if (!pwalletMain->GetPubKey(address, vchPubKey))
                throw runtime_error(
                    strprintf("no full public key for address %s",ks.c_str()));
            if (vchPubKey.empty() || !pubkeys[i].SetPubKey(vchPubKey))
                throw runtime_error(" Invalid public key: "+ks);
        }

        // Case 2: hex public key
        else if (IsHex(ks))
        {
            vector<unsigned char> vchPubKey = ParseHex(ks);
            if (vchPubKey.empty() || !pubkeys[i].SetPubKey(vchPubKey))
                throw runtime_error(" Invalid public key: "+ks);
        }
        else
        {
            throw runtime_error(" Invalid public key: "+ks);
        }
    }

    // Construct using pay-to-script-hash:
    CScript inner;
    inner.SetMultisig(nRequired, pubkeys);

    uint160 scriptHash = Hash160(inner);
    CScript scriptPubKey;
    scriptPubKey.SetPayToScriptHash(inner);
    pwalletMain->AddCScript(inner);
    CBitcoinAddress address;
    address.SetScriptHash160(scriptHash);

    pwalletMain->SetAddressBookName(address, strAccount);
    return address.ToString();
}


struct tallyitem
{
    int64 nAmount;
    int nConf;
    tallyitem()
    {
        nAmount = 0;
        nConf = std::numeric_limits<int>::max();
    }
};

Value ListReceived(const Array& params, bool fByAccounts)
{
    // Minimum confirmations
    int nMinDepth = 1;
    if (params.size() > 0)
        nMinDepth = params[0].get_int();

    // Whether to include empty accounts
    bool fIncludeEmpty = false;
    if (params.size() > 1)
        fIncludeEmpty = params[1].get_bool();

    // Tally
    map<CBitcoinAddress, tallyitem> mapTally;
    for (map<uint256, CWalletTx>::iterator it = pwalletMain->mapWallet.begin(); it != pwalletMain->mapWallet.end(); ++it)
    {
        const CWalletTx& wtx = (*it).second;

        if (wtx.IsCoinBase() || !wtx.IsFinal())
            continue;

        int nDepth = wtx.GetDepthInMainChain();
        if (nDepth < nMinDepth)
            continue;

        BOOST_FOREACH(const CTxOut& txout, wtx.vout)
        {
            CBitcoinAddress address;
            if (!ExtractAddress(txout.scriptPubKey, address) || !pwalletMain->HaveKey(address) || !address.IsValid())
                continue;

            tallyitem& item = mapTally[address];
            item.nAmount += txout.nValue;
            item.nConf = min(item.nConf, nDepth);
        }
    }

    // Reply
    Array ret;
    map<string, tallyitem> mapAccountTally;
    BOOST_FOREACH(const PAIRTYPE(CBitcoinAddress, string)& item, pwalletMain->mapAddressBook)
    {
        const CBitcoinAddress& address = item.first;
        const string& strAccount = item.second;
        map<CBitcoinAddress, tallyitem>::iterator it = mapTally.find(address);
        if (it == mapTally.end() && !fIncludeEmpty)
            continue;

        int64 nAmount = 0;
        int nConf = std::numeric_limits<int>::max();
        if (it != mapTally.end())
        {
            nAmount = (*it).second.nAmount;
            nConf = (*it).second.nConf;
        }

        if (fByAccounts)
        {
            tallyitem& item = mapAccountTally[strAccount];
            item.nAmount += nAmount;
            item.nConf = min(item.nConf, nConf);
        }
        else
        {
            Object obj;
            obj.push_back(Pair("address",       address.ToString()));
            obj.push_back(Pair("account",       strAccount));
            obj.push_back(Pair("amount",        ValueFromAmount(nAmount)));
            obj.push_back(Pair("confirmations", (nConf == std::numeric_limits<int>::max() ? 0 : nConf)));
            ret.push_back(obj);
        }
    }

    if (fByAccounts)
    {
        for (map<string, tallyitem>::iterator it = mapAccountTally.begin(); it != mapAccountTally.end(); ++it)
        {
            int64 nAmount = (*it).second.nAmount;
            int nConf = (*it).second.nConf;
            Object obj;
            obj.push_back(Pair("account",       (*it).first));
            obj.push_back(Pair("amount",        ValueFromAmount(nAmount)));
            obj.push_back(Pair("confirmations", (nConf == std::numeric_limits<int>::max() ? 0 : nConf)));
            ret.push_back(obj);
        }
    }

    return ret;
}

Value listreceivedbyaddress(const Array& params, bool fHelp)
{
    if (fHelp || params.size() > 2)
        throw runtime_error(
            "listreceivedbyaddress [minconf=1] [includeempty=false]\n"
            "[minconf] is the minimum number of confirmations before payments are included.\n"
            "[includeempty] whether to include addresses that haven't received any payments.\n"
            "Returns an array of objects containing:\n"
            "  \"address\" : receiving address\n"
            "  \"account\" : the account of the receiving address\n"
            "  \"amount\" : total amount received by the address\n"
            "  \"confirmations\" : number of confirmations of the most recent transaction included");

    return ListReceived(params, false);
}

Value listreceivedbyaccount(const Array& params, bool fHelp)
{
    if (fHelp || params.size() > 2)
        throw runtime_error(
            "listreceivedbyaccount [minconf=1] [includeempty=false]\n"
            "[minconf] is the minimum number of confirmations before payments are included.\n"
            "[includeempty] whether to include accounts that haven't received any payments.\n"
            "Returns an array of objects containing:\n"
            "  \"account\" : the account of the receiving addresses\n"
            "  \"amount\" : total amount received by addresses with this account\n"
            "  \"confirmations\" : number of confirmations of the most recent transaction included");

    return ListReceived(params, true);
}

void ListTransactions(const CWalletTx& wtx, const string& strAccount, int nMinDepth, bool fLong, Array& ret)
{
    int64 nGeneratedImmature, nGeneratedMature, nFee;
    string strSentAccount;
    list<pair<CBitcoinAddress, int64> > listReceived;
    list<pair<CBitcoinAddress, int64> > listSent;

    wtx.GetAmounts(nGeneratedImmature, nGeneratedMature, listReceived, listSent, nFee, strSentAccount);

    bool fAllAccounts = (strAccount == string("*"));

    // Generated blocks assigned to account ""
    if ((nGeneratedMature+nGeneratedImmature) != 0 && (fAllAccounts || strAccount == ""))
    {
        Object entry;
        entry.push_back(Pair("account", string("")));
        if (nGeneratedImmature)
        {
            entry.push_back(Pair("category", wtx.GetDepthInMainChain() ? "immature" : "orphan"));
            entry.push_back(Pair("amount", ValueFromAmount(nGeneratedImmature)));
        }
        else
        {
            entry.push_back(Pair("category", "generate"));
            entry.push_back(Pair("amount", ValueFromAmount(nGeneratedMature)));
        }
        if (fLong)
            WalletTxToJSON(wtx, entry);
        ret.push_back(entry);
    }

    // Sent
    if ((!listSent.empty() || nFee != 0) && (fAllAccounts || strAccount == strSentAccount))
    {
        BOOST_FOREACH(const PAIRTYPE(CBitcoinAddress, int64)& s, listSent)
        {
            Object entry;
            entry.push_back(Pair("account", strSentAccount));
            entry.push_back(Pair("address", s.first.ToString()));
            entry.push_back(Pair("category", "send"));
            entry.push_back(Pair("amount", ValueFromAmount(-s.second)));
            entry.push_back(Pair("fee", ValueFromAmount(-nFee)));
            if (fLong)
                WalletTxToJSON(wtx, entry);
            ret.push_back(entry);
        }
    }

    // Received
    if (listReceived.size() > 0 && wtx.GetDepthInMainChain() >= nMinDepth)
    {
        BOOST_FOREACH(const PAIRTYPE(CBitcoinAddress, int64)& r, listReceived)
        {
            string account;
            if (pwalletMain->mapAddressBook.count(r.first))
                account = pwalletMain->mapAddressBook[r.first];
            if (fAllAccounts || (account == strAccount))
            {
                Object entry;
                entry.push_back(Pair("account", account));
                entry.push_back(Pair("address", r.first.ToString()));
                entry.push_back(Pair("category", "receive"));
                entry.push_back(Pair("amount", ValueFromAmount(r.second)));
                if (fLong)
                    WalletTxToJSON(wtx, entry);
                ret.push_back(entry);
            }
        }
    }
}

void AcentryToJSON(const CAccountingEntry& acentry, const string& strAccount, Array& ret)
{
    bool fAllAccounts = (strAccount == string("*"));

    if (fAllAccounts || acentry.strAccount == strAccount)
    {
        Object entry;
        entry.push_back(Pair("account", acentry.strAccount));
        entry.push_back(Pair("category", "move"));
        entry.push_back(Pair("time", (boost::int64_t)acentry.nTime));
        entry.push_back(Pair("amount", ValueFromAmount(acentry.nCreditDebit)));
        entry.push_back(Pair("otheraccount", acentry.strOtherAccount));
        entry.push_back(Pair("comment", acentry.strComment));
        ret.push_back(entry);
    }
}

Value listtransactions(const Array& params, bool fHelp)
{
    if (fHelp || params.size() > 3)
        throw runtime_error(
            "listtransactions [account] [count=10] [from=0]\n"
            "Returns up to [count] most recent transactions skipping the first [from] transactions for account [account].");

    string strAccount = "*";
    if (params.size() > 0)
        strAccount = params[0].get_str();
    int nCount = 10;
    if (params.size() > 1)
        nCount = params[1].get_int();
    int nFrom = 0;
    if (params.size() > 2)
        nFrom = params[2].get_int();

    if (nCount < 0)
        throw JSONRPCError(-8, "Negative count");
    if (nFrom < 0)
        throw JSONRPCError(-8, "Negative from");

    Array ret;
    CWalletDB walletdb(pwalletMain->strWalletFile);

    // First: get all CWalletTx and CAccountingEntry into a sorted-by-time multimap.
    typedef pair<CWalletTx*, CAccountingEntry*> TxPair;
    typedef multimap<int64, TxPair > TxItems;
    TxItems txByTime;

    // Note: maintaining indices in the database of (account,time) --> txid and (account, time) --> acentry
    // would make this much faster for applications that do this a lot.
    for (map<uint256, CWalletTx>::iterator it = pwalletMain->mapWallet.begin(); it != pwalletMain->mapWallet.end(); ++it)
    {
        CWalletTx* wtx = &((*it).second);
        txByTime.insert(make_pair(wtx->GetTxTime(), TxPair(wtx, (CAccountingEntry*)0)));
    }
    list<CAccountingEntry> acentries;
    walletdb.ListAccountCreditDebit(strAccount, acentries);
    BOOST_FOREACH(CAccountingEntry& entry, acentries)
    {
        txByTime.insert(make_pair(entry.nTime, TxPair((CWalletTx*)0, &entry)));
    }

    // iterate backwards until we have nCount items to return:
    for (TxItems::reverse_iterator it = txByTime.rbegin(); it != txByTime.rend(); ++it)
    {
        CWalletTx *const pwtx = (*it).second.first;
        if (pwtx != 0)
            ListTransactions(*pwtx, strAccount, 0, true, ret);
        CAccountingEntry *const pacentry = (*it).second.second;
        if (pacentry != 0)
            AcentryToJSON(*pacentry, strAccount, ret);

        if ((int)ret.size() >= (nCount+nFrom)) break;
    }
    // ret is newest to oldest

    if (nFrom > (int)ret.size())
        nFrom = ret.size();
    if ((nFrom + nCount) > (int)ret.size())
        nCount = ret.size() - nFrom;
    Array::iterator first = ret.begin();
    std::advance(first, nFrom);
    Array::iterator last = ret.begin();
    std::advance(last, nFrom+nCount);

    if (last != ret.end()) ret.erase(last, ret.end());
    if (first != ret.begin()) ret.erase(ret.begin(), first);

    std::reverse(ret.begin(), ret.end()); // Return oldest to newest

    return ret;
}

Value listaccounts(const Array& params, bool fHelp)
{
    if (fHelp || params.size() > 1)
        throw runtime_error(
            "listaccounts [minconf=1]\n"
            "Returns Object that has account names as keys, account balances as values.");

    int nMinDepth = 1;
    if (params.size() > 0)
        nMinDepth = params[0].get_int();

    map<string, int64> mapAccountBalances;
    BOOST_FOREACH(const PAIRTYPE(CBitcoinAddress, string)& entry, pwalletMain->mapAddressBook) {
        if (pwalletMain->HaveKey(entry.first)) // This address belongs to me
            mapAccountBalances[entry.second] = 0;
    }

    for (map<uint256, CWalletTx>::iterator it = pwalletMain->mapWallet.begin(); it != pwalletMain->mapWallet.end(); ++it)
    {
        const CWalletTx& wtx = (*it).second;
        int64 nGeneratedImmature, nGeneratedMature, nFee;
        string strSentAccount;
        list<pair<CBitcoinAddress, int64> > listReceived;
        list<pair<CBitcoinAddress, int64> > listSent;
        wtx.GetAmounts(nGeneratedImmature, nGeneratedMature, listReceived, listSent, nFee, strSentAccount);
        mapAccountBalances[strSentAccount] -= nFee;
        BOOST_FOREACH(const PAIRTYPE(CBitcoinAddress, int64)& s, listSent)
            mapAccountBalances[strSentAccount] -= s.second;
        if (wtx.GetDepthInMainChain() >= nMinDepth)
        {
            mapAccountBalances[""] += nGeneratedMature;
            BOOST_FOREACH(const PAIRTYPE(CBitcoinAddress, int64)& r, listReceived)
                if (pwalletMain->mapAddressBook.count(r.first))
                    mapAccountBalances[pwalletMain->mapAddressBook[r.first]] += r.second;
                else
                    mapAccountBalances[""] += r.second;
        }
    }

    list<CAccountingEntry> acentries;
    CWalletDB(pwalletMain->strWalletFile).ListAccountCreditDebit("*", acentries);
    BOOST_FOREACH(const CAccountingEntry& entry, acentries)
        mapAccountBalances[entry.strAccount] += entry.nCreditDebit;

    Object ret;
    BOOST_FOREACH(const PAIRTYPE(string, int64)& accountBalance, mapAccountBalances) {
        ret.push_back(Pair(accountBalance.first, ValueFromAmount(accountBalance.second)));
    }
    return ret;
}

Value listsinceblock(const Array& params, bool fHelp)
{
    if (fHelp)
        throw runtime_error(
            "listsinceblock [blockhash] [target-confirmations]\n"
            "Get all transactions in blocks since block [blockhash], or all transactions if omitted");

    CBlockIndex *pindex = NULL;
    int target_confirms = 1;

    if (params.size() > 0)
    {
        uint256 blockId = 0;

        blockId.SetHex(params[0].get_str());
        pindex = CBlockLocator(blockId).GetBlockIndex();
    }

    if (params.size() > 1)
    {
        target_confirms = params[1].get_int();

        if (target_confirms < 1)
            throw JSONRPCError(-8, "Invalid parameter");
    }

    int depth = pindex ? (1 + nBestHeight - pindex->nHeight) : -1;

    Array transactions;

    for (map<uint256, CWalletTx>::iterator it = pwalletMain->mapWallet.begin(); it != pwalletMain->mapWallet.end(); it++)
    {
        CWalletTx tx = (*it).second;

        if (depth == -1 || tx.GetDepthInMainChain() < depth)
            ListTransactions(tx, "*", 0, true, transactions);
    }

    uint256 lastblock;

    if (target_confirms == 1)
    {
        lastblock = hashBestChain;
    }
    else
    {
        int target_height = pindexBest->nHeight + 1 - target_confirms;

        CBlockIndex *block;
        for (block = pindexBest;
             block && block->nHeight > target_height;
             block = block->pprev)  { }

        lastblock = block ? block->GetBlockHash() : 0;
    }

    Object ret;
    ret.push_back(Pair("transactions", transactions));
    ret.push_back(Pair("lastblock", lastblock.GetHex()));

    return ret;
}

void
AnyTxToJSON(const uint256 hash, const CTransaction* ptx, Object& entry, const Object& decompositions)
{
    if (pwalletMain->mapWallet.count(hash))
    {
        const CWalletTx& wtx = pwalletMain->mapWallet[hash];

        TxToJSON(wtx, entry, decompositions);

        int64 nCredit = wtx.GetCredit();
        int64 nDebit = wtx.GetDebit();
        int64 nNet = nCredit - nDebit;
        int64 nFee = (wtx.IsFromMe() ? wtx.GetValueOut() - nDebit : 0);

        entry.push_back(Pair("amount", ValueFromAmount(nNet - nFee)));
        if (wtx.IsFromMe())
            entry.push_back(Pair("fee", ValueFromAmount(nFee)));

        WalletTxToJSON(wtx, entry);

        Array details;
        ListTransactions(pwalletMain->mapWallet[hash], "*", 0, false, details);
        entry.push_back(Pair("details", details));
    }
    else
    {
        CTransaction tx;
        uint256 hashBlock = 0;
        if ((!ptx) && GetTransaction(hash, tx, hashBlock))
            ptx = &tx;
        if (ptx)
        {
            entry.push_back(Pair("txid", hash.GetHex()));
            TxToJSON(*ptx, entry, decompositions);
            if (hashBlock == 0)
                entry.push_back(Pair("confirmations", 0));
            else
            {
                entry.push_back(Pair("blockhash", hashBlock.GetHex()));
                map<uint256, CBlockIndex*>::iterator mi = mapBlockIndex.find(hashBlock);
                if (mi != mapBlockIndex.end() && (*mi).second)
                {
                    CBlockIndex* pindex = (*mi).second;
                    if (pindex->IsInMainChain())
                    {
                        entry.push_back(Pair("confirmations", 1 + nBestHeight - pindex->nHeight));
                        entry.push_back(Pair("time", (boost::int64_t)pindex->nTime));
                    }
                    else
                        entry.push_back(Pair("confirmations", 0));
                }
            }
        }
        else
            throw JSONRPCError(-5, "No information available about transaction");
    }
}

Value gettransaction(const Array& params, bool fHelp)
{
    if (fHelp || params.size() < 1 || params.size() > 2)
        throw runtime_error(
            "gettransaction <txid> [decompositions]\n"
            "Get detailed information about <txid>");

    uint256 hash;
    hash.SetHex(params[0].get_str());

    Object entry;

    AnyTxToJSON(hash, NULL, entry,
                (params.size() > 1) ? params[1].get_obj() : emptyobj);

    return entry;
}


Value backupwallet(const Array& params, bool fHelp)
{
    if (fHelp || params.size() != 1)
        throw runtime_error(
            "backupwallet <destination>\n"
            "Safely copies wallet.dat to destination, which can be a directory or a path with filename.");

    string strDest = params[0].get_str();
    BackupWallet(*pwalletMain, strDest);

    return Value::null;
}


Value keypoolrefill(const Array& params, bool fHelp)
{
    if (fHelp || params.size() > 0)
        throw runtime_error(
            "keypoolrefill\n"
            "Fills the keypool."
            + HelpRequiringPassphrase());

    EnsureWalletIsUnlocked();

    pwalletMain->TopUpKeyPool();

    if (pwalletMain->GetKeyPoolSize() < GetArg("-keypool", 100))
        throw JSONRPCError(-4, "Error refreshing keypool.");

    return Value::null;
}


void ThreadTopUpKeyPool(void* parg)
{
    pwalletMain->TopUpKeyPool();
}

void ThreadCleanWalletPassphrase(void* parg)
{
    int64 nMyWakeTime = GetTimeMillis() + *((int64*)parg) * 1000;

    ENTER_CRITICAL_SECTION(cs_nWalletUnlockTime);

    if (nWalletUnlockTime == 0)
    {
        nWalletUnlockTime = nMyWakeTime;

        do
        {
            if (nWalletUnlockTime==0)
                break;
            int64 nToSleep = nWalletUnlockTime - GetTimeMillis();
            if (nToSleep <= 0)
                break;

            LEAVE_CRITICAL_SECTION(cs_nWalletUnlockTime);
            Sleep(nToSleep);
            ENTER_CRITICAL_SECTION(cs_nWalletUnlockTime);

        } while(1);

        if (nWalletUnlockTime)
        {
            nWalletUnlockTime = 0;
            pwalletMain->Lock();
        }
    }
    else
    {
        if (nWalletUnlockTime < nMyWakeTime)
            nWalletUnlockTime = nMyWakeTime;
    }

    LEAVE_CRITICAL_SECTION(cs_nWalletUnlockTime);

    delete (int64*)parg;
}

Value walletpassphrase(const Array& params, bool fHelp)
{
    if (pwalletMain->IsCrypted() && (fHelp || params.size() != 2))
        throw runtime_error(
            "walletpassphrase <passphrase> <timeout>\n"
            "Stores the wallet decryption key in memory for <timeout> seconds.");
    if (fHelp)
        return true;
    if (!pwalletMain->IsCrypted())
        throw JSONRPCError(-15, "Error: running with an unencrypted wallet, but walletpassphrase was called.");

    if (!pwalletMain->IsLocked())
        throw JSONRPCError(-17, "Error: Wallet is already unlocked.");

    // Note that the walletpassphrase is stored in params[0] which is not mlock()ed
    SecureString strWalletPass;
    strWalletPass.reserve(100);
    // TODO: get rid of this .c_str() by implementing SecureString::operator=(std::string)
    // Alternately, find a way to make params[0] mlock()'d to begin with.
    strWalletPass = params[0].get_str().c_str();

    if (strWalletPass.length() > 0)
    {
        if (!pwalletMain->Unlock(strWalletPass))
            throw JSONRPCError(-14, "Error: The wallet passphrase entered was incorrect.");
    }
    else
        throw runtime_error(
            "walletpassphrase <passphrase> <timeout>\n"
            "Stores the wallet decryption key in memory for <timeout> seconds.");

    CreateThread(ThreadTopUpKeyPool, NULL);
    int64* pnSleepTime = new int64(params[1].get_int64());
    CreateThread(ThreadCleanWalletPassphrase, pnSleepTime);

    return Value::null;
}


Value walletpassphrasechange(const Array& params, bool fHelp)
{
    if (pwalletMain->IsCrypted() && (fHelp || params.size() != 2))
        throw runtime_error(
            "walletpassphrasechange <oldpassphrase> <newpassphrase>\n"
            "Changes the wallet passphrase from <oldpassphrase> to <newpassphrase>.");
    if (fHelp)
        return true;
    if (!pwalletMain->IsCrypted())
        throw JSONRPCError(-15, "Error: running with an unencrypted wallet, but walletpassphrasechange was called.");

    // TODO: get rid of these .c_str() calls by implementing SecureString::operator=(std::string)
    // Alternately, find a way to make params[0] mlock()'d to begin with.
    SecureString strOldWalletPass;
    strOldWalletPass.reserve(100);
    strOldWalletPass = params[0].get_str().c_str();

    SecureString strNewWalletPass;
    strNewWalletPass.reserve(100);
    strNewWalletPass = params[1].get_str().c_str();

    if (strOldWalletPass.length() < 1 || strNewWalletPass.length() < 1)
        throw runtime_error(
            "walletpassphrasechange <oldpassphrase> <newpassphrase>\n"
            "Changes the wallet passphrase from <oldpassphrase> to <newpassphrase>.");

    if (!pwalletMain->ChangeWalletPassphrase(strOldWalletPass, strNewWalletPass))
        throw JSONRPCError(-14, "Error: The wallet passphrase entered was incorrect.");

    return Value::null;
}


Value walletlock(const Array& params, bool fHelp)
{
    if (pwalletMain->IsCrypted() && (fHelp || params.size() != 0))
        throw runtime_error(
            "walletlock\n"
            "Removes the wallet encryption key from memory, locking the wallet.\n"
            "After calling this method, you will need to call walletpassphrase again\n"
            "before being able to call any methods which require the wallet to be unlocked.");
    if (fHelp)
        return true;
    if (!pwalletMain->IsCrypted())
        throw JSONRPCError(-15, "Error: running with an unencrypted wallet, but walletlock was called.");

    {
        LOCK(cs_nWalletUnlockTime);
        pwalletMain->Lock();
        nWalletUnlockTime = 0;
    }

    return Value::null;
}


Value encryptwallet(const Array& params, bool fHelp)
{
    if (!pwalletMain->IsCrypted() && (fHelp || params.size() != 1))
        throw runtime_error(
            "encryptwallet <passphrase>\n"
            "Encrypts the wallet with <passphrase>.");
    if (fHelp)
        return true;
    if (pwalletMain->IsCrypted())
        throw JSONRPCError(-15, "Error: running with an encrypted wallet, but encryptwallet was called.");

    // TODO: get rid of this .c_str() by implementing SecureString::operator=(std::string)
    // Alternately, find a way to make params[0] mlock()'d to begin with.
    SecureString strWalletPass;
    strWalletPass.reserve(100);
    strWalletPass = params[0].get_str().c_str();

    if (strWalletPass.length() < 1)
        throw runtime_error(
            "encryptwallet <passphrase>\n"
            "Encrypts the wallet with <passphrase>.");

    if (!pwalletMain->EncryptWallet(strWalletPass))
        throw JSONRPCError(-16, "Error: Failed to encrypt the wallet.");

    // BDB seems to have a bad habit of writing old data into
    // slack space in .dat files; that is bad if the old data is
    // unencrypted private keys.  So:
<<<<<<< HEAD
    QueueShutdown();
    return "wallet encrypted; Bitcoin server stopping, restart to run with encrypted wallet";
=======
    uiInterface.QueueShutdown();
    return "wallet encrypted; bitcoin server stopping, restart to run with encrypted wallet";
>>>>>>> f3eddde5
}


Value validateaddress(const Array& params, bool fHelp)
{
    if (fHelp || params.size() != 1)
        throw runtime_error(
            "validateaddress <bitcoinaddress>\n"
            "Return information about <bitcoinaddress>.");

    CBitcoinAddress address(params[0].get_str());
    bool isValid = address.IsValid();

    Object ret;
    ret.push_back(Pair("isvalid", isValid));
    if (isValid)
    {
        // Call Hash160ToAddress() so we always return current ADDRESSVERSION
        // version of the address:
        string currentAddress = address.ToString();
        ret.push_back(Pair("address", currentAddress));
        if (pwalletMain->HaveKey(address))
        {
            ret.push_back(Pair("ismine", true));
            std::vector<unsigned char> vchPubKey;
            pwalletMain->GetPubKey(address, vchPubKey);
            ret.push_back(Pair("pubkey", HexStr(vchPubKey)));
            CKey key;
            key.SetPubKey(vchPubKey);
            ret.push_back(Pair("iscompressed", key.IsCompressed()));
        }
        else if (pwalletMain->HaveCScript(address.GetHash160()))
        {
            ret.push_back(Pair("isscript", true));
            CScript subscript;
            pwalletMain->GetCScript(address.GetHash160(), subscript);
            ret.push_back(Pair("ismine", ::IsMine(*pwalletMain, subscript)));
            std::vector<CBitcoinAddress> addresses;
            txnouttype whichType;
            int nRequired;
            ExtractAddresses(subscript, whichType, addresses, nRequired);
            ret.push_back(Pair("script", GetTxnOutputType(whichType)));
            Array a;
            BOOST_FOREACH(const CBitcoinAddress& addr, addresses)
                a.push_back(addr.ToString());
            ret.push_back(Pair("addresses", a));
            if (whichType == TX_MULTISIG)
                ret.push_back(Pair("sigsrequired", nRequired));
        }
        else
            ret.push_back(Pair("ismine", false));
        if (pwalletMain->mapAddressBook.count(address))
            ret.push_back(Pair("account", pwalletMain->mapAddressBook[address]));
    }
    return ret;
}

Value setminfee(const Array& params, bool fHelp)
{
    if (fHelp || params.size() < 1 || params.size() > 2)
        throw runtime_error(
            "setminfee <amount> [per-bytes]\n"
            "Sets the minimum transaction fee required to accept into mined blocks.\n"
            "<amount> is a real and is rounded to the nearest 0.00000001\n"
            "[per-bytes] is the number of bytes allowed before <amount> is added again\n");

    // Amount
    int64 nAmount = 0;
    if (params[0].get_real() != 0.0)
        nAmount = AmountFromValue(params[0]);        // rejects 0.0 amounts

    if (params.size() > 1)
    {
        int64 nPer = params[1].get_int64();
        if (nPer < 1)
            throw JSONRPCError(-3, "Minimum transaction fee per bytes must be positive");
        nMinFeePer = nPer;
    }

    nMinFeeBase = nAmount;
    return true;
}

Value getwork(const Array& params, bool fHelp)
{
    if (fHelp || params.size() > 1)
        throw runtime_error(
            "getwork [data]\n"
            "If [data] is not specified, returns formatted hash data to work on:\n"
            "  \"midstate\" : precomputed hash state after hashing the first half of the data (DEPRECATED)\n" // deprecated
            "  \"data\" : block data\n"
            "  \"hash1\" : formatted hash buffer for second hash (DEPRECATED)\n" // deprecated
            "  \"target\" : little endian hash target\n"
            "If [data] is specified, tries to solve the block and returns true if it was successful.");

    if (vNodes.empty())
        throw JSONRPCError(-9, "Bitcoin is not connected!");

    if (IsInitialBlockDownload())
        throw JSONRPCError(-10, "Bitcoin is downloading blocks...");

    typedef map<uint256, pair<CBlock*, CScript> > mapNewBlock_t;
    static mapNewBlock_t mapNewBlock;    // FIXME: thread safety
    static vector<CBlock*> vNewBlock;
    static CReserveKey reservekey(pwalletMain);

    if (params.size() == 0)
    {
        // Update block
        static unsigned int nTransactionsUpdatedLast;
        static CBlockIndex* pindexPrev;
        static int64 nStart;
        static CBlock* pblock;
        if (pindexPrev != pindexBest ||
            (nTransactionsUpdated != nTransactionsUpdatedLast && GetTime() - nStart > 60))
        {
            if (pindexPrev != pindexBest)
            {
                // Deallocate old blocks since they're obsolete now
                mapNewBlock.clear();
                BOOST_FOREACH(CBlock* pblock, vNewBlock)
                    delete pblock;
                vNewBlock.clear();
            }

            // Clear pindexPrev so future getworks make a new block, despite any failures from here on
            pindexPrev = NULL;

            // Store the pindexBest used before CreateNewBlock, to avoid races
            nTransactionsUpdatedLast = nTransactionsUpdated;
            CBlockIndex* pindexPrevNew = pindexBest;
            nStart = GetTime();

            // Create new block
            pblock = CreateNewBlock(reservekey);
            if (!pblock)
                throw JSONRPCError(-7, "Out of memory");
            vNewBlock.push_back(pblock);

            // Need to update only after we know CreateNewBlock succeeded
            pindexPrev = pindexPrevNew;
        }

        // Update nTime
        pblock->UpdateTime(pindexPrev);
        pblock->nNonce = 0;

        // Update nExtraNonce
        static unsigned int nExtraNonce = 0;
        IncrementExtraNonce(pblock, pindexPrev, nExtraNonce);

        // Save
        mapNewBlock[pblock->hashMerkleRoot] = make_pair(pblock, pblock->vtx[0].vin[0].scriptSig);

        // Prebuild hash buffers
        char pmidstate[32];
        char pdata[128];
        char phash1[64];
        FormatHashBuffers(pblock, pmidstate, pdata, phash1);

        uint256 hashTarget = CBigNum().SetCompact(pblock->nBits).getuint256();

        Object result;
        result.push_back(Pair("midstate", HexStr(BEGIN(pmidstate), END(pmidstate)))); // deprecated
        result.push_back(Pair("data",     HexStr(BEGIN(pdata), END(pdata))));
        result.push_back(Pair("hash1",    HexStr(BEGIN(phash1), END(phash1)))); // deprecated
        result.push_back(Pair("target",   HexStr(BEGIN(hashTarget), END(hashTarget))));
        return result;
    }
    else
    {
        // Parse parameters
        vector<unsigned char> vchData = ParseHex(params[0].get_str());
        if (vchData.size() != 128)
            throw JSONRPCError(-8, "Invalid parameter");
        CBlock* pdata = (CBlock*)&vchData[0];

        // Byte reverse
        for (int i = 0; i < 128/4; i++)
            ((unsigned int*)pdata)[i] = ByteReverse(((unsigned int*)pdata)[i]);

        // Get saved block
        if (!mapNewBlock.count(pdata->hashMerkleRoot))
            return false;
        CBlock* pblock = mapNewBlock[pdata->hashMerkleRoot].first;

        pblock->nTime = pdata->nTime;
        pblock->nNonce = pdata->nNonce;
        pblock->vtx[0].vin[0].scriptSig = mapNewBlock[pdata->hashMerkleRoot].second;
        pblock->hashMerkleRoot = pblock->BuildMerkleTree();

        return CheckWork(pblock, *pwalletMain, reservekey);
    }
}


Value getmemorypool(const Array& params, bool fHelp)
{
    if (fHelp || params.size() > 2)
        throw runtime_error(
            "getmemorypool [data] [params]\n"
            "If [data] is not specified, returns data needed to construct a block to work on:\n"
            "  \"version\" : block version\n"
            "  \"previousblockhash\" : hash of current highest block\n"
            "  \"transactions\" : contents of non-coinbase transactions that should be included in the next block\n"
            "  \"coinbaseaux\" : data that should be included in coinbase\n"
            "  \"coinbasevalue\" : maximum allowable input to coinbase transaction, including the generation award and transaction fees\n"
            "  \"time\" : timestamp appropriate for next block\n"
            "  \"mintime\" : minimum timestamp appropriate for next block\n"
            "  \"curtime\" : current timestamp\n"
            "  \"bits\" : compressed target of next block\n"
            "If [data] is specified, tries to solve the block and returns true if it was successful.");

    if (params.size() == 0 || params[0].type() != str_type)
    {
        const Object& oparam = params.size() ? params[0].get_obj() : emptyobj;

        {
            Value modeval = find_value(oparam, "mode");
            if (modeval.type() != null_type && modeval.get_str() != "template")
                throw JSONRPCError(-8, "Invalid mode");
        }

        if (vNodes.empty())
            throw JSONRPCError(-9, "Bitcoin is not connected!");

        if (IsInitialBlockDownload())
            throw JSONRPCError(-10, "Bitcoin is downloading blocks...");

        do
        {
            Value lpval = find_value(oparam, "longpollid");
            if (lpval.type() != null_type)
            {
                uint256 hashWatchedChain = hashBestChain;
                if (lpval.type() == str_type)
                {
                    uint256 lpid;
                    lpid.SetHex(lpval.get_str());
                    if (lpid != hashWatchedChain)
                        break;
                }

                LEAVE_CRITICAL_SECTION(pwalletMain->cs_wallet);
                LEAVE_CRITICAL_SECTION(cs_main);
                {
                    boost::unique_lock<boost::mutex> lock(csBestBlock);
                    while (hashBestChain == hashWatchedChain)
                        cvBlockChange.wait(lock);
                }
                ENTER_CRITICAL_SECTION(cs_main);
                ENTER_CRITICAL_SECTION(pwalletMain->cs_wallet);
            }
        }
        while(0);

        static CReserveKey reservekey(pwalletMain);

        // Update block
        static unsigned int nTransactionsUpdatedLast;
        static CBlockIndex* pindexPrev;
        static int64 nStart;
        static CBlock* pblock;
        if (pindexPrev != pindexBest ||
            (nTransactionsUpdated != nTransactionsUpdatedLast && GetTime() - nStart > 5))
        {
            // Clear pindexPrev so future calls make a new block, despite any failures from here on
            pindexPrev = NULL;

            // Store the pindexBest used before CreateNewBlock, to avoid races
            nTransactionsUpdatedLast = nTransactionsUpdated;
            CBlockIndex* pindexPrevNew = pindexBest;
            nStart = GetTime();

            // Create new block
            if(pblock)
            {
                delete pblock;
                pblock = NULL;
            }
            pblock = CreateNewBlock(reservekey);
            if (!pblock)
                throw JSONRPCError(-7, "Out of memory");

            // Need to update only after we know CreateNewBlock succeeded
            pindexPrev = pindexPrevNew;
        }

        // Update nTime
        pblock->UpdateTime(pindexPrev);
        pblock->nNonce = 0;

        Array transactions;
        map<uint256, int64_t> setTxIndex;
        enum DecomposeMode dm = FindDecompose(oparam, "tx", "hex");
        int i = 0;
        CTxDB txdb("r");
        BOOST_FOREACH (CTransaction& tx, pblock->vtx)
        {
            setTxIndex[tx.GetHash()] = i++;

            if(tx.IsCoinBase())
                continue;

            switch (dm) {
            case DM_OBJ:
            {
                Object entry;

                CDataStream ssTx(SER_NETWORK, PROTOCOL_VERSION);
                ssTx << tx;
                entry.push_back(Pair("data", HexStr(ssTx.begin(), ssTx.end())));

                entry.push_back(Pair("hash", tx.GetHash().GetHex()));

                MapPrevTx mapInputs;
                map<uint256, CTxIndex> mapUnused;
                bool fInvalid = false;
                if (tx.FetchInputs(txdb, mapUnused, false, false, mapInputs, fInvalid))
                {
                    entry.push_back(Pair("fee", (int64_t)(tx.GetValueIn(mapInputs) - tx.GetValueOut())));

                    Array deps;
                    BOOST_FOREACH (MapPrevTx::value_type& inp, mapInputs)
                    {
                        if (setTxIndex.count(inp.first))
                            deps.push_back(setTxIndex[inp.first]);
                    }
                    entry.push_back(Pair("depends", deps));

                    int64_t nSigOps = tx.GetLegacySigOpCount();
                    nSigOps += tx.GetP2SHSigOpCount(mapInputs);
                    entry.push_back(Pair("sigops", nSigOps));
                }

                transactions.push_back(entry);
                break;
            }
            case DM_HEX:
            {
                CDataStream ssTx(SER_NETWORK, PROTOCOL_VERSION);
                ssTx << tx;

                transactions.push_back(HexStr(ssTx.begin(), ssTx.end()));
                break;
            }
            case DM_HASH:
                transactions.push_back(tx.GetHash().GetHex());
                break;
            default:
                throw JSONRPCError(-18, "Invalid transaction decomposition");
            }
        }

        Object aux;
        aux.push_back(Pair("flags", HexStr(COINBASE_FLAGS.begin(), COINBASE_FLAGS.end())));

        uint256 hashTarget = CBigNum().SetCompact(pblock->nBits).getuint256();

        static Array*paMutable = NULL;
        if (!paMutable)
        {
            paMutable = new Array();
            Array&aMutable = *paMutable;
            aMutable.push_back("time");
            aMutable.push_back("transactions");
            aMutable.push_back("prevblock");
        }

        Object result;
        result.push_back(Pair("version", pblock->nVersion));
        result.push_back(Pair("previousblockhash", pblock->hashPrevBlock.GetHex()));
        result.push_back(Pair("transactions", transactions));
        result.push_back(Pair("coinbaseaux", aux));
        result.push_back(Pair("coinbasevalue", (int64_t)pblock->vtx[0].vout[0].nValue));
        result.push_back(Pair("longpollid", hashBestChain.GetHex()));
        result.push_back(Pair("target", hashTarget.GetHex()));
        result.push_back(Pair("time", (int64_t)pblock->nTime));
        result.push_back(Pair("mintime", (int64_t)pindexPrev->GetMedianTimePast()+1));
        result.push_back(Pair("mutable", *paMutable));
        result.push_back(Pair("noncerange", "00000000ffffffff"));
        result.push_back(Pair("sigoplimit", (int64_t)MAX_BLOCK_SIGOPS));
        result.push_back(Pair("sizelimit", (int64_t)MAX_BLOCK_SIZE));
        result.push_back(Pair("curtime", (int64_t)GetAdjustedTime()));
        result.push_back(Pair("bits", HexBits(pblock->nBits)));
        result.push_back(Pair("height", (int64_t)(pindexPrev->nHeight+1)));

        return result;
    }
    else
    {
        // Parse parameters
        const Object& oparam = (params.size() > 1) ? params[1].get_obj() : emptyobj;

        {
            Value modeval = find_value(oparam, "mode");
            if (modeval.type() != null_type && modeval.get_str() != "submit")
                throw JSONRPCError(-8, "Invalid mode");
        }

        CDataStream ssBlock(ParseHex(params[0].get_str()), SER_NETWORK, PROTOCOL_VERSION);
        CBlock pblock;
        ssBlock >> pblock;

        bool fAccepted = ProcessBlock(NULL, &pblock);

        if (params.size() == 1)
            return fAccepted;

        return fAccepted ? Value::null : "rejected";
    }
}

Value getblockhash(const Array& params, bool fHelp)
{
    if (fHelp || params.size() != 1)
        throw runtime_error(
            "getblockhash <index>\n"
            "Returns hash of block in best-block-chain at <index>.");

    int nHeight = params[0].get_int();
    if (nHeight < 0 || nHeight > nBestHeight)
        throw runtime_error("Block number out of range.");

    CBlock block;
    CBlockIndex* pblockindex = mapBlockIndex[hashBestChain];
    while (pblockindex->nHeight > nHeight)
        pblockindex = pblockindex->pprev;
    return pblockindex->phashBlock->GetHex();
}

Value getblock(const Array& params, bool fHelp)
{
    if (fHelp || params.size() < 1 || params.size() > 2)
        throw runtime_error(
            "getblock <hash> [decompositions]\n"
            "Returns details of a block with given block-hash.");

    std::string strHash = params[0].get_str();
    uint256 hash(strHash);

    if (mapBlockIndex.count(hash) == 0)
        throw JSONRPCError(-5, "Block not found");

    CBlock block;
    CBlockIndex* pblockindex = mapBlockIndex[hash];
    block.ReadFromDisk(pblockindex, true);

    return blockToJSON(block, pblockindex,
                       (params.size() > 1) ? params[1].get_obj() : emptyobj);
}











//
// Call Table
//


static const CRPCCommand vRPCCommands[] =
{ //  name                      function                 safe mode?
  //  ------------------------  -----------------------  ----------
    { "help",                   &help,                   true },
    { "stop",                   &stop,                   true },
    { "getblockcount",          &getblockcount,          true },
    { "getconnectioncount",     &getconnectioncount,     true },
    { "getdifficulty",          &getdifficulty,          true },
    { "getgenerate",            &getgenerate,            true },
    { "setgenerate",            &setgenerate,            true },
    { "gethashespersec",        &gethashespersec,        true },
    { "getinfo",                &getinfo,                true },
    { "getmininginfo",          &getmininginfo,          true },
    { "getnewaddress",          &getnewaddress,          true },
    { "getaccountaddress",      &getaccountaddress,      true },
    { "setaccount",             &setaccount,             true },
    { "getaccount",             &getaccount,             false },
    { "getaddressesbyaccount",  &getaddressesbyaccount,  true },
    { "sendtoaddress",          &sendtoaddress,          false },
    { "getreceivedbyaddress",   &getreceivedbyaddress,   false },
    { "getreceivedbyaccount",   &getreceivedbyaccount,   false },
    { "listreceivedbyaddress",  &listreceivedbyaddress,  false },
    { "listreceivedbyaccount",  &listreceivedbyaccount,  false },
    { "backupwallet",           &backupwallet,           true },
    { "keypoolrefill",          &keypoolrefill,          true },
    { "walletpassphrase",       &walletpassphrase,       true },
    { "walletpassphrasechange", &walletpassphrasechange, false },
    { "walletlock",             &walletlock,             true },
    { "encryptwallet",          &encryptwallet,          false },
    { "validateaddress",        &validateaddress,        true },
    { "getbalance",             &getbalance,             false },
    { "move",                   &movecmd,                false },
    { "sendfrom",               &sendfrom,               false },
    { "sendmany",               &sendmany,               false },
    { "addmultisigaddress",     &addmultisigaddress,     false },
    { "getblock",               &getblock,               false },
    { "getblockhash",           &getblockhash,           false },
    { "gettransaction",         &gettransaction,         false },
    { "listtransactions",       &listtransactions,       false },
    { "listaddressgroupings",   &listaddressgroupings,   false },
    { "signmessage",            &signmessage,            false },
    { "verifymessage",          &verifymessage,          false },
    { "setminfee",              &setminfee,              true },
    { "getwork",                &getwork,                true },
    { "listaccounts",           &listaccounts,           false },
    { "settxfee",               &settxfee,               false },
    { "getmemorypool",          &getmemorypool,          true },
    { "listsinceblock",         &listsinceblock,         false },
    { "dumpprivkey",            &dumpprivkey,            false },
    { "importprivkey",          &importprivkey,          false },
};

CRPCTable::CRPCTable()
{
    unsigned int vcidx;
    for (vcidx = 0; vcidx < (sizeof(vRPCCommands) / sizeof(vRPCCommands[0])); vcidx++)
    {
        const CRPCCommand *pcmd;

        pcmd = &vRPCCommands[vcidx];
        mapCommands[pcmd->name] = pcmd;
    }
}

const CRPCCommand *CRPCTable::operator[](string name) const
{
    map<string, const CRPCCommand*>::const_iterator it = mapCommands.find(name);
    if (it == mapCommands.end())
        return NULL;
    return (*it).second;
}

//
// HTTP protocol
//
// This ain't Apache.  We're just using HTTP header for the length field
// and to be compatible with other JSON-RPC implementations.
//

string HTTPPost(const string& strMsg, const map<string,string>& mapRequestHeaders)
{
    ostringstream s;
    s << "POST / HTTP/1.1\r\n"
      << "User-Agent: bitcoin-json-rpc/" << FormatFullVersion() << "\r\n"
      << "Host: 127.0.0.1\r\n"
      << "Content-Type: application/json\r\n"
      << "Content-Length: " << strMsg.size() << "\r\n"
      << "Connection: close\r\n"
      << "Accept: application/json\r\n";
    BOOST_FOREACH(const PAIRTYPE(string, string)& item, mapRequestHeaders)
        s << item.first << ": " << item.second << "\r\n";
    s << "\r\n" << strMsg;

    return s.str();
}

string rfc1123Time()
{
    char buffer[64];
    time_t now;
    time(&now);
    struct tm* now_gmt = gmtime(&now);
    string locale(setlocale(LC_TIME, NULL));
    setlocale(LC_TIME, "C"); // we want posix (aka "C") weekday/month strings
    strftime(buffer, sizeof(buffer), "%a, %d %b %Y %H:%M:%S +0000", now_gmt);
    setlocale(LC_TIME, locale.c_str());
    return string(buffer);
}

static string HTTPReply(int nStatus, const string& strMsg, bool keepalive)
{
    if (nStatus == 401)
        return strprintf("HTTP/1.0 401 Authorization Required\r\n"
            "Date: %s\r\n"
            "Server: bitcoin-json-rpc/%s\r\n"
            "WWW-Authenticate: Basic realm=\"jsonrpc\"\r\n"
            "Content-Type: text/html\r\n"
            "Content-Length: 296\r\n"
            "\r\n"
            "<!DOCTYPE HTML PUBLIC \"-//W3C//DTD HTML 4.01 Transitional//EN\"\r\n"
            "\"http://www.w3.org/TR/1999/REC-html401-19991224/loose.dtd\">\r\n"
            "<HTML>\r\n"
            "<HEAD>\r\n"
            "<TITLE>Error</TITLE>\r\n"
            "<META HTTP-EQUIV='Content-Type' CONTENT='text/html; charset=ISO-8859-1'>\r\n"
            "</HEAD>\r\n"
            "<BODY><H1>401 Unauthorized.</H1></BODY>\r\n"
            "</HTML>\r\n", rfc1123Time().c_str(), FormatFullVersion().c_str());
    const char *cStatus;
         if (nStatus == 200) cStatus = "OK";
    else if (nStatus == 400) cStatus = "Bad Request";
    else if (nStatus == 403) cStatus = "Forbidden";
    else if (nStatus == 404) cStatus = "Not Found";
    else if (nStatus == 500) cStatus = "Internal Server Error";
    else cStatus = "";
    return strprintf(
            "HTTP/1.1 %d %s\r\n"
            "Date: %s\r\n"
            "Connection: %s\r\n"
            "Content-Length: %d\r\n"
            "Content-Type: application/json\r\n"
            "Server: bitcoin-json-rpc/%s\r\n"
            "\r\n"
            "%s",
        nStatus,
        cStatus,
        rfc1123Time().c_str(),
        keepalive ? "keep-alive" : "close",
        strMsg.size(),
        FormatFullVersion().c_str(),
        strMsg.c_str());
}

int ReadHTTPStatus(std::basic_istream<char>& stream, int &proto)
{
    string str;
    getline(stream, str);
    vector<string> vWords;
    boost::split(vWords, str, boost::is_any_of(" "));
    if (vWords.size() < 2)
        return 500;
    proto = 0;
    const char *ver = strstr(str.c_str(), "HTTP/1.");
    if (ver != NULL)
        proto = atoi(ver+7);
    return atoi(vWords[1].c_str());
}

int ReadHTTPHeader(std::basic_istream<char>& stream, map<string, string>& mapHeadersRet)
{
    int nLen = 0;
    loop
    {
        string str;
        std::getline(stream, str);
        if (str.empty() || str == "\r")
            break;
        string::size_type nColon = str.find(":");
        if (nColon != string::npos)
        {
            string strHeader = str.substr(0, nColon);
            boost::trim(strHeader);
            boost::to_lower(strHeader);
            string strValue = str.substr(nColon+1);
            boost::trim(strValue);
            mapHeadersRet[strHeader] = strValue;
            if (strHeader == "content-length")
                nLen = atoi(strValue.c_str());
        }
    }
    return nLen;
}

int ReadHTTP(std::basic_istream<char>& stream, map<string, string>& mapHeadersRet, string& strMessageRet)
{
    mapHeadersRet.clear();
    strMessageRet = "";

    // Read status
    int nProto = 0;
    int nStatus = ReadHTTPStatus(stream, nProto);

    // Read header
    int nLen = ReadHTTPHeader(stream, mapHeadersRet);
    if (nLen < 0 || nLen > (int)MAX_SIZE)
        return 500;

    // Read message
    if (nLen > 0)
    {
        vector<char> vch(nLen);
        stream.read(&vch[0], nLen);
        strMessageRet = string(vch.begin(), vch.end());
    }

    string sConHdr = mapHeadersRet["connection"];

    if ((sConHdr != "close") && (sConHdr != "keep-alive"))
    {
        if (nProto >= 1)
            mapHeadersRet["connection"] = "keep-alive";
        else
            mapHeadersRet["connection"] = "close";
    }

    return nStatus;
}

bool HTTPAuthorized(map<string, string>& mapHeaders)
{
    string strAuth = mapHeaders["authorization"];
    if (strAuth.substr(0,6) != "Basic ")
        return false;
    string strUserPass64 = strAuth.substr(6); boost::trim(strUserPass64);
    string strUserPass = DecodeBase64(strUserPass64);
    return strUserPass == strRPCUserColonPass;
}

//
// JSON-RPC protocol.  Bitcoin speaks version 1.0 for maximum compatibility,
// but uses JSON-RPC 1.1/2.0 standards for parts of the 1.0 standard that were
// unspecified (HTTP errors and contents of 'error').
//
// 1.0 spec: http://json-rpc.org/wiki/specification
// 1.2 spec: http://groups.google.com/group/json-rpc/web/json-rpc-over-http
// http://www.codeproject.com/KB/recipes/JSON_Spirit.aspx
//

string JSONRPCRequest(const string& strMethod, const Array& params, const Value& id)
{
    Object request;
    request.push_back(Pair("method", strMethod));
    request.push_back(Pair("params", params));
    request.push_back(Pair("id", id));
    return write_string(Value(request), false) + "\n";
}

string JSONRPCReply(const Value& result, const Value& error, const Value& id)
{
    Object reply;
    if (error.type() != null_type)
        reply.push_back(Pair("result", Value::null));
    else
        reply.push_back(Pair("result", result));
    reply.push_back(Pair("error", error));
    reply.push_back(Pair("id", id));
    return write_string(Value(reply), false) + "\n";
}

void ErrorReply(std::ostream& stream, const Object& objError, const Value& id)
{
    // Send error reply from json-rpc error object
    int nStatus = 500;
    int code = find_value(objError, "code").get_int();
    if (code == -32600) nStatus = 400;
    else if (code == -32601) nStatus = 404;
    string strReply = JSONRPCReply(Value::null, objError, id);
    stream << HTTPReply(nStatus, strReply, false) << std::flush;
}

bool ClientAllowed(const string& strAddress)
{
    if (strAddress == asio::ip::address_v4::loopback().to_string())
        return true;
    const vector<string>& vAllow = mapMultiArgs["-rpcallowip"];
    BOOST_FOREACH(string strAllow, vAllow)
        if (WildcardMatch(strAddress, strAllow))
            return true;
    return false;
}

//
// IOStream device that speaks SSL but can also speak non-SSL
//
class SSLIOStreamDevice : public iostreams::device<iostreams::bidirectional> {
public:
    SSLIOStreamDevice(SSLStream &streamIn, bool fUseSSLIn) : stream(streamIn)
    {
        fUseSSL = fUseSSLIn;
        fNeedHandshake = fUseSSLIn;
    }

    void handshake(ssl::stream_base::handshake_type role)
    {
        if (!fNeedHandshake) return;
        fNeedHandshake = false;
        stream.handshake(role);
    }
    std::streamsize read(char* s, std::streamsize n)
    {
        handshake(ssl::stream_base::server); // HTTPS servers read first
        if (fUseSSL) return stream.read_some(asio::buffer(s, n));
        return stream.next_layer().read_some(asio::buffer(s, n));
    }
    std::streamsize write(const char* s, std::streamsize n)
    {
        handshake(ssl::stream_base::client); // HTTPS clients write first
        if (fUseSSL) return asio::write(stream, asio::buffer(s, n));
        return asio::write(stream.next_layer(), asio::buffer(s, n));
    }
    bool connect(const std::string& server, const std::string& port)
    {
        ip::tcp::resolver resolver(stream.get_io_service());
        ip::tcp::resolver::query query(server.c_str(), port.c_str());
        ip::tcp::resolver::iterator endpoint_iterator = resolver.resolve(query);
        ip::tcp::resolver::iterator end;
        boost::system::error_code error = asio::error::host_not_found;
        while (error && endpoint_iterator != end)
        {
            stream.lowest_layer().close();
            stream.lowest_layer().connect(*endpoint_iterator++, error);
        }
        if (error)
            return false;
        return true;
    }

private:
    bool fNeedHandshake;
    bool fUseSSL;
    SSLStream& stream;
};

class AcceptedConnection
{
    public:
    SSLStream sslStream;
    SSLIOStreamDevice d;
    iostreams::stream<SSLIOStreamDevice> stream;

    ip::tcp::endpoint peer;

    AcceptedConnection(asio::io_service &io_service, ssl::context &context,
     bool fUseSSL) : sslStream(io_service, context), d(sslStream, fUseSSL),
     stream(d) { ; }
};

void ThreadRPCServer(void* parg)
{
    IMPLEMENT_RANDOMIZE_STACK(ThreadRPCServer(parg));
    try
    {
        vnThreadsRunning[THREAD_RPCLISTENER]++;
        ThreadRPCServer2(parg);
        vnThreadsRunning[THREAD_RPCLISTENER]--;
    }
    catch (std::exception& e) {
        vnThreadsRunning[THREAD_RPCLISTENER]--;
        PrintException(&e, "ThreadRPCServer()");
    } catch (...) {
        vnThreadsRunning[THREAD_RPCLISTENER]--;
        PrintException(NULL, "ThreadRPCServer()");
    }
    printf("ThreadRPCServer exited\n");
}

void ThreadRPCServer2(void* parg)
{
    printf("ThreadRPCServer started\n");

    strRPCUserColonPass = mapArgs["-rpcuser"] + ":" + mapArgs["-rpcpassword"];
    if (mapArgs["-rpcpassword"] == "")
    {
        unsigned char rand_pwd[32];
        RAND_bytes(rand_pwd, 32);
        string strWhatAmI = "To use bitcoind";
        if (mapArgs.count("-server"))
            strWhatAmI = strprintf(_("To use the %s option"), "\"-server\"");
        else if (mapArgs.count("-daemon"))
            strWhatAmI = strprintf(_("To use the %s option"), "\"-daemon\"");
        uiInterface.ThreadSafeMessageBox(strprintf(
            _("%s, you must set a rpcpassword in the configuration file:\n %s\n"
              "It is recommended you use the following random password:\n"
              "rpcuser=bitcoinrpc\n"
              "rpcpassword=%s\n"
              "(you do not need to remember this password)\n"
              "If the file does not exist, create it with owner-readable-only file permissions.\n"),
                strWhatAmI.c_str(),
                GetConfigFile().string().c_str(),
                EncodeBase58(&rand_pwd[0],&rand_pwd[0]+32).c_str()),
            _("Error"), CClientUIInterface::OK | CClientUIInterface::MODAL);
        uiInterface.QueueShutdown();
        return;
    }

    bool fUseSSL = GetBoolArg("-rpcssl");
    asio::ip::address bindAddress = mapArgs.count("-rpcallowip") ? asio::ip::address_v4::any() : asio::ip::address_v4::loopback();

    asio::io_service io_service;
    ip::tcp::endpoint endpoint(bindAddress, GetArg("-rpcport", 8332));
    ip::tcp::acceptor acceptor(io_service);
    try
    {
        acceptor.open(endpoint.protocol());
        acceptor.set_option(boost::asio::ip::tcp::acceptor::reuse_address(true));
        acceptor.bind(endpoint);
        acceptor.listen(socket_base::max_connections);
    }
    catch(boost::system::system_error &e)
    {
        uiInterface.ThreadSafeMessageBox(strprintf(_("An error occured while setting up the RPC port %i for listening: %s"), endpoint.port(), e.what()),
                             _("Error"), CClientUIInterface::OK | CClientUIInterface::MODAL);
        uiInterface.QueueShutdown();
        return;
    }

    ssl::context context(io_service, ssl::context::sslv23);
    if (fUseSSL)
    {
        context.set_options(ssl::context::no_sslv2);

        filesystem::path pathCertFile(GetArg("-rpcsslcertificatechainfile", "server.cert"));
        if (!pathCertFile.is_complete()) pathCertFile = filesystem::path(GetDataDir()) / pathCertFile;
        if (filesystem::exists(pathCertFile)) context.use_certificate_chain_file(pathCertFile.string());
        else printf("ThreadRPCServer ERROR: missing server certificate file %s\n", pathCertFile.string().c_str());

        filesystem::path pathPKFile(GetArg("-rpcsslprivatekeyfile", "server.pem"));
        if (!pathPKFile.is_complete()) pathPKFile = filesystem::path(GetDataDir()) / pathPKFile;
        if (filesystem::exists(pathPKFile)) context.use_private_key_file(pathPKFile.string(), ssl::context::pem);
        else printf("ThreadRPCServer ERROR: missing server private key file %s\n", pathPKFile.string().c_str());

        string strCiphers = GetArg("-rpcsslciphers", "TLSv1+HIGH:!SSLv2:!aNULL:!eNULL:!AH:!3DES:@STRENGTH");
        SSL_CTX_set_cipher_list(context.impl(), strCiphers.c_str());
    }

    loop
    {
        // Accept connection
        AcceptedConnection *conn =
                    new AcceptedConnection(io_service, context, fUseSSL);

        vnThreadsRunning[THREAD_RPCLISTENER]--;
        acceptor.accept(conn->sslStream.lowest_layer(), conn->peer);
        vnThreadsRunning[THREAD_RPCLISTENER]++;

        if (fShutdown)
        {
            delete conn;
            return;
        }

        // Restrict callers by IP.  It is important to
        // do this before starting client thread, to filter out
        // certain DoS and misbehaving clients.
        if (!ClientAllowed(conn->peer.address().to_string()))
        {
            // Only send a 403 if we're not using SSL to prevent a DoS during the SSL handshake.
            if (!fUseSSL)
                conn->stream << HTTPReply(403, "", false) << std::flush;
            delete conn;
        }

        // start HTTP client thread
        else if (!CreateThread(ThreadRPCServer3, conn)) {
            printf("Failed to create RPC server client thread\n");
            delete conn;
        }
    }
}

void ThreadRPCServer3(void* parg)
{
    IMPLEMENT_RANDOMIZE_STACK(ThreadRPCServer3(parg));
    vnThreadsRunning[THREAD_RPCHANDLER]++;
    AcceptedConnection *conn = (AcceptedConnection *) parg;

    bool fRun = true;
    loop {
        if (fShutdown || !fRun)
        {
            conn->stream.close();
            delete conn;
            --vnThreadsRunning[THREAD_RPCHANDLER];
            return;
        }
        map<string, string> mapHeaders;
        string strRequest;

        ReadHTTP(conn->stream, mapHeaders, strRequest);

        // Check authorization
        if (mapHeaders.count("authorization") == 0)
        {
            conn->stream << HTTPReply(401, "", false) << std::flush;
            break;
        }
        if (!HTTPAuthorized(mapHeaders))
        {
            printf("ThreadRPCServer incorrect password attempt from %s\n", conn->peer.address().to_string().c_str());
            /* Deter brute-forcing short passwords.
               If this results in a DOS the user really
               shouldn't have their RPC port exposed.*/
            if (mapArgs["-rpcpassword"].size() < 20)
                Sleep(250);

            conn->stream << HTTPReply(401, "", false) << std::flush;
            break;
        }
        if (mapHeaders["connection"] == "close")
            fRun = false;

        Value id = Value::null;
        try
        {
            // Parse request
            Value valRequest;
            if (!read_string(strRequest, valRequest) || valRequest.type() != obj_type)
                throw JSONRPCError(-32700, "Parse error");
            const Object& request = valRequest.get_obj();

            // Parse id now so errors from here on will have the id
            id = find_value(request, "id");

            // Parse method
            Value valMethod = find_value(request, "method");
            if (valMethod.type() == null_type)
                throw JSONRPCError(-32600, "Missing method");
            if (valMethod.type() != str_type)
                throw JSONRPCError(-32600, "Method must be a string");
            string strMethod = valMethod.get_str();
            if (strMethod != "getwork" && strMethod != "getmemorypool")
                printf("ThreadRPCServer method=%s\n", strMethod.c_str());

            // Parse params
            Value valParams = find_value(request, "params");
            Array params;
            if (valParams.type() == array_type)
                params = valParams.get_array();
            else if (valParams.type() == null_type)
                params = Array();
            else
                throw JSONRPCError(-32600, "Params must be an array");

            Value result = tableRPC.execute(strMethod, params);

            // Send reply
            string strReply = JSONRPCReply(result, Value::null, id);
            conn->stream << HTTPReply(200, strReply, fRun) << std::flush;
        }
        catch (Object& objError)
        {
            ErrorReply(conn->stream, objError, id);
            break;
        }
        catch (std::exception& e)
        {
            ErrorReply(conn->stream, JSONRPCError(-32700, e.what()), id);
            break;
        }
    }

    delete conn;
    vnThreadsRunning[THREAD_RPCHANDLER]--;
}

json_spirit::Value CRPCTable::execute(const std::string &strMethod, const json_spirit::Array &params) const
{
    // Find method
    const CRPCCommand *pcmd = tableRPC[strMethod];
    if (!pcmd)
        throw JSONRPCError(-32601, "Method not found");

    // Observe safe mode
    string strWarning = GetWarnings("rpc");
    if (strWarning != "" && !GetBoolArg("-disablesafemode") &&
        !pcmd->okSafeMode)
        throw JSONRPCError(-2, string("Safe mode: ") + strWarning);

    try
    {
        // Execute
        Value result;
        {
            LOCK2(cs_main, pwalletMain->cs_wallet);
            result = pcmd->actor(params, false);
        }
        return result;
    }
    catch (std::exception& e)
    {
        throw JSONRPCError(-1, e.what());
    }
}


Object CallRPC(const string& strMethod, const Array& params)
{
    if (mapArgs["-rpcuser"] == "" && mapArgs["-rpcpassword"] == "")
        throw runtime_error(strprintf(
            _("You must set rpcpassword=<password> in the configuration file:\n%s\n"
              "If the file does not exist, create it with owner-readable-only file permissions."),
                GetConfigFile().string().c_str()));

    // Connect to localhost
    bool fUseSSL = GetBoolArg("-rpcssl");
    asio::io_service io_service;
    ssl::context context(io_service, ssl::context::sslv23);
    context.set_options(ssl::context::no_sslv2);
    SSLStream sslStream(io_service, context);
    SSLIOStreamDevice d(sslStream, fUseSSL);
    iostreams::stream<SSLIOStreamDevice> stream(d);
    if (!d.connect(GetArg("-rpcconnect", "127.0.0.1"), GetArg("-rpcport", "8332")))
        throw runtime_error("couldn't connect to server");

    // HTTP basic authentication
    string strUserPass64 = EncodeBase64(mapArgs["-rpcuser"] + ":" + mapArgs["-rpcpassword"]);
    map<string, string> mapRequestHeaders;
    mapRequestHeaders["Authorization"] = string("Basic ") + strUserPass64;

    // Send request
    string strRequest = JSONRPCRequest(strMethod, params, 1);
    string strPost = HTTPPost(strRequest, mapRequestHeaders);
    stream << strPost << std::flush;

    // Receive reply
    map<string, string> mapHeaders;
    string strReply;
    int nStatus = ReadHTTP(stream, mapHeaders, strReply);
    if (nStatus == 401)
        throw runtime_error("incorrect rpcuser or rpcpassword (authorization failed)");
    else if (nStatus >= 400 && nStatus != 400 && nStatus != 404 && nStatus != 500)
        throw runtime_error(strprintf("server returned HTTP error %d", nStatus));
    else if (strReply.empty())
        throw runtime_error("no response from server");

    // Parse reply
    Value valReply;
    if (!read_string(strReply, valReply))
        throw runtime_error("couldn't parse reply from server");
    const Object& reply = valReply.get_obj();
    if (reply.empty())
        throw runtime_error("expected reply to have result, error and id properties");

    return reply;
}




template<typename T>
void ConvertTo(Value& value)
{
    if (value.type() == str_type)
    {
        // reinterpret string as unquoted json value
        Value value2;
        if (!read_string(value.get_str(), value2))
            throw runtime_error("type mismatch");
        value = value2.get_value<T>();
    }
    else
    {
        value = value.get_value<T>();
    }
}

// Convert strings to command-specific RPC representation
Array RPCConvertValues(const std::string &strMethod, const std::vector<std::string> &strParams)
{
    Array params;
    BOOST_FOREACH(const std::string &param, strParams)
        params.push_back(param);

    int n = params.size();

    //
    // Special case non-string parameter types
    //
    if (strMethod == "setgenerate"            && n > 0) ConvertTo<bool>(params[0]);
    if (strMethod == "setgenerate"            && n > 1) ConvertTo<boost::int64_t>(params[1]);
    if (strMethod == "setminfee"              && n > 0) ConvertTo<double>(params[0]);
    if (strMethod == "setminfee"              && n > 1) ConvertTo<boost::int64_t>(params[1]);
    if (strMethod == "sendtoaddress"          && n > 1) ConvertTo<double>(params[1]);
    if (strMethod == "settxfee"               && n > 0) ConvertTo<double>(params[0]);
    if (strMethod == "settxfee"               && n > 1) ConvertTo<double>(params[1]);
    if (strMethod == "settxfee"               && n > 2) ConvertTo<bool>(params[2]);
    if (strMethod == "getreceivedbyaddress"   && n > 1) ConvertTo<boost::int64_t>(params[1]);
    if (strMethod == "getreceivedbyaccount"   && n > 1) ConvertTo<boost::int64_t>(params[1]);
    if (strMethod == "listreceivedbyaddress"  && n > 0) ConvertTo<boost::int64_t>(params[0]);
    if (strMethod == "listreceivedbyaddress"  && n > 1) ConvertTo<bool>(params[1]);
    if (strMethod == "listreceivedbyaccount"  && n > 0) ConvertTo<boost::int64_t>(params[0]);
    if (strMethod == "listreceivedbyaccount"  && n > 1) ConvertTo<bool>(params[1]);
    if (strMethod == "getbalance"             && n > 1) ConvertTo<boost::int64_t>(params[1]);
    if (strMethod == "getblock"               && n > 1) ConvertTo<Object>(params[1]);
    if (strMethod == "getblockhash"           && n > 0) ConvertTo<boost::int64_t>(params[0]);
    if (strMethod == "gettransaction"         && n > 1) ConvertTo<Object>(params[1]);
    if (strMethod == "move"                   && n > 2) ConvertTo<double>(params[2]);
    if (strMethod == "move"                   && n > 3) ConvertTo<boost::int64_t>(params[3]);
    if (strMethod == "sendfrom"               && n > 2) ConvertTo<double>(params[2]);
    if (strMethod == "sendfrom"               && n > 3) ConvertTo<boost::int64_t>(params[3]);
    if (strMethod == "listtransactions"       && n > 1) ConvertTo<boost::int64_t>(params[1]);
    if (strMethod == "listtransactions"       && n > 2) ConvertTo<boost::int64_t>(params[2]);
    if (strMethod == "listaccounts"           && n > 0) ConvertTo<boost::int64_t>(params[0]);
    if (strMethod == "walletpassphrase"       && n > 1) ConvertTo<boost::int64_t>(params[1]);
    if (strMethod == "getmemorypool"          && n > 1) ConvertTo<Object>(params[1]);
    if (strMethod == "getmemorypool"          && n > 0 && params[0].get_str()[0] == '{') ConvertTo<Object>(params[0]);
    if (strMethod == "listsinceblock"         && n > 1) ConvertTo<boost::int64_t>(params[1]);
    if (strMethod == "sendmany"               && n > 0 && params[0].get_str()[0] == '[')
        ConvertTo<Array>(params[0]);
    if (strMethod == "sendmany"               && n > 1)
    {
        string s = params[1].get_str();
        Value v;
        if (!read_string(s, v) || v.type() != obj_type)
            throw runtime_error("type mismatch");
        params[1] = v.get_obj();
    }
    if (strMethod == "sendmany"                && n > 2) ConvertTo<boost::int64_t>(params[2]);
    if (strMethod == "addmultisigaddress"      && n > 0) ConvertTo<boost::int64_t>(params[0]);
    if (strMethod == "addmultisigaddress"      && n > 1)
    {
        string s = params[1].get_str();
        Value v;
        if (!read_string(s, v) || v.type() != array_type)
            throw runtime_error("type mismatch "+s);
        params[1] = v.get_array();
    }
    return params;
}

int CommandLineRPC(int argc, char *argv[])
{
    string strPrint;
    int nRet = 0;
    try
    {
        // Skip switches
        while (argc > 1 && IsSwitchChar(argv[1][0]))
        {
            argc--;
            argv++;
        }

        // Method
        if (argc < 2)
            throw runtime_error("too few parameters");
        string strMethod = argv[1];

        // Parameters default to strings
        std::vector<std::string> strParams(&argv[2], &argv[argc]);
        Array params = RPCConvertValues(strMethod, strParams);

        // Execute
        Object reply = CallRPC(strMethod, params);

        // Parse reply
        const Value& result = find_value(reply, "result");
        const Value& error  = find_value(reply, "error");

        if (error.type() != null_type)
        {
            // Error
            strPrint = "error: " + write_string(error, false);
            int code = find_value(error.get_obj(), "code").get_int();
            nRet = abs(code);
        }
        else
        {
            // Result
            if (result.type() == null_type)
                strPrint = "";
            else if (result.type() == str_type)
                strPrint = result.get_str();
            else
                strPrint = write_string(result, true);
        }
    }
    catch (std::exception& e)
    {
        strPrint = string("error: ") + e.what();
        nRet = 87;
    }
    catch (...)
    {
        PrintException(NULL, "CommandLineRPC()");
    }

    if (strPrint != "")
    {
        fprintf((nRet == 0 ? stdout : stderr), "%s\n", strPrint.c_str());
    }
    return nRet;
}




#ifdef TEST
int main(int argc, char *argv[])
{
#ifdef _MSC_VER
    // Turn off microsoft heap dump noise
    _CrtSetReportMode(_CRT_WARN, _CRTDBG_MODE_FILE);
    _CrtSetReportFile(_CRT_WARN, CreateFile("NUL", GENERIC_WRITE, 0, NULL, OPEN_EXISTING, 0, 0));
#endif
    setbuf(stdin, NULL);
    setbuf(stdout, NULL);
    setbuf(stderr, NULL);

    try
    {
        if (argc >= 2 && string(argv[1]) == "-server")
        {
            printf("server ready\n");
            ThreadRPCServer(NULL);
        }
        else
        {
            return CommandLineRPC(argc, argv);
        }
    }
    catch (std::exception& e) {
        PrintException(&e, "main()");
    } catch (...) {
        PrintException(NULL, "main()");
    }
    return 0;
}
#endif

const CRPCTable tableRPC;<|MERGE_RESOLUTION|>--- conflicted
+++ resolved
@@ -437,13 +437,8 @@
             "stop\n"
             "Stop Bitcoin server.");
     // Shutdown will take long enough that the response should get back
-<<<<<<< HEAD
-    QueueShutdown();
+    uiInterface.QueueShutdown();
     return "Bitcoin server stopping";
-=======
-    uiInterface.QueueShutdown();
-    return "bitcoin server stopping";
->>>>>>> f3eddde5
 }
 
 
@@ -2009,13 +2004,8 @@
     // BDB seems to have a bad habit of writing old data into
     // slack space in .dat files; that is bad if the old data is
     // unencrypted private keys.  So:
-<<<<<<< HEAD
-    QueueShutdown();
+    uiInterface.QueueShutdown();
     return "wallet encrypted; Bitcoin server stopping, restart to run with encrypted wallet";
-=======
-    uiInterface.QueueShutdown();
-    return "wallet encrypted; bitcoin server stopping, restart to run with encrypted wallet";
->>>>>>> f3eddde5
 }
 
 
