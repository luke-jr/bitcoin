// Copyright (c) 2009-2010 Satoshi Nakamoto
// Copyright (c) 2009-2012 The Bitcoin developers
// Distributed under the MIT/X11 software license, see the accompanying
// file COPYING or http://www.opensource.org/licenses/mit-license.php.
#ifndef BITCOIN_NET_H
#define BITCOIN_NET_H

#include <deque>
#include <boost/array.hpp>
#include <boost/foreach.hpp>
#include <openssl/rand.h>

#ifndef WIN32
#include <arpa/inet.h>
#endif

#include "mruset.h"
#include "netbase.h"
#include "protocol.h"
#include "addrman.h"
#include "bloom.h"

class CNode;
class CBlockIndex;
extern int nBestHeight;



inline unsigned int ReceiveFloodSize() { return 1000*GetArg("-maxreceivebuffer", 5*1000); }
inline unsigned int SendBufferSize() { return 1000*GetArg("-maxsendbuffer", 1*1000); }

void AddOneShot(std::string strDest);
bool RecvLine(SOCKET hSocket, std::string& strLine);
bool GetMyExternalIP(CNetAddr& ipRet);
void AddressCurrentlyConnected(const CService& addr);
CNode* FindNode(const CNetAddr& ip);
CNode* FindNode(const CService& ip);
CNode* ConnectNode(CAddress addrConnect, const char *strDest = NULL, int64 nTimeout=0);
void MapPort();
unsigned short GetListenPort();
bool BindListenPort(const CService &bindAddr, std::string& strError=REF(std::string()));
void StartNode(void* parg);
bool StopNode();
void SocketSendData(CNode *pnode);

enum
{
    LOCAL_NONE,   // unknown
    LOCAL_IF,     // address a local interface listens on
    LOCAL_BIND,   // address explicit bound to
    LOCAL_UPNP,   // address reported by UPnP
    LOCAL_IRC,    // address reported by IRC (deprecated)
    LOCAL_HTTP,   // address reported by whatismyip.com and similar
    LOCAL_MANUAL, // address explicitly specified (-externalip=)

    LOCAL_MAX
};

void SetLimited(enum Network net, bool fLimited = true);
bool IsLimited(enum Network net);
bool IsLimited(const CNetAddr& addr);
bool AddLocal(const CService& addr, int nScore = LOCAL_NONE);
bool AddLocal(const CNetAddr& addr, int nScore = LOCAL_NONE);
bool SeenLocal(const CService& addr);
bool IsLocal(const CService& addr);
bool GetLocal(CService &addr, const CNetAddr *paddrPeer = NULL);
bool IsReachable(const CNetAddr &addr);
void SetReachable(enum Network net, bool fFlag = true);
CAddress GetLocalAddress(const CNetAddr *paddrPeer = NULL);


/** Thread types */
enum threadId
{
    THREAD_SOCKETHANDLER,
    THREAD_OPENCONNECTIONS,
    THREAD_MESSAGEHANDLER,
    THREAD_MINER,
    THREAD_RPCLISTENER,
    THREAD_UPNP,
    THREAD_DNSSEED,
    THREAD_ADDEDCONNECTIONS,
    THREAD_DUMPADDRESS,
    THREAD_RPCHANDLER,
    THREAD_IMPORT,

    THREAD_MAX
};

extern bool fClient;
extern bool fDiscover;
extern bool fUseUPnP;
extern uint64 nLocalServices;
extern uint64 nLocalHostNonce;
extern boost::array<int, THREAD_MAX> vnThreadsRunning;
extern CAddrMan addrman;

extern std::vector<CNode*> vNodes;
extern CCriticalSection cs_vNodes;
extern std::map<CInv, CDataStream> mapRelay;
extern std::deque<std::pair<int64, CInv> > vRelayExpiration;
extern CCriticalSection cs_mapRelay;
extern std::map<CInv, int64> mapAlreadyAskedFor;

extern std::vector<std::string> vAddedNodes;
extern CCriticalSection cs_vAddedNodes;




class CNodeStats
{
public:
    uint64 nServices;
    int64 nLastSend;
    int64 nLastRecv;
    int64 nTimeConnected;
    uint64 nRecvBytes;
    uint64 nSendBytes;
    std::string addrName;
    int nVersion;
    std::string strSubVer;
    bool fInbound;
    int64 nReleaseTime;
    int nStartingHeight;
    int nMisbehavior;
    std::map<std::string, uint64> mapRecvMsgs;
    std::map<std::string, uint64> mapRecvMsgBytes;
    std::map<std::string, uint64> mapSendMsgs;
    std::map<std::string, uint64> mapSendMsgBytes;
};




class CNetMessage {
public:
    bool in_data;                   // parsing header (false) or data (true)

    CDataStream hdrbuf;             // partially received header
    CMessageHeader hdr;             // complete header
    unsigned int nHdrPos;

    CDataStream vRecv;              // received message data
    unsigned int nDataPos;

    CNetMessage(int nTypeIn, int nVersionIn) : hdrbuf(nTypeIn, nVersionIn), vRecv(nTypeIn, nVersionIn) {
        hdrbuf.resize(24);
        in_data = false;
        nHdrPos = 0;
        nDataPos = 0;
    }

    bool complete() const
    {
        if (!in_data)
            return false;
        return (hdr.nMessageSize == nDataPos);
    }

    void SetVersion(int nVersionIn)
    {
        hdrbuf.SetVersion(nVersionIn);
        vRecv.SetVersion(nVersionIn);
    }

    int readHeader(const char *pch, unsigned int nBytes);
    int readData(const char *pch, unsigned int nBytes);
};





/** Information about a peer */
class CNode
{
public:
    // socket
    uint64 nServices;
    SOCKET hSocket;
    CDataStream vSend;
    CCriticalSection cs_vSend;

    std::vector<CNetMessage> vRecvMsg;
    CCriticalSection cs_vRecvMsg;
    int nRecvVersion;

    int64 nLastSend;
    int64 nLastRecv;
    int64 nLastSendEmpty;
    int64 nTimeConnected;
<<<<<<< HEAD
    bool fAskedForBlocks;
=======
    uint64 nRecvBytes;
    uint64 nSendBytes;
>>>>>>> e58e23e1
    int nHeaderStart;
    unsigned int nMessageStart;
    std::string strSendCmd;
    CAddress addr;
    std::string addrName;
    CService addrLocal;
    int nVersion;
    std::string strSubVer;
    bool fOneShot;
    bool fClient;
    bool fInbound;
    bool fNetworkNode;
    bool fSuccessfullyConnected;
    bool fDisconnect;
    // We use fRelayTxes for two purposes -
    // a) it allows us to not relay tx invs before receiving the peer's version message
    // b) the peer may tell us in their version message that we should not relay tx invs
    //    until they have initialized their bloom filter.
    bool fRelayTxes;
    CSemaphoreGrant grantOutbound;
<<<<<<< HEAD
    CCriticalSection cs_filter;
    CBloomFilter* pfilter;
=======
    std::map<std::string, uint64> mapRecvMsgs;
    std::map<std::string, uint64> mapRecvMsgBytes;
    std::map<std::string, uint64> mapSendMsgs;
    std::map<std::string, uint64> mapSendMsgBytes;

>>>>>>> e58e23e1
protected:
    int nRefCount;

    // Denial-of-service detection/prevention
    // Key is IP address, value is banned-until-time
    static std::map<CNetAddr, int64> setBanned;
    static CCriticalSection cs_setBanned;
    int nMisbehavior;

public:
    int64 nReleaseTime;
    uint256 hashContinue;
    CBlockIndex* pindexLastGetBlocksBegin;
    uint256 hashLastGetBlocksEnd;
    int nStartingHeight;

    // flood relay
    std::vector<CAddress> vAddrToSend;
    std::set<CAddress> setAddrKnown;
    bool fGetAddr;
    std::set<uint256> setKnown;

    // inventory based relay
    mruset<CInv> setInventoryKnown;
    std::vector<CInv> vInventoryToSend;
    CCriticalSection cs_inventory;
    std::multimap<int64, CInv> mapAskFor;

    CNode(SOCKET hSocketIn, CAddress addrIn, std::string addrNameIn = "", bool fInboundIn=false) : vSend(SER_NETWORK, MIN_PROTO_VERSION)
    {
        nServices = 0;
        hSocket = hSocketIn;
        nRecvVersion = MIN_PROTO_VERSION;
        nLastSend = 0;
        nLastRecv = 0;
        nLastSendEmpty = GetTime();
        nTimeConnected = GetTime();
<<<<<<< HEAD
        fAskedForBlocks = false;
=======
        nRecvBytes = 0;
        nSendBytes = 0;
>>>>>>> e58e23e1
        nHeaderStart = -1;
        nMessageStart = -1;
        addr = addrIn;
        addrName = addrNameIn == "" ? addr.ToStringIPPort() : addrNameIn;
        nVersion = 0;
        strSubVer = "";
        fOneShot = false;
        fClient = false; // set by version message
        fInbound = fInboundIn;
        fNetworkNode = false;
        fSuccessfullyConnected = false;
        fDisconnect = false;
        nRefCount = 0;
        nReleaseTime = 0;
        hashContinue = 0;
        pindexLastGetBlocksBegin = 0;
        hashLastGetBlocksEnd = 0;
        nStartingHeight = -1;
        fGetAddr = false;
        nMisbehavior = 0;
        fRelayTxes = false;
        setInventoryKnown.max_size(SendBufferSize() / 1000);
        pfilter = NULL;

        // Be shy and don't send version until we hear
        if (!fInbound)
            PushVersion();
    }

    ~CNode()
    {
        if (hSocket != INVALID_SOCKET)
        {
            closesocket(hSocket);
            hSocket = INVALID_SOCKET;
        }
        if (pfilter)
            delete pfilter;
    }

private:
    CNode(const CNode&);
    void operator=(const CNode&);
public:


    int GetRefCount()
    {
        return std::max(nRefCount, 0) + (GetTime() < nReleaseTime ? 1 : 0);
    }

    // requires LOCK(cs_vRecvMsg)
    unsigned int GetTotalRecvSize()
    {
        unsigned int total = 0;
        for (unsigned int i = 0; i < vRecvMsg.size(); i++)
            total += vRecvMsg[i].vRecv.size();
        return total;
    }

    // requires LOCK(cs_vRecvMsg)
    bool ReceiveMsgBytes(const char *pch, unsigned int nBytes);

    // requires LOCK(cs_vRecvMsg)
    void SetRecvVersion(int nVersionIn)
    {
        nRecvVersion = nVersionIn;
        for (unsigned int i = 0; i < vRecvMsg.size(); i++)
            vRecvMsg[i].SetVersion(nVersionIn);
    }

    CNode* AddRef(int64 nTimeout=0)
    {
        if (nTimeout != 0)
            nReleaseTime = std::max(nReleaseTime, GetTime() + nTimeout);
        else
            nRefCount++;
        return this;
    }

    void Release()
    {
        nRefCount--;
    }



    void AddAddressKnown(const CAddress& addr)
    {
        setAddrKnown.insert(addr);
    }

    void PushAddress(const CAddress& addr)
    {
        // Known checking here is only to save space from duplicates.
        // SendMessages will filter it again for knowns that were added
        // after addresses were pushed.
        if (addr.IsValid() && !setAddrKnown.count(addr))
            vAddrToSend.push_back(addr);
    }


    void AddInventoryKnown(const CInv& inv)
    {
        {
            LOCK(cs_inventory);
            setInventoryKnown.insert(inv);
        }
    }

    void PushInventory(const CInv& inv)
    {
        {
            LOCK(cs_inventory);
            if (!setInventoryKnown.count(inv))
                vInventoryToSend.push_back(inv);
        }
    }

    void AskFor(const CInv& inv)
    {
        // We're using mapAskFor as a priority queue,
        // the key is the earliest time the request can be sent
        int64& nRequestTime = mapAlreadyAskedFor[inv];
        if (fDebugNet)
            printf("askfor %s   %"PRI64d" (%s)\n", inv.ToString().c_str(), nRequestTime, DateTimeStrFormat("%H:%M:%S", nRequestTime/1000000).c_str());

        // Make sure not to reuse time indexes to keep things in the same order
        int64 nNow = (GetTime() - 1) * 1000000;
        static int64 nLastTime;
        ++nLastTime;
        nNow = std::max(nNow, nLastTime);
        nLastTime = nNow;

        // Each retry is 2 minutes after the last
        nRequestTime = std::max(nRequestTime + 2 * 60 * 1000000, nNow);
        mapAskFor.insert(std::make_pair(nRequestTime, inv));
    }



    // TODO: Document the postcondition of this function.  Is cs_vSend locked?
    void BeginMessage(const char* pszCommand) EXCLUSIVE_LOCK_FUNCTION(cs_vSend)
    {
        ENTER_CRITICAL_SECTION(cs_vSend);
        if (nHeaderStart != -1)
            AbortMessage();
        nHeaderStart = vSend.size();
        vSend << CMessageHeader(pszCommand, 0);
        nMessageStart = vSend.size();
        strSendCmd = pszCommand;
        if (fDebug)
            printf("sending: %s ", pszCommand);
    }

    // TODO: Document the precondition of this function.  Is cs_vSend locked?
    void AbortMessage() UNLOCK_FUNCTION(cs_vSend)
    {
        if (nHeaderStart < 0)
            return;
        vSend.resize(nHeaderStart);
        nHeaderStart = -1;
        nMessageStart = -1;
        strSendCmd = "";
        LEAVE_CRITICAL_SECTION(cs_vSend);

        if (fDebug)
            printf("(aborted)\n");
    }

    // TODO: Document the precondition of this function.  Is cs_vSend locked?
    void EndMessage() UNLOCK_FUNCTION(cs_vSend)
    {
        if (mapArgs.count("-dropmessagestest") && GetRand(atoi(mapArgs["-dropmessagestest"])) == 0)
        {
            printf("dropmessages DROPPING SEND MESSAGE\n");
            AbortMessage();
            return;
        }

        if (nHeaderStart < 0)
            return;

        // Set the size
        unsigned int nSize = vSend.size() - nMessageStart;
        memcpy((char*)&vSend[nHeaderStart] + CMessageHeader::MESSAGE_SIZE_OFFSET, &nSize, sizeof(nSize));

        // Set the checksum
        uint256 hash = Hash(vSend.begin() + nMessageStart, vSend.end());
        unsigned int nChecksum = 0;
        memcpy(&nChecksum, &hash, sizeof(nChecksum));
        assert(nMessageStart - nHeaderStart >= CMessageHeader::CHECKSUM_OFFSET + sizeof(nChecksum));
        memcpy((char*)&vSend[nHeaderStart] + CMessageHeader::CHECKSUM_OFFSET, &nChecksum, sizeof(nChecksum));

        nSendBytes += nSize;
        mapSendMsgs[strSendCmd]++;
        mapSendMsgBytes[strSendCmd] += (nMessageStart - nHeaderStart) + nSize;

        if (fDebug) {
            printf("(%d bytes)\n", nSize);
        }

        // If write queue empty, attempt "optimistic write"
        if (nHeaderStart == 0)
            SocketSendData(this);

        nHeaderStart = -1;
        nMessageStart = -1;
        LEAVE_CRITICAL_SECTION(cs_vSend);
    }

    void PushVersion();


    void PushMessage(const char* pszCommand)
    {
        try
        {
            BeginMessage(pszCommand);
            EndMessage();
        }
        catch (...)
        {
            AbortMessage();
            throw;
        }
    }

    template<typename T1>
    void PushMessage(const char* pszCommand, const T1& a1)
    {
        try
        {
            BeginMessage(pszCommand);
            vSend << a1;
            EndMessage();
        }
        catch (...)
        {
            AbortMessage();
            throw;
        }
    }

    template<typename T1, typename T2>
    void PushMessage(const char* pszCommand, const T1& a1, const T2& a2)
    {
        try
        {
            BeginMessage(pszCommand);
            vSend << a1 << a2;
            EndMessage();
        }
        catch (...)
        {
            AbortMessage();
            throw;
        }
    }

    template<typename T1, typename T2, typename T3>
    void PushMessage(const char* pszCommand, const T1& a1, const T2& a2, const T3& a3)
    {
        try
        {
            BeginMessage(pszCommand);
            vSend << a1 << a2 << a3;
            EndMessage();
        }
        catch (...)
        {
            AbortMessage();
            throw;
        }
    }

    template<typename T1, typename T2, typename T3, typename T4>
    void PushMessage(const char* pszCommand, const T1& a1, const T2& a2, const T3& a3, const T4& a4)
    {
        try
        {
            BeginMessage(pszCommand);
            vSend << a1 << a2 << a3 << a4;
            EndMessage();
        }
        catch (...)
        {
            AbortMessage();
            throw;
        }
    }

    template<typename T1, typename T2, typename T3, typename T4, typename T5>
    void PushMessage(const char* pszCommand, const T1& a1, const T2& a2, const T3& a3, const T4& a4, const T5& a5)
    {
        try
        {
            BeginMessage(pszCommand);
            vSend << a1 << a2 << a3 << a4 << a5;
            EndMessage();
        }
        catch (...)
        {
            AbortMessage();
            throw;
        }
    }

    template<typename T1, typename T2, typename T3, typename T4, typename T5, typename T6>
    void PushMessage(const char* pszCommand, const T1& a1, const T2& a2, const T3& a3, const T4& a4, const T5& a5, const T6& a6)
    {
        try
        {
            BeginMessage(pszCommand);
            vSend << a1 << a2 << a3 << a4 << a5 << a6;
            EndMessage();
        }
        catch (...)
        {
            AbortMessage();
            throw;
        }
    }

    template<typename T1, typename T2, typename T3, typename T4, typename T5, typename T6, typename T7>
    void PushMessage(const char* pszCommand, const T1& a1, const T2& a2, const T3& a3, const T4& a4, const T5& a5, const T6& a6, const T7& a7)
    {
        try
        {
            BeginMessage(pszCommand);
            vSend << a1 << a2 << a3 << a4 << a5 << a6 << a7;
            EndMessage();
        }
        catch (...)
        {
            AbortMessage();
            throw;
        }
    }

    template<typename T1, typename T2, typename T3, typename T4, typename T5, typename T6, typename T7, typename T8>
    void PushMessage(const char* pszCommand, const T1& a1, const T2& a2, const T3& a3, const T4& a4, const T5& a5, const T6& a6, const T7& a7, const T8& a8)
    {
        try
        {
            BeginMessage(pszCommand);
            vSend << a1 << a2 << a3 << a4 << a5 << a6 << a7 << a8;
            EndMessage();
        }
        catch (...)
        {
            AbortMessage();
            throw;
        }
    }

    template<typename T1, typename T2, typename T3, typename T4, typename T5, typename T6, typename T7, typename T8, typename T9>
    void PushMessage(const char* pszCommand, const T1& a1, const T2& a2, const T3& a3, const T4& a4, const T5& a5, const T6& a6, const T7& a7, const T8& a8, const T9& a9)
    {
        try
        {
            BeginMessage(pszCommand);
            vSend << a1 << a2 << a3 << a4 << a5 << a6 << a7 << a8 << a9;
            EndMessage();
        }
        catch (...)
        {
            AbortMessage();
            throw;
        }
    }

    void PushGetBlocks(CBlockIndex* pindexBegin, uint256 hashEnd);
    bool IsSubscribed(unsigned int nChannel);
    void Subscribe(unsigned int nChannel, unsigned int nHops=0);
    void CancelSubscribe(unsigned int nChannel);
    void CloseSocketDisconnect();
    void Cleanup();


    // Denial-of-service detection/prevention
    // The idea is to detect peers that are behaving
    // badly and disconnect/ban them, but do it in a
    // one-coding-mistake-won't-shatter-the-entire-network
    // way.
    // IMPORTANT:  There should be nothing I can give a
    // node that it will forward on that will make that
    // node's peers drop it. If there is, an attacker
    // can isolate a node and/or try to split the network.
    // Dropping a node for sending stuff that is invalid
    // now but might be valid in a later version is also
    // dangerous, because it can cause a network split
    // between nodes running old code and nodes running
    // new code.
    static void ClearBanned(); // needed for unit testing
    static bool IsBanned(CNetAddr ip);
    bool Misbehaving(int howmuch); // 1 == a little, 100 == a lot
    void copyStats(CNodeStats &stats);
};



class CTransaction;
void RelayTransaction(const CTransaction& tx, const uint256& hash);
void RelayTransaction(const CTransaction& tx, const uint256& hash, const CDataStream& ss);

#endif<|MERGE_RESOLUTION|>--- conflicted
+++ resolved
@@ -190,12 +190,9 @@
     int64 nLastRecv;
     int64 nLastSendEmpty;
     int64 nTimeConnected;
-<<<<<<< HEAD
-    bool fAskedForBlocks;
-=======
     uint64 nRecvBytes;
     uint64 nSendBytes;
->>>>>>> e58e23e1
+    bool fAskedForBlocks;
     int nHeaderStart;
     unsigned int nMessageStart;
     std::string strSendCmd;
@@ -216,16 +213,13 @@
     //    until they have initialized their bloom filter.
     bool fRelayTxes;
     CSemaphoreGrant grantOutbound;
-<<<<<<< HEAD
-    CCriticalSection cs_filter;
-    CBloomFilter* pfilter;
-=======
     std::map<std::string, uint64> mapRecvMsgs;
     std::map<std::string, uint64> mapRecvMsgBytes;
     std::map<std::string, uint64> mapSendMsgs;
     std::map<std::string, uint64> mapSendMsgBytes;
-
->>>>>>> e58e23e1
+    CCriticalSection cs_filter;
+    CBloomFilter* pfilter;
+
 protected:
     int nRefCount;
 
@@ -263,12 +257,9 @@
         nLastRecv = 0;
         nLastSendEmpty = GetTime();
         nTimeConnected = GetTime();
-<<<<<<< HEAD
-        fAskedForBlocks = false;
-=======
         nRecvBytes = 0;
         nSendBytes = 0;
->>>>>>> e58e23e1
+        fAskedForBlocks = false;
         nHeaderStart = -1;
         nMessageStart = -1;
         addr = addrIn;
