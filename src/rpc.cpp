// Copyright (c) 2010 Satoshi Nakamoto
// Distributed under the MIT/X11 software license, see the accompanying
// file license.txt or http://www.opensource.org/licenses/mit-license.php.

// CAUTION: This is not the offical rpc.cpp from the official
// bitcoin distribution. It has been modified by me
// <davidjoelschwartz@gmail.com> to support multi-threaded RPC.
// This is quick and dirty code, it may not work for you. No warranties
// are expressed or implied. I made a best effort to improve the RPC
// performance. This notification is for blame, not for credit and
// may be removed if this change, or one similar, is accepted into the
// main distribution. If this has helped you, please donate to:
// 1H3STBxuzEHZQQD4hkjVE22TWTazcZzeBw

#include "headers.h"
#include "cryptopp/sha.h"
#undef printf
#include <boost/asio.hpp>
#include <boost/iostreams/concepts.hpp>
#include <boost/iostreams/stream.hpp>
#ifdef USE_SSL
#include <boost/asio/ssl.hpp> 
typedef boost::asio::ssl::stream<boost::asio::ip::tcp::socket> SSLStream;
#endif
#define BOOST_SPIRIT_THREADSAFE
#include "json/json_spirit_reader_template.h"
#include "json/json_spirit_writer_template.h"
#include "json/json_spirit_utils.h"
#define printf OutputDebugStringF
// MinGW 3.4.5 gets "fatal error: had to relocate PCH" if the json headers are
// precompiled in headers.h.  The problem might be when the pch file goes over
// a certain size around 145MB.  If we need access to json_spirit outside this
// file, we could use the compiled json_spirit option.

using namespace std;
using namespace boost;
using namespace boost::asio;
using namespace json_spirit;

void ThreadRPCServer2(void* parg);
typedef Value(*rpcfn_type)(const Array& params, bool fHelp);
extern map<string, rpcfn_type> mapCallTable;

void ThreadRPCServer3(void* parg);

CCriticalSection cs_unsafeRPC;
boost::thread_specific_ptr<bool> fUnsafe;

inline void ThreadSafeRPC()
{
    if (!*fUnsafe)
        return;
    cs_unsafeRPC.Leave();
    *fUnsafe = false;
}

inline void ThreadUnsafeRPC()
{
    if (*fUnsafe)
        return;
    cs_unsafeRPC.Enter();
    *fUnsafe = true;
}

Object JSONRPCError(int code, const string& message)
{
    Object error;
    error.push_back(Pair("code", code));
    error.push_back(Pair("message", message));
    return error;
}


void PrintConsole(const char* format, ...)
{
    char buffer[50000];
    int limit = sizeof(buffer);
    va_list arg_ptr;
    va_start(arg_ptr, format);
    int ret = _vsnprintf(buffer, limit, format, arg_ptr);
    va_end(arg_ptr);
    if (ret < 0 || ret >= limit)
    {
        ret = limit - 1;
        buffer[limit-1] = 0;
    }
    printf("%s", buffer);
#if defined(__WXMSW__) && defined(GUI)
    MyMessageBox(buffer, "Bitcoin", wxOK | wxICON_EXCLAMATION);
#else
    fprintf(stdout, "%s", buffer);
#endif
}


int64 AmountFromValue(const Value& value)
{
    double dAmount = value.get_real();
    if (dAmount <= 0.0 || dAmount > 21000000.0)
        throw JSONRPCError(-3, "Invalid amount");
    int64 nAmount = roundint64(dAmount * COIN);
    if (!MoneyRange(nAmount))
        throw JSONRPCError(-3, "Invalid amount");
    return nAmount;
}

Value ValueFromAmount(int64 amount)
{
    return (double)amount / (double)COIN;
}

void WalletTxToJSON(const CWalletTx& wtx, Object& entry)
{
    int confirms = wtx.GetDepthInMainChain();
    entry.push_back(Pair("confirmations", confirms));
    if (confirms)
    {
        entry.push_back(Pair("block_hash", wtx.hashBlock.GetHex()));
        entry.push_back(Pair("block_index", wtx.nIndex));
    }
    entry.push_back(Pair("txid", wtx.GetHash().GetHex()));
    entry.push_back(Pair("time", (boost::int64_t)wtx.GetTxTime()));
    BOOST_FOREACH(const PAIRTYPE(string,string)& item, wtx.mapValue)
        entry.push_back(Pair(item.first, item.second));
}

string AccountFromValue(const Value& value)
{
    string strAccount = value.get_str();
    if (strAccount == "*")
        throw JSONRPCError(-11, "Invalid account name");
    return strAccount;
}



///
/// Note: This interface may still be subject to change.
///


Value help(const Array& params, bool fHelp)
{
    if (fHelp || params.size() > 1)
        throw runtime_error(
            "help [command]\n"
            "List commands, or get help for a command.");

    string strCommand;
    if (params.size() > 0)
        strCommand = params[0].get_str();

    string strRet;
    set<rpcfn_type> setDone;
    for (map<string, rpcfn_type>::iterator mi = mapCallTable.begin(); mi != mapCallTable.end(); ++mi)
    {
        string strMethod = (*mi).first;
        // We already filter duplicates, but these deprecated screw up the sort order
        if (strMethod == "getamountreceived" ||
            strMethod == "getallreceived" ||
            (strMethod.find("label") != string::npos))
            continue;
        if (strCommand != "" && strMethod != strCommand)
            continue;
        try
        {
            Array params;
            rpcfn_type pfn = (*mi).second;
            if (setDone.insert(pfn).second)
                (*pfn)(params, true);
        }
        catch (std::exception& e)
        {
            // Help text is returned in an exception
            string strHelp = string(e.what());
            if (strCommand == "")
                if (strHelp.find('\n') != -1)
                    strHelp = strHelp.substr(0, strHelp.find('\n'));
            strRet += strHelp + "\n";
        }
    }
    if (strRet == "")
        strRet = strprintf("help: unknown command: %s\n", strCommand.c_str());
    strRet = strRet.substr(0,strRet.size()-1);
    return strRet;
}


Value stop(const Array& params, bool fHelp)
{
    if (fHelp || params.size() != 0)
        throw runtime_error(
            "stop\n"
            "Stop bitcoin server.");

    // Shutdown will take long enough that the response should get back
    CreateThread(Shutdown, NULL);
    return "bitcoin server stopping";
}


Value getblockcount(const Array& params, bool fHelp)
{
    if (fHelp || params.size() != 0)
        throw runtime_error(
            "getblockcount\n"
            "Returns the number of blocks in the longest block chain.");

    return nBestHeight;
}


Value getblocknumber(const Array& params, bool fHelp)
{
    if (fHelp || params.size() != 0)
        throw runtime_error(
            "getblocknumber\n"
            "Returns the block number of the latest block in the longest block chain.");

    return nBestHeight;
}


Value dumpblock(const Array& params, bool fHelp)
{
    if (fHelp || params.size() != 1)
        throw runtime_error(
            "dumpblock height\n"
            "Dumps the block existing at specified height");

    int64 height = params[0].get_int64();
    if (height > nBestHeight)
        throw runtime_error(
            "dumpblock height\n"
            "Dumps the block existing at specified height");

    string blkname = strprintf("blk%d", height);

    CBlockIndex* pindex;
    bool found = false;

    for (map<uint256, CBlockIndex*>::iterator mi = mapBlockIndex.begin();
         mi != mapBlockIndex.end(); ++mi)
    {
    	pindex = (*mi).second;
	if ((pindex->nHeight == height) && (pindex->IsInMainChain())) {
		found = true;
		break;
	}
    }

    if (!found)
        throw runtime_error(
            "dumpblock height\n"
            "Dumps the block existing at specified height");

    CBlock block;
    block.ReadFromDisk(pindex);
    block.BuildMerkleTree();

    Object obj;
    bool fulldump = true;
    obj.push_back(Pair("hash", block.GetHash().ToString().c_str()));
    obj.push_back(Pair("version", block.nVersion));
    obj.push_back(Pair("prev_block", block.hashPrevBlock.ToString().c_str()));
    obj.push_back(Pair("mrkl_root", block.hashMerkleRoot.ToString().c_str()));
    obj.push_back(Pair("time", (uint64_t)block.nTime));
    obj.push_back(Pair("bits", (uint64_t)block.nBits));
    obj.push_back(Pair("nonce", (uint64_t)block.nNonce));
    obj.push_back(Pair("n_tx", (int)block.vtx.size()));
    obj.push_back(Pair("size", (int)::GetSerializeSize(block, SER_NETWORK)));
    obj.push_back(Pair("_fulldump", fulldump));

    Array tx;
    for (int i = 0; i < block.vtx.size(); i++) {
    	Object txobj;

	txobj.push_back(Pair("hash", block.vtx[i].GetHash().ToString().c_str()));
	txobj.push_back(Pair("version", block.vtx[i].nVersion));
	txobj.push_back(Pair("lock_time", (uint64_t)block.vtx[i].nLockTime));
	txobj.push_back(Pair("size",
		(int)::GetSerializeSize(block.vtx[i], SER_NETWORK)));

	Array tx_vin;
	for (int j = 0; j < block.vtx[i].vin.size(); j++) {
	    Object vino;

	    Object vino_outpt;

	    vino_outpt.push_back(Pair("hash",
	    	block.vtx[i].vin[j].prevout.hash.ToString().c_str()));
	    vino_outpt.push_back(Pair("n", (uint64_t)block.vtx[i].vin[j].prevout.n));

	    vino.push_back(Pair("prev_out", vino_outpt));

	    if (block.vtx[i].vin[j].prevout.IsNull())
	    	vino.push_back(Pair("coinbase", HexStr(
			block.vtx[i].vin[j].scriptSig.begin(),
			block.vtx[i].vin[j].scriptSig.end(), false).c_str()));
	    else
	    	vino.push_back(Pair("scriptSig", 
			block.vtx[i].vin[j].scriptSig.ToString().c_str()));
	    if (block.vtx[i].vin[j].nSequence != UINT_MAX)
	    	vino.push_back(Pair("sequence", (uint64_t)block.vtx[i].vin[j].nSequence));

	    tx_vin.push_back(vino);
	}

	Array tx_vout;
	for (int j = 0; j < block.vtx[i].vout.size(); j++) {
	    Object vouto;

	    vouto.push_back(Pair("value",
	    	(double)block.vtx[i].vout[j].nValue / (double)COIN));
	    vouto.push_back(Pair("scriptPubKey", 
		block.vtx[i].vout[j].scriptPubKey.ToString().c_str()));

	    tx_vout.push_back(vouto);
	}

	txobj.push_back(Pair("in", tx_vin));
	txobj.push_back(Pair("out", tx_vout));

	tx.push_back(txobj);
    }

    obj.push_back(Pair("tx", tx));

    Array mrkl;
    for (int i = 0; i < block.vMerkleTree.size(); i++)
    	mrkl.push_back(block.vMerkleTree[i].ToString().c_str());

    obj.push_back(Pair("mrkl_tree", mrkl));

    return obj;
}


Value getconnectioncount(const Array& params, bool fHelp)
{
    if (fHelp || params.size() != 0)
        throw runtime_error(
            "getconnectioncount\n"
            "Returns the number of connections to other nodes.");

    return (int)vNodes.size();
}


double GetDifficulty()
{
    // Floating point number that is a multiple of the minimum difficulty,
    // minimum difficulty = 1.0.

    if (pindexBest == NULL)
        return 1.0;
    int nShift = (pindexBest->nBits >> 24) & 0xff;

    double dDiff =
        (double)0x0000ffff / (double)(pindexBest->nBits & 0x00ffffff);

    while (nShift < 29)
    {
        dDiff *= 256.0;
        nShift++;
    }
    while (nShift > 29)
    {
        dDiff /= 256.0;
        nShift--;
    }

    return dDiff;
}

Value getdifficulty(const Array& params, bool fHelp)
{
    if (fHelp || params.size() != 0)
        throw runtime_error(
            "getdifficulty\n"
            "Returns the proof-of-work difficulty as a multiple of the minimum difficulty.");

    return GetDifficulty();
}


Value getgenerate(const Array& params, bool fHelp)
{
    if (fHelp || params.size() != 0)
        throw runtime_error(
            "getgenerate\n"
            "Returns true or false.");

    return (bool)fGenerateBitcoins;
}


Value setgenerate(const Array& params, bool fHelp)
{
    if (fHelp || params.size() < 1 || params.size() > 2)
        throw runtime_error(
            "setgenerate <generate> [genproclimit]\n"
            "<generate> is true or false to turn generation on or off.\n"
            "Generation is limited to [genproclimit] processors, -1 is unlimited.");

    bool fGenerate = true;
    if (params.size() > 0)
        fGenerate = params[0].get_bool();

    if (params.size() > 1)
    {
        int nGenProcLimit = params[1].get_int();
        fLimitProcessors = (nGenProcLimit != -1);
        CWalletDB().WriteSetting("fLimitProcessors", fLimitProcessors);
        if (nGenProcLimit != -1)
            CWalletDB().WriteSetting("nLimitProcessors", nLimitProcessors = nGenProcLimit);
        if (nGenProcLimit == 0)
            fGenerate = false;
    }

    GenerateBitcoins(fGenerate);
    return Value::null;
}


Value gethashespersec(const Array& params, bool fHelp)
{
    if (fHelp || params.size() != 0)
        throw runtime_error(
            "gethashespersec\n"
            "Returns a recent hashes per second performance measurement while generating.");

    if (GetTimeMillis() - nHPSTimerStart > 8000)
        return (boost::int64_t)0;
    return (boost::int64_t)dHashesPerSec;
}


Value getinfo(const Array& params, bool fHelp)
{
    if (fHelp || params.size() != 0)
        throw runtime_error(
            "getinfo\n"
            "Returns an object containing various state info.");

    Object obj;
    obj.push_back(Pair("version",       (int)VERSION));
    obj.push_back(Pair("balance",       ValueFromAmount(GetBalance())));
    obj.push_back(Pair("blocks",        (int)nBestHeight));
    obj.push_back(Pair("connections",   (int)vNodes.size()));
    obj.push_back(Pair("proxy",         (fUseProxy ? addrProxy.ToStringIPPort() : string())));
    obj.push_back(Pair("generate",      (bool)fGenerateBitcoins));
    obj.push_back(Pair("genproclimit",  (int)(fLimitProcessors ? nLimitProcessors : -1)));
    obj.push_back(Pair("difficulty",    (double)GetDifficulty()));
    obj.push_back(Pair("hashespersec",  gethashespersec(params, false)));
    obj.push_back(Pair("testnet",       fTestNet));
    obj.push_back(Pair("keypoololdest", (boost::int64_t)GetOldestKeyPoolTime()));
    obj.push_back(Pair("paytxfee",      ValueFromAmount(nTransactionFee)));
    obj.push_back(Pair("forcetxfee",    (bool)fForceFee));
    obj.push_back(Pair("errors",        GetWarnings("statusbar")));
    obj.push_back(Pair("pooledtx",      (uint64_t)mapTransactions.size()));
    obj.push_back(Pair("currentblocktx",(uint64_t)nLastBlockTx));
    obj.push_back(Pair("currentblocksize",(uint64_t)nLastBlockSize));
    return obj;
}


Value getnewaddress(const Array& params, bool fHelp)
{
    if (fHelp || params.size() > 1)
        throw runtime_error(
            "getnewaddress [account]\n"
            "Returns a new bitcoin address for receiving payments.  "
            "If [account] is specified (recommended), it is added to the address book "
            "so payments received with the address will be credited to [account].");

    // Parse the account first so we don't generate a key if there's an error
    string strAccount;
    if (params.size() > 0)
        strAccount = AccountFromValue(params[0]);

    // Generate a new key that is added to wallet
    string strAddress = PubKeyToAddress(GetKeyFromKeyPool());

    SetAddressBookName(strAddress, strAccount);
    return strAddress;
}


// requires cs_main, cs_mapWallet locks
string GetAccountAddress(string strAccount, bool bForceNew=false)
{
    string strAddress;

    CWalletDB walletdb;
    walletdb.TxnBegin();

    CAccount account;
    walletdb.ReadAccount(strAccount, account);

    // Check if the current key has been used
    if (!account.vchPubKey.empty())
    {
        CScript scriptPubKey;
        scriptPubKey.SetBitcoinAddress(account.vchPubKey);
        for (map<uint256, CWalletTx>::iterator it = mapWallet.begin();
             it != mapWallet.end() && !account.vchPubKey.empty();
             ++it)
        {
            const CWalletTx& wtx = (*it).second;
            BOOST_FOREACH(const CTxOut& txout, wtx.vout)
                if (txout.scriptPubKey == scriptPubKey)
                    account.vchPubKey.clear();
        }
    }

    // Generate a new key
    if (account.vchPubKey.empty() || bForceNew)
    {
        account.vchPubKey = GetKeyFromKeyPool();
        string strAddress = PubKeyToAddress(account.vchPubKey);
        SetAddressBookName(strAddress, strAccount);
        walletdb.WriteAccount(strAccount, account);
    }

    walletdb.TxnCommit();
    strAddress = PubKeyToAddress(account.vchPubKey);

    return strAddress;
}

Value getaccountaddress(const Array& params, bool fHelp)
{
    if (fHelp || params.size() != 1)
        throw runtime_error(
            "getaccountaddress <account>\n"
            "Returns the current bitcoin address for receiving payments to this account.");

    // Parse the account first so we don't generate a key if there's an error
    string strAccount = AccountFromValue(params[0]);

    Value ret;

    CRITICAL_BLOCK(cs_main)
    CRITICAL_BLOCK(cs_mapWallet)
    {
        ret = GetAccountAddress(strAccount);
    }

    return ret;
}



Value setaccount(const Array& params, bool fHelp)
{
    if (fHelp || params.size() < 1 || params.size() > 2)
        throw runtime_error(
            "setaccount <bitcoinaddress> <account>\n"
            "Sets the account associated with the given address.");

    string strAddress = params[0].get_str();
    uint160 hash160;
    bool isValid = AddressToHash160(strAddress, hash160);
    if (!isValid)
        throw JSONRPCError(-5, "Invalid bitcoin address");


    string strAccount;
    if (params.size() > 1)
        strAccount = AccountFromValue(params[1]);

    // Detect when changing the account of an address that is the 'unused current key' of another account:
    CRITICAL_BLOCK(cs_main)
    CRITICAL_BLOCK(cs_mapWallet)
    CRITICAL_BLOCK(cs_mapAddressBook)
    {
        if (mapAddressBook.count(strAddress))
        {
            string strOldAccount = mapAddressBook[strAddress];
            if (strAddress == GetAccountAddress(strOldAccount))
                GetAccountAddress(strOldAccount, true);
        }
    }

    SetAddressBookName(strAddress, strAccount);
    return Value::null;
}


Value getaccount(const Array& params, bool fHelp)
{
    if (fHelp || params.size() != 1)
        throw runtime_error(
            "getaccount <bitcoinaddress>\n"
            "Returns the account associated with the given address.");

    string strAddress = params[0].get_str();

    string strAccount;
    CRITICAL_BLOCK(cs_mapAddressBook)
    {
        map<string, string>::iterator mi = mapAddressBook.find(strAddress);
        if (mi != mapAddressBook.end() && !(*mi).second.empty())
            strAccount = (*mi).second;
    }
    return strAccount;
}


Value getaddressesbyaccount(const Array& params, bool fHelp)
{
    if (fHelp || params.size() != 1)
        throw runtime_error(
            "getaddressesbyaccount <account>\n"
            "Returns the list of addresses for the given account.");

    string strAccount = AccountFromValue(params[0]);

    // Find all addresses that have the given account
    Array ret;
    CRITICAL_BLOCK(cs_mapAddressBook)
    {
        BOOST_FOREACH(const PAIRTYPE(string, string)& item, mapAddressBook)
        {
            const string& strAddress = item.first;
            const string& strName = item.second;
            if (strName == strAccount)
            {
                // We're only adding valid bitcoin addresses and not ip addresses
                CScript scriptPubKey;
                if (scriptPubKey.SetBitcoinAddress(strAddress))
                    ret.push_back(strAddress);
            }
        }
    }
    return ret;
}

Value settxfee(const Array& params, bool fHelp)
{
    if (fHelp || params.size() < 1 || params.size() > 2)
        throw runtime_error(
            "settxfee <amount> [force]\n"
            "<amount> is a real and is rounded to the nearest 0.00000001");

    // Amount
    int64 nAmount = 0;
    if (params[0].get_real() != 0.0)
        nAmount = AmountFromValue(params[0]);        // rejects 0.0 amounts

    nTransactionFee = nAmount;
    if (params.size() > 1)
        fForceFee = params[1].get_bool();

    return true;
}

Value sendtoaddress(const Array& params, bool fHelp)
{
    if (fHelp || params.size() < 2 || params.size() > 4)
        throw runtime_error(
            "sendtoaddress <bitcoinaddress> <amount> [comment] [comment-to]\n"
            "<amount> is a real and is rounded to the nearest 0.00000001");

    string strAddress = params[0].get_str();

    // Amount
    int64 nAmount = AmountFromValue(params[1]);

    // Wallet comments
    CWalletTx wtx;
    if (params.size() > 2 && params[2].type() != null_type && !params[2].get_str().empty())
        wtx.mapValue["comment"] = params[2].get_str();
    if (params.size() > 3 && params[3].type() != null_type && !params[3].get_str().empty())
        wtx.mapValue["to"]      = params[3].get_str();

    CRITICAL_BLOCK(cs_main)
    {
        string strError = SendMoneyToBitcoinAddress(strAddress, nAmount, wtx, fForceFee);
        if (strError != "")
            throw JSONRPCError(-4, strError);
    }

    return wtx.GetHash().GetHex();
}


Value getreceivedbyaddress(const Array& params, bool fHelp)
{
    if (fHelp || params.size() < 1 || params.size() > 2)
        throw runtime_error(
            "getreceivedbyaddress <bitcoinaddress> [minconf=1]\n"
            "Returns the total amount received by <bitcoinaddress> in transactions with at least [minconf] confirmations.");

    // Bitcoin address
    string strAddress = params[0].get_str();
    CScript scriptPubKey;
    if (!scriptPubKey.SetBitcoinAddress(strAddress))
        throw JSONRPCError(-5, "Invalid bitcoin address");
    if (!IsMine(scriptPubKey))
        return (double)0.0;

    // Minimum confirmations
    int nMinDepth = 1;
    if (params.size() > 1)
        nMinDepth = params[1].get_int();

    // Tally
    int64 nAmount = 0;
    CRITICAL_BLOCK(cs_mapWallet)
    {
        for (map<uint256, CWalletTx>::iterator it = mapWallet.begin(); it != mapWallet.end(); ++it)
        {
            const CWalletTx& wtx = (*it).second;
            if (wtx.IsCoinBase() || !wtx.IsFinal())
                continue;

            BOOST_FOREACH(const CTxOut& txout, wtx.vout)
                if (txout.scriptPubKey == scriptPubKey)
                    if (wtx.GetDepthInMainChain() >= nMinDepth)
                        nAmount += txout.nValue;
        }
    }

    return  ValueFromAmount(nAmount);
}


void GetAccountPubKeys(string strAccount, set<CScript>& setPubKey)
{
    CRITICAL_BLOCK(cs_mapAddressBook)
    {
        BOOST_FOREACH(const PAIRTYPE(string, string)& item, mapAddressBook)
        {
            const string& strAddress = item.first;
            const string& strName = item.second;
            if (strName == strAccount)
            {
                // We're only counting our own valid bitcoin addresses and not ip addresses
                CScript scriptPubKey;
                if (scriptPubKey.SetBitcoinAddress(strAddress))
                    if (IsMine(scriptPubKey))
                        setPubKey.insert(scriptPubKey);
            }
        }
    }
}


Value getreceivedbyaccount(const Array& params, bool fHelp)
{
    if (fHelp || params.size() < 1 || params.size() > 2)
        throw runtime_error(
            "getreceivedbyaccount <account> [minconf=1]\n"
            "Returns the total amount received by addresses with <account> in transactions with at least [minconf] confirmations.");

    // Minimum confirmations
    int nMinDepth = 1;
    if (params.size() > 1)
        nMinDepth = params[1].get_int();

    // Get the set of pub keys that have the label
    string strAccount = AccountFromValue(params[0]);
    set<CScript> setPubKey;
    GetAccountPubKeys(strAccount, setPubKey);

    // Tally
    int64 nAmount = 0;
    CRITICAL_BLOCK(cs_mapWallet)
    {
        for (map<uint256, CWalletTx>::iterator it = mapWallet.begin(); it != mapWallet.end(); ++it)
        {
            const CWalletTx& wtx = (*it).second;
            if (wtx.IsCoinBase() || !wtx.IsFinal())
                continue;

            BOOST_FOREACH(const CTxOut& txout, wtx.vout)
                if (setPubKey.count(txout.scriptPubKey))
                    if (wtx.GetDepthInMainChain() >= nMinDepth)
                        nAmount += txout.nValue;
        }
    }

    return (double)nAmount / (double)COIN;
}


int64 GetAccountBalance(CWalletDB& walletdb, const string& strAccount, int nMinDepth)
{
    int64 nBalance = 0;
    CRITICAL_BLOCK(cs_mapWallet)
    {
        // Tally wallet transactions
        for (map<uint256, CWalletTx>::iterator it = mapWallet.begin(); it != mapWallet.end(); ++it)
        {
            const CWalletTx& wtx = (*it).second;
            if (!wtx.IsFinal())
                continue;

            int64 nGenerated, nReceived, nSent, nFee;
            wtx.GetAccountAmounts(strAccount, nGenerated, nReceived, nSent, nFee);

            if (nReceived != 0 && wtx.GetDepthInMainChain() >= nMinDepth)
                nBalance += nReceived;
            nBalance += nGenerated - nSent - nFee;
        }

        // Tally internal accounting entries
        nBalance += walletdb.GetAccountCreditDebit(strAccount);
    }

    return nBalance;
}

int64 GetAccountBalance(const string& strAccount, int nMinDepth)
{
    CWalletDB walletdb;
    return GetAccountBalance(walletdb, strAccount, nMinDepth);
}


Value getbalance(const Array& params, bool fHelp)
{
    if (fHelp || params.size() < 0 || params.size() > 2)
        throw runtime_error(
            "getbalance [account] [minconf=1]\n"
            "If [account] is not specified, returns the server's total available balance.\n"
            "If [account] is specified, returns the balance in the account.");

    if (params.size() == 0)
        return  ValueFromAmount(GetBalance());

    int nMinDepth = 1;
    if (params.size() > 1)
        nMinDepth = params[1].get_int();

    if (params[0].get_str() == "*") {
        // Calculate total balance a different way from GetBalance()
        // (GetBalance() sums up all unspent TxOuts)
        // getbalance and getbalance '*' should always return the same number.
        int64 nBalance = 0;
        for (map<uint256, CWalletTx>::iterator it = mapWallet.begin(); it != mapWallet.end(); ++it)
        {
            const CWalletTx& wtx = (*it).second;
            if (!wtx.IsFinal())
                continue;

            int64 allGeneratedImmature, allGeneratedMature, allFee;
            allGeneratedImmature = allGeneratedMature = allFee = 0;
            string strSentAccount;
            list<pair<string, int64> > listReceived;
            list<pair<string, int64> > listSent;
            wtx.GetAmounts(allGeneratedImmature, allGeneratedMature, listReceived, listSent, allFee, strSentAccount);
            if (wtx.GetDepthInMainChain() >= nMinDepth)
                BOOST_FOREACH(const PAIRTYPE(string,int64)& r, listReceived)
                    nBalance += r.second;
            BOOST_FOREACH(const PAIRTYPE(string,int64)& r, listSent)
                nBalance -= r.second;
            nBalance -= allFee;
            nBalance += allGeneratedMature;
        }
        return  ValueFromAmount(nBalance);
    }

    string strAccount = AccountFromValue(params[0]);

    int64 nBalance = GetAccountBalance(strAccount, nMinDepth);

    return ValueFromAmount(nBalance);
}


Value movecmd(const Array& params, bool fHelp)
{
    if (fHelp || params.size() < 3 || params.size() > 5)
        throw runtime_error(
            "move <fromaccount> <toaccount> <amount> [minconf=1] [comment]\n"
            "Move from one account in your wallet to another.");

    string strFrom = AccountFromValue(params[0]);
    string strTo = AccountFromValue(params[1]);
    int64 nAmount = AmountFromValue(params[2]);
    int nMinDepth = 1;
    if (params.size() > 3)
        nMinDepth = params[3].get_int();
    string strComment;
    if (params.size() > 4)
        strComment = params[4].get_str();

    CRITICAL_BLOCK(cs_mapWallet)
    {
        CWalletDB walletdb;
        walletdb.TxnBegin();

        int64 nNow = GetAdjustedTime();

        // Debit
        CAccountingEntry debit;
        debit.strAccount = strFrom;
        debit.nCreditDebit = -nAmount;
        debit.nTime = nNow;
        debit.strOtherAccount = strTo;
        debit.strComment = strComment;
        walletdb.WriteAccountingEntry(debit);

        // Credit
        CAccountingEntry credit;
        credit.strAccount = strTo;
        credit.nCreditDebit = nAmount;
        credit.nTime = nNow;
        credit.strOtherAccount = strFrom;
        credit.strComment = strComment;
        walletdb.WriteAccountingEntry(credit);

        walletdb.TxnCommit();
    }
    return true;
}


Value sendfrom(const Array& params, bool fHelp)
{
    if (fHelp || params.size() < 3 || params.size() > 6)
        throw runtime_error(
            "sendfrom <fromaccount> <tobitcoinaddress> <amount> [minconf=1] [comment] [comment-to]\n"
            "<amount> is a real and is rounded to the nearest 0.00000001");

    string strAccount = AccountFromValue(params[0]);
    string strAddress = params[1].get_str();
    int64 nAmount = AmountFromValue(params[2]);
    int nMinDepth = 1;
    if (params.size() > 3)
        nMinDepth = params[3].get_int();

    CWalletTx wtx;
    wtx.strFromAccount = strAccount;
    if (params.size() > 4 && params[4].type() != null_type && !params[4].get_str().empty())
        wtx.mapValue["comment"] = params[4].get_str();
    if (params.size() > 5 && params[5].type() != null_type && !params[5].get_str().empty())
        wtx.mapValue["to"]      = params[5].get_str();

    CRITICAL_BLOCK(cs_main)
    CRITICAL_BLOCK(cs_mapWallet)
    {
        // Check funds
        int64 nBalance = GetAccountBalance(strAccount, nMinDepth);
        if (nAmount > nBalance)
            throw JSONRPCError(-6, "Account has insufficient funds");

        // Send
        string strError = SendMoneyToBitcoinAddress(strAddress, nAmount, wtx, fForceFee);
        if (strError != "")
            throw JSONRPCError(-4, strError);
    }

    return wtx.GetHash().GetHex();
}

Value sendmany(const Array& params, bool fHelp)
{
    if (fHelp || params.size() < 2 || params.size() > 4)
        throw runtime_error(
            "sendmany <fromaccount> {address:amount,...} [minconf=1] [comment]\n"
            "amounts are double-precision floating point numbers");

    string strAccount = AccountFromValue(params[0]);
    Object sendTo = params[1].get_obj();
    int nMinDepth = 1;
    if (params.size() > 2)
        nMinDepth = params[2].get_int();

    CWalletTx wtx;
    wtx.strFromAccount = strAccount;
    if (params.size() > 3 && params[3].type() != null_type && !params[3].get_str().empty())
        wtx.mapValue["comment"] = params[3].get_str();

    set<string> setAddress;
    vector<pair<CScript, int64> > vecSend;

    int64 totalAmount = 0;
    BOOST_FOREACH(const Pair& s, sendTo)
    {
        uint160 hash160;
        string strAddress = s.name_;

        if (setAddress.count(strAddress))
            throw JSONRPCError(-8, string("Invalid parameter, duplicated address: ")+strAddress);
        setAddress.insert(strAddress);

        CScript scriptPubKey;
        if (!scriptPubKey.SetBitcoinAddress(strAddress))
            throw JSONRPCError(-5, string("Invalid bitcoin address:")+strAddress);
        int64 nAmount = AmountFromValue(s.value_); 
        totalAmount += nAmount;

        vecSend.push_back(make_pair(scriptPubKey, nAmount));
    }

    CRITICAL_BLOCK(cs_main)
    CRITICAL_BLOCK(cs_mapWallet)
    {
        // Check funds
        int64 nBalance = GetAccountBalance(strAccount, nMinDepth);
        if (totalAmount > nBalance)
            throw JSONRPCError(-6, "Account has insufficient funds");

        // Send
        CReserveKey keyChange;
        int64 nFeeRequired = 0;
        bool fCreated = CreateTransaction(vecSend, wtx, keyChange, nFeeRequired, fForceFee);
        if (!fCreated)
        {
            if (totalAmount + nFeeRequired > GetBalance())
                throw JSONRPCError(-6, "Insufficient funds");
            throw JSONRPCError(-4, "Transaction creation failed");
        }
        if (!CommitTransaction(wtx, keyChange))
            throw JSONRPCError(-4, "Transaction commit failed");
    }

    return wtx.GetHash().GetHex();
}


struct tallyitem
{
    int64 nAmount;
    int nConf;
    tallyitem()
    {
        nAmount = 0;
        nConf = INT_MAX;
    }
};

Value ListReceived(const Array& params, bool fByAccounts)
{
    // Minimum confirmations
    int nMinDepth = 1;
    if (params.size() > 0)
        nMinDepth = params[0].get_int();

    // Whether to include empty accounts
    bool fIncludeEmpty = false;
    if (params.size() > 1)
        fIncludeEmpty = params[1].get_bool();

    // Tally
    map<uint160, tallyitem> mapTally;
    CRITICAL_BLOCK(cs_mapWallet)
    {
        for (map<uint256, CWalletTx>::iterator it = mapWallet.begin(); it != mapWallet.end(); ++it)
        {
            const CWalletTx& wtx = (*it).second;
            if (wtx.IsCoinBase() || !wtx.IsFinal())
                continue;

            int nDepth = wtx.GetDepthInMainChain();
            if (nDepth < nMinDepth)
                continue;

            BOOST_FOREACH(const CTxOut& txout, wtx.vout)
            {
                // Only counting our own bitcoin addresses and not ip addresses
                uint160 hash160 = txout.scriptPubKey.GetBitcoinAddressHash160();
                if (hash160 == 0 || !mapPubKeys.count(hash160)) // IsMine
                    continue;

                tallyitem& item = mapTally[hash160];
                item.nAmount += txout.nValue;
                item.nConf = min(item.nConf, nDepth);
            }
        }
    }

    // Reply
    Array ret;
    map<string, tallyitem> mapAccountTally;
    CRITICAL_BLOCK(cs_mapAddressBook)
    {
        BOOST_FOREACH(const PAIRTYPE(string, string)& item, mapAddressBook)
        {
            const string& strAddress = item.first;
            const string& strAccount = item.second;
            uint160 hash160;
            if (!AddressToHash160(strAddress, hash160))
                continue;
            map<uint160, tallyitem>::iterator it = mapTally.find(hash160);
            if (it == mapTally.end() && !fIncludeEmpty)
                continue;

            int64 nAmount = 0;
            int nConf = INT_MAX;
            if (it != mapTally.end())
            {
                nAmount = (*it).second.nAmount;
                nConf = (*it).second.nConf;
            }

            if (fByAccounts)
            {
                tallyitem& item = mapAccountTally[strAccount];
                item.nAmount += nAmount;
                item.nConf = min(item.nConf, nConf);
            }
            else
            {
                Object obj;
                obj.push_back(Pair("address",       strAddress));
                obj.push_back(Pair("account",       strAccount));
                obj.push_back(Pair("label",         strAccount)); // deprecated
                obj.push_back(Pair("amount",        ValueFromAmount(nAmount)));
                obj.push_back(Pair("confirmations", (nConf == INT_MAX ? 0 : nConf)));
                ret.push_back(obj);
            }
        }
    }

    if (fByAccounts)
    {
        for (map<string, tallyitem>::iterator it = mapAccountTally.begin(); it != mapAccountTally.end(); ++it)
        {
            int64 nAmount = (*it).second.nAmount;
            int nConf = (*it).second.nConf;
            Object obj;
            obj.push_back(Pair("account",       (*it).first));
            obj.push_back(Pair("label",         (*it).first)); // deprecated
            obj.push_back(Pair("amount",        ValueFromAmount(nAmount)));
            obj.push_back(Pair("confirmations", (nConf == INT_MAX ? 0 : nConf)));
            ret.push_back(obj);
        }
    }

    return ret;
}

Value listreceivedbyaddress(const Array& params, bool fHelp)
{
    if (fHelp || params.size() > 2)
        throw runtime_error(
            "listreceivedbyaddress [minconf=1] [includeempty=false]\n"
            "[minconf] is the minimum number of confirmations before payments are included.\n"
            "[includeempty] whether to include addresses that haven't received any payments.\n"
            "Returns an array of objects containing:\n"
            "  \"address\" : receiving address\n"
            "  \"account\" : the account of the receiving address\n"
            "  \"amount\" : total amount received by the address\n"
            "  \"confirmations\" : number of confirmations of the most recent transaction included");

    return ListReceived(params, false);
}

Value listreceivedbyaccount(const Array& params, bool fHelp)
{
    if (fHelp || params.size() > 2)
        throw runtime_error(
            "listreceivedbyaccount [minconf=1] [includeempty=false]\n"
            "[minconf] is the minimum number of confirmations before payments are included.\n"
            "[includeempty] whether to include accounts that haven't received any payments.\n"
            "Returns an array of objects containing:\n"
            "  \"account\" : the account of the receiving addresses\n"
            "  \"amount\" : total amount received by addresses with this account\n"
            "  \"confirmations\" : number of confirmations of the most recent transaction included");

    return ListReceived(params, true);
}

void ListTransactions(const CWalletTx& wtx, const string& strAccount, int nMinDepth, bool fLong, Array& ret)
{
    int64 nGeneratedImmature, nGeneratedMature, nFee;
    string strSentAccount;
    list<pair<string, int64> > listReceived;
    list<pair<string, int64> > listSent;
    wtx.GetAmounts(nGeneratedImmature, nGeneratedMature, listReceived, listSent, nFee, strSentAccount);

    bool fAllAccounts = (strAccount == string("*"));

    // Generated blocks assigned to account ""
    if ((nGeneratedMature+nGeneratedImmature) != 0 && (fAllAccounts || strAccount == ""))
    {
        Object entry;
        entry.push_back(Pair("account", string("")));
        if (nGeneratedImmature)
        {
            entry.push_back(Pair("category", wtx.GetDepthInMainChain() ? "immature" : "orphan"));
            entry.push_back(Pair("amount", ValueFromAmount(nGeneratedImmature)));
        }
        else
        {
            entry.push_back(Pair("category", "generate"));
            entry.push_back(Pair("amount", ValueFromAmount(nGeneratedMature)));
        }
        if (fLong)
            WalletTxToJSON(wtx, entry);
        ret.push_back(entry);
    }

    // Sent
    if ((!listSent.empty() || nFee != 0) && (fAllAccounts || strAccount == strSentAccount))
    {
        BOOST_FOREACH(const PAIRTYPE(string, int64)& s, listSent)
        {
            Object entry;
            entry.push_back(Pair("account", strSentAccount));
            entry.push_back(Pair("address", s.first));
            entry.push_back(Pair("category", "send"));
            entry.push_back(Pair("amount", ValueFromAmount(-s.second)));
            entry.push_back(Pair("fee", ValueFromAmount(-nFee)));
            if (fLong)
                WalletTxToJSON(wtx, entry);
            ret.push_back(entry);
        }
    }

    // Received
    if (listReceived.size() > 0 && wtx.GetDepthInMainChain() >= nMinDepth)
        CRITICAL_BLOCK(cs_mapAddressBook)
        {
            BOOST_FOREACH(const PAIRTYPE(string, int64)& r, listReceived)
            {
                string account;
                if (mapAddressBook.count(r.first))
                    account = mapAddressBook[r.first];
                if (fAllAccounts || (account == strAccount))
                {
                    Object entry;
                    entry.push_back(Pair("account", account));
                    entry.push_back(Pair("address", r.first));
                    entry.push_back(Pair("category", "receive"));
                    entry.push_back(Pair("amount", ValueFromAmount(r.second)));
                    if (fLong)
                        WalletTxToJSON(wtx, entry);
                    ret.push_back(entry);
                }
            }
        }

}

void AcentryToJSON(const CAccountingEntry& acentry, const string& strAccount, Array& ret)
{
    bool fAllAccounts = (strAccount == string("*"));

    if (fAllAccounts || acentry.strAccount == strAccount)
    {
        Object entry;
        entry.push_back(Pair("account", acentry.strAccount));
        entry.push_back(Pair("category", "move"));
        entry.push_back(Pair("time", (boost::int64_t)acentry.nTime));
        entry.push_back(Pair("amount", ValueFromAmount(acentry.nCreditDebit)));
        entry.push_back(Pair("otheraccount", acentry.strOtherAccount));
        entry.push_back(Pair("comment", acentry.strComment));
        ret.push_back(entry);
    }
}

Value listtransactions(const Array& params, bool fHelp)
{
    if (fHelp || params.size() > 3)
        throw runtime_error(
            "listtransactions [account] [count=10] [from=0]\n"
            "Returns up to [count] most recent transactions skipping the first [from] transactions for account [account].");

    string strAccount = "*";
    if (params.size() > 0)
        strAccount = params[0].get_str();
    int nCount = 10;
    if (params.size() > 1)
        nCount = params[1].get_int();
    int nFrom = 0;
    if (params.size() > 2)
        nFrom = params[2].get_int();

    Array ret;
    CWalletDB walletdb;

    CRITICAL_BLOCK(cs_mapWallet)
    {
        // Firs: get all CWalletTx and CAccountingEntry into a sorted-by-time multimap:
        typedef pair<CWalletTx*, CAccountingEntry*> TxPair;
        typedef multimap<int64, TxPair > TxItems;
        TxItems txByTime;

        for (map<uint256, CWalletTx>::iterator it = mapWallet.begin(); it != mapWallet.end(); ++it)
        {
            CWalletTx* wtx = &((*it).second);
            txByTime.insert(make_pair(wtx->GetTxTime(), TxPair(wtx, (CAccountingEntry*)0)));
        }
        list<CAccountingEntry> acentries;
        walletdb.ListAccountCreditDebit(strAccount, acentries);
        BOOST_FOREACH(CAccountingEntry& entry, acentries)
        {
            txByTime.insert(make_pair(entry.nTime, TxPair((CWalletTx*)0, &entry)));
        }

        // Now: iterate backwards until we have nCount items to return:
        TxItems::reverse_iterator it = txByTime.rbegin();
        for (std::advance(it, nFrom); it != txByTime.rend(); ++it)
        {
            CWalletTx *const pwtx = (*it).second.first;
            if (pwtx != 0)
                ListTransactions(*pwtx, strAccount, 0, true, ret);
            CAccountingEntry *const pacentry = (*it).second.second;
            if (pacentry != 0)
                AcentryToJSON(*pacentry, strAccount, ret);

            if (ret.size() >= nCount) break;
        }
        // ret is now newest to oldest
    }
    
    // Make sure we return only last nCount items (sends-to-self might give us an extra):
    if (ret.size() > nCount)
    {
        Array::iterator last = ret.begin();
        std::advance(last, nCount);
        ret.erase(last, ret.end());
    }
    std::reverse(ret.begin(), ret.end()); // oldest to newest

    return ret;
}

Value listaccounts(const Array& params, bool fHelp)
{
    if (fHelp || params.size() > 1)
        throw runtime_error(
            "listaccounts [minconf=1]\n"
            "Returns Object that has account names as keys, account balances as values.");

    int nMinDepth = 1;
    if (params.size() > 0)
        nMinDepth = params[0].get_int();

    map<string, int64> mapAccountBalances;
    CRITICAL_BLOCK(cs_mapWallet)
    CRITICAL_BLOCK(cs_mapAddressBook)
    {
        BOOST_FOREACH(const PAIRTYPE(string, string)& entry, mapAddressBook) {
            uint160 hash160;
            if(AddressToHash160(entry.first, hash160) && mapPubKeys.count(hash160)) // This address belongs to me
                mapAccountBalances[entry.second] = 0;
        }

        for (map<uint256, CWalletTx>::iterator it = mapWallet.begin(); it != mapWallet.end(); ++it)
        {
            const CWalletTx& wtx = (*it).second;
            int64 nGeneratedImmature, nGeneratedMature, nFee;
            string strSentAccount;
            list<pair<string, int64> > listReceived;
            list<pair<string, int64> > listSent;
            wtx.GetAmounts(nGeneratedImmature, nGeneratedMature, listReceived, listSent, nFee, strSentAccount);
            mapAccountBalances[strSentAccount] -= nFee;
            BOOST_FOREACH(const PAIRTYPE(string, int64)& s, listSent)
                mapAccountBalances[strSentAccount] -= s.second;
            if (wtx.GetDepthInMainChain() >= nMinDepth)
            {
                mapAccountBalances[""] += nGeneratedMature;
                BOOST_FOREACH(const PAIRTYPE(string, int64)& r, listReceived)
                    if (mapAddressBook.count(r.first))
                        mapAccountBalances[mapAddressBook[r.first]] += r.second;
                    else
                        mapAccountBalances[""] += r.second;
            }
        }
    }

    list<CAccountingEntry> acentries;
    CWalletDB().ListAccountCreditDebit("*", acentries);
    BOOST_FOREACH(const CAccountingEntry& entry, acentries)
        mapAccountBalances[entry.strAccount] += entry.nCreditDebit;

    Object ret;
    BOOST_FOREACH(const PAIRTYPE(string, int64)& accountBalance, mapAccountBalances) {
        ret.push_back(Pair(accountBalance.first, ValueFromAmount(accountBalance.second)));
    }
    return ret;
}

Value gettransaction(const Array& params, bool fHelp)
{
    if (fHelp || params.size() != 1)
        throw runtime_error(
            "gettransaction <txid>\n"
            "Get detailed information about <txid>");

    uint256 hash;
    hash.SetHex(params[0].get_str());

    Object entry;
    CRITICAL_BLOCK(cs_mapWallet)
    {
        if (!mapWallet.count(hash))
            throw JSONRPCError(-5, "Invalid or non-wallet transaction id");
        const CWalletTx& wtx = mapWallet[hash];

        int64 nCredit = wtx.GetCredit();
        int64 nDebit = wtx.GetDebit();
        int64 nNet = nCredit - nDebit;
        int64 nFee = (wtx.IsFromMe() ? wtx.GetValueOut() - nDebit : 0);

        entry.push_back(Pair("amount", ValueFromAmount(nNet - nFee)));
        if (wtx.IsFromMe())
            entry.push_back(Pair("fee", ValueFromAmount(nFee)));

        WalletTxToJSON(mapWallet[hash], entry);

        Array details;
        ListTransactions(mapWallet[hash], "*", 0, false, details);
        entry.push_back(Pair("details", details));
    }

    return entry;
}


Value backupwallet(const Array& params, bool fHelp)
{
    if (fHelp || params.size() != 1)
        throw runtime_error(
            "backupwallet <destination>\n"
            "Safely copies wallet.dat to destination, which can be a directory or a path with filename.");

    string strDest = params[0].get_str();
    BackupWallet(strDest);

    return Value::null;
}


Value validateaddress(const Array& params, bool fHelp)
{
    if (fHelp || params.size() != 1)
        throw runtime_error(
            "validateaddress <bitcoinaddress>\n"
            "Return information about <bitcoinaddress>.");

    string strAddress = params[0].get_str();
    uint160 hash160;
    bool isValid = AddressToHash160(strAddress, hash160);

    Object ret;
    ret.push_back(Pair("isvalid", isValid));
    if (isValid)
    {
        // Call Hash160ToAddress() so we always return current ADDRESSVERSION
        // version of the address:
        string currentAddress = Hash160ToAddress(hash160);
        ret.push_back(Pair("address", currentAddress));
        ret.push_back(Pair("ismine", (mapPubKeys.count(hash160) > 0)));
        CRITICAL_BLOCK(cs_mapAddressBook)
        {
            if (mapAddressBook.count(currentAddress))
                ret.push_back(Pair("account", mapAddressBook[currentAddress]));
        }
    }
    return ret;
}


<<<<<<< HEAD
extern vector<unsigned char> pvcEligius;
=======
Value setworkaux(const Array& params, bool fHelp)
{
    if (fHelp || params.size() < 1 || params.size() > 2)
        throw runtime_error(
            "setworkaux <id> [data]\n"
            "If [data] is not specified, deletes aux.\n"
        );

    std::string strId = params[0].get_str();
    if (params.size() > 1)
    {
        std::vector<unsigned char> vchData = ParseHex(params[1].get_str());
        mapAuxCoinbases[strId] = CScript(vchData);
    }
    else
        mapAuxCoinbases.erase(strId);

    return true;
}

>>>>>>> 29b32459

Value getwork(const Array& params, bool fHelp)
{
    if (fHelp || params.size() > 1)
        throw runtime_error(
            "getwork [data]\n"
            "If [data] is not specified, returns formatted hash data to work on:\n"
            "  \"midstate\" : precomputed hash state after hashing the first half of the data\n"
            "  \"data\" : block data\n"
            "  \"hash1\" : formatted hash buffer for second hash\n"
            "  \"target\" : little endian hash target\n"
            "If [data] is specified, tries to solve the block and returns true if it was successful.");

    if (vNodes.empty())
        throw JSONRPCError(-9, "Bitcoin is not connected!");

    if (IsInitialBlockDownload())
        throw JSONRPCError(-10, "Bitcoin is downloading blocks...");

<<<<<<< HEAD
    // Umm, why is this static and not protected by a mutex?
    static map<uint256, pair<CBlock*, unsigned int> > mapNewBlock;
=======
    typedef map<uint256, pair<CBlock*, CScript> > mapNewBlock_t;
    static mapNewBlock_t mapNewBlock;
>>>>>>> 29b32459
    static vector<CBlock*> vNewBlock;
    static CReserveKey reservekey;

    if (params.size() == 0)
    {
        // Update block
        static unsigned int nTransactionsUpdatedLast;
        static CBlockIndex* pindexPrev;
        CBlockIndex* pindexMyBest = pindexBest;
        static int64 nStart;
        static CBlock* pblock;
        int64 nNow = GetTime();
        if (pindexPrev != pindexMyBest ||
            nNow - nStart > 60 ||
            (nTransactionsUpdated != nTransactionsUpdatedLast && nNow - nStart > 15))
        {
            if (pindexPrev != pindexMyBest)
            {
                // Deallocate old blocks since they're obsolete now
                mapNewBlock.clear();
                BOOST_FOREACH(CBlock* pblock, vNewBlock)
                    delete pblock;
                vNewBlock.clear();
            }

            // Create new block
            CBlock* pNewBlock;
            ThreadSafeRPC();
            pNewBlock = CreateNewBlock(reservekey);
            ThreadUnsafeRPC();
            if (!pNewBlock)
                throw JSONRPCError(-7, "Out of memory");
            vNewBlock.push_back(pNewBlock);
            pblock = pNewBlock;

            nTransactionsUpdatedLast = nTransactionsUpdated;
            pindexPrev = pindexMyBest;
            nStart = GetTime();
        }

        // Update nExtraNonce
        static unsigned int nExtraNonce = 0;
        static int64 nPrevTime = 0;
        IncrementExtraNonce(pblock, pindexPrev, nExtraNonce, nPrevTime);

        // Update nTime
        pblock->nTime = max(pindexPrev->GetMedianTimePast()+1, GetAdjustedTime());
        pblock->nNonce = 0;

        // Save
        mapNewBlock[pblock->hashMerkleRoot] = make_pair(pblock, pblock->vtx[0].vin[0].scriptSig);

        // Prebuild hash buffers
        char pmidstate[32];
        char pdata[128];
        char phash1[64];
        FormatHashBuffers(pblock, pmidstate, pdata, phash1);

        uint256 hashTarget = CBigNum().SetCompact(pblock->nBits).getuint256();

        Object result;
        result.push_back(Pair("midstate", HexStr(BEGIN(pmidstate), END(pmidstate))));
        result.push_back(Pair("data",     HexStr(BEGIN(pdata), END(pdata))));
        result.push_back(Pair("hash1",    HexStr(BEGIN(phash1), END(phash1))));
        result.push_back(Pair("target",   HexStr(BEGIN(hashTarget), END(hashTarget))));
        return result;
    }
    else
    {
        // Parse parameters
        vector<unsigned char> vchData = ParseHex(params[0].get_str());
        if (vchData.size() != 128)
            throw JSONRPCError(-8, "Invalid parameter");
        CBlock* pdata = (CBlock*)&vchData[0];

        // Byte reverse
        for (int i = 0; i < 128/4; i++)
            ((unsigned int*)pdata)[i] = CryptoPP::ByteReverse(((unsigned int*)pdata)[i]);

        // Get saved block
        if (!mapNewBlock.count(pdata->hashMerkleRoot))
            return false;
        CBlock* pblock = mapNewBlock[pdata->hashMerkleRoot].first;

        pblock->nTime = pdata->nTime;
        pblock->nNonce = pdata->nNonce;
<<<<<<< HEAD
        pblock->vtx[0].vin[0].scriptSig = CScript() << pvcEligius << CBigNum(nExtraNonce);
=======
        pblock->vtx[0].vin[0].scriptSig = mapNewBlock[pdata->hashMerkleRoot].second;
>>>>>>> 29b32459
        pblock->hashMerkleRoot = pblock->BuildMerkleTree();

        return CheckWork(pblock, reservekey);
    }
}











//
// Call Table
//

pair<string, rpcfn_type> pCallTable[] =
{
    make_pair("help",                  &help),
    make_pair("stop",                  &stop),
    make_pair("dumpblock",             &dumpblock),
    make_pair("getblockcount",         &getblockcount),
    make_pair("getblocknumber",        &getblocknumber),
    make_pair("getconnectioncount",    &getconnectioncount),
    make_pair("getdifficulty",         &getdifficulty),
    make_pair("getgenerate",           &getgenerate),
    make_pair("setgenerate",           &setgenerate),
    make_pair("gethashespersec",       &gethashespersec),
    make_pair("getinfo",               &getinfo),
    make_pair("getnewaddress",         &getnewaddress),
    make_pair("getaccountaddress",     &getaccountaddress),
    make_pair("setaccount",            &setaccount),
    make_pair("setlabel",              &setaccount), // deprecated
    make_pair("getaccount",            &getaccount),
    make_pair("getlabel",              &getaccount), // deprecated
    make_pair("getaddressesbyaccount", &getaddressesbyaccount),
    make_pair("getaddressesbylabel",   &getaddressesbyaccount), // deprecated
    make_pair("sendtoaddress",         &sendtoaddress),
    make_pair("getamountreceived",     &getreceivedbyaddress), // deprecated, renamed to getreceivedbyaddress
    make_pair("getallreceived",        &listreceivedbyaddress), // deprecated, renamed to listreceivedbyaddress
    make_pair("getreceivedbyaddress",  &getreceivedbyaddress),
    make_pair("getreceivedbyaccount",  &getreceivedbyaccount),
    make_pair("getreceivedbylabel",    &getreceivedbyaccount), // deprecated
    make_pair("listreceivedbyaddress", &listreceivedbyaddress),
    make_pair("listreceivedbyaccount", &listreceivedbyaccount),
    make_pair("listreceivedbylabel",   &listreceivedbyaccount), // deprecated
    make_pair("backupwallet",          &backupwallet),
    make_pair("validateaddress",       &validateaddress),
    make_pair("getbalance",            &getbalance),
    make_pair("move",                  &movecmd),
    make_pair("sendfrom",              &sendfrom),
    make_pair("sendmany",              &sendmany),
    make_pair("gettransaction",        &gettransaction),
    make_pair("listtransactions",      &listtransactions),
    make_pair("setworkaux",            &setworkaux),
    make_pair("getwork",               &getwork),
    make_pair("listaccounts",          &listaccounts),
    make_pair("settxfee",              &settxfee),
};
map<string, rpcfn_type> mapCallTable(pCallTable, pCallTable + sizeof(pCallTable)/sizeof(pCallTable[0]));

string pAllowInSafeMode[] =
{
    "help",
    "stop",
    "getblockcount",
    "getblocknumber",
    "getconnectioncount",
    "getdifficulty",
    "getgenerate",
    "setgenerate",
    "gethashespersec",
    "getinfo",
    "getnewaddress",
    "getaccountaddress",
    "setlabel",
    "getaccount",
    "getlabel", // deprecated
    "getaddressesbyaccount",
    "getaddressesbylabel", // deprecated
    "backupwallet",
    "validateaddress",
    "getwork",
};
set<string> setAllowInSafeMode(pAllowInSafeMode, pAllowInSafeMode + sizeof(pAllowInSafeMode)/sizeof(pAllowInSafeMode[0]));




//
// HTTP protocol
//
// This ain't Apache.  We're just using HTTP header for the length field
// and to be compatible with other JSON-RPC implementations.
//

string HTTPPost(const string& strMsg, const map<string,string>& mapRequestHeaders)
{
    ostringstream s;
    s << "POST / HTTP/1.1\r\n"
      << "User-Agent: bitcoin-json-rpc/" << FormatFullVersion() << "\r\n"
      << "Host: 127.0.0.1\r\n"
      << "Content-Type: application/json\r\n"
      << "Content-Length: " << strMsg.size() << "\r\n"
      << "Accept: application/json\r\n";
    BOOST_FOREACH(const PAIRTYPE(string, string)& item, mapRequestHeaders)
        s << item.first << ": " << item.second << "\r\n";
    s << "\r\n" << strMsg;

    return s.str();
}

string rfc1123Time()
{
    char buffer[64];
    time_t now;
    time(&now);
    struct tm* now_gmt = gmtime(&now);
    string locale(setlocale(LC_TIME, NULL));
    setlocale(LC_TIME, "C"); // we want posix (aka "C") weekday/month strings
    strftime(buffer, sizeof(buffer), "%a, %d %b %Y %H:%M:%S +0000", now_gmt);
    setlocale(LC_TIME, locale.c_str());
    return string(buffer);
}

string HTTPReply(int nStatus, const string& strMsg, bool keepalive)
{
    if (nStatus == 401)
        return strprintf("HTTP/1.0 401 Authorization Required\r\n"
            "Date: %s\r\n"
            "Server: bitcoin-json-rpc/%s\r\n"
            "WWW-Authenticate: Basic realm=\"jsonrpc\"\r\n"
            "Content-Type: text/html\r\n"
            "Content-Length: 296\r\n"
            "\r\n"
            "<!DOCTYPE HTML PUBLIC \"-//W3C//DTD HTML 4.01 Transitional//EN\"\r\n"
            "\"http://www.w3.org/TR/1999/REC-html401-19991224/loose.dtd\">\r\n"
            "<HTML>\r\n"
            "<HEAD>\r\n"
            "<TITLE>Error</TITLE>\r\n"
            "<META HTTP-EQUIV='Content-Type' CONTENT='text/html; charset=ISO-8859-1'>\r\n"
            "</HEAD>\r\n"
            "<BODY><H1>401 Unauthorized.</H1></BODY>\r\n"
            "</HTML>\r\n", rfc1123Time().c_str(), FormatFullVersion().c_str());
    string strStatus;
         if (nStatus == 200) strStatus = "OK";
    else if (nStatus == 400) strStatus = "Bad Request";
    else if (nStatus == 404) strStatus = "Not Found";
    else if (nStatus == 500) strStatus = "Internal Server Error";
    return strprintf(
            "HTTP/1.1 %d %s\r\n"
            "Date: %s\r\n"
            "Connection: %s\r\n"
            "Content-Length: %d\r\n"
            "Content-Type: application/json\r\n"
            "Server: bitcoin-json-rpc/%s\r\n"
            "\r\n"
            "%s",
        nStatus,
        strStatus.c_str(),
        rfc1123Time().c_str(),
        keepalive ? "keep-alive" : "close",
        strMsg.size(),
        FormatFullVersion().c_str(),
        strMsg.c_str());
}

int ReadHTTPStatus(std::basic_istream<char>& stream, int &proto)
{
    string str;
    getline(stream, str);
    vector<string> vWords;
    boost::split(vWords, str, boost::is_any_of(" "));
    if (vWords.size() < 2)
        return 500;
    proto = 0;
    const char *ver = strstr(str.c_str(), "HTTP/1.");
    if (ver != NULL)
        proto = atoi(ver+7);
    return atoi(vWords[1].c_str());
}

int ReadHTTPHeader(std::basic_istream<char>& stream, map<string, string>& mapHeadersRet)
{
    int nLen = 0;
    loop
    {
        string str;
        std::getline(stream, str);
        if (str.empty() || str == "\r")
            break;
        string::size_type nColon = str.find(":");
        if (nColon != string::npos)
        {
            string strHeader = str.substr(0, nColon);
            boost::trim(strHeader);
            boost::to_lower(strHeader);
            string strValue = str.substr(nColon+1);
            boost::trim(strValue);
            mapHeadersRet[strHeader] = strValue;
            if (strHeader == "content-length")
                nLen = atoi(strValue.c_str());
        }
    }
    return nLen;
}

int ReadHTTP(std::basic_istream<char>& stream, map<string, string>& mapHeadersRet, string& strMessageRet)
{
    mapHeadersRet.clear();
    strMessageRet = "";

    // Read status
    int nProto;
    int nStatus = ReadHTTPStatus(stream, nProto);

    // Read header
    int nLen = ReadHTTPHeader(stream, mapHeadersRet);
    if (nLen < 0 || nLen > MAX_SIZE)
        return 500;

    // Read message
    if (nLen > 0)
    {
        vector<char> vch(nLen);
        stream.read(&vch[0], nLen);
        strMessageRet = string(vch.begin(), vch.end());
    }

    string sConHdr=mapHeadersRet["connection"];

    if ( (sConHdr != "close") && (sConHdr != "keep-alive") )
    {
        if(nProto >= 1)
            mapHeadersRet["connection"]="keep-alive";
        else
            mapHeadersRet["connection"]="close";
    }

    return nStatus;
}

string EncodeBase64(string s)
{
    BIO *b64, *bmem;
    BUF_MEM *bptr;

    b64 = BIO_new(BIO_f_base64());
    BIO_set_flags(b64, BIO_FLAGS_BASE64_NO_NL);
    bmem = BIO_new(BIO_s_mem());
    b64 = BIO_push(b64, bmem);
    BIO_write(b64, s.c_str(), s.size());
    BIO_flush(b64);
    BIO_get_mem_ptr(b64, &bptr);

    string result(bptr->data, bptr->length);
    BIO_free_all(b64);

    return result;
}

string DecodeBase64(string s)
{
    BIO *b64, *bmem;

    char* buffer = static_cast<char*>(calloc(s.size(), sizeof(char)));

    b64 = BIO_new(BIO_f_base64());
    BIO_set_flags(b64, BIO_FLAGS_BASE64_NO_NL);
    bmem = BIO_new_mem_buf(const_cast<char*>(s.c_str()), s.size());
    bmem = BIO_push(b64, bmem);
    BIO_read(bmem, buffer, s.size());
    BIO_free_all(bmem);

    string result(buffer);
    free(buffer);
    return result;
}

bool HTTPAuthorized(map<string, string>& mapHeaders)
{
    string strAuth = mapHeaders["authorization"];
    if (strAuth.substr(0,6) != "Basic ")
        return false;
    string strUserPass64 = strAuth.substr(6); boost::trim(strUserPass64);
    string strUserPass = DecodeBase64(strUserPass64);
    string::size_type nColon = strUserPass.find(":");
    if (nColon == string::npos)
        return false;
    string strUser = strUserPass.substr(0, nColon);
    string strPassword = strUserPass.substr(nColon+1);
    return (strUser == mapArgs["-rpcuser"] && strPassword == mapArgs["-rpcpassword"]);
}

//
// JSON-RPC protocol.  Bitcoin speaks version 1.0 for maximum compatibility,
// but uses JSON-RPC 1.1/2.0 standards for parts of the 1.0 standard that were
// unspecified (HTTP errors and contents of 'error').
//
// 1.0 spec: http://json-rpc.org/wiki/specification
// 1.2 spec: http://groups.google.com/group/json-rpc/web/json-rpc-over-http
// http://www.codeproject.com/KB/recipes/JSON_Spirit.aspx
//

string JSONRPCRequest(const string& strMethod, const Array& params, const Value& id)
{
    Object request;
    request.push_back(Pair("method", strMethod));
    request.push_back(Pair("params", params));
    request.push_back(Pair("id", id));
    return write_string(Value(request), false) + "\n";
}

string JSONRPCReply(const Value& result, const Value& error, const Value& id)
{
    Object reply;
    if (error.type() != null_type)
        reply.push_back(Pair("result", Value::null));
    else
        reply.push_back(Pair("result", result));
    reply.push_back(Pair("error", error));
    reply.push_back(Pair("id", id));
    return write_string(Value(reply), false) + "\n";
}

void ErrorReply(std::ostream& stream, const Object& objError, const Value& id)
{
    // Send error reply from json-rpc error object
    int nStatus = 500;
    int code = find_value(objError, "code").get_int();
    if (code == -32600) nStatus = 400;
    else if (code == -32601) nStatus = 404;
    string strReply = JSONRPCReply(Value::null, objError, id);
    stream << HTTPReply(nStatus, strReply, false) << std::flush;
}

bool ClientAllowed(const string& strAddress)
{
    if (strAddress == asio::ip::address_v4::loopback().to_string())
        return true;
    const vector<string>& vAllow = mapMultiArgs["-rpcallowip"];
    BOOST_FOREACH(string strAllow, vAllow)
        if (WildcardMatch(strAddress, strAllow))
            return true;
    return false;
}

#ifdef USE_SSL
//
// IOStream device that speaks SSL but can also speak non-SSL
//
class SSLIOStreamDevice : public iostreams::device<iostreams::bidirectional> {
public:
    SSLIOStreamDevice(SSLStream &streamIn, bool fUseSSLIn) : stream(streamIn)
    {
        fUseSSL = fUseSSLIn;
        fNeedHandshake = fUseSSLIn;
    }

    void handshake(ssl::stream_base::handshake_type role)
    {
        if (!fNeedHandshake) return;
        fNeedHandshake = false;
        stream.handshake(role);
    }
    std::streamsize read(char* s, std::streamsize n)
    {
        handshake(ssl::stream_base::server); // HTTPS servers read first
        if (fUseSSL) return stream.read_some(asio::buffer(s, n));
        return stream.next_layer().read_some(asio::buffer(s, n));
    }
    std::streamsize write(const char* s, std::streamsize n)
    {
        handshake(ssl::stream_base::client); // HTTPS clients write first
        if (fUseSSL) return asio::write(stream, asio::buffer(s, n));
        return asio::write(stream.next_layer(), asio::buffer(s, n));
    }
    bool connect(const std::string& server, const std::string& port)
    {
        ip::tcp::resolver resolver(stream.get_io_service());
        ip::tcp::resolver::query query(server.c_str(), port.c_str());
        ip::tcp::resolver::iterator endpoint_iterator = resolver.resolve(query);
        ip::tcp::resolver::iterator end;
        boost::system::error_code error = asio::error::host_not_found;
        while (error && endpoint_iterator != end)
        {
            stream.lowest_layer().close();
            stream.lowest_layer().connect(*endpoint_iterator++, error);
        }
        if (error)
            return false;
        return true;
    }

private:
    bool fNeedHandshake;
    bool fUseSSL;
    SSLStream& stream;
};
#endif

class AcceptedConnection
{
    public:
#ifdef USE_SSL
    SSLStream sslStream;
    SSLIOStreamDevice d;
    iostreams::stream<SSLIOStreamDevice> stream;
#else
    ip::tcp::iostream stream;
#endif

    ip::tcp::endpoint peer;

#ifdef USE_SSL
    AcceptedConnection(asio::io_service &io_service, ssl::context &context,
     bool fUseSSL) : sslStream(io_service, context), d(sslStream, fUseSSL),
     stream(d) { ; }
#else
    AcceptedConnection(void) { ; }
#endif
};

void ThreadRPCServer(void* parg)
{
    IMPLEMENT_RANDOMIZE_STACK(ThreadRPCServer(parg));
    try
    {
        vnThreadsRunning[4]++;
        ThreadRPCServer2(parg);
        vnThreadsRunning[4]--;
    }
    catch (std::exception& e) {
        vnThreadsRunning[4]--;
        PrintException(&e, "ThreadRPCServer()");
    } catch (...) {
        vnThreadsRunning[4]--;
        PrintException(NULL, "ThreadRPCServer()");
    }
    printf("ThreadRPCServer exiting\n");
}

void ThreadRPCServer2(void* parg)
{
    printf("ThreadRPCServer started\n");

    if (mapArgs["-rpcuser"] == "" && mapArgs["-rpcpassword"] == "")
    {
        string strWhatAmI = "To use bitcoind";
        if (mapArgs.count("-server"))
            strWhatAmI = strprintf(_("To use the %s option"), "\"-server\"");
        else if (mapArgs.count("-daemon"))
            strWhatAmI = strprintf(_("To use the %s option"), "\"-daemon\"");
        PrintConsole(
            _("Warning: %s, you must set rpcpassword=<password>\nin the configuration file: %s\n"
              "If the file does not exist, create it with owner-readable-only file permissions.\n"),
                strWhatAmI.c_str(),
                GetConfigFile().c_str());
        CreateThread(Shutdown, NULL);
        return;
    }

    bool fUseSSL = GetBoolArg("-rpcssl");
    asio::ip::address bindAddress = mapArgs.count("-rpcallowip") ? asio::ip::address_v4::any() : asio::ip::address_v4::loopback();

    asio::io_service io_service;
    ip::tcp::endpoint endpoint(bindAddress, GetArg("-rpcport", 8332));
    ip::tcp::acceptor acceptor(io_service, endpoint);

    acceptor.set_option(boost::asio::ip::tcp::acceptor::reuse_address(true));

#ifdef USE_SSL
    ssl::context context(io_service, ssl::context::sslv23);
    if (fUseSSL)
    {
        context.set_options(ssl::context::no_sslv2);
        filesystem::path certfile = GetArg("-rpcsslcertificatechainfile", "server.cert");
        if (!certfile.is_complete()) certfile = filesystem::path(GetDataDir()) / certfile;
        if (filesystem::exists(certfile)) context.use_certificate_chain_file(certfile.string().c_str());
        else printf("ThreadRPCServer ERROR: missing server certificate file %s\n", certfile.string().c_str());
        filesystem::path pkfile = GetArg("-rpcsslprivatekeyfile", "server.pem");
        if (!pkfile.is_complete()) pkfile = filesystem::path(GetDataDir()) / pkfile;
        if (filesystem::exists(pkfile)) context.use_private_key_file(pkfile.string().c_str(), ssl::context::pem);
        else printf("ThreadRPCServer ERROR: missing server private key file %s\n", pkfile.string().c_str());

        string ciphers = GetArg("-rpcsslciphers",
                                         "TLSv1+HIGH:!SSLv2:!aNULL:!eNULL:!AH:!3DES:@STRENGTH");
        SSL_CTX_set_cipher_list(context.impl(), ciphers.c_str());
    }
#else
    if (fUseSSL)
        throw runtime_error("-rpcssl=1, but bitcoin compiled without full openssl libraries.");
#endif

    loop
    {
        // Accept connection
#ifdef USE_SSL
        AcceptedConnection *conn=new AcceptedConnection(io_service, context, fUseSSL);
#else
        AcceptedConnection *conn=new AcceptedConnection();
#endif

        vnThreadsRunning[4]--;
#ifdef USE_SSL
        acceptor.accept(conn->sslStream.lowest_layer(), conn->peer);
#else
        acceptor.accept(*conn->stream.rdbuf(), conn->peer);
#endif
        vnThreadsRunning[4]++;

        if (fShutdown)
        {
            delete conn;
            return;
        }

        // Restrict callers by IP
        if (!ClientAllowed(conn->peer.address().to_string()))
            delete conn;
        else
            CreateThread(ThreadRPCServer3, (void *) conn);
    }
}

void ThreadRPCServer3(void* parg)
{
    IMPLEMENT_RANDOMIZE_STACK(ThreadRPCServer3(parg));
    ++vaMultiThreads1;
    AcceptedConnection *conn=(AcceptedConnection *) parg;
    fUnsafe.reset(new bool(false));

    bool fRun = true;
    loop {
        if (fShutdown || !fRun)
        {
            conn->stream.close();
            delete conn;
            --vaMultiThreads1;
            return;
        }
        map<string, string> mapHeaders;
        string strRequest;

#if 0
        boost::thread api_caller(ReadHTTP, boost::ref(conn->stream), boost::ref(mapHeaders), boost::ref(strRequest));
        if (!api_caller.timed_join(boost::posix_time::seconds(GetArg("-rpctimeout", 30))))
        {   // Timed out:
            printf("ThreadRPCServer ReadHTTP timeout\n");
            conn->stream.close(); // This doesn't work
            api_caller.join();
            delete conn;
            --vaMultiThreads1;
            return;
        }
#endif
        ReadHTTP(conn->stream, mapHeaders, strRequest);

        // Check authorization
        if (mapHeaders.count("authorization") == 0)
        {
            conn->stream << HTTPReply(401, "", false) << std::flush;
            break;
        }
        if (!HTTPAuthorized(mapHeaders))
        {
            // Deter brute-forcing short passwords
            if (mapArgs["-rpcpassword"].size() < 15)
                Sleep(50);

            conn->stream << HTTPReply(401, "", false) << std::flush;
            printf("ThreadRPCServer incorrect password attempt\n");
            break;
        }
        if (mapHeaders["connection"] == "close")
            fRun = false;

        ThreadUnsafeRPC();

        Value id = Value::null;
        try
        {
            // Parse request
            Value valRequest;
            if (!read_string(strRequest, valRequest) || valRequest.type() != obj_type)
                throw JSONRPCError(-32700, "Parse error");
            const Object& request = valRequest.get_obj();

            // Parse id now so errors from here on will have the id
            id = find_value(request, "id");

            // Parse method
            Value valMethod = find_value(request, "method");
            if (valMethod.type() == null_type)
                throw JSONRPCError(-32600, "Missing method");
            if (valMethod.type() != str_type)
                throw JSONRPCError(-32600, "Method must be a string");
            string strMethod = valMethod.get_str();
            if (strMethod != "getwork")
                printf("ThreadRPCServer method=%s\n", strMethod.c_str());

            // Parse params
            Value valParams = find_value(request, "params");
            Array params;
            if (valParams.type() == array_type)
                params = valParams.get_array();
            else if (valParams.type() == null_type)
                params = Array();
            else
                throw JSONRPCError(-32600, "Params must be an array");

            // Find method
            map<string, rpcfn_type>::iterator mi = mapCallTable.find(strMethod);
            if (mi == mapCallTable.end())
                throw JSONRPCError(-32601, "Method not found");

            // Observe safe mode
            string strWarning = GetWarnings("rpc");
            if (strWarning != "" && !GetBoolArg("-disablesafemode") && !setAllowInSafeMode.count(strMethod))
                throw JSONRPCError(-2, string("Safe mode: ") + strWarning);

            try
            {
                // Execute
                Value result = (*(*mi).second)(params, false);

                ThreadSafeRPC();

                // Send reply
                string strReply = JSONRPCReply(result, Value::null, id);
                conn->stream << HTTPReply(200, strReply, fRun) << std::flush;
            }
            catch (std::exception& e)
            {
                ThreadSafeRPC();
                ErrorReply(conn->stream, JSONRPCError(-1, e.what()), id);
                fRun = false;
            }
            catch (Object& e)
            {
                ThreadSafeRPC();
                ErrorReply(conn->stream, e, id);
                fRun = false;
            }
        }
        catch (Object& objError)
        {
            ThreadSafeRPC();
            ErrorReply(conn->stream, objError, id);
            break;
        }
        catch (std::exception& e)
        {
            ThreadSafeRPC();
            ErrorReply(conn->stream, JSONRPCError(-32700, e.what()), id);
            break;
        }

        ThreadSafeRPC();
    }
    while (0);
    delete conn;
    delete fUnsafe.release();
    --vaMultiThreads1;
}




Object CallRPC(const string& strMethod, const Array& params)
{
    if (mapArgs["-rpcuser"] == "" && mapArgs["-rpcpassword"] == "")
        throw runtime_error(strprintf(
            _("You must set rpcpassword=<password> in the configuration file:\n%s\n"
              "If the file does not exist, create it with owner-readable-only file permissions."),
                GetConfigFile().c_str()));

    // Connect to localhost
    bool fUseSSL = GetBoolArg("-rpcssl");
#ifdef USE_SSL
    asio::io_service io_service;
    ssl::context context(io_service, ssl::context::sslv23);
    context.set_options(ssl::context::no_sslv2);
    SSLStream sslStream(io_service, context);
    SSLIOStreamDevice d(sslStream, fUseSSL);
    iostreams::stream<SSLIOStreamDevice> stream(d);
    if (!d.connect(GetArg("-rpcconnect", "127.0.0.1"), GetArg("-rpcport", "8332")))
        throw runtime_error("couldn't connect to server");
#else
    if (fUseSSL)
        throw runtime_error("-rpcssl=1, but bitcoin compiled without full openssl libraries.");

    ip::tcp::iostream stream(GetArg("-rpcconnect", "127.0.0.1"), GetArg("-rpcport", "8332"));
    if (stream.fail())
        throw runtime_error("couldn't connect to server");
#endif


    // HTTP basic authentication
    string strUserPass64 = EncodeBase64(mapArgs["-rpcuser"] + ":" + mapArgs["-rpcpassword"]);
    map<string, string> mapRequestHeaders;
    mapRequestHeaders["Authorization"] = string("Basic ") + strUserPass64;

    // Send request
    string strRequest = JSONRPCRequest(strMethod, params, 1);
    string strPost = HTTPPost(strRequest, mapRequestHeaders);
    stream << strPost << std::flush;

    // Receive reply
    map<string, string> mapHeaders;
    string strReply;
    int nStatus = ReadHTTP(stream, mapHeaders, strReply);
    if (nStatus == 401)
        throw runtime_error("incorrect rpcuser or rpcpassword (authorization failed)");
    else if (nStatus >= 400 && nStatus != 400 && nStatus != 404 && nStatus != 500)
        throw runtime_error(strprintf("server returned HTTP error %d", nStatus));
    else if (strReply.empty())
        throw runtime_error("no response from server");

    // Parse reply
    Value valReply;
    if (!read_string(strReply, valReply))
        throw runtime_error("couldn't parse reply from server");
    const Object& reply = valReply.get_obj();
    if (reply.empty())
        throw runtime_error("expected reply to have result, error and id properties");

    return reply;
}




template<typename T>
void ConvertTo(Value& value)
{
    if (value.type() == str_type)
    {
        // reinterpret string as unquoted json value
        Value value2;
        if (!read_string(value.get_str(), value2))
            throw runtime_error("type mismatch");
        value = value2.get_value<T>();
    }
    else
    {
        value = value.get_value<T>();
    }
}

int CommandLineRPC(int argc, char *argv[])
{
    string strPrint;
    int nRet = 0;
    try
    {
        // Skip switches
        while (argc > 1 && IsSwitchChar(argv[1][0]))
        {
            argc--;
            argv++;
        }

        // Method
        if (argc < 2)
            throw runtime_error("too few parameters");
        string strMethod = argv[1];

        // Parameters default to strings
        Array params;
        for (int i = 2; i < argc; i++)
            params.push_back(argv[i]);
        int n = params.size();

        //
        // Special case non-string parameter types
        //
        if (strMethod == "setgenerate"            && n > 0) ConvertTo<bool>(params[0]);
        if (strMethod == "setgenerate"            && n > 1) ConvertTo<boost::int64_t>(params[1]);
        if (strMethod == "sendtoaddress"          && n > 1) ConvertTo<double>(params[1]);
        if (strMethod == "settxfee"               && n > 0) ConvertTo<double>(params[0]);
        if (strMethod == "settxfee"               && n > 1) ConvertTo<bool>(params[1]);
        if (strMethod == "getamountreceived"      && n > 1) ConvertTo<boost::int64_t>(params[1]); // deprecated
        if (strMethod == "getreceivedbyaddress"   && n > 1) ConvertTo<boost::int64_t>(params[1]);
        if (strMethod == "getreceivedbyaccount"   && n > 1) ConvertTo<boost::int64_t>(params[1]);
        if (strMethod == "getreceivedbylabel"     && n > 1) ConvertTo<boost::int64_t>(params[1]); // deprecated
        if (strMethod == "getallreceived"         && n > 0) ConvertTo<boost::int64_t>(params[0]); // deprecated
        if (strMethod == "getallreceived"         && n > 1) ConvertTo<bool>(params[1]);
        if (strMethod == "listreceivedbyaddress"  && n > 0) ConvertTo<boost::int64_t>(params[0]);
        if (strMethod == "listreceivedbyaddress"  && n > 1) ConvertTo<bool>(params[1]);
        if (strMethod == "listreceivedbyaccount"  && n > 0) ConvertTo<boost::int64_t>(params[0]);
        if (strMethod == "listreceivedbyaccount"  && n > 1) ConvertTo<bool>(params[1]);
        if (strMethod == "listreceivedbylabel"    && n > 0) ConvertTo<boost::int64_t>(params[0]); // deprecated
        if (strMethod == "listreceivedbylabel"    && n > 1) ConvertTo<bool>(params[1]); // deprecated
        if (strMethod == "getbalance"             && n > 1) ConvertTo<boost::int64_t>(params[1]);
        if (strMethod == "move"                   && n > 2) ConvertTo<double>(params[2]);
        if (strMethod == "move"                   && n > 3) ConvertTo<boost::int64_t>(params[3]);
        if (strMethod == "sendfrom"               && n > 2) ConvertTo<double>(params[2]);
        if (strMethod == "sendfrom"               && n > 3) ConvertTo<boost::int64_t>(params[3]);
        if (strMethod == "listtransactions"       && n > 1) ConvertTo<boost::int64_t>(params[1]);
        if (strMethod == "listtransactions"       && n > 2) ConvertTo<boost::int64_t>(params[2]);
        if (strMethod == "listaccounts"           && n > 0) ConvertTo<boost::int64_t>(params[0]);
        if (strMethod == "dumpblock"              && n > 0) ConvertTo<boost::int64_t>(params[0]);
        if (strMethod == "sendmany"               && n > 1)
        {
            string s = params[1].get_str();
            Value v;
            if (!read_string(s, v) || v.type() != obj_type)
                throw runtime_error("type mismatch");
            params[1] = v.get_obj();
        }
        if (strMethod == "sendmany"                && n > 2) ConvertTo<boost::int64_t>(params[2]);

        // Execute
        Object reply = CallRPC(strMethod, params);

        // Parse reply
        const Value& result = find_value(reply, "result");
        const Value& error  = find_value(reply, "error");
        const Value& id     = find_value(reply, "id");

        if (error.type() != null_type)
        {
            // Error
            strPrint = "error: " + write_string(error, false);
            int code = find_value(error.get_obj(), "code").get_int();
            nRet = abs(code);
        }
        else
        {
            // Result
            if (result.type() == null_type)
                strPrint = "";
            else if (result.type() == str_type)
                strPrint = result.get_str();
            else
                strPrint = write_string(result, true);
        }
    }
    catch (std::exception& e)
    {
        strPrint = string("error: ") + e.what();
        nRet = 87;
    }
    catch (...)
    {
        PrintException(NULL, "CommandLineRPC()");
    }

    if (strPrint != "")
    {
#if defined(__WXMSW__) && defined(GUI)
        // Windows GUI apps can't print to command line,
        // so settle for a message box yuck
        MyMessageBox(strPrint, "Bitcoin", wxOK);
#else
        fprintf((nRet == 0 ? stdout : stderr), "%s\n", strPrint.c_str());
#endif
    }
    return nRet;
}




#ifdef TEST
int main(int argc, char *argv[])
{
#ifdef _MSC_VER
    // Turn off microsoft heap dump noise
    _CrtSetReportMode(_CRT_WARN, _CRTDBG_MODE_FILE);
    _CrtSetReportFile(_CRT_WARN, CreateFile("NUL", GENERIC_WRITE, 0, NULL, OPEN_EXISTING, 0, 0));
#endif
    setbuf(stdin, NULL);
    setbuf(stdout, NULL);
    setbuf(stderr, NULL);

    try
    {
        if (argc >= 2 && string(argv[1]) == "-server")
        {
            printf("server ready\n");
            ThreadRPCServer(NULL);
        }
        else
        {
            return CommandLineRPC(argc, argv);
        }
    }
    catch (std::exception& e) {
        PrintException(&e, "main()");
    } catch (...) {
        PrintException(NULL, "main()");
    }
    return 0;
}
#endif<|MERGE_RESOLUTION|>--- conflicted
+++ resolved
@@ -1459,9 +1459,6 @@
 }
 
 
-<<<<<<< HEAD
-extern vector<unsigned char> pvcEligius;
-=======
 Value setworkaux(const Array& params, bool fHelp)
 {
     if (fHelp || params.size() < 1 || params.size() > 2)
@@ -1482,7 +1479,6 @@
     return true;
 }
 
->>>>>>> 29b32459
 
 Value getwork(const Array& params, bool fHelp)
 {
@@ -1502,13 +1498,9 @@
     if (IsInitialBlockDownload())
         throw JSONRPCError(-10, "Bitcoin is downloading blocks...");
 
-<<<<<<< HEAD
     // Umm, why is this static and not protected by a mutex?
-    static map<uint256, pair<CBlock*, unsigned int> > mapNewBlock;
-=======
     typedef map<uint256, pair<CBlock*, CScript> > mapNewBlock_t;
     static mapNewBlock_t mapNewBlock;
->>>>>>> 29b32459
     static vector<CBlock*> vNewBlock;
     static CReserveKey reservekey;
 
@@ -1595,11 +1587,7 @@
 
         pblock->nTime = pdata->nTime;
         pblock->nNonce = pdata->nNonce;
-<<<<<<< HEAD
-        pblock->vtx[0].vin[0].scriptSig = CScript() << pvcEligius << CBigNum(nExtraNonce);
-=======
         pblock->vtx[0].vin[0].scriptSig = mapNewBlock[pdata->hashMerkleRoot].second;
->>>>>>> 29b32459
         pblock->hashMerkleRoot = pblock->BuildMerkleTree();
 
         return CheckWork(pblock, reservekey);
