--- conflicted
+++ resolved
@@ -1492,15 +1492,10 @@
         CBlockIndex* pindexMyBest = pindexBest;
         static int64 nStart;
         static CBlock* pblock;
-<<<<<<< HEAD
         int64 nNow = GetTime();
-        if (pindexPrev != pindexBest ||
+        if (pindexPrev != pindexMyBest ||
             nNow - nStart > 60 ||
             (nTransactionsUpdated != nTransactionsUpdatedLast && nNow - nStart > 15))
-=======
-        if (pindexPrev != pindexMyBest ||
-            (nTransactionsUpdated != nTransactionsUpdatedLast && GetTime() - nStart > 60))
->>>>>>> 3aca38a4
         {
             if (pindexPrev != pindexMyBest)
             {
@@ -1510,12 +1505,6 @@
                     delete pblock;
                 vNewBlock.clear();
             }
-<<<<<<< HEAD
-=======
-            nTransactionsUpdatedLast = nTransactionsUpdated;
-            pindexPrev = pindexMyBest;
-            nStart = GetTime();
->>>>>>> 3aca38a4
 
             // Create new block
             CBlock* pNewBlock;
@@ -1528,7 +1517,7 @@
             pblock = pNewBlock;
 
             nTransactionsUpdatedLast = nTransactionsUpdated;
-            pindexPrev = pindexBest;
+            pindexPrev = pindexMyBest;
             nStart = GetTime();
         }
 
