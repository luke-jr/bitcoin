// Copyright (c) 2009-2012 The Bitcoin developers
// Distributed under the MIT/X11 software license, see the accompanying
// file COPYING or http://www.opensource.org/licenses/mit-license.php.
#ifndef BITCOIN_NETBASE_H
#define BITCOIN_NETBASE_H

#include <string>
#include <vector>

#include "serialize.h"
#include "compat.h"

extern int nConnectTimeout;

#ifdef WIN32
// In MSVC, this is defined as a macro, undefine it to prevent a compile and link error
#undef SetPort
#endif

enum Network
{
    NET_UNROUTABLE,
    NET_IPV4,
    NET_IPV6,
    NET_TOR,
    NET_I2P,
    NET_CJDNS,

    NET_MAX,
};

extern int nConnectTimeout;
extern bool fNameLookup;

/** IP address (IPv6, or IPv4 using mapped IPv6 range (::FFFF:0:0/96)) */
class CNetAddr
{
    protected:
        unsigned char ip[16]; // in network byte order

    public:
        CNetAddr();
        CNetAddr(const struct in_addr& ipv4Addr);
        explicit CNetAddr(const char *pszIp, bool fAllowLookup = false);
        explicit CNetAddr(const std::string &strIp, bool fAllowLookup = false);
        void Init();
        void SetIP(const CNetAddr& ip);
        bool SetSpecial(const std::string &strName); // for Tor and I2P addresses
        bool IsIPv4() const;    // IPv4 mapped address (::FFFF:0:0/96, 0.0.0.0/0)
        bool IsIPv6() const;    // IPv6 address (not mapped IPv4, not Tor/I2P)
        bool IsRFC1918() const; // IPv4 private networks (10.0.0.0/8, 192.168.0.0/16, 172.16.0.0/12)
        bool IsRFC3849() const; // IPv6 documentation address (2001:0DB8::/32)
        bool IsRFC3927() const; // IPv4 autoconfig (169.254.0.0/16)
        bool IsRFC3964() const; // IPv6 6to4 tunneling (2002::/16)
        bool IsRFC4193() const; // IPv6 unique local (FC00::/15)
        bool IsRFC4380() const; // IPv6 Teredo tunneling (2001::/32)
        bool IsRFC4843() const; // IPv6 ORCHID (2001:10::/28)
        bool IsRFC4862() const; // IPv6 autoconfig (FE80::/64)
        bool IsRFC6052() const; // IPv6 well-known prefix (64:FF9B::/96)
        bool IsRFC6145() const; // IPv6 IPv4-translated address (::FFFF:0:0:0/96)
<<<<<<< HEAD
        bool IsTor() const;
        bool IsI2P() const;
=======
        bool IsOnionCat() const;
        bool IsGarliCat() const;
        bool IsCJDNS() const;
>>>>>>> 6602ae8f
        bool IsLocal() const;
        bool IsRoutable() const;
        bool IsValid() const;
        bool IsMulticast() const;
        enum Network GetNetwork() const;
        std::string ToString() const;
        std::string ToStringIP() const;
        int GetByte(int n) const;
        uint64 GetHash() const;
        bool GetInAddr(struct in_addr* pipv4Addr) const;
        std::vector<unsigned char> GetGroup() const;
        int GetReachabilityFrom(const CNetAddr *paddrPartner = NULL) const;
        void print() const;

#ifdef USE_IPV6
        CNetAddr(const struct in6_addr& pipv6Addr);
        bool GetIn6Addr(struct in6_addr* pipv6Addr) const;
#endif

        friend bool operator==(const CNetAddr& a, const CNetAddr& b);
        friend bool operator!=(const CNetAddr& a, const CNetAddr& b);
        friend bool operator<(const CNetAddr& a, const CNetAddr& b);

        IMPLEMENT_SERIALIZE
            (
             READWRITE(FLATDATA(ip));
            )
};

/** A combination of a network address (CNetAddr) and a (TCP) port */
class CService : public CNetAddr
{
    protected:
        unsigned short port; // host order

    public:
        CService();
        CService(const CNetAddr& ip, unsigned short port);
        CService(const struct in_addr& ipv4Addr, unsigned short port);
        CService(const struct sockaddr_in& addr);
        explicit CService(const char *pszIpPort, int portDefault, bool fAllowLookup = false);
        explicit CService(const char *pszIpPort, bool fAllowLookup = false);
        explicit CService(const std::string& strIpPort, int portDefault, bool fAllowLookup = false);
        explicit CService(const std::string& strIpPort, bool fAllowLookup = false);
        void Init();
        void SetPort(unsigned short portIn);
        unsigned short GetPort() const;
        bool GetSockAddr(struct sockaddr* paddr, socklen_t *addrlen) const;
        bool SetSockAddr(const struct sockaddr* paddr);
        friend bool operator==(const CService& a, const CService& b);
        friend bool operator!=(const CService& a, const CService& b);
        friend bool operator<(const CService& a, const CService& b);
        std::vector<unsigned char> GetKey() const;
        std::string ToString() const;
        std::string ToStringPort() const;
        std::string ToStringIPPort() const;
        void print() const;

#ifdef USE_IPV6
        CService(const struct in6_addr& ipv6Addr, unsigned short port);
        CService(const struct sockaddr_in6& addr);
#endif

        IMPLEMENT_SERIALIZE
            (
             CService* pthis = const_cast<CService*>(this);
             READWRITE(FLATDATA(ip));
             unsigned short portN = htons(port);
             READWRITE(portN);
             if (fRead)
                 pthis->port = ntohs(portN);
            )
};

enum Network ParseNetwork(std::string net);
void SplitHostPort(std::string in, int &portOut, std::string &hostOut);
bool SetProxy(enum Network net, CService addrProxy, int nSocksVersion = 5);
bool GetProxy(enum Network net, CService &addrProxy);
bool IsProxy(const CNetAddr &addr);
bool SetNameProxy(CService addrProxy, int nSocksVersion = 5);
bool GetNameProxy();
bool LookupHost(const char *pszName, std::vector<CNetAddr>& vIP, unsigned int nMaxSolutions = 0, bool fAllowLookup = true);
bool LookupHostNumeric(const char *pszName, std::vector<CNetAddr>& vIP, unsigned int nMaxSolutions = 0);
bool Lookup(const char *pszName, CService& addr, int portDefault = 0, bool fAllowLookup = true);
bool Lookup(const char *pszName, std::vector<CService>& vAddr, int portDefault = 0, bool fAllowLookup = true, unsigned int nMaxSolutions = 0);
bool LookupNumeric(const char *pszName, CService& addr, int portDefault = 0);
bool ConnectSocket(const CService &addr, SOCKET& hSocketRet, int nTimeout = nConnectTimeout);
bool ConnectSocketByName(CService &addr, SOCKET& hSocketRet, const char *pszDest, int portDefault = 0, int nTimeout = nConnectTimeout);

// Settings
extern int fProxyToo;
#endif<|MERGE_RESOLUTION|>--- conflicted
+++ resolved
@@ -58,14 +58,9 @@
         bool IsRFC4862() const; // IPv6 autoconfig (FE80::/64)
         bool IsRFC6052() const; // IPv6 well-known prefix (64:FF9B::/96)
         bool IsRFC6145() const; // IPv6 IPv4-translated address (::FFFF:0:0:0/96)
-<<<<<<< HEAD
         bool IsTor() const;
         bool IsI2P() const;
-=======
-        bool IsOnionCat() const;
-        bool IsGarliCat() const;
         bool IsCJDNS() const;
->>>>>>> 6602ae8f
         bool IsLocal() const;
         bool IsRoutable() const;
         bool IsValid() const;
