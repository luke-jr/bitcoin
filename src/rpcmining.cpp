// Copyright (c) 2010 Satoshi Nakamoto
// Copyright (c) 2009-2013 The Bitcoin developers
// Distributed under the MIT/X11 software license, see the accompanying
// file COPYING or http://www.opensource.org/licenses/mit-license.php.

#include <boost/date_time/posix_time/posix_time.hpp>
#include <boost/thread/locks.hpp>
#include <boost/thread/thread_time.hpp>

#include "rpcserver.h"
#include "chainparams.h"
#include "init.h"
#include "net.h"
#include "main.h"
#include "miner.h"
#include "util.h"
#ifdef ENABLE_WALLET
#include "db.h"
#include "wallet.h"
#endif
#include <stdint.h>

#include "json/json_spirit_utils.h"
#include "json/json_spirit_value.h"

using namespace json_spirit;
using namespace std;

#ifdef ENABLE_WALLET
// Key used by getwork miners.
// Allocated in InitRPCMining, free'd in ShutdownRPCMining
static CReserveKey* pMiningKey = NULL;

void InitRPCMining()
{
    if (!pwalletMain)
        return;

    // getwork/getblocktemplate mining rewards paid here:
    pMiningKey = new CReserveKey(pwalletMain);
}

void ShutdownRPCMining()
{
    if (!pMiningKey)
        return;

    delete pMiningKey; pMiningKey = NULL;
}
#else
void InitRPCMining()
{
}
void ShutdownRPCMining()
{
}
#endif

// Return average network hashes per second based on the last 'lookup' blocks,
// or from the last difficulty change if 'lookup' is nonpositive.
// If 'height' is nonnegative, compute the estimate at the time when a given block was found.
Value GetNetworkHashPS(int lookup, int height) {
    CBlockIndex *pb = chainActive.Tip();

    if (height >= 0 && height < chainActive.Height())
        pb = chainActive[height];

    if (pb == NULL || !pb->nHeight)
        return 0;

    // If lookup is -1, then use blocks since last difficulty change.
    if (lookup <= 0)
        lookup = pb->nHeight % 2016 + 1;

    // If lookup is larger than chain, then set it to chain length.
    if (lookup > pb->nHeight)
        lookup = pb->nHeight;

    CBlockIndex *pb0 = pb;
    int64_t minTime = pb0->GetBlockTime();
    int64_t maxTime = minTime;
    for (int i = 0; i < lookup; i++) {
        pb0 = pb0->pprev;
        int64_t time = pb0->GetBlockTime();
        minTime = std::min(time, minTime);
        maxTime = std::max(time, maxTime);
    }

    // In case there's a situation where minTime == maxTime, we don't want a divide by zero exception.
    if (minTime == maxTime)
        return 0;

    uint256 workDiff = pb->nChainWork - pb0->nChainWork;
    int64_t timeDiff = maxTime - minTime;

    return (int64_t)(workDiff.getdouble() / timeDiff);
}

Value getnetworkhashps(const Array& params, bool fHelp)
{
    if (fHelp || params.size() > 2)
        throw runtime_error(
            "getnetworkhashps ( blocks height )\n"
            "\nReturns the estimated network hashes per second based on the last n blocks.\n"
            "Pass in [blocks] to override # of blocks, -1 specifies since last difficulty change.\n"
            "Pass in [height] to estimate the network speed at the time when a certain block was found.\n"
            "\nArguments:\n"
            "1. blocks     (numeric, optional, default=120) The number of blocks, or -1 for blocks since last difficulty change.\n"
            "2. height     (numeric, optional, default=-1) To estimate at the time of the given height.\n"
            "\nResult:\n"
            "x             (numeric) Hashes per second estimated\n"
            "\nExamples:\n"
            + HelpExampleCli("getnetworkhashps", "")
            + HelpExampleRpc("getnetworkhashps", "")
       );

    return GetNetworkHashPS(params.size() > 0 ? params[0].get_int() : 120, params.size() > 1 ? params[1].get_int() : -1);
}

#ifdef ENABLE_WALLET
Value getgenerate(const Array& params, bool fHelp)
{
    if (fHelp || params.size() != 0)
        throw runtime_error(
            "getgenerate\n"
            "\nReturn if the server is set to generate coins or not. The default is false.\n"
            "It is set with the command line argument -gen (or bitcoin.conf setting gen)\n"
            "It can also be set with the setgenerate call.\n"
            "\nResult\n"
            "true|false      (boolean) If the server is set to generate coins or not\n"
            "\nExamples:\n"
            + HelpExampleCli("getgenerate", "")
            + HelpExampleRpc("getgenerate", "")
        );

    if (!pMiningKey)
        return false;

    return GetBoolArg("-gen", false);
}


Value setgenerate(const Array& params, bool fHelp)
{
    if (fHelp || params.size() < 1 || params.size() > 2)
        throw runtime_error(
            "setgenerate generate ( genproclimit )\n"
            "\nSet 'generate' true or false to turn generation on or off.\n"
            "Generation is limited to 'genproclimit' processors, -1 is unlimited.\n"
            "See the getgenerate call for the current setting.\n"
            "\nArguments:\n"
            "1. generate         (boolean, required) Set to true to turn on generation, off to turn off.\n"
            "2. genproclimit     (numeric, optional) Set the processor limit for when generation is on. Can be -1 for unlimited.\n"
            "                    Note: in -regtest mode, genproclimit controls how many blocks are generated immediately.\n"
            "\nExamples:\n"
            "\nSet the generation on with a limit of one processor\n"
            + HelpExampleCli("setgenerate", "true 1") +
            "\nCheck the setting\n"
            + HelpExampleCli("getgenerate", "") +
            "\nTurn off generation\n"
            + HelpExampleCli("setgenerate", "false") +
            "\nUsing json rpc\n"
            + HelpExampleRpc("setgenerate", "true, 1")
        );

    if (pwalletMain == NULL)
        throw JSONRPCError(RPC_METHOD_NOT_FOUND, "Method not found (disabled)");

    bool fGenerate = true;
    if (params.size() > 0)
        fGenerate = params[0].get_bool();

    int nGenProcLimit = -1;
    if (params.size() > 1)
    {
        nGenProcLimit = params[1].get_int();
        if (nGenProcLimit == 0)
            fGenerate = false;
    }

    // -regtest mode: don't return until nGenProcLimit blocks are generated
    if (fGenerate && Params().NetworkID() == CChainParams::REGTEST)
    {
        int nHeightStart = 0;
        int nHeightEnd = 0;
        int nHeight = 0;
        int nGenerate = (nGenProcLimit > 0 ? nGenProcLimit : 1);
        {   // Don't keep cs_main locked
            LOCK(cs_main);
            nHeightStart = chainActive.Height();
            nHeight = nHeightStart;
            nHeightEnd = nHeightStart+nGenerate;
        }
        int nHeightLast = -1;
        while (nHeight < nHeightEnd)
        {
            if (nHeightLast != nHeight)
            {
                nHeightLast = nHeight;
                GenerateBitcoins(fGenerate, pwalletMain, 1);
            }
            MilliSleep(1);
            {   // Don't keep cs_main locked
                LOCK(cs_main);
                nHeight = chainActive.Height();
            }
        }
    }
    else // Not -regtest: start generate thread, return immediately
    {
        mapArgs["-gen"] = (fGenerate ? "1" : "0");
        mapArgs ["-genproclimit"] = itostr(nGenProcLimit);
        GenerateBitcoins(fGenerate, pwalletMain, nGenProcLimit);
    }

    return Value::null;
}

Value gethashespersec(const Array& params, bool fHelp)
{
    if (fHelp || params.size() != 0)
        throw runtime_error(
            "gethashespersec\n"
            "\nReturns a recent hashes per second performance measurement while generating.\n"
            "See the getgenerate and setgenerate calls to turn generation on and off.\n"
            "\nResult:\n"
            "n            (numeric) The recent hashes per second when generation is on (will return 0 if generation is off)\n"
            "\nExamples:\n"
            + HelpExampleCli("gethashespersec", "")
            + HelpExampleRpc("gethashespersec", "")
        );

    if (GetTimeMillis() - nHPSTimerStart > 8000)
        return (int64_t)0;
    return (int64_t)dHashesPerSec;
}
#endif


Value getmininginfo(const Array& params, bool fHelp)
{
    if (fHelp || params.size() != 0)
        throw runtime_error(
            "getmininginfo\n"
            "\nReturns a json object containing mining-related information."
            "\nResult:\n"
            "{\n"
            "  \"blocks\": nnn,             (numeric) The current block\n"
            "  \"currentblocksize\": nnn,   (numeric) The last block size\n"
            "  \"currentblocktx\": nnn,     (numeric) The last block transaction\n"
            "  \"difficulty\": xxx.xxxxx    (numeric) The current difficulty\n"
            "  \"errors\": \"...\"          (string) Current errors\n"
            "  \"generate\": true|false     (boolean) If the generation is on or off (see getgenerate or setgenerate calls)\n"
            "  \"genproclimit\": n          (numeric) The processor limit for generation. -1 if no generation. (see getgenerate or setgenerate calls)\n"
            "  \"hashespersec\": n          (numeric) The hashes per second of the generation, or 0 if no generation.\n"
            "  \"pooledtx\": n              (numeric) The size of the mem pool\n"
            "  \"testnet\": true|false      (boolean) If using testnet or not\n"
            "}\n"
            "\nExamples:\n"
            + HelpExampleCli("getmininginfo", "")
            + HelpExampleRpc("getmininginfo", "")
        );

    Object obj;
    obj.push_back(Pair("blocks",           (int)chainActive.Height()));
    obj.push_back(Pair("currentblocksize", (uint64_t)nLastBlockSize));
    obj.push_back(Pair("currentblocktx",   (uint64_t)nLastBlockTx));
    obj.push_back(Pair("difficulty",       (double)GetDifficulty()));
    obj.push_back(Pair("errors",           GetWarnings("statusbar")));
    obj.push_back(Pair("genproclimit",     (int)GetArg("-genproclimit", -1)));
    obj.push_back(Pair("networkhashps",    getnetworkhashps(params, false)));
    obj.push_back(Pair("pooledtx",         (uint64_t)mempool.size()));
    obj.push_back(Pair("testnet",          TestNet()));
#ifdef ENABLE_WALLET
    obj.push_back(Pair("generate",         getgenerate(params, false)));
    obj.push_back(Pair("hashespersec",     gethashespersec(params, false)));
#endif
    return obj;
}


Value prioritisetransaction(const Array& params, bool fHelp)
{
    if (fHelp || params.size() != 3)
        throw runtime_error(
            "prioritisetransaction <txid> <priority delta> <fee delta>\n"
            "Accepts the transaction into mined blocks at a higher (or lower) priority");

    uint256 hash;
    hash.SetHex(params[0].get_str());
    mempool.PrioritiseTransaction(hash, params[0].get_str(), params[1].get_real(), params[2].get_int64());
    return true;
}


#ifdef ENABLE_WALLET
Value getwork(const Array& params, bool fHelp)
{
    if (fHelp || params.size() > 1)
        throw runtime_error(
            "getwork ( \"data\" )\n"
            "\nIf 'data' is not specified, it returns the formatted hash data to work on.\n"
            "If 'data' is specified, tries to solve the block and returns true if it was successful.\n"
            "\nArguments:\n"
            "1. \"data\"       (string, optional) The hex encoded data to solve\n"
            "\nResult (when 'data' is not specified):\n"
            "{\n"
            "  \"midstate\" : \"xxxx\",   (string) The precomputed hash state after hashing the first half of the data (DEPRECATED)\n" // deprecated
            "  \"data\" : \"xxxxx\",      (string) The block data\n"
            "  \"hash1\" : \"xxxxx\",     (string) The formatted hash buffer for second hash (DEPRECATED)\n" // deprecated
            "  \"target\" : \"xxxx\"      (string) The little endian hash target\n"
            "}\n"
            "\nResult (when 'data' is specified):\n"
            "true|false       (boolean) If solving the block specified in the 'data' was successfull\n"
            "\nExamples:\n"
            + HelpExampleCli("getwork", "")
            + HelpExampleRpc("getwork", "")
        );

    if (vNodes.empty())
        throw JSONRPCError(RPC_CLIENT_NOT_CONNECTED, "Bitcoin is not connected!");

    if (IsInitialBlockDownload())
        throw JSONRPCError(RPC_CLIENT_IN_INITIAL_DOWNLOAD, "Bitcoin is downloading blocks...");

    typedef map<uint256, pair<CBlock*, CScript> > mapNewBlock_t;
    static mapNewBlock_t mapNewBlock;    // FIXME: thread safety
    static vector<CBlockTemplate*> vNewBlockTemplate;

    if (params.size() == 0)
    {
        // Update block
        static unsigned int nTransactionsUpdatedLast;
        static CBlockIndex* pindexPrev;
        static int64_t nStart;
        static CBlockTemplate* pblocktemplate;
        if (pindexPrev != chainActive.Tip() ||
            (mempool.GetTransactionsUpdated() != nTransactionsUpdatedLast && GetTime() - nStart > 60))
        {
            if (pindexPrev != chainActive.Tip())
            {
                // Deallocate old blocks since they're obsolete now
                mapNewBlock.clear();
                BOOST_FOREACH(CBlockTemplate* pblocktemplate, vNewBlockTemplate)
                    delete pblocktemplate;
                vNewBlockTemplate.clear();
            }

            // Clear pindexPrev so future getworks make a new block, despite any failures from here on
            pindexPrev = NULL;

            // Store the pindexBest used before CreateNewBlock, to avoid races
            nTransactionsUpdatedLast = mempool.GetTransactionsUpdated();
            CBlockIndex* pindexPrevNew = chainActive.Tip();
            nStart = GetTime();

            // Create new block
            pblocktemplate = CreateNewBlockWithKey(*pMiningKey);
            if (!pblocktemplate)
                throw JSONRPCError(RPC_OUT_OF_MEMORY, "Out of memory");
            vNewBlockTemplate.push_back(pblocktemplate);

            // Need to update only after we know CreateNewBlock succeeded
            pindexPrev = pindexPrevNew;
        }
        CBlock* pblock = &pblocktemplate->block; // pointer for convenience

        // Update nTime
        UpdateTime(*pblock, pindexPrev);
        pblock->nNonce = 0;

        // Update nExtraNonce
        static unsigned int nExtraNonce = 0;
        IncrementExtraNonce(pblock, pindexPrev, nExtraNonce);

        // Save
        mapNewBlock[pblock->hashMerkleRoot] = make_pair(pblock, pblock->vtx[0].vin[0].scriptSig);

        // Pre-build hash buffers
        char pmidstate[32];
        char pdata[128];
        char phash1[64];
        FormatHashBuffers(pblock, pmidstate, pdata, phash1);

        uint256 hashTarget = CBigNum().SetCompact(pblock->nBits).getuint256();

        Object result;
        result.push_back(Pair("midstate", HexStr(BEGIN(pmidstate), END(pmidstate)))); // deprecated
        result.push_back(Pair("data",     HexStr(BEGIN(pdata), END(pdata))));
        result.push_back(Pair("hash1",    HexStr(BEGIN(phash1), END(phash1)))); // deprecated
        result.push_back(Pair("target",   HexStr(BEGIN(hashTarget), END(hashTarget))));
        return result;
    }
    else
    {
        // Parse parameters
        vector<unsigned char> vchData = ParseHex(params[0].get_str());
        if (vchData.size() != 128)
            throw JSONRPCError(RPC_INVALID_PARAMETER, "Invalid parameter");
        CBlock* pdata = (CBlock*)&vchData[0];

        // Byte reverse
        for (int i = 0; i < 128/4; i++)
            ((unsigned int*)pdata)[i] = ByteReverse(((unsigned int*)pdata)[i]);

        // Get saved block
        if (!mapNewBlock.count(pdata->hashMerkleRoot))
            return false;
        CBlock* pblock = mapNewBlock[pdata->hashMerkleRoot].first;

        pblock->nTime = pdata->nTime;
        pblock->nNonce = pdata->nNonce;
        pblock->vtx[0].vin[0].scriptSig = mapNewBlock[pdata->hashMerkleRoot].second;
        pblock->hashMerkleRoot = pblock->BuildMerkleTree();

        assert(pwalletMain != NULL);
        return CheckWork(pblock, *pwalletMain, *pMiningKey);
    }
}
#endif

static Value TestBlock(const Value& valData, bool fCheckPOW);

Value getblocktemplate(const Array& params, bool fHelp)
{
    if (fHelp || params.size() > 1)
        throw runtime_error(
            "getblocktemplate ( \"jsonrequestobject\" )\n"
            "\nIf the request parameters include a 'mode' key, that is used to explicitly select between the default 'template' request or a 'proposal'.\n"
            "It returns data needed to construct a block to work on.\n"
            "See https://en.bitcoin.it/wiki/BIP_0022 for full specification.\n"

            "\nArguments:\n"
            "1. \"jsonrequestobject\"       (string, optional) A json object in the following spec\n"
            "     {\n"
            "       \"mode\":\"template\"    (string, optional) This must be set to \"template\" or omitted\n"
            "       \"capabilities\":[       (array, optional) A list of strings\n"
            "           \"support\"           (string) client side supported feature, 'longpoll', 'coinbasetxn', 'coinbasevalue', 'proposal', 'serverlist', 'workid'\n"
            "           ,...\n"
            "         ]\n"
            "     }\n"
            "\n"

            "\nResult:\n"
            "{\n"
            "  \"version\" : n,                    (numeric) The block version\n"
            "  \"previousblockhash\" : \"xxxx\",    (string) The hash of current highest block\n"
            "  \"transactions\" : [                (array) contents of non-coinbase transactions that should be included in the next block\n"
            "      {\n"
            "         \"data\" : \"xxxx\",          (string) transaction data encoded in hexadecimal (byte-for-byte)\n"
            "         \"hash\" : \"xxxx\",          (string) hash/id encoded in little-endian hexadecimal\n"
            "         \"depends\" : [              (array) array of numbers \n"
            "             n                        (numeric) transactions before this one (by 1-based index in 'transactions' list) that must be present in the final block if this one is\n"
            "             ,...\n"
            "         ],\n"
            "         \"fee\": n,                   (numeric) difference in value between transaction inputs and outputs (in Satoshis); for coinbase transactions, this is a negative Number of the total collected block fees (ie, not including the block subsidy); if key is not present, fee is unknown and clients MUST NOT assume there isn't one\n"
            "         \"sigops\" : n,               (numeric) total number of SigOps, as counted for purposes of block limits; if key is not present, sigop count is unknown and clients MUST NOT assume there aren't any\n"
            "         \"required\" : true|false     (boolean) if provided and true, this transaction must be in the final block\n"
            "      }\n"
            "      ,...\n"
            "  ],\n"
            "  \"coinbaseaux\" : {                  (json object) data that should be included in the coinbase's scriptSig content\n"
            "      \"flags\" : \"flags\"            (string) \n"
            "  },\n"
            "  \"coinbasevalue\" : n,               (numeric) maximum allowable input to coinbase transaction, including the generation award and transaction fees (in Satoshis)\n"
            "  \"coinbasetxn\" : { ... },           (json object) information for coinbase transaction\n"
            "  \"target\" : \"xxxx\",               (string) The hash target\n"
            "  \"mintime\" : xxx,                   (numeric) The minimum timestamp appropriate for next block time in seconds since epoch (Jan 1 1970 GMT)\n"
            "  \"mutable\" : [                      (array of string) list of ways the block template may be changed \n"
            "     \"value\"                         (string) A way the block template may be changed, e.g. 'time', 'transactions', 'prevblock'\n"
            "     ,...\n"
            "  ],\n"
            "  \"noncerange\" : \"00000000ffffffff\",   (string) A range of valid nonces\n"
            "  \"sigoplimit\" : n,                 (numeric) limit of sigops in blocks\n"
            "  \"sizelimit\" : n,                  (numeric) limit of block size\n"
            "  \"curtime\" : ttt,                  (numeric) current timestamp in seconds since epoch (Jan 1 1970 GMT)\n"
            "  \"bits\" : \"xxx\",                 (string) compressed target of next block\n"
            "  \"height\" : n                      (numeric) The height of the next block\n"
            "}\n"

            "\nExamples:\n"
            + HelpExampleCli("getblocktemplate", "")
            + HelpExampleRpc("getblocktemplate", "")
         );

    std::string strMode = "template";
    Value lpval = Value::null;
    if (params.size() > 0)
    {
        const Object& oparam = params[0].get_obj();
        const Value& modeval = find_value(oparam, "mode");
        if (modeval.type() == str_type)
            strMode = modeval.get_str();
        else if (modeval.type() == null_type)
        {
            /* Do nothing */
        }
        else
            throw JSONRPCError(RPC_INVALID_PARAMETER, "Invalid mode");
<<<<<<< HEAD
        lpval = find_value(oparam, "longpollid");
=======

        if (strMode == "proposal")
        {
            const Value& dataval = find_value(oparam, "data");
            if (dataval.type() == str_type)
                return TestBlock(dataval, false);
            else
                throw JSONRPCError(RPC_TYPE_ERROR, "Missing data String key for proposal");
        }
>>>>>>> 1c1d7afa
    }

    if (strMode != "template")
        throw JSONRPCError(RPC_INVALID_PARAMETER, "Invalid mode");

    if (vNodes.empty())
        throw JSONRPCError(RPC_CLIENT_NOT_CONNECTED, "Bitcoin is not connected!");

    if (IsInitialBlockDownload())
        throw JSONRPCError(RPC_CLIENT_IN_INITIAL_DOWNLOAD, "Bitcoin is downloading blocks...");

    static unsigned int nTransactionsUpdatedLast;

    if (lpval.type() != null_type)
    {
        // Wait to respond until either the best block changes, OR a minute has passed and there are more transactions
        uint256 hashWatchedChain;
        boost::system_time checktxtime;
        unsigned int nTransactionsUpdatedLastLP;

        if (lpval.type() == str_type)
        {
            // Format: <hashBestChain><nTransactionsUpdatedLast>
            std::string lpstr = lpval.get_str();

            hashWatchedChain.SetHex(lpstr.substr(0, 64));
            nTransactionsUpdatedLastLP = atoi64(lpstr.substr(64));
        }
        else
        {
            // NOTE: Spec does not specify behaviour for non-string longpollid, but this makes testing easier
            hashWatchedChain = chainActive.Tip()->GetBlockHash();
            nTransactionsUpdatedLastLP = nTransactionsUpdatedLast;
        }

        LEAVE_CRITICAL_SECTION(pwalletMain->cs_wallet);
        LEAVE_CRITICAL_SECTION(cs_main);
        {
            checktxtime = boost::get_system_time() + boost::posix_time::minutes(1);

            boost::unique_lock<boost::mutex> lock(csBestBlock);
            while (chainActive.Tip()->GetBlockHash() == hashWatchedChain && fRPCRunning)
            {
                if (!cvBlockChange.timed_wait(lock, checktxtime))
                {
                    // Timeout: Check transactions for update
                    if (nTransactionsUpdatedLast != nTransactionsUpdatedLastLP)
                        break;
                    checktxtime += boost::posix_time::seconds(10);
                }
            }
        }
        ENTER_CRITICAL_SECTION(cs_main);
        ENTER_CRITICAL_SECTION(pwalletMain->cs_wallet);

        if (!fRPCRunning)
            throw JSONRPCError(RPC_CLIENT_NOT_CONNECTED, "Shutting down");
        // TODO: Maybe recheck connections/IBD and (if something wrong) send an expires-immediately template to stop miners?
    }

    // Update block
    static CBlockIndex* pindexPrev;
    static int64_t nStart;
    static CBlockTemplate* pblocktemplate;
    if (pindexPrev != chainActive.Tip() ||
        (mempool.GetTransactionsUpdated() != nTransactionsUpdatedLast && GetTime() - nStart > 5))
    {
        // Clear pindexPrev so future calls make a new block, despite any failures from here on
        pindexPrev = NULL;

        // Store the pindexBest used before CreateNewBlock, to avoid races
        nTransactionsUpdatedLast = mempool.GetTransactionsUpdated();
        CBlockIndex* pindexPrevNew = chainActive.Tip();
        nStart = GetTime();

        // Create new block
        if(pblocktemplate)
        {
            delete pblocktemplate;
            pblocktemplate = NULL;
        }
        CScript scriptDummy = CScript() << OP_TRUE;
        pblocktemplate = CreateNewBlock(scriptDummy);
        if (!pblocktemplate)
            throw JSONRPCError(RPC_OUT_OF_MEMORY, "Out of memory");

        // Need to update only after we know CreateNewBlock succeeded
        pindexPrev = pindexPrevNew;
    }
    CBlock* pblock = &pblocktemplate->block; // pointer for convenience

    // Update nTime
    UpdateTime(*pblock, pindexPrev);
    pblock->nNonce = 0;

    static Array aCaps;
    if (aCaps.empty())
        aCaps.push_back("proposal");

    Array transactions;
    map<uint256, int64_t> setTxIndex;
    int i = 0;
    BOOST_FOREACH (CTransaction& tx, pblock->vtx)
    {
        uint256 txHash = tx.GetHash();
        setTxIndex[txHash] = i++;

        if (tx.IsCoinBase())
            continue;

        Object entry;

        CDataStream ssTx(SER_NETWORK, PROTOCOL_VERSION);
        ssTx << tx;
        entry.push_back(Pair("data", HexStr(ssTx.begin(), ssTx.end())));

        entry.push_back(Pair("hash", txHash.GetHex()));

        Array deps;
        BOOST_FOREACH (const CTxIn &in, tx.vin)
        {
            if (setTxIndex.count(in.prevout.hash))
                deps.push_back(setTxIndex[in.prevout.hash]);
        }
        entry.push_back(Pair("depends", deps));

        int index_in_template = i - 1;
        entry.push_back(Pair("fee", pblocktemplate->vTxFees[index_in_template]));
        entry.push_back(Pair("sigops", pblocktemplate->vTxSigOps[index_in_template]));

        transactions.push_back(entry);
    }

    Object aux;
    aux.push_back(Pair("flags", HexStr(COINBASE_FLAGS.begin(), COINBASE_FLAGS.end())));

    uint256 hashTarget = CBigNum().SetCompact(pblock->nBits).getuint256();

    static Array aMutable;
    if (aMutable.empty())
    {
        aMutable.push_back("time");
        aMutable.push_back("transactions");
        aMutable.push_back("prevblock");
    }

    Object result;
    result.push_back(Pair("capabilities", aCaps));
    result.push_back(Pair("version", pblock->nVersion));
    result.push_back(Pair("previousblockhash", pblock->hashPrevBlock.GetHex()));
    result.push_back(Pair("transactions", transactions));
    result.push_back(Pair("coinbaseaux", aux));
    result.push_back(Pair("coinbasevalue", (int64_t)pblock->vtx[0].vout[0].nValue));
    result.push_back(Pair("longpollid", chainActive.Tip()->GetBlockHash().GetHex() + i64tostr(nTransactionsUpdatedLast)));
    result.push_back(Pair("target", hashTarget.GetHex()));
    result.push_back(Pair("mintime", (int64_t)pindexPrev->GetMedianTimePast()+1));
    result.push_back(Pair("mutable", aMutable));
    result.push_back(Pair("noncerange", "00000000ffffffff"));
    result.push_back(Pair("sigoplimit", (int64_t)MAX_BLOCK_SIGOPS));
    result.push_back(Pair("sizelimit", (int64_t)MAX_BLOCK_SIZE));
    result.push_back(Pair("curtime", (int64_t)pblock->nTime));
    result.push_back(Pair("bits", HexBits(pblock->nBits)));
    result.push_back(Pair("height", (int64_t)(pindexPrev->nHeight+1)));

    return result;
}

static Value TestBlock(const Value& valData, bool fCheckPOW)
{
    vector<unsigned char> blockData(ParseHex(valData.get_str()));
    CDataStream ssBlock(blockData, SER_NETWORK, PROTOCOL_VERSION);
    CBlock pblock;
    try {
        ssBlock >> pblock;
    }
    catch (std::exception &e) {
        throw JSONRPCError(RPC_DESERIALIZATION_ERROR, "Block decode failed");
    }

    CValidationState state;
    bool fAccepted = ProcessBlock(state, NULL, &pblock, NULL, fCheckPOW);
    if (!fAccepted)
    {
        std::string strRejectReason = state.GetRejectReason();
        if (state.IsError())
            throw JSONRPCError(RPC_VERIFY_ERROR, strRejectReason);
        if (state.IsInvalid())
        {
            if (strRejectReason.empty())
                return "rejected";
            return strRejectReason;
        }
        // Should be impossible
        return "valid?";
    }

    // NOTE: If we process an orphan, it is accepted yet not immediately processed
    if (state.IsOrphan())
        return "orphan";

    return Value::null;
}

Value submitblock(const Array& params, bool fHelp)
{
    if (fHelp || params.size() < 1 || params.size() > 2)
        throw runtime_error(
            "submitblock \"hexdata\" ( \"jsonparametersobject\" )\n"
            "\nAttempts to submit new block to network.\n"
            "The 'jsonparametersobject' parameter is currently ignored.\n"
            "See https://en.bitcoin.it/wiki/BIP_0022 for full specification.\n"

            "\nArguments\n"
            "1. \"hexdata\"    (string, required) the hex-encoded block data to submit\n"
            "2. \"jsonparametersobject\"     (string, optional) object of optional parameters\n"
            "    {\n"
            "      \"workid\" : \"id\"    (string, optional) if the server provided a workid, it MUST be included with submissions\n"
            "    }\n"
            "\nResult:\n"
            "\nExamples:\n"
            + HelpExampleCli("submitblock", "\"mydata\"")
            + HelpExampleRpc("submitblock", "\"mydata\"")
        );

    return TestBlock(params[0], true);
}<|MERGE_RESOLUTION|>--- conflicted
+++ resolved
@@ -497,9 +497,6 @@
         }
         else
             throw JSONRPCError(RPC_INVALID_PARAMETER, "Invalid mode");
-<<<<<<< HEAD
-        lpval = find_value(oparam, "longpollid");
-=======
 
         if (strMode == "proposal")
         {
@@ -509,7 +506,8 @@
             else
                 throw JSONRPCError(RPC_TYPE_ERROR, "Missing data String key for proposal");
         }
->>>>>>> 1c1d7afa
+
+        lpval = find_value(oparam, "longpollid");
     }
 
     if (strMode != "template")
