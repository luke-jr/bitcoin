--- conflicted
+++ resolved
@@ -250,9 +250,6 @@
         }
         else
             throw JSONRPCError(-8, "Invalid mode");
-<<<<<<< HEAD
-        lpval = find_value(oparam, "longpollid");
-=======
 
         if (strMode == "proposal")
         {
@@ -262,7 +259,8 @@
             else
                 throw JSONRPCError(-3, "Missing data String key for proposal");
         }
->>>>>>> 8f976aaa
+        else
+            lpval = find_value(oparam, "longpollid");
     }
 
     if (strMode != "template")
