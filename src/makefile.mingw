# Copyright (c) 2009-2010 Satoshi Nakamoto
# Distributed under the MIT/X11 software license, see the accompanying
# file COPYING or http://www.opensource.org/licenses/mit-license.php.

USE_UPNP:=0
USE_IPV6:=1

INCLUDEPATHS= \
 -I"C:\boost-1.50.0-mgw" \
 -I"C:\db-4.8.30.NC-mgw\build_unix" \
 -I"C:\openssl-1.0.1c-mgw\include"

LIBPATHS= \
 -L"C:\boost-1.50.0-mgw\stage\lib" \
 -L"C:\db-4.8.30.NC-mgw\build_unix" \
 -L"C:\openssl-1.0.1c-mgw"

LIBS= \
 -l boost_system-mgw45-mt-s-1_50 \
 -l boost_filesystem-mgw45-mt-s-1_50 \
 -l boost_program_options-mgw45-mt-s-1_50 \
 -l boost_thread-mgw45-mt-s-1_50 \
 -l boost_chrono-mgw45-mt-s-1_50 \
 -l db_cxx \
 -l ssl \
 -l crypto

DEFS=-D_MT -DWIN32 -D_WINDOWS -DBOOST_THREAD_USE_LIB -DBOOST_SPIRIT_THREADSAFE
DEBUGFLAGS=-g
CFLAGS=-mthreads -O2 -w -Wall -Wextra -Wformat -Wformat-security -Wno-unused-parameter $(DEBUGFLAGS) $(DEFS) $(INCLUDEPATHS)
LDFLAGS=-Wl,--dynamicbase -Wl,--nxcompat

TESTDEFS = -DTEST_DATA_DIR=$(abspath test/data)

ifndef USE_UPNP
	override USE_UPNP = -
endif
ifneq (${USE_UPNP}, -)
 INCLUDEPATHS += -I"C:\miniupnpc-1.6-mgw"
 LIBPATHS += -L"C:\miniupnpc-1.6-mgw"
 LIBS += -l miniupnpc -l iphlpapi
 DEFS += -DSTATICLIB -DUSE_UPNP=$(USE_UPNP)
endif

<<<<<<< HEAD
ifneq (${USE_IPV6}, -)
	DEFS += -DUSE_IPV6=$(USE_IPV6)
endif

LIBS += -l kernel32 -l user32 -l gdi32 -l comdlg32 -l winspool -l winmm -l shell32 -l comctl32 -l ole32 -l oleaut32 -l uuid -l rpcrt4 -l advapi32 -l ws2_32 -l mswsock -l shlwapi
=======
LIBS += -l mingwthrd -l kernel32 -l user32 -l gdi32 -l comdlg32 -l winspool -l winmm -l shell32 -l comctl32 -l ole32 -l oleaut32 -l uuid -l rpcrt4 -l advapi32 -l ws2_32 -l shlwapi
>>>>>>> 44d598f5

# TODO: make the mingw builds smarter about dependencies, like the linux/osx builds are
HEADERS = $(wildcard *.h)

OBJS= \
    obj/alert.o \
    obj/version.o \
    obj/checkpoints.o \
    obj/netbase.o \
    obj/addrman.o \
    obj/crypter.o \
    obj/key.o \
    obj/db.o \
    obj/init.o \
    obj/irc.o \
    obj/keystore.o \
    obj/main.o \
    obj/net.o \
    obj/protocol.o \
    obj/bitcoinrpc.o \
    obj/rpcdump.o \
    obj/rpcnet.o \
    obj/rpcmining.o \
    obj/rpcwallet.o \
    obj/rpcblockchain.o \
    obj/rpcrawtransaction.o \
    obj/script.o \
    obj/sync.o \
    obj/util.o \
    obj/wallet.o \
    obj/walletdb.o \
    obj/noui.o


all: bitcoind.exe

test check: test_bitcoin.exe FORCE
	test_bitcoin.exe

obj/%.o: %.cpp $(HEADERS)
	g++ -c $(CFLAGS) -o $@ $<

bitcoind.exe: $(OBJS:obj/%=obj/%)
	g++ $(CFLAGS) $(LDFLAGS) -o $@ $(LIBPATHS) $^ $(LIBS)

TESTOBJS := $(patsubst test/%.cpp,obj-test/%.o,$(wildcard test/*.cpp))

obj-test/%.o: test/%.cpp $(HEADERS)
	g++ -c $(TESTDEFS) $(CFLAGS) -o $@ $<

test_bitcoin.exe: $(TESTOBJS) $(filter-out obj/init.o,$(OBJS:obj/%=obj/%))
	g++ $(CFLAGS) $(LDFLAGS) -o $@ $(LIBPATHS) $^ -lboost_unit_test_framework $(LIBS)

clean:
	-del /Q bitcoind test_bitcoin
	-del /Q obj\*
	-del /Q obj-test\*

FORCE:<|MERGE_RESOLUTION|>--- conflicted
+++ resolved
@@ -42,15 +42,11 @@
  DEFS += -DSTATICLIB -DUSE_UPNP=$(USE_UPNP)
 endif
 
-<<<<<<< HEAD
 ifneq (${USE_IPV6}, -)
 	DEFS += -DUSE_IPV6=$(USE_IPV6)
 endif
 
-LIBS += -l kernel32 -l user32 -l gdi32 -l comdlg32 -l winspool -l winmm -l shell32 -l comctl32 -l ole32 -l oleaut32 -l uuid -l rpcrt4 -l advapi32 -l ws2_32 -l mswsock -l shlwapi
-=======
-LIBS += -l mingwthrd -l kernel32 -l user32 -l gdi32 -l comdlg32 -l winspool -l winmm -l shell32 -l comctl32 -l ole32 -l oleaut32 -l uuid -l rpcrt4 -l advapi32 -l ws2_32 -l shlwapi
->>>>>>> 44d598f5
+LIBS += -l mingwthrd -l kernel32 -l user32 -l gdi32 -l comdlg32 -l winspool -l winmm -l shell32 -l comctl32 -l ole32 -l oleaut32 -l uuid -l rpcrt4 -l advapi32 -l ws2_32 -l mswsock -l shlwapi
 
 # TODO: make the mingw builds smarter about dependencies, like the linux/osx builds are
 HEADERS = $(wildcard *.h)
