--- conflicted
+++ resolved
@@ -766,14 +766,9 @@
                     strprintf("%d", nSigOpsCost));
         }
 
-<<<<<<< HEAD
-        CAmount mempoolRejectFee = pool.GetMinFee(GetArg("-maxmempool", DEFAULT_MAX_MEMPOOL_SIZE) * 1000000).GetFee(nSize);
-        if (mempoolRejectFee > 0 && nModifiedFees < mempoolRejectFee && setIgnoreRejects.find("mempool min fee not met") == setIgnoreRejects.end()) {
-=======
         poolMinFeeRate = pool.GetMinFee(GetArg("-maxmempool", DEFAULT_MAX_MEMPOOL_SIZE) * 1000000);
         CAmount mempoolRejectFee = poolMinFeeRate.GetFee(nSize);
-        if (mempoolRejectFee > 0 && nModifiedFees < mempoolRejectFee) {
->>>>>>> 286b113f
+        if (mempoolRejectFee > 0 && nModifiedFees < mempoolRejectFee && setIgnoreRejects.find("mempool min fee not met") == setIgnoreRejects.end()) {
             return state.DoS(0, false, REJECT_INSUFFICIENTFEE, "mempool min fee not met", false, strprintf("%d < %d", nFees, mempoolRejectFee));
         } else if (GetBoolArg("-relaypriority", DEFAULT_RELAYPRIORITY) && nModifiedFees < ::minRelayTxFee.GetFee(nSize) && !AllowFree(entry.GetPriority(chainActive.Height() + 1)) && setIgnoreRejects.find("insufficient priority") == setIgnoreRejects.end()) {
             // Require that free transactions have sufficient priority to be mined in the next block.
