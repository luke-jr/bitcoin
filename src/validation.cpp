// Copyright (c) 2009-2010 Satoshi Nakamoto
// Copyright (c) 2009-2016 The Bitcoin Core developers
// Distributed under the MIT software license, see the accompanying
// file COPYING or http://www.opensource.org/licenses/mit-license.php.

#include "validation.h"

#include "arith_uint256.h"
#include "chainparams.h"
#include "checkpoints.h"
#include "checkqueue.h"
#include "consensus/consensus.h"
#include "consensus/merkle.h"
#include "consensus/validation.h"
#include "hash.h"
#include "init.h"
#include "policy/fees.h"
#include "policy/policy.h"
#include "pow.h"
#include "primitives/block.h"
#include "primitives/transaction.h"
#include "random.h"
#include "script/script.h"
#include "script/sigcache.h"
#include "script/standard.h"
#include "stats/stats.h"
#include "timedata.h"
#include "tinyformat.h"
#include "txdb.h"
#include "txmempool.h"
#include "ui_interface.h"
#include "undo.h"
#include "util.h"
#include "utilioprio.h"
#include "utilmoneystr.h"
#include "utilstrencodings.h"
#include "validationinterface.h"
#include "versionbits.h"
#include "warnings.h"

#include <atomic>
#include <sstream>

#include <boost/algorithm/string/replace.hpp>
#include <boost/algorithm/string/join.hpp>
#include <boost/filesystem.hpp>
#include <boost/filesystem/fstream.hpp>
#include <boost/math/distributions/poisson.hpp>
#include <boost/thread.hpp>

#if defined(NDEBUG)
# error "Bitcoin cannot be compiled without assertions."
#endif

/**
 * Global state
 */

CCriticalSection cs_main;

BlockMap mapBlockIndex;
CChain chainActive;
CBlockIndex *pindexBestHeader = NULL;
CWaitableCriticalSection csBestBlock;
CConditionVariable cvBlockChange;
int nScriptCheckThreads = 0;
std::atomic_bool fImporting(false);
bool fReindex = false;
bool fTxIndex = false;
bool fHavePruned = false;
bool fPruneMode = false;
bool fIsBareMultisigStd = DEFAULT_PERMIT_BAREMULTISIG;
bool fRequireStandard = true;
SpkReuseModes SpkReuseMode;
bool fCheckBlockIndex = false;
bool fCheckpointsEnabled = DEFAULT_CHECKPOINTS_ENABLED;
size_t nCoinCacheUsage = 5000 * 300;
uint64_t nPruneTarget = 0;
int64_t nMaxTipAge = DEFAULT_MAX_TIP_AGE;
bool fEnableReplacement = DEFAULT_ENABLE_REPLACEMENT;
bool fReplacementHonourOptOut = DEFAULT_REPLACEMENT_HONOUR_OPTOUT;

uint256 hashAssumeValid;

CFeeRate minRelayTxFee = CFeeRate(DEFAULT_MIN_RELAY_TX_FEE);
CAmount maxTxFee = DEFAULT_TRANSACTION_MAXFEE;

CTxMemPool mempool(::minRelayTxFee);

static void CheckBlockIndex(const Consensus::Params& consensusParams);

/** Constant stuff for coinbase transactions we create: */
CScript COINBASE_FLAGS;

const std::string strMessageMagic = "Bitcoin Signed Message:\n";

// Internal stuff
namespace {

    struct CBlockIndexWorkComparator
    {
        bool operator()(CBlockIndex *pa, CBlockIndex *pb) const {
            // First sort by most total work, ...
            if (pa->nChainWork > pb->nChainWork) return false;
            if (pa->nChainWork < pb->nChainWork) return true;

            // ... then by earliest time received, ...
            if (pa->nSequenceId < pb->nSequenceId) return false;
            if (pa->nSequenceId > pb->nSequenceId) return true;

            // Use pointer address as tie breaker (should only happen with blocks
            // loaded from disk, as those all have id 0).
            if (pa < pb) return false;
            if (pa > pb) return true;

            // Identical blocks.
            return false;
        }
    };

    CBlockIndex *pindexBestInvalid;

    /**
     * The set of all CBlockIndex entries with BLOCK_VALID_TRANSACTIONS (for itself and all ancestors) and
     * as good as our current tip or better. Entries may be failed, though, and pruning nodes may be
     * missing the data for the block.
     */
    std::set<CBlockIndex*, CBlockIndexWorkComparator> setBlockIndexCandidates;
    /** All pairs A->B, where A (or one of its ancestors) misses transactions, but B has transactions.
     * Pruned nodes may have entries where B is missing data.
     */
    std::multimap<CBlockIndex*, CBlockIndex*> mapBlocksUnlinked;

    CCriticalSection cs_LastBlockFile;
    std::vector<CBlockFileInfo> vinfoBlockFile;
    int nLastBlockFile = 0;
    /** Global flag to indicate we should check to see if there are
     *  block/undo files that should be deleted.  Set on startup
     *  or if we allocate more file space when we're in prune mode
     */
    bool fCheckForPruning = false;

    /**
     * Every received block is assigned a unique and increasing identifier, so we
     * know which one to give priority in case of a fork.
     */
    CCriticalSection cs_nBlockSequenceId;
    /** Blocks loaded from disk are assigned id 0, so start the counter at 1. */
    int32_t nBlockSequenceId = 1;
    /** Decreasing counter (used by subsequent preciousblock calls). */
    int32_t nBlockReverseSequenceId = -1;
    /** chainwork for the last block that preciousblock has been applied to. */
    arith_uint256 nLastPreciousChainwork = 0;

    /** Dirty block index entries. */
    std::set<CBlockIndex*> setDirtyBlockIndex;

    /** Dirty block file entries. */
    std::set<int> setDirtyFileInfo;
} // anon namespace

/* Use this class to start tracking transactions that are removed from the
 * mempool and pass all those transactions through SyncTransaction when the
 * object goes out of scope. This is currently only used to call SyncTransaction
 * on conflicts removed from the mempool during block connection.  Applied in
 * ActivateBestChain around ActivateBestStep which in turn calls:
 * ConnectTip->removeForBlock->removeConflicts
 */
class MemPoolConflictRemovalTracker
{
private:
    std::vector<CTransactionRef> conflictedTxs;
    CTxMemPool &pool;

public:
    MemPoolConflictRemovalTracker(CTxMemPool &_pool) : pool(_pool) {
        pool.NotifyEntryRemoved.connect(boost::bind(&MemPoolConflictRemovalTracker::NotifyEntryRemoved, this, _1, _2));
    }

    void NotifyEntryRemoved(CTransactionRef txRemoved, MemPoolRemovalReason reason) {
        if (reason == MemPoolRemovalReason::CONFLICT) {
            conflictedTxs.push_back(txRemoved);
        }
    }

    ~MemPoolConflictRemovalTracker() {
        pool.NotifyEntryRemoved.disconnect(boost::bind(&MemPoolConflictRemovalTracker::NotifyEntryRemoved, this, _1, _2));
        for (const auto& tx : conflictedTxs) {
            GetMainSignals().SyncTransaction(*tx, NULL, CMainSignals::SYNC_TRANSACTION_NOT_IN_BLOCK);
        }
        conflictedTxs.clear();
    }
};

CBlockIndex* FindForkInGlobalIndex(const CChain& chain, const CBlockLocator& locator)
{
    // Find the first block the caller has in the main chain
    BOOST_FOREACH(const uint256& hash, locator.vHave) {
        BlockMap::iterator mi = mapBlockIndex.find(hash);
        if (mi != mapBlockIndex.end())
        {
            CBlockIndex* pindex = (*mi).second;
            if (chain.Contains(pindex))
                return pindex;
            if (pindex->GetAncestor(chain.Height()) == chain.Tip()) {
                return chain.Tip();
            }
        }
    }
    return chain.Genesis();
}

CCoinsViewCache *pcoinsTip = NULL;
CBlockTreeDB *pblocktree = NULL;

enum FlushStateMode {
    FLUSH_STATE_NONE,
    FLUSH_STATE_IF_NEEDED,
    FLUSH_STATE_PERIODIC,
    FLUSH_STATE_ALWAYS
};

// See definition for documentation
bool static FlushStateToDisk(CValidationState &state, FlushStateMode mode, int nManualPruneHeight=0);
void FindFilesToPruneManual(std::set<int>& setFilesToPrune, int nManualPruneHeight);

bool IsFinalTx(const CTransaction &tx, int nBlockHeight, int64_t nBlockTime)
{
    if (tx.nLockTime == 0)
        return true;
    if ((int64_t)tx.nLockTime < ((int64_t)tx.nLockTime < LOCKTIME_THRESHOLD ? (int64_t)nBlockHeight : nBlockTime))
        return true;
    for (const auto& txin : tx.vin) {
        if (!(txin.nSequence == CTxIn::SEQUENCE_FINAL))
            return false;
    }
    return true;
}

bool CheckFinalTx(const CTransaction &tx, int flags)
{
    AssertLockHeld(cs_main);

    // By convention a negative value for flags indicates that the
    // current network-enforced consensus rules should be used. In
    // a future soft-fork scenario that would mean checking which
    // rules would be enforced for the next block and setting the
    // appropriate flags. At the present time no soft-forks are
    // scheduled, so no flags are set.
    flags = std::max(flags, 0);

    // CheckFinalTx() uses chainActive.Height()+1 to evaluate
    // nLockTime because when IsFinalTx() is called within
    // CBlock::AcceptBlock(), the height of the block *being*
    // evaluated is what is used. Thus if we want to know if a
    // transaction can be part of the *next* block, we need to call
    // IsFinalTx() with one more than chainActive.Height().
    const int nBlockHeight = chainActive.Height() + 1;

    // BIP113 will require that time-locked transactions have nLockTime set to
    // less than the median time of the previous block they're contained in.
    // When the next block is created its previous block will be the current
    // chain tip, so we use that to calculate the median time passed to
    // IsFinalTx() if LOCKTIME_MEDIAN_TIME_PAST is set.
    const int64_t nBlockTime = (flags & LOCKTIME_MEDIAN_TIME_PAST)
                             ? chainActive.Tip()->GetMedianTimePast()
                             : GetAdjustedTime();

    return IsFinalTx(tx, nBlockHeight, nBlockTime);
}

/**
 * Calculates the block height and previous block's median time past at
 * which the transaction will be considered final in the context of BIP 68.
 * Also removes from the vector of input heights any entries which did not
 * correspond to sequence locked inputs as they do not affect the calculation.
 */
static std::pair<int, int64_t> CalculateSequenceLocks(const CTransaction &tx, int flags, std::vector<int>* prevHeights, const CBlockIndex& block)
{
    assert(prevHeights->size() == tx.vin.size());

    // Will be set to the equivalent height- and time-based nLockTime
    // values that would be necessary to satisfy all relative lock-
    // time constraints given our view of block chain history.
    // The semantics of nLockTime are the last invalid height/time, so
    // use -1 to have the effect of any height or time being valid.
    int nMinHeight = -1;
    int64_t nMinTime = -1;

    // tx.nVersion is signed integer so requires cast to unsigned otherwise
    // we would be doing a signed comparison and half the range of nVersion
    // wouldn't support BIP 68.
    bool fEnforceBIP68 = static_cast<uint32_t>(tx.nVersion) >= 2
                      && flags & LOCKTIME_VERIFY_SEQUENCE;

    // Do not enforce sequence numbers as a relative lock time
    // unless we have been instructed to
    if (!fEnforceBIP68) {
        return std::make_pair(nMinHeight, nMinTime);
    }

    for (size_t txinIndex = 0; txinIndex < tx.vin.size(); txinIndex++) {
        const CTxIn& txin = tx.vin[txinIndex];

        // Sequence numbers with the most significant bit set are not
        // treated as relative lock-times, nor are they given any
        // consensus-enforced meaning at this point.
        if (txin.nSequence & CTxIn::SEQUENCE_LOCKTIME_DISABLE_FLAG) {
            // The height of this input is not relevant for sequence locks
            (*prevHeights)[txinIndex] = 0;
            continue;
        }

        int nCoinHeight = (*prevHeights)[txinIndex];

        if (txin.nSequence & CTxIn::SEQUENCE_LOCKTIME_TYPE_FLAG) {
            int64_t nCoinTime = block.GetAncestor(std::max(nCoinHeight-1, 0))->GetMedianTimePast();
            // NOTE: Subtract 1 to maintain nLockTime semantics
            // BIP 68 relative lock times have the semantics of calculating
            // the first block or time at which the transaction would be
            // valid. When calculating the effective block time or height
            // for the entire transaction, we switch to using the
            // semantics of nLockTime which is the last invalid block
            // time or height.  Thus we subtract 1 from the calculated
            // time or height.

            // Time-based relative lock-times are measured from the
            // smallest allowed timestamp of the block containing the
            // txout being spent, which is the median time past of the
            // block prior.
            nMinTime = std::max(nMinTime, nCoinTime + (int64_t)((txin.nSequence & CTxIn::SEQUENCE_LOCKTIME_MASK) << CTxIn::SEQUENCE_LOCKTIME_GRANULARITY) - 1);
        } else {
            nMinHeight = std::max(nMinHeight, nCoinHeight + (int)(txin.nSequence & CTxIn::SEQUENCE_LOCKTIME_MASK) - 1);
        }
    }

    return std::make_pair(nMinHeight, nMinTime);
}

static bool EvaluateSequenceLocks(const CBlockIndex& block, std::pair<int, int64_t> lockPair)
{
    assert(block.pprev);
    int64_t nBlockTime = block.pprev->GetMedianTimePast();
    if (lockPair.first >= block.nHeight || lockPair.second >= nBlockTime)
        return false;

    return true;
}

bool SequenceLocks(const CTransaction &tx, int flags, std::vector<int>* prevHeights, const CBlockIndex& block)
{
    return EvaluateSequenceLocks(block, CalculateSequenceLocks(tx, flags, prevHeights, block));
}

bool TestLockPointValidity(const LockPoints* lp)
{
    AssertLockHeld(cs_main);
    assert(lp);
    // If there are relative lock times then the maxInputBlock will be set
    // If there are no relative lock times, the LockPoints don't depend on the chain
    if (lp->maxInputBlock) {
        // Check whether chainActive is an extension of the block at which the LockPoints
        // calculation was valid.  If not LockPoints are no longer valid
        if (!chainActive.Contains(lp->maxInputBlock)) {
            return false;
        }
    }

    // LockPoints still valid
    return true;
}

bool CheckSequenceLocks(const CTransaction &tx, int flags, LockPoints* lp, bool useExistingLockPoints)
{
    AssertLockHeld(cs_main);
    AssertLockHeld(mempool.cs);

    CBlockIndex* tip = chainActive.Tip();
    CBlockIndex index;
    index.pprev = tip;
    // CheckSequenceLocks() uses chainActive.Height()+1 to evaluate
    // height based locks because when SequenceLocks() is called within
    // ConnectBlock(), the height of the block *being*
    // evaluated is what is used.
    // Thus if we want to know if a transaction can be part of the
    // *next* block, we need to use one more than chainActive.Height()
    index.nHeight = tip->nHeight + 1;

    std::pair<int, int64_t> lockPair;
    if (useExistingLockPoints) {
        assert(lp);
        lockPair.first = lp->height;
        lockPair.second = lp->time;
    }
    else {
        // pcoinsTip contains the UTXO set for chainActive.Tip()
        CCoinsViewMemPool viewMemPool(pcoinsTip, mempool);
        std::vector<int> prevheights;
        prevheights.resize(tx.vin.size());
        for (size_t txinIndex = 0; txinIndex < tx.vin.size(); txinIndex++) {
            const CTxIn& txin = tx.vin[txinIndex];
            CCoins coins;
            if (!viewMemPool.GetCoins(txin.prevout.hash, coins)) {
                return error("%s: Missing input", __func__);
            }
            if (coins.nHeight == MEMPOOL_HEIGHT) {
                // Assume all mempool transaction confirm in the next block
                prevheights[txinIndex] = tip->nHeight + 1;
            } else {
                prevheights[txinIndex] = coins.nHeight;
            }
        }
        lockPair = CalculateSequenceLocks(tx, flags, &prevheights, index);
        if (lp) {
            lp->height = lockPair.first;
            lp->time = lockPair.second;
            // Also store the hash of the block with the highest height of
            // all the blocks which have sequence locked prevouts.
            // This hash needs to still be on the chain
            // for these LockPoint calculations to be valid
            // Note: It is impossible to correctly calculate a maxInputBlock
            // if any of the sequence locked inputs depend on unconfirmed txs,
            // except in the special case where the relative lock time/height
            // is 0, which is equivalent to no sequence lock. Since we assume
            // input height of tip+1 for mempool txs and test the resulting
            // lockPair from CalculateSequenceLocks against tip+1.  We know
            // EvaluateSequenceLocks will fail if there was a non-zero sequence
            // lock on a mempool input, so we can use the return value of
            // CheckSequenceLocks to indicate the LockPoints validity
            int maxInputHeight = 0;
            BOOST_FOREACH(int height, prevheights) {
                // Can ignore mempool inputs since we'll fail if they had non-zero locks
                if (height != tip->nHeight+1) {
                    maxInputHeight = std::max(maxInputHeight, height);
                }
            }
            lp->maxInputBlock = tip->GetAncestor(maxInputHeight);
        }
    }
    return EvaluateSequenceLocks(index, lockPair);
}


unsigned int GetLegacySigOpCount(const CTransaction& tx)
{
    unsigned int nSigOps = 0;
    for (const auto& txin : tx.vin)
    {
        nSigOps += txin.scriptSig.GetSigOpCount(false);
    }
    for (const auto& txout : tx.vout)
    {
        nSigOps += txout.scriptPubKey.GetSigOpCount(false);
    }
    return nSigOps;
}

unsigned int GetP2SHSigOpCount(const CTransaction& tx, const CCoinsViewCache& inputs)
{
    if (tx.IsCoinBase())
        return 0;

    unsigned int nSigOps = 0;
    for (unsigned int i = 0; i < tx.vin.size(); i++)
    {
        const CTxOut &prevout = inputs.GetOutputFor(tx.vin[i]);
        if (prevout.scriptPubKey.IsPayToScriptHash())
            nSigOps += prevout.scriptPubKey.GetSigOpCount(tx.vin[i].scriptSig);
    }
    return nSigOps;
}

int64_t GetTransactionSigOpCost(const CTransaction& tx, const CCoinsViewCache& inputs, int flags)
{
    int64_t nSigOps = GetLegacySigOpCount(tx) * WITNESS_SCALE_FACTOR;

    if (tx.IsCoinBase())
        return nSigOps;

    if (flags & SCRIPT_VERIFY_P2SH) {
        nSigOps += GetP2SHSigOpCount(tx, inputs) * WITNESS_SCALE_FACTOR;
    }

    for (unsigned int i = 0; i < tx.vin.size(); i++)
    {
        const CTxOut &prevout = inputs.GetOutputFor(tx.vin[i]);
        nSigOps += CountWitnessSigOps(tx.vin[i].scriptSig, prevout.scriptPubKey, &tx.vin[i].scriptWitness, flags);
    }
    return nSigOps;
}





bool CheckTransaction(const CTransaction& tx, CValidationState &state, bool fCheckDuplicateInputs)
{
    // Basic checks that don't depend on any context
    if (tx.vin.empty())
        return state.DoS(10, false, REJECT_INVALID, "bad-txns-vin-empty");
    if (tx.vout.empty())
        return state.DoS(10, false, REJECT_INVALID, "bad-txns-vout-empty");
    // Size limits (this doesn't take the witness into account, as that hasn't been checked for malleability)
    if (::GetSerializeSize(tx, SER_NETWORK, PROTOCOL_VERSION | SERIALIZE_TRANSACTION_NO_WITNESS) > MAX_BLOCK_BASE_SIZE)
        return state.DoS(100, false, REJECT_INVALID, "bad-txns-oversize");

    // Check for negative or overflow output values
    CAmount nValueOut = 0;
    for (const auto& txout : tx.vout)
    {
        if (txout.nValue < 0)
            return state.DoS(100, false, REJECT_INVALID, "bad-txns-vout-negative");
        if (txout.nValue > MAX_MONEY)
            return state.DoS(100, false, REJECT_INVALID, "bad-txns-vout-toolarge");
        nValueOut += txout.nValue;
        if (!MoneyRange(nValueOut))
            return state.DoS(100, false, REJECT_INVALID, "bad-txns-txouttotal-toolarge");
    }

    // Check for duplicate inputs - note that this check is slow so we skip it in CheckBlock
    if (fCheckDuplicateInputs) {
        std::set<COutPoint> vInOutPoints;
        for (const auto& txin : tx.vin)
        {
            if (!vInOutPoints.insert(txin.prevout).second)
                return state.DoS(100, false, REJECT_INVALID, "bad-txns-inputs-duplicate");
        }
    }

    if (tx.IsCoinBase())
    {
        if (tx.vin[0].scriptSig.size() < 2 || tx.vin[0].scriptSig.size() > 100)
            return state.DoS(100, false, REJECT_INVALID, "bad-cb-length");
    }
    else
    {
        for (const auto& txin : tx.vin)
            if (txin.prevout.IsNull())
                return state.DoS(10, false, REJECT_INVALID, "bad-txns-prevout-null");
    }

    return true;
}

void LimitMempoolSize(CTxMemPool& pool, size_t limit, unsigned long age) {
    int expired = pool.Expire(GetTime() - age);
    if (expired != 0)
        LogPrint("mempool", "Expired %i transactions from the memory pool\n", expired);

    std::vector<uint256> vNoSpendsRemaining;
    pool.TrimToSize(limit, &vNoSpendsRemaining);
    BOOST_FOREACH(const uint256& removed, vNoSpendsRemaining)
        pcoinsTip->Uncache(removed);
}

/** Convert CValidationState to a human-readable message for logging */
std::string FormatStateMessage(const CValidationState &state)
{
    return strprintf("%s%s (code %i)",
        state.GetRejectReason(),
        state.GetDebugMessage().empty() ? "" : ", "+state.GetDebugMessage(),
        state.GetRejectCode());
}

static bool IsCurrentForFeeEstimation()
{
    AssertLockHeld(cs_main);
    if (IsInitialBlockDownload())
        return false;
    if (chainActive.Tip()->GetBlockTime() < (GetTime() - MAX_FEE_ESTIMATION_TIP_AGE))
        return false;
    if (chainActive.Height() < pindexBestHeader->nHeight - 1)
        return false;
    return true;
}

bool AcceptToMemoryPoolWorker(CTxMemPool& pool, CValidationState& state, const CTransactionRef& ptx, bool fLimitFree,
                              bool* pfMissingInputs, int64_t nAcceptTime, std::list<CTransactionRef>* plTxnReplaced,
                              const CAmount& nAbsurdFee, const std::set<std::string>& setIgnoreRejects,
                              std::vector<uint256>& vHashTxnToUncache)
{
    const CTransaction& tx = *ptx;
    const uint256 hash = tx.GetHash();
    CFeeRate poolMinFeeRate;
    AssertLockHeld(cs_main);
    if (pfMissingInputs)
        *pfMissingInputs = false;

    if (!CheckTransaction(tx, state))
        return false; // state filled in by CheckTransaction

    // Coinbase is only valid in a block, not as a loose transaction
    if (tx.IsCoinBase())
        return state.DoS(100, false, REJECT_INVALID, "coinbase");

    // Reject transactions with witness before segregated witness activates (override with -prematurewitness)
    bool witnessEnabled = IsWitnessEnabled(chainActive.Tip(), Params().GetConsensus());
    if (!GetBoolArg("-prematurewitness",false) && tx.HasWitness() && !witnessEnabled && setIgnoreRejects.find("no-witness-yet") == setIgnoreRejects.end()) {
        return state.DoS(0, false, REJECT_NONSTANDARD, "no-witness-yet", true);
    }

    // Rather not work on nonstandard transactions (unless -testnet/-regtest)
    std::string reason;
    if (fRequireStandard && !IsStandardTx(tx, reason, witnessEnabled, setIgnoreRejects))
        return state.DoS(0, false, REJECT_NONSTANDARD, reason);

    // Only accept nLockTime-using transactions that can be mined in the next
    // block; we don't want our mempool filled up with transactions that can't
    // be mined yet.
    if (!CheckFinalTx(tx, STANDARD_LOCKTIME_VERIFY_FLAGS) && setIgnoreRejects.find("non-final") == setIgnoreRejects.end()) {
        return state.DoS(0, false, REJECT_NONSTANDARD, "non-final");
    }

    // is it already in the memory pool?
    if (pool.exists(hash))
        return state.Invalid(false, REJECT_ALREADY_KNOWN, "txn-already-in-mempool");

    // Check for conflicts with in-memory transactions
    std::map<uint256, bool> setConflicts;
    SPKStates_t mapSPK;
    {
    LOCK(pool.cs); // protect pool.mapNextTx
    BOOST_FOREACH(const CTxIn &txin, tx.vin)
    {
        auto itConflicting = pool.mapNextTx.find(txin.prevout);
        if (itConflicting != pool.mapNextTx.end())
        {
            const CTransaction *ptxConflicting = itConflicting->second;
            if (!setConflicts.count(ptxConflicting->GetHash()))
            {
                if (setIgnoreRejects.find("txn-mempool-conflict") == setIgnoreRejects.end()) {

                // Allow opt-out of transaction replacement by setting
                // nSequence >= maxint-1 on all inputs.
                //
                // maxint-1 is picked to still allow use of nLockTime by
                // non-replaceable transactions. All inputs rather than just one
                // is for the sake of multi-party protocols, where we don't
                // want a single party to be able to disable replacement.
                //
                // The opt-out ignores descendants as anyone relying on
                // first-seen mempool behavior should be checking all
                // unconfirmed ancestors anyway; doing otherwise is hopelessly
                // insecure.
                bool fReplacementOptOut = true;
                if (fEnableReplacement)
                {
                  if (fReplacementHonourOptOut) {
                    BOOST_FOREACH(const CTxIn &_txin, ptxConflicting->vin)
                    {
                        if (_txin.nSequence < std::numeric_limits<unsigned int>::max()-1)
                        {
                            fReplacementOptOut = false;
                            break;
                        }
                    }
                  } else {
                        fReplacementOptOut = false;
                  }
                }
                if (fReplacementOptOut)
                    return state.Invalid(false, REJECT_CONFLICT, "txn-mempool-conflict");

                }  // setIgnoreRejects

<<<<<<< HEAD
                setConflicts.insert(ptxConflicting->GetHash());
=======
                setConflicts.emplace(ptxConflicting->GetHash(), true);
            }
        }
    }

    if (SpkReuseMode != SRM_ALLOW && setIgnoreRejects.find("txn-spk-reused") == setIgnoreRejects.end()) {
        for (const CTxOut& txout : tx.vout) {
            uint160 hashSPK = ScriptHashkey(txout.scriptPubKey);
            const auto& SPKUsedIn = pool.mapUsedSPK.find(hashSPK);
            if (SPKUsedIn != pool.mapUsedSPK.end()) {
                if (SPKUsedIn->second.first) {
                    setConflicts.emplace(SPKUsedIn->second.first->GetHash(), false);
                }
                if (SPKUsedIn->second.second) {
                    setConflicts.emplace(SPKUsedIn->second.second->GetHash(), false);
                }
>>>>>>> 74db5a63
            }
            if (mapSPK.find(hashSPK) != mapSPK.end()) {
                return state.DoS(0, false, REJECT_NONSTANDARD, "txn-spk-reused");
            }
            mapSPK[hashSPK] = MemPool_SPK_State(mapSPK[hashSPK] | MSS_CREATED);
        }
    }

    }

    {
        CCoinsView dummy;
        CCoinsViewCache view(&dummy);

        CAmount nValueIn = 0;
        LockPoints lp;
        {
        LOCK(pool.cs);
        CCoinsViewMemPool viewMemPool(pcoinsTip, pool);
        view.SetBackend(viewMemPool);

        // do we already have it?
        bool fHadTxInCache = pcoinsTip->HaveCoinsInCache(hash);
        if (view.HaveCoins(hash)) {
            if (!fHadTxInCache)
                vHashTxnToUncache.push_back(hash);
            return state.Invalid(false, REJECT_ALREADY_KNOWN, "txn-already-known");
        }

        // do all inputs exist?
        // Note that this does not check for the presence of actual outputs (see the next check for that),
        // and only helps with filling in pfMissingInputs (to determine missing vs spent).
        BOOST_FOREACH(const CTxIn txin, tx.vin) {
            if (!pcoinsTip->HaveCoinsInCache(txin.prevout.hash))
                vHashTxnToUncache.push_back(txin.prevout.hash);
            if (!view.HaveCoins(txin.prevout.hash)) {
                if (pfMissingInputs)
                    *pfMissingInputs = true;
                return false; // fMissingInputs and !state.IsInvalid() is used to detect this condition, don't set state.Invalid()
            }
        }

        // are the actual inputs available?
        if (!view.HaveInputs(tx))
            return state.Invalid(false, REJECT_DUPLICATE, "bad-txns-inputs-spent");

        // Bring the best block into scope
        view.GetBestBlock();

        nValueIn = view.GetValueIn(tx);

        // we have all inputs cached now, so switch back to dummy, so we don't need to keep lock on mempool
        view.SetBackend(dummy);

        // Only accept BIP68 sequence locked transactions that can be mined in the next
        // block; we don't want our mempool filled up with transactions that can't
        // be mined yet.
        // Must keep pool.cs for this unless we change CheckSequenceLocks to take a
        // CoinsViewCache instead of create its own
        if (!CheckSequenceLocks(tx, STANDARD_LOCKTIME_VERIFY_FLAGS, &lp))
            return state.DoS(0, false, REJECT_NONSTANDARD, "non-BIP68-final");

        if (SpkReuseMode != SRM_ALLOW && setIgnoreRejects.find("txn-spk-reused") == setIgnoreRejects.end()) {
            for (const CTxIn& txin : tx.vin) {
                const COutPoint &outpoint = txin.prevout;
                const CCoins &coins = *view.AccessCoins(outpoint.hash);
                uint160 hashSPK = ScriptHashkey(coins.vout[outpoint.n].scriptPubKey);

                SPKStates_t::iterator mssit = mapSPK.find(hashSPK);
                if (mssit != mapSPK.end()) {
                    if (mssit->second & MSS_CREATED && setIgnoreRejects.find("txn-spk-reused-change") == setIgnoreRejects.end()) {
                        return state.DoS(0, false, REJECT_NONSTANDARD, "txn-spk-reused-change");
                    }
                }
                const auto& SPKit = pool.mapUsedSPK.find(hashSPK);
                if (SPKit != pool.mapUsedSPK.end()) {
                    if (SPKit->second.second /* Spent */) {
                        setConflicts.emplace(SPKit->second.second->GetHash(), false);
                    }
                }
                mapSPK[hashSPK] = MemPool_SPK_State(mapSPK[hashSPK] | MSS_SPENT);
            }
        }

        }

        // Check for non-standard pay-to-script-hash in inputs
        if (fRequireStandard && !AreInputsStandard(tx, view, reason, setIgnoreRejects))
            return state.Invalid(false, REJECT_NONSTANDARD, "bad-txns-input-" + reason);

        // Check for non-standard witness in P2WSH
        if (tx.HasWitness() && fRequireStandard && !IsWitnessStandard(tx, view, reason, setIgnoreRejects))
            return state.DoS(0, false, REJECT_NONSTANDARD, "bad-witness-" + reason, true);

        int64_t nSigOpsCost = GetTransactionSigOpCost(tx, view, STANDARD_SCRIPT_VERIFY_FLAGS);

        CAmount nValueOut = tx.GetValueOut();
        CAmount nFees = nValueIn-nValueOut;
        // nModifiedFees includes any fee deltas from PrioritiseTransaction
        CAmount nModifiedFees = nFees;
        double nPriorityDummy = 0;
        pool.ApplyDeltas(hash, nPriorityDummy, nModifiedFees);

        CAmount inChainInputValue;
        double dPriority = view.GetPriority(tx, chainActive.Height(), inChainInputValue);

        // Keep track of transactions that spend a coinbase, which we re-scan
        // during reorgs to ensure COINBASE_MATURITY is still met.
        bool fSpendsCoinbase = false;
        BOOST_FOREACH(const CTxIn &txin, tx.vin) {
            const CCoins *coins = view.AccessCoins(txin.prevout.hash);
            if (coins->IsCoinBase()) {
                fSpendsCoinbase = true;
                break;
            }
        }

        CTxMemPoolEntry entry(ptx, nFees, nAcceptTime, dPriority, chainActive.Height(),
                              inChainInputValue, fSpendsCoinbase, nSigOpsCost, lp);
        entry.mapSPK = mapSPK;
        unsigned int nSize = entry.GetTxSize();

        // Check that the transaction doesn't have an excessive number of
        // sigops, making it impossible to mine. Since the coinbase transaction
        // itself can contain sigops MAX_STANDARD_TX_SIGOPS is less than
        // MAX_BLOCK_SIGOPS; we still consider this an invalid rather than
        // merely non-standard transaction.
        if (setIgnoreRejects.find("bad-txns-too-many-sigops") == setIgnoreRejects.end()) {
            if (nSigOpsCost > MAX_STANDARD_TX_SIGOPS_COST)
                return state.DoS(0, false, REJECT_NONSTANDARD, "bad-txns-too-many-sigops", false,
                    strprintf("%d", nSigOpsCost));
        }

<<<<<<< HEAD
        poolMinFeeRate = pool.GetMinFee(GetArg("-maxmempool", DEFAULT_MAX_MEMPOOL_SIZE) * 1000000);
        CAmount mempoolRejectFee = poolMinFeeRate.GetFee(nSize);
=======
        CAmount mempoolRejectFee = pool.GetMinFee(GetArg("-maxmempool", DEFAULT_MAX_MEMPOOL_SIZE) * 1000000).GetFee(nSize);
>>>>>>> 74db5a63
        if (mempoolRejectFee > 0 && nModifiedFees < mempoolRejectFee && setIgnoreRejects.find("mempool min fee not met") == setIgnoreRejects.end()) {
            return state.DoS(0, false, REJECT_INSUFFICIENTFEE, "mempool min fee not met", false, strprintf("%d < %d", nFees, mempoolRejectFee));
        } else if (GetBoolArg("-relaypriority", DEFAULT_RELAYPRIORITY) && nModifiedFees < ::minRelayTxFee.GetFee(nSize) && !AllowFree(entry.GetPriority(chainActive.Height() + 1)) && setIgnoreRejects.find("insufficient priority") == setIgnoreRejects.end()) {
            // Require that free transactions have sufficient priority to be mined in the next block.
            return state.DoS(0, false, REJECT_INSUFFICIENTFEE, "insufficient priority");
        }

        // Continuously rate-limit free (really, very-low-fee) transactions
        // This mitigates 'penny-flooding' -- sending thousands of free transactions just to
        // be annoying or make others' transactions take longer to confirm.
        if (fLimitFree && nModifiedFees < ::minRelayTxFee.GetFee(nSize))
        {
            static CCriticalSection csFreeLimiter;
            static double dFreeCount;
            static int64_t nLastTime;
            int64_t nNow = GetTime();

            LOCK(csFreeLimiter);

            // Use an exponentially decaying ~10-minute window:
            dFreeCount *= pow(1.0 - 1.0/600.0, (double)(nNow - nLastTime));
            nLastTime = nNow;
            // -limitfreerelay unit is thousand-bytes-per-minute
            // At default rate it would take over a month to fill 1GB
            if (dFreeCount + nSize >= GetArg("-limitfreerelay", DEFAULT_LIMITFREERELAY) * 10 * 1000 && setIgnoreRejects.find("rate limited free transaction") == setIgnoreRejects.end()) {
                return state.DoS(0, false, REJECT_INSUFFICIENTFEE, "rate limited free transaction");
            }
            LogPrint("mempool", "Rate limit dFreeCount: %g => %g\n", dFreeCount, dFreeCount+nSize);
            dFreeCount += nSize;
        }

        if (nAbsurdFee && nFees > nAbsurdFee && setIgnoreRejects.find(strRejectMsg_AbsurdFee) == setIgnoreRejects.end())
            return state.Invalid(false,
                REJECT_HIGHFEE, strRejectMsg_AbsurdFee,
                strprintf("%d > %d", nFees, nAbsurdFee));

        // Calculate in-mempool ancestors, up to a limit.
        CTxMemPool::setEntries setAncestors;
        size_t nLimitAncestors = GetArg("-limitancestorcount", DEFAULT_ANCESTOR_LIMIT);
        size_t nLimitAncestorSize = GetArg("-limitancestorsize", DEFAULT_ANCESTOR_SIZE_LIMIT)*1000;
        size_t nLimitDescendants = GetArg("-limitdescendantcount", DEFAULT_DESCENDANT_LIMIT);
        size_t nLimitDescendantSize = GetArg("-limitdescendantsize", DEFAULT_DESCENDANT_SIZE_LIMIT)*1000;
        if (setIgnoreRejects.find("too-long-mempool-chain") == setIgnoreRejects.end()) {
            std::string errString;
            if (!pool.CalculateMemPoolAncestors(entry, setAncestors, nLimitAncestors, nLimitAncestorSize, nLimitDescendants, nLimitDescendantSize, errString)) {
                return state.DoS(0, false, REJECT_NONSTANDARD, "too-long-mempool-chain", false, errString);
            }
        }

        // A transaction that spends outputs that would be replaced by it is invalid. Now
        // that we have the set of all ancestors we can detect this
        // pathological case by making sure setConflicts and setAncestors don't
        // intersect.
        BOOST_FOREACH(CTxMemPool::txiter ancestorIt, setAncestors)
        {
            const uint256 &hashAncestor = ancestorIt->GetTx().GetHash();
            const auto& conflictit = setConflicts.find(hashAncestor);
            if (conflictit != setConflicts.end())
            {
                if (!conflictit->second /* mere SPK conflict, NOT invalid */) {
                    return state.DoS(0, false, REJECT_CONFLICT, "txn-spk-reused-chained");
                }
                return state.DoS(10, false,
                                 REJECT_INVALID, "bad-txns-spends-conflicting-tx", false,
                                 strprintf("%s spends conflicting transaction %s",
                                           hash.ToString(),
                                           hashAncestor.ToString()));
            }
        }

        // Check if it's economically rational to mine this transaction rather
        // than the ones it replaces.
        CAmount nConflictingFees = 0;
        size_t nConflictingSize = 0;
        uint64_t nConflictingCount = 0;
        CTxMemPool::setEntries allConflicting;

        // If we don't hold the lock allConflicting might be incomplete; the
        // subsequent RemoveStaged() and addUnchecked() calls don't guarantee
        // mempool consistency for us.
        LOCK(pool.cs);
        const bool fReplacementTransaction = setConflicts.size();
        if (fReplacementTransaction)
        {
            CFeeRate newFeeRate(nModifiedFees, nSize);
            std::set<uint256> setConflictsParents;
            const int maxDescendantsToVisit = 100;
            CTxMemPool::setEntries setIterConflicting;
            BOOST_FOREACH(const auto &conflictit, setConflicts)
            {
                const uint256& hashConflicting = conflictit.first;
                CTxMemPool::txiter mi = pool.mapTx.find(hashConflicting);
                if (mi == pool.mapTx.end())
                    continue;

                // Save these to avoid repeated lookups
                setIterConflicting.insert(mi);

                // Don't allow the replacement to reduce the feerate of the
                // mempool.
                //
                // We usually don't want to accept replacements with lower
                // feerates than what they replaced as that would lower the
                // feerate of the next block. Requiring that the feerate always
                // be increased is also an easy-to-reason about way to prevent
                // DoS attacks via replacements.
                //
                // The mining code doesn't (currently) take children into
                // account (CPFP) so we only consider the feerates of
                // transactions being directly replaced, not their indirect
                // descendants. While that does mean high feerate children are
                // ignored when deciding whether or not to replace, we do
                // require the replacement to pay more overall fees too,
                // mitigating most cases.
                CFeeRate oldFeeRate(mi->GetModifiedFee(), mi->GetTxSize());
                if (newFeeRate <= oldFeeRate && setIgnoreRejects.find("insufficient fee") == setIgnoreRejects.end())
                {
                    return state.DoS(0, false,
                            REJECT_INSUFFICIENTFEE, "insufficient fee", false,
                            strprintf("rejecting replacement %s; new feerate %s <= old feerate %s",
                                  hash.ToString(),
                                  newFeeRate.ToString(),
                                  oldFeeRate.ToString()));
                }

                BOOST_FOREACH(const CTxIn &txin, mi->GetTx().vin)
                {
                    setConflictsParents.insert(txin.prevout.hash);
                }

                nConflictingCount += mi->GetCountWithDescendants();
            }
            // This potentially overestimates the number of actual descendants
            // but we just want to be conservative to avoid doing too much
            // work.
            if (nConflictingCount <= maxDescendantsToVisit || setIgnoreRejects.find("too many potential replacements") != setIgnoreRejects.end()) {
                // If not too many to replace, then calculate the set of
                // transactions that would have to be evicted
                BOOST_FOREACH(CTxMemPool::txiter it, setIterConflicting) {
                    pool.CalculateDescendants(it, allConflicting);
                }
                BOOST_FOREACH(CTxMemPool::txiter it, allConflicting) {
                    nConflictingFees += it->GetModifiedFee();
                    nConflictingSize += it->GetTxSize();
                }
            } else {
                return state.DoS(0, false,
                        REJECT_NONSTANDARD, "too many potential replacements", false,
                        strprintf("rejecting replacement %s; too many potential replacements (%d > %d)\n",
                            hash.ToString(),
                            nConflictingCount,
                            maxDescendantsToVisit));
            }

            if (setIgnoreRejects.find("replacement-adds-unconfirmed") == setIgnoreRejects.end()) {
                for (unsigned int j = 0; j < tx.vin.size(); j++)
                {
                    // We don't want to accept replacements that require low
                    // feerate junk to be mined first. Ideally we'd keep track of
                    // the ancestor feerates and make the decision based on that,
                    // but for now requiring all new inputs to be confirmed works.
                    if (!setConflictsParents.count(tx.vin[j].prevout.hash))
                    {
                        // Rather than check the UTXO set - potentially expensive -
                        // it's cheaper to just check if the new input refers to a
                        // tx that's in the mempool.
                        if (pool.mapTx.find(tx.vin[j].prevout.hash) != pool.mapTx.end())
                            return state.DoS(0, false,
                                             REJECT_NONSTANDARD, "replacement-adds-unconfirmed", false,
                                             strprintf("replacement %s adds unconfirmed input, idx %d",
                                                      hash.ToString(), j));
                    }
                }
            }

            // The replacement must pay greater fees than the transactions it
            // replaces - if we did the bandwidth used by those conflicting
            // transactions would not be paid for.
            if (nModifiedFees < nConflictingFees && setIgnoreRejects.find("insufficient-fee") == setIgnoreRejects.end())
            {
                return state.DoS(0, false,
                                 REJECT_INSUFFICIENTFEE, "insufficient fee", false,
                                 strprintf("rejecting replacement %s, less fees than conflicting txs; %s < %s",
                                          hash.ToString(), FormatMoney(nModifiedFees), FormatMoney(nConflictingFees)));
            }

            // Finally in addition to paying more fees than the conflicts the
            // new transaction must pay for its own bandwidth.
            CAmount nDeltaFees = nModifiedFees - nConflictingFees;
            if (nDeltaFees < ::incrementalRelayFee.GetFee(nSize) && setIgnoreRejects.find("insufficient-fee") == setIgnoreRejects.end())
            {
                return state.DoS(0, false,
                        REJECT_INSUFFICIENTFEE, "insufficient fee", false,
                        strprintf("rejecting replacement %s, not enough additional fees to relay; %s < %s",
                              hash.ToString(),
                              FormatMoney(nDeltaFees),
                              FormatMoney(::incrementalRelayFee.GetFee(nSize))));
            }
        }

        unsigned int scriptVerifyFlags = STANDARD_SCRIPT_VERIFY_FLAGS;
        if (!Params().RequireStandardDefault()) {
            scriptVerifyFlags = GetArg("-promiscuousmempoolflags", scriptVerifyFlags);
        }

        // Check against previous transactions
        // This is done last to help prevent CPU exhaustion denial-of-service attacks.
        PrecomputedTransactionData txdata(tx);
        if (!CheckInputs(tx, state, view, true, scriptVerifyFlags, true, txdata)) {
            // SCRIPT_VERIFY_CLEANSTACK requires SCRIPT_VERIFY_WITNESS, so we
            // need to turn both off, and compare against just turning off CLEANSTACK
            // to see if the failure is specifically due to witness validation.
            CValidationState stateDummy; // Want reported failures to be from first CheckInputs
            if (!tx.HasWitness() && CheckInputs(tx, stateDummy, view, true, scriptVerifyFlags & ~(SCRIPT_VERIFY_WITNESS | SCRIPT_VERIFY_CLEANSTACK), true, txdata) &&
                !CheckInputs(tx, stateDummy, view, true, scriptVerifyFlags & ~SCRIPT_VERIFY_CLEANSTACK, true, txdata)) {
                // Only the witness is missing, so the transaction itself may be fine.
                state.SetCorruptionPossible();
            }
            return false; // state filled in by CheckInputs
        }

        // Check again against just the consensus-critical mandatory script
        // verification flags, in case of bugs in the standard flags that cause
        // transactions to pass as valid when they're actually invalid. For
        // instance the STRICTENC flag was incorrectly allowing certain
        // CHECKSIG NOT scripts to pass, even though they were invalid.
        //
        // There is a similar check in CreateNewBlock() to prevent creating
        // invalid blocks, however allowing such transactions into the mempool
        // can be exploited as a DoS attack.
        if (!CheckInputs(tx, state, view, true, MANDATORY_SCRIPT_VERIFY_FLAGS, true, txdata))
        {
            return error("%s: BUG! PLEASE REPORT THIS! ConnectInputs failed against MANDATORY but not STANDARD flags %s, %s",
                __func__, hash.ToString(), FormatStateMessage(state));
        }

        // Remove conflicting transactions from the mempool
        BOOST_FOREACH(const CTxMemPool::txiter it, allConflicting)
        {
            LogPrint("mempool", "replacing tx %s with %s for %s BTC additional fees, %d delta bytes\n",
                    it->GetTx().GetHash().ToString(),
                    hash.ToString(),
                    FormatMoney(nModifiedFees - nConflictingFees),
                    (int)nSize - (int)nConflictingSize);
            if (plTxnReplaced)
                plTxnReplaced->push_back(it->GetSharedTx());
        }
        pool.RemoveStaged(allConflicting, false, MemPoolRemovalReason::REPLACED);

        // This transaction should only count for fee estimation if it isn't a
        // BIP 125 replacement transaction (may not be widely supported), the
        // node is not behind, and the transaction is not dependent on any other
        // transactions in the mempool.
        bool validForFeeEstimation = !fReplacementTransaction && IsCurrentForFeeEstimation() && pool.HasNoInputsOf(tx);

        // Store transaction in memory
        pool.addUnchecked(hash, entry, setAncestors, validForFeeEstimation);

        // trim mempool and check if tx was trimmed
        if (setIgnoreRejects.find("mempool full") == setIgnoreRejects.end()) {
            LimitMempoolSize(pool, GetArg("-maxmempool", DEFAULT_MAX_MEMPOOL_SIZE) * 1000000, GetArg("-mempoolexpiry", DEFAULT_MEMPOOL_EXPIRY) * 60 * 60);
            if (!pool.exists(hash))
                return state.DoS(0, false, REJECT_INSUFFICIENTFEE, "mempool full");
        }
    }

    GetMainSignals().SyncTransaction(tx, NULL, CMainSignals::SYNC_TRANSACTION_NOT_IN_BLOCK);
    // update mempool stats
    CStats::DefaultStats()->addMempoolSample(pool.size(), pool.DynamicMemoryUsage(), poolMinFeeRate.GetFeePerK());

    return true;
}

bool AcceptToMemoryPoolWithTime(CTxMemPool& pool, CValidationState &state, const CTransactionRef &tx, bool fLimitFree,
                        bool* pfMissingInputs, int64_t nAcceptTime, std::list<CTransactionRef>* plTxnReplaced,
                        const CAmount nAbsurdFee, const std::set<std::string>& setIgnoreRejects)
{
    std::vector<uint256> vHashTxToUncache;
    bool res = AcceptToMemoryPoolWorker(pool, state, tx, fLimitFree, pfMissingInputs, nAcceptTime, plTxnReplaced, nAbsurdFee, setIgnoreRejects, vHashTxToUncache);
    if (!res) {
        BOOST_FOREACH(const uint256& hashTx, vHashTxToUncache)
            pcoinsTip->Uncache(hashTx);
    }
    // After we've (potentially) uncached entries, ensure our coins cache is still within its size limits
    CValidationState stateDummy;
    FlushStateToDisk(stateDummy, FLUSH_STATE_PERIODIC);
    return res;
}

bool AcceptToMemoryPool(CTxMemPool& pool, CValidationState &state, const CTransactionRef &tx, bool fLimitFree,
                        bool* pfMissingInputs, std::list<CTransactionRef>* plTxnReplaced,
                        const CAmount nAbsurdFee, const std::set<std::string>& setIgnoreRejects)
{
    return AcceptToMemoryPoolWithTime(pool, state, tx, fLimitFree, pfMissingInputs, GetTime(), plTxnReplaced, nAbsurdFee, setIgnoreRejects);
}

/** Return transaction in txOut, and if it was found inside a block, its hash is placed in hashBlock */
bool GetTransaction(const uint256 &hash, CTransactionRef &txOut, const Consensus::Params& consensusParams, uint256 &hashBlock, bool fAllowSlow)
{
    CBlockIndex *pindexSlow = NULL;

    LOCK(cs_main);

    CTransactionRef ptx = mempool.get(hash);
    if (ptx)
    {
        txOut = ptx;
        return true;
    }

    if (fTxIndex) {
        CDiskTxPos postx;
        if (pblocktree->ReadTxIndex(hash, postx)) {
            CAutoFile file(OpenBlockFile(postx, true), SER_DISK, CLIENT_VERSION);
            if (file.IsNull())
                return error("%s: OpenBlockFile failed", __func__);
            CBlockHeader header;
            try {
                file >> header;
                fseek(file.Get(), postx.nTxOffset, SEEK_CUR);
                file >> txOut;
            } catch (const std::exception& e) {
                return error("%s: Deserialize or I/O error - %s", __func__, e.what());
            }
            hashBlock = header.GetHash();
            if (txOut->GetHash() != hash)
                return error("%s: txid mismatch", __func__);
            return true;
        }
    }

    if (fAllowSlow) { // use coin database to locate block that contains transaction, and scan it
        int nHeight = -1;
        {
            const CCoinsViewCache& view = *pcoinsTip;
            const CCoins* coins = view.AccessCoins(hash);
            if (coins)
                nHeight = coins->nHeight;
        }
        if (nHeight > 0)
            pindexSlow = chainActive[nHeight];
    }

    if (pindexSlow) {
        CBlock block;
        if (ReadBlockFromDisk(block, pindexSlow, consensusParams)) {
            for (const auto& tx : block.vtx) {
                if (tx->GetHash() == hash) {
                    txOut = tx;
                    hashBlock = pindexSlow->GetBlockHash();
                    return true;
                }
            }
        }
    }

    return false;
}






//////////////////////////////////////////////////////////////////////////////
//
// CBlock and CBlockIndex
//

bool WriteBlockToDisk(const CBlock& block, CDiskBlockPos& pos, const CMessageHeader::MessageStartChars& messageStart)
{
    // Open history file to append
    CAutoFile fileout(OpenBlockFile(pos), SER_DISK, CLIENT_VERSION);
    if (fileout.IsNull())
        return error("WriteBlockToDisk: OpenBlockFile failed");

    // Write index header
    unsigned int nSize = GetSerializeSize(fileout, block);
    fileout << FLATDATA(messageStart) << nSize;

    // Write block
    long fileOutPos = ftell(fileout.Get());
    if (fileOutPos < 0)
        return error("WriteBlockToDisk: ftell failed");
    pos.nPos = (unsigned int)fileOutPos;
    fileout << block;

    return true;
}

bool ReadBlockFromDisk(CBlock& block, const CDiskBlockPos& pos, const Consensus::Params& consensusParams, const bool lowprio)
{
    block.SetNull();

    {
    IOPRIO_IDLER(lowprio);

    // Open history file to read
    CAutoFile filein(OpenBlockFile(pos, true), SER_DISK, CLIENT_VERSION);
    if (filein.IsNull())
        return error("ReadBlockFromDisk: OpenBlockFile failed for %s", pos.ToString());

    // Read block
    try {
        filein >> block;
    }
    catch (const std::exception& e) {
        return error("%s: Deserialize or I/O error - %s at %s", __func__, e.what(), pos.ToString());
    }

    }  // end IOPRIO_IDLER scope

    // Check the header
    if (!CheckProofOfWork(block.GetHash(), block.nBits, consensusParams))
        return error("ReadBlockFromDisk: Errors in block header at %s", pos.ToString());

    return true;
}

bool ReadBlockFromDisk(CBlock& block, const CBlockIndex* pindex, const Consensus::Params& consensusParams, const bool lowprio)
{
    if (!ReadBlockFromDisk(block, pindex->GetBlockPos(), consensusParams, lowprio))
        return false;
    if (block.GetHash() != pindex->GetBlockHash())
        return error("ReadBlockFromDisk(CBlock&, CBlockIndex*): GetHash() doesn't match index for %s at %s",
                pindex->ToString(), pindex->GetBlockPos().ToString());
    return true;
}

CAmount GetBlockSubsidy(int nHeight, const Consensus::Params& consensusParams)
{
    int halvings = nHeight / consensusParams.nSubsidyHalvingInterval;
    // Force block reward to zero when right shift is undefined.
    if (halvings >= 64)
        return 0;

    CAmount nSubsidy = 50 * COIN;
    // Subsidy is cut in half every 210,000 blocks which will occur approximately every 4 years.
    nSubsidy >>= halvings;
    return nSubsidy;
}

bool IsInitialBlockDownload()
{
    const CChainParams& chainParams = Params();

    // Once this function has returned false, it must remain false.
    static std::atomic<bool> latchToFalse{false};
    // Optimization: pre-test latch before taking the lock.
    if (latchToFalse.load(std::memory_order_relaxed))
        return false;

    LOCK(cs_main);
    if (latchToFalse.load(std::memory_order_relaxed))
        return false;
    if (fImporting || fReindex)
        return true;
    if (chainActive.Tip() == NULL)
        return true;
    if (chainActive.Tip()->nChainWork < UintToArith256(chainParams.GetConsensus().nMinimumChainWork))
        return true;
    if (chainActive.Tip()->GetBlockTime() < (GetTime() - nMaxTipAge))
        return true;
    latchToFalse.store(true, std::memory_order_relaxed);
    return false;
}

CBlockIndex *pindexBestForkTip = NULL, *pindexBestForkBase = NULL;

static void AlertNotify(const std::string& strMessage)
{
    uiInterface.NotifyAlertChanged();
    std::string strCmd = GetArg("-alertnotify", "");
    if (strCmd.empty()) return;

    // Alert text should be plain ascii coming from a trusted source, but to
    // be safe we first strip anything not in safeChars, then add single quotes around
    // the whole string before passing it to the shell:
    std::string singleQuote("'");
    std::string safeStatus = SanitizeString(strMessage);
    safeStatus = singleQuote+safeStatus+singleQuote;
    boost::replace_all(strCmd, "%s", safeStatus);

    boost::thread t(runCommand, strCmd); // thread runs free
}

void CheckForkWarningConditions()
{
    AssertLockHeld(cs_main);
    // Before we get past initial download, we cannot reliably alert about forks
    // (we assume we don't get stuck on a fork before finishing our initial sync)
    if (IsInitialBlockDownload())
        return;

    // If our best fork is no longer within 72 blocks (+/- 12 hours if no one mines it)
    // of our head, drop it
    if (pindexBestForkTip && chainActive.Height() - pindexBestForkTip->nHeight >= 72)
        pindexBestForkTip = NULL;

    if (pindexBestForkTip || (pindexBestInvalid && pindexBestInvalid->nChainWork > chainActive.Tip()->nChainWork + (GetBlockProof(*chainActive.Tip()) * 6)))
    {
        if (!GetfLargeWorkForkFound() && pindexBestForkBase)
        {
            std::string warning = std::string("'Warning: Large-work fork detected, forking after block ") +
                pindexBestForkBase->phashBlock->ToString() + std::string("'");
            AlertNotify(warning);
        }
        if (pindexBestForkTip && pindexBestForkBase)
        {
            LogPrintf("%s: Warning: Large valid fork found\n  forking the chain at height %d (%s)\n  lasting to height %d (%s).\nChain state database corruption likely.\n", __func__,
                   pindexBestForkBase->nHeight, pindexBestForkBase->phashBlock->ToString(),
                   pindexBestForkTip->nHeight, pindexBestForkTip->phashBlock->ToString());
            SetfLargeWorkForkFound(true);
        }
        else
        {
            LogPrintf("%s: Warning: Found invalid chain at least ~6 blocks longer than our best chain.\nChain state database corruption likely.\n", __func__);
            SetfLargeWorkInvalidChainFound(true);
        }
    }
    else
    {
        SetfLargeWorkForkFound(false);
        SetfLargeWorkInvalidChainFound(false);
    }
}

void CheckForkWarningConditionsOnNewFork(CBlockIndex* pindexNewForkTip)
{
    AssertLockHeld(cs_main);
    // If we are on a fork that is sufficiently large, set a warning flag
    CBlockIndex* pfork = pindexNewForkTip;
    CBlockIndex* plonger = chainActive.Tip();
    while (pfork && pfork != plonger)
    {
        while (plonger && plonger->nHeight > pfork->nHeight)
            plonger = plonger->pprev;
        if (pfork == plonger)
            break;
        pfork = pfork->pprev;
    }

    // We define a condition where we should warn the user about as a fork of at least 7 blocks
    // with a tip within 72 blocks (+/- 12 hours if no one mines it) of ours
    // We use 7 blocks rather arbitrarily as it represents just under 10% of sustained network
    // hash rate operating on the fork.
    // or a chain that is entirely longer than ours and invalid (note that this should be detected by both)
    // We define it this way because it allows us to only store the highest fork tip (+ base) which meets
    // the 7-block condition and from this always have the most-likely-to-cause-warning fork
    if (pfork && (!pindexBestForkTip || (pindexBestForkTip && pindexNewForkTip->nHeight > pindexBestForkTip->nHeight)) &&
            pindexNewForkTip->nChainWork - pfork->nChainWork > (GetBlockProof(*pfork) * 7) &&
            chainActive.Height() - pindexNewForkTip->nHeight < 72)
    {
        pindexBestForkTip = pindexNewForkTip;
        pindexBestForkBase = pfork;
    }

    CheckForkWarningConditions();
}

void static InvalidChainFound(CBlockIndex* pindexNew)
{
    if (!pindexBestInvalid || pindexNew->nChainWork > pindexBestInvalid->nChainWork)
        pindexBestInvalid = pindexNew;

    LogPrintf("%s: invalid block=%s  height=%d  log2_work=%.8g  date=%s\n", __func__,
      pindexNew->GetBlockHash().ToString(), pindexNew->nHeight,
      log(pindexNew->nChainWork.getdouble())/log(2.0), DateTimeStrFormat("%Y-%m-%d %H:%M:%S",
      pindexNew->GetBlockTime()));
    CBlockIndex *tip = chainActive.Tip();
    assert (tip);
    LogPrintf("%s:  current best=%s  height=%d  log2_work=%.8g  date=%s\n", __func__,
      tip->GetBlockHash().ToString(), chainActive.Height(), log(tip->nChainWork.getdouble())/log(2.0),
      DateTimeStrFormat("%Y-%m-%d %H:%M:%S", tip->GetBlockTime()));
    CheckForkWarningConditions();
}

void static InvalidBlockFound(CBlockIndex *pindex, const CValidationState &state) {
    if (!state.CorruptionPossible()) {
        pindex->nStatus |= BLOCK_FAILED_VALID;
        setDirtyBlockIndex.insert(pindex);
        setBlockIndexCandidates.erase(pindex);
        InvalidChainFound(pindex);
    }
}

void UpdateCoins(const CTransaction& tx, CCoinsViewCache& inputs, CTxUndo &txundo, int nHeight)
{
    // mark inputs spent
    if (!tx.IsCoinBase()) {
        txundo.vprevout.reserve(tx.vin.size());
        BOOST_FOREACH(const CTxIn &txin, tx.vin) {
            CCoinsModifier coins = inputs.ModifyCoins(txin.prevout.hash);
            unsigned nPos = txin.prevout.n;

            if (nPos >= coins->vout.size() || coins->vout[nPos].IsNull())
                assert(false);
            // mark an outpoint spent, and construct undo information
            txundo.vprevout.push_back(CTxInUndo(coins->vout[nPos]));
            coins->Spend(nPos);
            if (coins->vout.size() == 0) {
                CTxInUndo& undo = txundo.vprevout.back();
                undo.nHeight = coins->nHeight;
                undo.fCoinBase = coins->fCoinBase;
                undo.nVersion = coins->nVersion;
            }
        }
    }
    // add outputs
    inputs.ModifyNewCoins(tx.GetHash(), tx.IsCoinBase())->FromTx(tx, nHeight);
}

void UpdateCoins(const CTransaction& tx, CCoinsViewCache& inputs, int nHeight)
{
    CTxUndo txundo;
    UpdateCoins(tx, inputs, txundo, nHeight);
}

bool CScriptCheck::operator()() {
    const CScript &scriptSig = ptxTo->vin[nIn].scriptSig;
    const CScriptWitness *witness = &ptxTo->vin[nIn].scriptWitness;
    if (!VerifyScript(scriptSig, scriptPubKey, witness, nFlags, CachingTransactionSignatureChecker(ptxTo, nIn, amount, cacheStore, *txdata), &error)) {
        return false;
    }
    return true;
}

int GetSpendHeight(const CCoinsViewCache& inputs)
{
    LOCK(cs_main);
    CBlockIndex* pindexPrev = mapBlockIndex.find(inputs.GetBestBlock())->second;
    return pindexPrev->nHeight + 1;
}

namespace Consensus {
bool CheckTxInputs(const CTransaction& tx, CValidationState& state, const CCoinsViewCache& inputs, int nSpendHeight)
{
        // This doesn't trigger the DoS code on purpose; if it did, it would make it easier
        // for an attacker to attempt to split the network.
        if (!inputs.HaveInputs(tx))
            return state.Invalid(false, 0, "", "Inputs unavailable");

        CAmount nValueIn = 0;
        CAmount nFees = 0;
        for (unsigned int i = 0; i < tx.vin.size(); i++)
        {
            const COutPoint &prevout = tx.vin[i].prevout;
            const CCoins *coins = inputs.AccessCoins(prevout.hash);
            assert(coins);

            // If prev is coinbase, check that it's matured
            if (coins->IsCoinBase()) {
                if (nSpendHeight - coins->nHeight < COINBASE_MATURITY)
                    return state.Invalid(false,
                        REJECT_INVALID, "bad-txns-premature-spend-of-coinbase",
                        strprintf("tried to spend coinbase at depth %d", nSpendHeight - coins->nHeight));
            }

            // Check for negative or overflow input values
            nValueIn += coins->vout[prevout.n].nValue;
            if (!MoneyRange(coins->vout[prevout.n].nValue) || !MoneyRange(nValueIn))
                return state.DoS(100, false, REJECT_INVALID, "bad-txns-inputvalues-outofrange");

        }

        if (nValueIn < tx.GetValueOut())
            return state.DoS(100, false, REJECT_INVALID, "bad-txns-in-belowout", false,
                strprintf("value in (%s) < value out (%s)", FormatMoney(nValueIn), FormatMoney(tx.GetValueOut())));

        // Tally transaction fees
        CAmount nTxFee = nValueIn - tx.GetValueOut();
        if (nTxFee < 0)
            return state.DoS(100, false, REJECT_INVALID, "bad-txns-fee-negative");
        nFees += nTxFee;
        if (!MoneyRange(nFees))
            return state.DoS(100, false, REJECT_INVALID, "bad-txns-fee-outofrange");
    return true;
}
}// namespace Consensus

bool CheckInputs(const CTransaction& tx, CValidationState &state, const CCoinsViewCache &inputs, bool fScriptChecks, unsigned int flags, bool cacheStore, PrecomputedTransactionData& txdata, std::vector<CScriptCheck> *pvChecks)
{
    if (!tx.IsCoinBase())
    {
        if (!Consensus::CheckTxInputs(tx, state, inputs, GetSpendHeight(inputs)))
            return false;

        if (pvChecks)
            pvChecks->reserve(tx.vin.size());

        // The first loop above does all the inexpensive checks.
        // Only if ALL inputs pass do we perform expensive ECDSA signature checks.
        // Helps prevent CPU exhaustion attacks.

        // Skip script verification when connecting blocks under the
        // assumedvalid block. Assuming the assumedvalid block is valid this
        // is safe because block merkle hashes are still computed and checked,
        // Of course, if an assumed valid block is invalid due to false scriptSigs
        // this optimization would allow an invalid chain to be accepted.
        if (fScriptChecks) {
            for (unsigned int i = 0; i < tx.vin.size(); i++) {
                const COutPoint &prevout = tx.vin[i].prevout;
                const CCoins* coins = inputs.AccessCoins(prevout.hash);
                assert(coins);

                // Verify signature
                CScriptCheck check(*coins, tx, i, flags, cacheStore, &txdata);
                if (pvChecks) {
                    pvChecks->push_back(CScriptCheck());
                    check.swap(pvChecks->back());
                } else if (!check()) {
                    if (flags & STANDARD_NOT_MANDATORY_VERIFY_FLAGS) {
                        // Check whether the failure was caused by a
                        // non-mandatory script verification check, such as
                        // non-standard DER encodings or non-null dummy
                        // arguments; if so, don't trigger DoS protection to
                        // avoid splitting the network between upgraded and
                        // non-upgraded nodes.
                        CScriptCheck check2(*coins, tx, i,
                                flags & ~STANDARD_NOT_MANDATORY_VERIFY_FLAGS, cacheStore, &txdata);
                        if (check2())
                            return state.Invalid(false, REJECT_NONSTANDARD, strprintf("non-mandatory-script-verify-flag (%s)", ScriptErrorString(check.GetScriptError())));
                    }
                    // Failures of other flags indicate a transaction that is
                    // invalid in new blocks, e.g. a invalid P2SH. We DoS ban
                    // such nodes as they are not following the protocol. That
                    // said during an upgrade careful thought should be taken
                    // as to the correct behavior - we may want to continue
                    // peering with non-upgraded nodes even after soft-fork
                    // super-majority signaling has occurred.
                    return state.DoS(100,false, REJECT_INVALID, strprintf("mandatory-script-verify-flag-failed (%s)", ScriptErrorString(check.GetScriptError())));
                }
            }
        }
    }

    return true;
}

namespace {

bool UndoWriteToDisk(const CBlockUndo& blockundo, CDiskBlockPos& pos, const uint256& hashBlock, const CMessageHeader::MessageStartChars& messageStart)
{
    // Open history file to append
    CAutoFile fileout(OpenUndoFile(pos), SER_DISK, CLIENT_VERSION);
    if (fileout.IsNull())
        return error("%s: OpenUndoFile failed", __func__);

    // Write index header
    unsigned int nSize = GetSerializeSize(fileout, blockundo);
    fileout << FLATDATA(messageStart) << nSize;

    // Write undo data
    long fileOutPos = ftell(fileout.Get());
    if (fileOutPos < 0)
        return error("%s: ftell failed", __func__);
    pos.nPos = (unsigned int)fileOutPos;
    fileout << blockundo;

    // calculate & write checksum
    CHashWriter hasher(SER_GETHASH, PROTOCOL_VERSION);
    hasher << hashBlock;
    hasher << blockundo;
    fileout << hasher.GetHash();

    return true;
}

bool UndoReadFromDisk(CBlockUndo& blockundo, const CDiskBlockPos& pos, const uint256& hashBlock)
{
    // Open history file to read
    CAutoFile filein(OpenUndoFile(pos, true), SER_DISK, CLIENT_VERSION);
    if (filein.IsNull())
        return error("%s: OpenUndoFile failed", __func__);

    // Read block
    uint256 hashChecksum;
    try {
        filein >> blockundo;
        filein >> hashChecksum;
    }
    catch (const std::exception& e) {
        return error("%s: Deserialize or I/O error - %s", __func__, e.what());
    }

    // Verify checksum
    CHashWriter hasher(SER_GETHASH, PROTOCOL_VERSION);
    hasher << hashBlock;
    hasher << blockundo;
    if (hashChecksum != hasher.GetHash())
        return error("%s: Checksum mismatch", __func__);

    return true;
}

/** Abort with a message */
bool AbortNode(const std::string& strMessage, const std::string& userMessage="")
{
    SetMiscWarning(strMessage);
    LogPrintf("*** %s\n", strMessage);
    uiInterface.ThreadSafeMessageBox(
        userMessage.empty() ? _("Error: A fatal internal error occurred, see debug.log for details") : userMessage,
        "", CClientUIInterface::MSG_ERROR);
    StartShutdown();
    return false;
}

bool AbortNode(CValidationState& state, const std::string& strMessage, const std::string& userMessage="")
{
    AbortNode(strMessage, userMessage);
    return state.Error(strMessage);
}

} // anon namespace

/**
 * Apply the undo operation of a CTxInUndo to the given chain state.
 * @param undo The undo object.
 * @param view The coins view to which to apply the changes.
 * @param out The out point that corresponds to the tx input.
 * @return True on success.
 */
bool ApplyTxInUndo(const CTxInUndo& undo, CCoinsViewCache& view, const COutPoint& out)
{
    bool fClean = true;

    CCoinsModifier coins = view.ModifyCoins(out.hash);
    if (undo.nHeight != 0) {
        // undo data contains height: this is the last output of the prevout tx being spent
        if (!coins->IsPruned())
            fClean = fClean && error("%s: undo data overwriting existing transaction", __func__);
        coins->Clear();
        coins->fCoinBase = undo.fCoinBase;
        coins->nHeight = undo.nHeight;
        coins->nVersion = undo.nVersion;
    } else {
        if (coins->IsPruned())
            fClean = fClean && error("%s: undo data adding output to missing transaction", __func__);
    }
    if (coins->IsAvailable(out.n))
        fClean = fClean && error("%s: undo data overwriting existing output", __func__);
    if (coins->vout.size() < out.n+1)
        coins->vout.resize(out.n+1);
    coins->vout[out.n] = undo.txout;

    return fClean;
}

bool DisconnectBlock(const CBlock& block, CValidationState& state, const CBlockIndex* pindex, CCoinsViewCache& view, bool* pfClean)
{
    assert(pindex->GetBlockHash() == view.GetBestBlock());

    if (pfClean)
        *pfClean = false;

    bool fClean = true;

    CBlockUndo blockUndo;
    CDiskBlockPos pos = pindex->GetUndoPos();
    if (pos.IsNull())
        return error("DisconnectBlock(): no undo data available");
    if (!UndoReadFromDisk(blockUndo, pos, pindex->pprev->GetBlockHash()))
        return error("DisconnectBlock(): failure reading undo data");

    if (blockUndo.vtxundo.size() + 1 != block.vtx.size())
        return error("DisconnectBlock(): block and undo data inconsistent");

    // undo transactions in reverse order
    for (int i = block.vtx.size() - 1; i >= 0; i--) {
        const CTransaction &tx = *(block.vtx[i]);
        uint256 hash = tx.GetHash();

        // Check that all outputs are available and match the outputs in the block itself
        // exactly.
        {
        CCoinsModifier outs = view.ModifyCoins(hash);
        outs->ClearUnspendable();

        CCoins outsBlock(tx, pindex->nHeight);
        // The CCoins serialization does not serialize negative numbers.
        // No network rules currently depend on the version here, so an inconsistency is harmless
        // but it must be corrected before txout nversion ever influences a network rule.
        if (outsBlock.nVersion < 0)
            outs->nVersion = outsBlock.nVersion;
        if (*outs != outsBlock)
            fClean = fClean && error("DisconnectBlock(): added transaction mismatch? database corrupted");

        // remove outputs
        outs->Clear();
        }

        // restore inputs
        if (i > 0) { // not coinbases
            const CTxUndo &txundo = blockUndo.vtxundo[i-1];
            if (txundo.vprevout.size() != tx.vin.size())
                return error("DisconnectBlock(): transaction and undo data inconsistent");
            for (unsigned int j = tx.vin.size(); j-- > 0;) {
                const COutPoint &out = tx.vin[j].prevout;
                const CTxInUndo &undo = txundo.vprevout[j];
                if (!ApplyTxInUndo(undo, view, out))
                    fClean = false;
            }
        }
    }

    // move best block pointer to prevout block
    view.SetBestBlock(pindex->pprev->GetBlockHash());

    if (pfClean) {
        *pfClean = fClean;
        return true;
    }

    return fClean;
}

void static FlushBlockFile(bool fFinalize = false)
{
    LOCK(cs_LastBlockFile);

    CDiskBlockPos posOld(nLastBlockFile, 0);

    FILE *fileOld = OpenBlockFile(posOld);
    if (fileOld) {
        if (fFinalize)
            TruncateFile(fileOld, vinfoBlockFile[nLastBlockFile].nSize);
        FileCommit(fileOld);
        fclose(fileOld);
    }

    fileOld = OpenUndoFile(posOld);
    if (fileOld) {
        if (fFinalize)
            TruncateFile(fileOld, vinfoBlockFile[nLastBlockFile].nUndoSize);
        FileCommit(fileOld);
        fclose(fileOld);
    }
}

bool FindUndoPos(CValidationState &state, int nFile, CDiskBlockPos &pos, unsigned int nAddSize);

static CCheckQueue<CScriptCheck> scriptcheckqueue(128);

void ThreadScriptCheck() {
    RenameThread("bitcoin-scriptch");
    scriptcheckqueue.Thread();
}

// Protected by cs_main
VersionBitsCache versionbitscache;

int32_t ComputeBlockVersion(const CBlockIndex* pindexPrev, const Consensus::Params& params)
{
    LOCK(cs_main);
    int32_t nVersion = VERSIONBITS_TOP_BITS;

    for (int i = 0; i < (int)Consensus::MAX_VERSION_BITS_DEPLOYMENTS; i++) {
        ThresholdState state = VersionBitsState(pindexPrev, params, (Consensus::DeploymentPos)i, versionbitscache);
        if (state == THRESHOLD_LOCKED_IN || state == THRESHOLD_STARTED) {
            nVersion |= VersionBitsMask(params, (Consensus::DeploymentPos)i);
        }
    }

    return nVersion;
}

/**
 * Threshold condition checker that triggers when unknown versionbits are seen on the network.
 */
class WarningBitsConditionChecker : public AbstractThresholdConditionChecker
{
private:
    int bit;

public:
    WarningBitsConditionChecker(int bitIn) : bit(bitIn) {}

    int64_t BeginTime(const Consensus::Params& params) const { return 0; }
    int64_t EndTime(const Consensus::Params& params) const { return std::numeric_limits<int64_t>::max(); }
    int Period(const Consensus::Params& params) const { return params.nMinerConfirmationWindow; }
    int Threshold(const Consensus::Params& params) const { return params.nRuleChangeActivationThreshold; }

    bool Condition(const CBlockIndex* pindex, const Consensus::Params& params) const
    {
        return ((pindex->nVersion & VERSIONBITS_TOP_MASK) == VERSIONBITS_TOP_BITS) &&
               ((pindex->nVersion >> bit) & 1) != 0 &&
               ((ComputeBlockVersion(pindex->pprev, params) >> bit) & 1) == 0;
    }
};

// Protected by cs_main
static ThresholdConditionCache warningcache[VERSIONBITS_NUM_BITS];

static int64_t nTimeCheck = 0;
static int64_t nTimeForks = 0;
static int64_t nTimeVerify = 0;
static int64_t nTimeConnect = 0;
static int64_t nTimeIndex = 0;
static int64_t nTimeCallbacks = 0;
static int64_t nTimeTotal = 0;

bool ConnectBlock(const CBlock& block, CValidationState& state, CBlockIndex* pindex,
                  CCoinsViewCache& view, const CChainParams& chainparams, bool fJustCheck)
{
    AssertLockHeld(cs_main);

    int64_t nTimeStart = GetTimeMicros();

    // Check it again in case a previous version let a bad block in
    if (!CheckBlock(block, state, chainparams.GetConsensus(), !fJustCheck, !fJustCheck))
        return error("%s: Consensus::CheckBlock: %s", __func__, FormatStateMessage(state));

    // verify that the view's current state corresponds to the previous block
    uint256 hashPrevBlock = pindex->pprev == NULL ? uint256() : pindex->pprev->GetBlockHash();
    assert(hashPrevBlock == view.GetBestBlock());

    // Special case for the genesis block, skipping connection of its transactions
    // (its coinbase is unspendable)
    if (block.GetHash() == chainparams.GetConsensus().hashGenesisBlock) {
        if (!fJustCheck)
            view.SetBestBlock(pindex->GetBlockHash());
        return true;
    }

    bool fScriptChecks = true;
    if (!hashAssumeValid.IsNull()) {
        // We've been configured with the hash of a block which has been externally verified to have a valid history.
        // A suitable default value is included with the software and updated from time to time.  Because validity
        //  relative to a piece of software is an objective fact these defaults can be easily reviewed.
        // This setting doesn't force the selection of any particular chain but makes validating some faster by
        //  effectively caching the result of part of the verification.
        BlockMap::const_iterator  it = mapBlockIndex.find(hashAssumeValid);
        if (it != mapBlockIndex.end()) {
            if (it->second->GetAncestor(pindex->nHeight) == pindex &&
                pindexBestHeader->GetAncestor(pindex->nHeight) == pindex &&
                pindexBestHeader->nChainWork >= UintToArith256(chainparams.GetConsensus().nMinimumChainWork)) {
                // This block is a member of the assumed verified chain and an ancestor of the best header.
                // The equivalent time check discourages hashpower from extorting the network via DOS attack
                //  into accepting an invalid block through telling users they must manually set assumevalid.
                //  Requiring a software change or burying the invalid block, regardless of the setting, makes
                //  it hard to hide the implication of the demand.  This also avoids having release candidates
                //  that are hardly doing any signature verification at all in testing without having to
                //  artificially set the default assumed verified block further back.
                // The test against nMinimumChainWork prevents the skipping when denied access to any chain at
                //  least as good as the expected chain.
                fScriptChecks = (GetBlockProofEquivalentTime(*pindexBestHeader, *pindex, *pindexBestHeader, chainparams.GetConsensus()) <= 60 * 60 * 24 * 7 * 2);
            }
        }
    }

    int64_t nTime1 = GetTimeMicros(); nTimeCheck += nTime1 - nTimeStart;
    LogPrint("bench", "    - Sanity checks: %.2fms [%.2fs]\n", 0.001 * (nTime1 - nTimeStart), nTimeCheck * 0.000001);

    // Do not allow blocks that contain transactions which 'overwrite' older transactions,
    // unless those are already completely spent.
    // If such overwrites are allowed, coinbases and transactions depending upon those
    // can be duplicated to remove the ability to spend the first instance -- even after
    // being sent to another address.
    // See BIP30 and http://r6.ca/blog/20120206T005236Z.html for more information.
    // This logic is not necessary for memory pool transactions, as AcceptToMemoryPool
    // already refuses previously-known transaction ids entirely.
    // This rule was originally applied to all blocks with a timestamp after March 15, 2012, 0:00 UTC.
    // Now that the whole chain is irreversibly beyond that time it is applied to all blocks except the
    // two in the chain that violate it. This prevents exploiting the issue against nodes during their
    // initial block download.
    bool fEnforceBIP30 = (!pindex->phashBlock) || // Enforce on CreateNewBlock invocations which don't have a hash.
                          !((pindex->nHeight==91842 && pindex->GetBlockHash() == uint256S("0x00000000000a4d0a398161ffc163c503763b1f4360639393e0e4c8e300e0caec")) ||
                           (pindex->nHeight==91880 && pindex->GetBlockHash() == uint256S("0x00000000000743f190a18c5577a3c2d2a1f610ae9601ac046a38084ccb7cd721")));

    // Once BIP34 activated it was not possible to create new duplicate coinbases and thus other than starting
    // with the 2 existing duplicate coinbase pairs, not possible to create overwriting txs.  But by the
    // time BIP34 activated, in each of the existing pairs the duplicate coinbase had overwritten the first
    // before the first had been spent.  Since those coinbases are sufficiently buried its no longer possible to create further
    // duplicate transactions descending from the known pairs either.
    // If we're on the known chain at height greater than where BIP34 activated, we can save the db accesses needed for the BIP30 check.
    CBlockIndex *pindexBIP34height = pindex->pprev->GetAncestor(chainparams.GetConsensus().BIP34Height);
    //Only continue to enforce if we're below BIP34 activation height or the block hash at that height doesn't correspond.
    fEnforceBIP30 = fEnforceBIP30 && (!pindexBIP34height || !(pindexBIP34height->GetBlockHash() == chainparams.GetConsensus().BIP34Hash));

    if (fEnforceBIP30) {
        for (const auto& tx : block.vtx) {
            const CCoins* coins = view.AccessCoins(tx->GetHash());
            if (coins && !coins->IsPruned())
                return state.DoS(100, error("ConnectBlock(): tried to overwrite transaction"),
                                 REJECT_INVALID, "bad-txns-BIP30");
        }
    }

    // BIP16 didn't become active until Apr 1 2012
    int64_t nBIP16SwitchTime = 1333238400;
    bool fStrictPayToScriptHash = (pindex->GetBlockTime() >= nBIP16SwitchTime);

    unsigned int flags = fStrictPayToScriptHash ? SCRIPT_VERIFY_P2SH : SCRIPT_VERIFY_NONE;

    // Start enforcing the DERSIG (BIP66) rule
    if (pindex->nHeight >= chainparams.GetConsensus().BIP66Height) {
        flags |= SCRIPT_VERIFY_DERSIG;
    }

    // Start enforcing CHECKLOCKTIMEVERIFY (BIP65) rule
    if (pindex->nHeight >= chainparams.GetConsensus().BIP65Height) {
        flags |= SCRIPT_VERIFY_CHECKLOCKTIMEVERIFY;
    }

    // Start enforcing BIP68 (sequence locks) and BIP112 (CHECKSEQUENCEVERIFY) using versionbits logic.
    int nLockTimeFlags = 0;
    if (VersionBitsState(pindex->pprev, chainparams.GetConsensus(), Consensus::DEPLOYMENT_CSV, versionbitscache) == THRESHOLD_ACTIVE) {
        flags |= SCRIPT_VERIFY_CHECKSEQUENCEVERIFY;
        nLockTimeFlags |= LOCKTIME_VERIFY_SEQUENCE;
    }

    // Start enforcing WITNESS rules using versionbits logic.
    if (IsWitnessEnabled(pindex->pprev, chainparams.GetConsensus())) {
        flags |= SCRIPT_VERIFY_WITNESS;
        flags |= SCRIPT_VERIFY_NULLDUMMY;
    }

    int64_t nTime2 = GetTimeMicros(); nTimeForks += nTime2 - nTime1;
    LogPrint("bench", "    - Fork checks: %.2fms [%.2fs]\n", 0.001 * (nTime2 - nTime1), nTimeForks * 0.000001);

    CBlockUndo blockundo;

    CCheckQueueControl<CScriptCheck> control(fScriptChecks && nScriptCheckThreads ? &scriptcheckqueue : NULL);

    std::vector<int> prevheights;
    CAmount nFees = 0;
    int nInputs = 0;
    int64_t nSigOpsCost = 0;
    CDiskTxPos pos(pindex->GetBlockPos(), GetSizeOfCompactSize(block.vtx.size()));
    std::vector<std::pair<uint256, CDiskTxPos> > vPos;
    vPos.reserve(block.vtx.size());
    blockundo.vtxundo.reserve(block.vtx.size() - 1);
    std::vector<PrecomputedTransactionData> txdata;
    txdata.reserve(block.vtx.size()); // Required so that pointers to individual PrecomputedTransactionData don't get invalidated
    for (unsigned int i = 0; i < block.vtx.size(); i++)
    {
        const CTransaction &tx = *(block.vtx[i]);

        nInputs += tx.vin.size();

        if (!tx.IsCoinBase())
        {
            if (!view.HaveInputs(tx))
                return state.DoS(100, error("ConnectBlock(): inputs missing/spent"),
                                 REJECT_INVALID, "bad-txns-inputs-missingorspent");

            // Check that transaction is BIP68 final
            // BIP68 lock checks (as opposed to nLockTime checks) must
            // be in ConnectBlock because they require the UTXO set
            prevheights.resize(tx.vin.size());
            for (size_t j = 0; j < tx.vin.size(); j++) {
                prevheights[j] = view.AccessCoins(tx.vin[j].prevout.hash)->nHeight;
            }

            if (!SequenceLocks(tx, nLockTimeFlags, &prevheights, *pindex)) {
                return state.DoS(100, error("%s: contains a non-BIP68-final transaction", __func__),
                                 REJECT_INVALID, "bad-txns-nonfinal");
            }
        }

        // GetTransactionSigOpCost counts 3 types of sigops:
        // * legacy (always)
        // * p2sh (when P2SH enabled in flags and excludes coinbase)
        // * witness (when witness enabled in flags and excludes coinbase)
        nSigOpsCost += GetTransactionSigOpCost(tx, view, flags);
        if (nSigOpsCost > MAX_BLOCK_SIGOPS_COST)
            return state.DoS(100, error("ConnectBlock(): too many sigops"),
                             REJECT_INVALID, "bad-blk-sigops");

        txdata.emplace_back(tx);
        if (!tx.IsCoinBase())
        {
            nFees += view.GetValueIn(tx)-tx.GetValueOut();

            std::vector<CScriptCheck> vChecks;
            bool fCacheResults = fJustCheck; /* Don't cache results if we're actually connecting blocks (still consult the cache, though) */
            if (!CheckInputs(tx, state, view, fScriptChecks, flags, fCacheResults, txdata[i], nScriptCheckThreads ? &vChecks : NULL))
                return error("ConnectBlock(): CheckInputs on %s failed with %s",
                    tx.GetHash().ToString(), FormatStateMessage(state));
            control.Add(vChecks);
        }

        CTxUndo undoDummy;
        if (i > 0) {
            blockundo.vtxundo.push_back(CTxUndo());
        }
        UpdateCoins(tx, view, i == 0 ? undoDummy : blockundo.vtxundo.back(), pindex->nHeight);

        vPos.push_back(std::make_pair(tx.GetHash(), pos));
        pos.nTxOffset += ::GetSerializeSize(tx, SER_DISK, CLIENT_VERSION);
    }
    int64_t nTime3 = GetTimeMicros(); nTimeConnect += nTime3 - nTime2;
    LogPrint("bench", "      - Connect %u transactions: %.2fms (%.3fms/tx, %.3fms/txin) [%.2fs]\n", (unsigned)block.vtx.size(), 0.001 * (nTime3 - nTime2), 0.001 * (nTime3 - nTime2) / block.vtx.size(), nInputs <= 1 ? 0 : 0.001 * (nTime3 - nTime2) / (nInputs-1), nTimeConnect * 0.000001);

    CAmount blockReward = nFees + GetBlockSubsidy(pindex->nHeight, chainparams.GetConsensus());
    if (block.vtx[0]->GetValueOut() > blockReward)
        return state.DoS(100,
                         error("ConnectBlock(): coinbase pays too much (actual=%d vs limit=%d)",
                               block.vtx[0]->GetValueOut(), blockReward),
                               REJECT_INVALID, "bad-cb-amount");

    if (!control.Wait())
        return state.DoS(100, false);
    int64_t nTime4 = GetTimeMicros(); nTimeVerify += nTime4 - nTime2;
    LogPrint("bench", "    - Verify %u txins: %.2fms (%.3fms/txin) [%.2fs]\n", nInputs - 1, 0.001 * (nTime4 - nTime2), nInputs <= 1 ? 0 : 0.001 * (nTime4 - nTime2) / (nInputs-1), nTimeVerify * 0.000001);

    if (fJustCheck)
        return true;

    // Write undo information to disk
    if (pindex->GetUndoPos().IsNull() || !pindex->IsValid(BLOCK_VALID_SCRIPTS))
    {
        if (pindex->GetUndoPos().IsNull()) {
            CDiskBlockPos _pos;
            if (!FindUndoPos(state, pindex->nFile, _pos, ::GetSerializeSize(blockundo, SER_DISK, CLIENT_VERSION) + 40))
                return error("ConnectBlock(): FindUndoPos failed");
            if (!UndoWriteToDisk(blockundo, _pos, pindex->pprev->GetBlockHash(), chainparams.MessageStart()))
                return AbortNode(state, "Failed to write undo data");

            // update nUndoPos in block index
            pindex->nUndoPos = _pos.nPos;
            pindex->nStatus |= BLOCK_HAVE_UNDO;
        }

        pindex->RaiseValidity(BLOCK_VALID_SCRIPTS);
        setDirtyBlockIndex.insert(pindex);
    }

    if (fTxIndex)
        if (!pblocktree->WriteTxIndex(vPos))
            return AbortNode(state, "Failed to write transaction index");

    // add this block to the view's block chain
    view.SetBestBlock(pindex->GetBlockHash());

    int64_t nTime5 = GetTimeMicros(); nTimeIndex += nTime5 - nTime4;
    LogPrint("bench", "    - Index writing: %.2fms [%.2fs]\n", 0.001 * (nTime5 - nTime4), nTimeIndex * 0.000001);

    // Watch for changes to the previous coinbase transaction.
    static uint256 hashPrevBestCoinBase;
    GetMainSignals().UpdatedTransaction(hashPrevBestCoinBase);
    hashPrevBestCoinBase = block.vtx[0]->GetHash();


    int64_t nTime6 = GetTimeMicros(); nTimeCallbacks += nTime6 - nTime5;
    LogPrint("bench", "    - Callbacks: %.2fms [%.2fs]\n", 0.001 * (nTime6 - nTime5), nTimeCallbacks * 0.000001);

    return true;
}

/**
 * Update the on-disk chain state.
 * The caches and indexes are flushed depending on the mode we're called with
 * if they're too large, if it's been a while since the last write,
 * or always and in all cases if we're in prune mode and are deleting files.
 */
bool static FlushStateToDisk(CValidationState &state, FlushStateMode mode, int nManualPruneHeight) {
    int64_t nMempoolUsage = mempool.DynamicMemoryUsage();
    const CChainParams& chainparams = Params();
    LOCK2(cs_main, cs_LastBlockFile);
    static int64_t nLastWrite = 0;
    static int64_t nLastFlush = 0;
    static int64_t nLastSetChain = 0;
    std::set<int> setFilesToPrune;
    bool fFlushForPrune = false;
    try {
    if (fPruneMode && (fCheckForPruning || nManualPruneHeight > 0) && !fReindex) {
        if (nManualPruneHeight > 0) {
            FindFilesToPruneManual(setFilesToPrune, nManualPruneHeight);
        } else {
            FindFilesToPrune(setFilesToPrune, chainparams.PruneAfterHeight());
            fCheckForPruning = false;
        }
        if (!setFilesToPrune.empty()) {
            fFlushForPrune = true;
            if (!fHavePruned) {
                pblocktree->WriteFlag("prunedblockfiles", true);
                fHavePruned = true;
            }
        }
    }
    int64_t nNow = GetTimeMicros();
    // Avoid writing/flushing immediately after startup.
    if (nLastWrite == 0) {
        nLastWrite = nNow;
    }
    if (nLastFlush == 0) {
        nLastFlush = nNow;
    }
    if (nLastSetChain == 0) {
        nLastSetChain = nNow;
    }
    int64_t nMempoolSizeMax = GetArg("-maxmempool", DEFAULT_MAX_MEMPOOL_SIZE) * 1000000;
    int64_t cacheSize = pcoinsTip->DynamicMemoryUsage();
    int64_t nTotalSpace = nCoinCacheUsage + std::max<int64_t>(nMempoolSizeMax - nMempoolUsage, 0);
    // The cache is large and we're within 10% and 100 MiB of the limit, but we have time now (not in the middle of a block processing).
    bool fCacheLarge = mode == FLUSH_STATE_PERIODIC && cacheSize > std::max((9 * nTotalSpace) / 10, nTotalSpace - 100 * 1024 * 1024);
    // The cache is over the limit, we have to write now.
    bool fCacheCritical = mode == FLUSH_STATE_IF_NEEDED && cacheSize > nTotalSpace;
    // It's been a while since we wrote the block index to disk. Do this frequently, so we don't need to redownload after a crash.
    bool fPeriodicWrite = mode == FLUSH_STATE_PERIODIC && nNow > nLastWrite + (int64_t)DATABASE_WRITE_INTERVAL * 1000000;
    // It's been very long since we flushed the cache. Do this infrequently, to optimize cache usage.
    bool fPeriodicFlush = mode == FLUSH_STATE_PERIODIC && nNow > nLastFlush + (int64_t)DATABASE_FLUSH_INTERVAL * 1000000;
    // Combine all conditions that result in a full cache flush.
    bool fDoFullFlush = (mode == FLUSH_STATE_ALWAYS) || fCacheLarge || fCacheCritical || fPeriodicFlush || fFlushForPrune;
    // Write blocks and block index to disk.
    if (fDoFullFlush || fPeriodicWrite) {
        // Depend on nMinDiskSpace to ensure we can write block index
        if (!CheckDiskSpace(0))
            return state.Error("out of disk space");
        // First make sure all block and undo data is flushed to disk.
        FlushBlockFile();
        // Then update all block file information (which may refer to block and undo files).
        {
            std::vector<std::pair<int, const CBlockFileInfo*> > vFiles;
            vFiles.reserve(setDirtyFileInfo.size());
            for (std::set<int>::iterator it = setDirtyFileInfo.begin(); it != setDirtyFileInfo.end(); ) {
                vFiles.push_back(std::make_pair(*it, &vinfoBlockFile[*it]));
                setDirtyFileInfo.erase(it++);
            }
            std::vector<const CBlockIndex*> vBlocks;
            vBlocks.reserve(setDirtyBlockIndex.size());
            for (std::set<CBlockIndex*>::iterator it = setDirtyBlockIndex.begin(); it != setDirtyBlockIndex.end(); ) {
                vBlocks.push_back(*it);
                setDirtyBlockIndex.erase(it++);
            }
            if (!pblocktree->WriteBatchSync(vFiles, nLastBlockFile, vBlocks)) {
                return AbortNode(state, "Failed to write to block index database");
            }
        }
        // Finally remove any pruned files
        if (fFlushForPrune)
            UnlinkPrunedFiles(setFilesToPrune);
        nLastWrite = nNow;
    }
    // Flush best chain related state. This can only be done if the blocks / block index write was also done.
    if (fDoFullFlush) {
        // Typical CCoins structures on disk are around 128 bytes in size.
        // Pushing a new one to the database can cause it to be written
        // twice (once in the log, and once in the tables). This is already
        // an overestimation, as most will delete an existing entry or
        // overwrite one. Still, use a conservative safety factor of 2.
        if (!CheckDiskSpace(128 * 2 * 2 * pcoinsTip->GetCacheSize()))
            return state.Error("out of disk space");
        // Flush the chainstate (which may refer to block index entries).
        if (!pcoinsTip->Flush())
            return AbortNode(state, "Failed to write to coin database");
        nLastFlush = nNow;
    }
    if (fDoFullFlush || ((mode == FLUSH_STATE_ALWAYS || mode == FLUSH_STATE_PERIODIC) && nNow > nLastSetChain + (int64_t)DATABASE_WRITE_INTERVAL * 1000000)) {
        // Update best block in wallet (so we can detect restored wallets).
        GetMainSignals().SetBestChain(chainActive.GetLocator());
        nLastSetChain = nNow;
    }
    } catch (const std::runtime_error& e) {
        return AbortNode(state, std::string("System error while flushing: ") + e.what());
    }
    return true;
}

void FlushStateToDisk() {
    CValidationState state;
    FlushStateToDisk(state, FLUSH_STATE_ALWAYS);
}

void PruneAndFlush() {
    CValidationState state;
    fCheckForPruning = true;
    FlushStateToDisk(state, FLUSH_STATE_NONE);
}

/** Update chainActive and related internal data structures. */
void static UpdateTip(CBlockIndex *pindexNew, const CChainParams& chainParams) {
    chainActive.SetTip(pindexNew);

    // New best block
    mempool.AddTransactionsUpdated(1);

    cvBlockChange.notify_all();

    static bool fWarned = false;
    std::vector<std::string> warningMessages;
    if (!IsInitialBlockDownload())
    {
        int nUpgraded = 0;
        const CBlockIndex* pindex = chainActive.Tip();
        for (int bit = 0; bit < VERSIONBITS_NUM_BITS; bit++) {
            WarningBitsConditionChecker checker(bit);
            ThresholdState state = checker.GetStateFor(pindex, chainParams.GetConsensus(), warningcache[bit]);
            if (state == THRESHOLD_ACTIVE || state == THRESHOLD_LOCKED_IN) {
                if (state == THRESHOLD_ACTIVE) {
                    std::string strWarning = strprintf(_("Warning: unknown new rules activated (versionbit %i)"), bit);
                    SetMiscWarning(strWarning);
                    if (!fWarned) {
                        AlertNotify(strWarning);
                        fWarned = true;
                    }
                } else {
                    warningMessages.push_back(strprintf("unknown new rules are about to activate (versionbit %i)", bit));
                }
            }
        }
        // Check the version of the last 100 blocks to see if we need to upgrade:
        for (int i = 0; i < 100 && pindex != NULL; i++)
        {
            int32_t nExpectedVersion = ComputeBlockVersion(pindex->pprev, chainParams.GetConsensus());
            if (pindex->nVersion > VERSIONBITS_LAST_OLD_BLOCK_VERSION && (pindex->nVersion & ~nExpectedVersion) != 0)
                ++nUpgraded;
            pindex = pindex->pprev;
        }
        if (nUpgraded > 0)
            warningMessages.push_back(strprintf("%d of last 100 blocks have unexpected version", nUpgraded));
        if (nUpgraded > 100/2)
        {
            std::string strWarning = _("Warning: Unknown block versions being mined! It's possible unknown rules are in effect");
            // notify GetWarnings(), called by Qt and the JSON-RPC code to warn the user:
            SetMiscWarning(strWarning);
            if (!fWarned) {
                AlertNotify(strWarning);
                fWarned = true;
            }
        }
    }
    LogPrintf("%s: new best=%s height=%d version=0x%08x log2_work=%.8g tx=%lu date='%s' progress=%f cache=%.1fMiB(%utx)", __func__,
      chainActive.Tip()->GetBlockHash().ToString(), chainActive.Height(), chainActive.Tip()->nVersion,
      log(chainActive.Tip()->nChainWork.getdouble())/log(2.0), (unsigned long)chainActive.Tip()->nChainTx,
      DateTimeStrFormat("%Y-%m-%d %H:%M:%S", chainActive.Tip()->GetBlockTime()),
      GuessVerificationProgress(chainParams.TxData(), chainActive.Tip()), pcoinsTip->DynamicMemoryUsage() * (1.0 / (1<<20)), pcoinsTip->GetCacheSize());
    if (!warningMessages.empty())
        LogPrintf(" warning='%s'", boost::algorithm::join(warningMessages, ", "));
    LogPrintf("\n");

}

/** Disconnect chainActive's tip. You probably want to call mempool.removeForReorg and manually re-limit mempool size after this, with cs_main held. */
bool static DisconnectTip(CValidationState& state, const CChainParams& chainparams, bool fBare = false)
{
    CBlockIndex *pindexDelete = chainActive.Tip();
    assert(pindexDelete);
    // Read block from disk.
    CBlock block;
    if (!ReadBlockFromDisk(block, pindexDelete, chainparams.GetConsensus()))
        return AbortNode(state, "Failed to read block");
    // Apply the block atomically to the chain state.
    int64_t nStart = GetTimeMicros();
    {
        CCoinsViewCache view(pcoinsTip);
        if (!DisconnectBlock(block, state, pindexDelete, view))
            return error("DisconnectTip(): DisconnectBlock %s failed", pindexDelete->GetBlockHash().ToString());
        bool flushed = view.Flush();
        assert(flushed);
    }
    LogPrint("bench", "- Disconnect block: %.2fms\n", (GetTimeMicros() - nStart) * 0.001);
    // Write the chain state to disk, if necessary.
    if (!FlushStateToDisk(state, FLUSH_STATE_IF_NEEDED))
        return false;

    if (!fBare) {
        // Resurrect mempool transactions from the disconnected block.
        std::vector<uint256> vHashUpdate;
        for (const auto& it : block.vtx) {
            const CTransaction& tx = *it;
            // ignore validation errors in resurrected transactions
            CValidationState stateDummy;
            if (tx.IsCoinBase() || !AcceptToMemoryPool(mempool, stateDummy, it, false, NULL, NULL, 0, setIgnoreRejects_mempool_full)) {
                mempool.removeRecursive(tx, MemPoolRemovalReason::REORG);
            } else if (mempool.exists(tx.GetHash())) {
                vHashUpdate.push_back(tx.GetHash());
            }
        }
        // AcceptToMemoryPool/addUnchecked all assume that new mempool entries have
        // no in-mempool children, which is generally not true when adding
        // previously-confirmed transactions back to the mempool.
        // UpdateTransactionsFromBlock finds descendants of any transactions in this
        // block that were added back and cleans up the mempool state.
        mempool.UpdateTransactionsFromBlock(vHashUpdate);
    }

    // Update chainActive and related variables.
    UpdateTip(pindexDelete->pprev, chainparams);
    // Let wallets know transactions went from 1-confirmed to
    // 0-confirmed or conflicted:
    for (const auto& tx : block.vtx) {
        GetMainSignals().SyncTransaction(*tx, pindexDelete->pprev, CMainSignals::SYNC_TRANSACTION_NOT_IN_BLOCK);
    }
    // update mempool stats
    CStats::DefaultStats()->addMempoolSample(mempool.size(), mempool.DynamicMemoryUsage(), mempool.GetMinFee(GetArg("-maxmempool", DEFAULT_MAX_MEMPOOL_SIZE) * 1000000).GetFeePerK());
    return true;
}

static int64_t nTimeReadFromDisk = 0;
static int64_t nTimeConnectTotal = 0;
static int64_t nTimeFlush = 0;
static int64_t nTimeChainState = 0;
static int64_t nTimePostConnect = 0;

/**
 * Used to track blocks whose transactions were applied to the UTXO state as a
 * part of a single ActivateBestChainStep call.
 */
struct ConnectTrace {
    std::vector<std::pair<CBlockIndex*, std::shared_ptr<const CBlock> > > blocksConnected;
};

/**
 * Connect a new block to chainActive. pblock is either NULL or a pointer to a CBlock
 * corresponding to pindexNew, to bypass loading it again from disk.
 *
 * The block is always added to connectTrace (either after loading from disk or by copying
 * pblock) - if that is not intended, care must be taken to remove the last entry in
 * blocksConnected in case of failure.
 */
bool static ConnectTip(CValidationState& state, const CChainParams& chainparams, CBlockIndex* pindexNew, const std::shared_ptr<const CBlock>& pblock, ConnectTrace& connectTrace)
{
    assert(pindexNew->pprev == chainActive.Tip());
    // Read block from disk.
    int64_t nTime1 = GetTimeMicros();
    if (!pblock) {
        std::shared_ptr<CBlock> pblockNew = std::make_shared<CBlock>();
        connectTrace.blocksConnected.emplace_back(pindexNew, pblockNew);
        if (!ReadBlockFromDisk(*pblockNew, pindexNew, chainparams.GetConsensus()))
            return AbortNode(state, "Failed to read block");
    } else {
        connectTrace.blocksConnected.emplace_back(pindexNew, pblock);
    }
    const CBlock& blockConnecting = *connectTrace.blocksConnected.back().second;
    // Apply the block atomically to the chain state.
    int64_t nTime2 = GetTimeMicros(); nTimeReadFromDisk += nTime2 - nTime1;
    int64_t nTime3;
    LogPrint("bench", "  - Load block from disk: %.2fms [%.2fs]\n", (nTime2 - nTime1) * 0.001, nTimeReadFromDisk * 0.000001);
    {
        CCoinsViewCache view(pcoinsTip);
        bool rv = ConnectBlock(blockConnecting, state, pindexNew, view, chainparams);
        GetMainSignals().BlockChecked(blockConnecting, state);
        if (!rv) {
            if (state.IsInvalid())
                InvalidBlockFound(pindexNew, state);
            return error("ConnectTip(): ConnectBlock %s failed", pindexNew->GetBlockHash().ToString());
        }
        nTime3 = GetTimeMicros(); nTimeConnectTotal += nTime3 - nTime2;
        LogPrint("bench", "  - Connect total: %.2fms [%.2fs]\n", (nTime3 - nTime2) * 0.001, nTimeConnectTotal * 0.000001);
        bool flushed = view.Flush();
        assert(flushed);
    }
    int64_t nTime4 = GetTimeMicros(); nTimeFlush += nTime4 - nTime3;
    LogPrint("bench", "  - Flush: %.2fms [%.2fs]\n", (nTime4 - nTime3) * 0.001, nTimeFlush * 0.000001);
    // Write the chain state to disk, if necessary.
    if (!FlushStateToDisk(state, FLUSH_STATE_IF_NEEDED))
        return false;
    int64_t nTime5 = GetTimeMicros(); nTimeChainState += nTime5 - nTime4;
    LogPrint("bench", "  - Writing chainstate: %.2fms [%.2fs]\n", (nTime5 - nTime4) * 0.001, nTimeChainState * 0.000001);
    // Remove conflicting transactions from the mempool.;
    mempool.removeForBlock(blockConnecting.vtx, pindexNew->nHeight);
    // Update chainActive & related variables.
    UpdateTip(pindexNew, chainparams);

    // update mempool stats
    CStats::DefaultStats()->addMempoolSample(mempool.size(), mempool.DynamicMemoryUsage(), mempool.GetMinFee(GetArg("-maxmempool", DEFAULT_MAX_MEMPOOL_SIZE) * 1000000).GetFeePerK());

    int64_t nTime6 = GetTimeMicros(); nTimePostConnect += nTime6 - nTime5; nTimeTotal += nTime6 - nTime1;
    LogPrint("bench", "  - Connect postprocess: %.2fms [%.2fs]\n", (nTime6 - nTime5) * 0.001, nTimePostConnect * 0.000001);
    LogPrint("bench", "- Connect block: %.2fms [%.2fs]\n", (nTime6 - nTime1) * 0.001, nTimeTotal * 0.000001);
    return true;
}

/**
 * Return the tip of the chain with the most work in it, that isn't
 * known to be invalid (it's however far from certain to be valid).
 */
static CBlockIndex* FindMostWorkChain() {
    do {
        CBlockIndex *pindexNew = NULL;

        // Find the best candidate header.
        {
            std::set<CBlockIndex*, CBlockIndexWorkComparator>::reverse_iterator it = setBlockIndexCandidates.rbegin();
            if (it == setBlockIndexCandidates.rend())
                return NULL;
            pindexNew = *it;
        }

        // Check whether all blocks on the path between the currently active chain and the candidate are valid.
        // Just going until the active chain is an optimization, as we know all blocks in it are valid already.
        CBlockIndex *pindexTest = pindexNew;
        bool fInvalidAncestor = false;
        while (pindexTest && !chainActive.Contains(pindexTest)) {
            assert(pindexTest->nChainTx || pindexTest->nHeight == 0);

            // Pruned nodes may have entries in setBlockIndexCandidates for
            // which block files have been deleted.  Remove those as candidates
            // for the most work chain if we come across them; we can't switch
            // to a chain unless we have all the non-active-chain parent blocks.
            bool fFailedChain = pindexTest->nStatus & BLOCK_FAILED_MASK;
            bool fMissingData = !(pindexTest->nStatus & BLOCK_HAVE_DATA);
            if (fFailedChain || fMissingData) {
                // Candidate chain is not usable (either invalid or missing data)
                if (fFailedChain && (pindexBestInvalid == NULL || pindexNew->nChainWork > pindexBestInvalid->nChainWork))
                    pindexBestInvalid = pindexNew;
                CBlockIndex *pindexFailed = pindexNew;
                // Remove the entire chain from the set.
                while (pindexTest != pindexFailed) {
                    if (fFailedChain) {
                        pindexFailed->nStatus |= BLOCK_FAILED_CHILD;
                    } else if (fMissingData) {
                        // If we're missing data, then add back to mapBlocksUnlinked,
                        // so that if the block arrives in the future we can try adding
                        // to setBlockIndexCandidates again.
                        mapBlocksUnlinked.insert(std::make_pair(pindexFailed->pprev, pindexFailed));
                    }
                    setBlockIndexCandidates.erase(pindexFailed);
                    pindexFailed = pindexFailed->pprev;
                }
                setBlockIndexCandidates.erase(pindexTest);
                fInvalidAncestor = true;
                break;
            }
            pindexTest = pindexTest->pprev;
        }
        if (!fInvalidAncestor)
            return pindexNew;
    } while(true);
}

/** Delete all entries in setBlockIndexCandidates that are worse than the current tip. */
static void PruneBlockIndexCandidates() {
    // Note that we can't delete the current block itself, as we may need to return to it later in case a
    // reorganization to a better block fails.
    std::set<CBlockIndex*, CBlockIndexWorkComparator>::iterator it = setBlockIndexCandidates.begin();
    while (it != setBlockIndexCandidates.end() && setBlockIndexCandidates.value_comp()(*it, chainActive.Tip())) {
        setBlockIndexCandidates.erase(it++);
    }
    // Either the current tip or a successor of it we're working towards is left in setBlockIndexCandidates.
    assert(!setBlockIndexCandidates.empty());
}

/**
 * Try to make some progress towards making pindexMostWork the active block.
 * pblock is either NULL or a pointer to a CBlock corresponding to pindexMostWork.
 */
static bool ActivateBestChainStep(CValidationState& state, const CChainParams& chainparams, CBlockIndex* pindexMostWork, const std::shared_ptr<const CBlock>& pblock, bool& fInvalidFound, ConnectTrace& connectTrace)
{
    AssertLockHeld(cs_main);
    const CBlockIndex *pindexOldTip = chainActive.Tip();
    const CBlockIndex *pindexFork = chainActive.FindFork(pindexMostWork);

    // Disconnect active blocks which are no longer in the best chain.
    bool fBlocksDisconnected = false;
    while (chainActive.Tip() && chainActive.Tip() != pindexFork) {
        if (!DisconnectTip(state, chainparams))
            return false;
        fBlocksDisconnected = true;
    }

    // Build list of new blocks to connect.
    std::vector<CBlockIndex*> vpindexToConnect;
    bool fContinue = true;
    int nHeight = pindexFork ? pindexFork->nHeight : -1;
    while (fContinue && nHeight != pindexMostWork->nHeight) {
        // Don't iterate the entire list of potential improvements toward the best tip, as we likely only need
        // a few blocks along the way.
        int nTargetHeight = std::min(nHeight + 32, pindexMostWork->nHeight);
        vpindexToConnect.clear();
        vpindexToConnect.reserve(nTargetHeight - nHeight);
        CBlockIndex *pindexIter = pindexMostWork->GetAncestor(nTargetHeight);
        while (pindexIter && pindexIter->nHeight != nHeight) {
            vpindexToConnect.push_back(pindexIter);
            pindexIter = pindexIter->pprev;
        }
        nHeight = nTargetHeight;

        // Connect new blocks.
        BOOST_REVERSE_FOREACH(CBlockIndex *pindexConnect, vpindexToConnect) {
            if (!ConnectTip(state, chainparams, pindexConnect, pindexConnect == pindexMostWork ? pblock : std::shared_ptr<const CBlock>(), connectTrace)) {
                if (state.IsInvalid()) {
                    // The block violates a consensus rule.
                    if (!state.CorruptionPossible())
                        InvalidChainFound(vpindexToConnect.back());
                    state = CValidationState();
                    fInvalidFound = true;
                    fContinue = false;
                    // If we didn't actually connect the block, don't notify listeners about it
                    connectTrace.blocksConnected.pop_back();
                    break;
                } else {
                    // A system error occurred (disk space, database error, ...).
                    return false;
                }
            } else {
                PruneBlockIndexCandidates();
                if (!pindexOldTip || chainActive.Tip()->nChainWork > pindexOldTip->nChainWork) {
                    // We're in a better position than we were. Return temporarily to release the lock.
                    fContinue = false;
                    break;
                }
            }
        }
    }

    if (fBlocksDisconnected) {
        mempool.removeForReorg(pcoinsTip, chainActive.Tip()->nHeight + 1, STANDARD_LOCKTIME_VERIFY_FLAGS);
        LimitMempoolSize(mempool, GetArg("-maxmempool", DEFAULT_MAX_MEMPOOL_SIZE) * 1000000, GetArg("-mempoolexpiry", DEFAULT_MEMPOOL_EXPIRY) * 60 * 60);
    }
    mempool.check(pcoinsTip);

    // Callbacks/notifications for a new best chain.
    if (fInvalidFound)
        CheckForkWarningConditionsOnNewFork(vpindexToConnect.back());
    else
        CheckForkWarningConditions();

    return true;
}

static void NotifyHeaderTip() {
    bool fNotify = false;
    bool fInitialBlockDownload = false;
    static CBlockIndex* pindexHeaderOld = NULL;
    CBlockIndex* pindexHeader = NULL;
    {
        LOCK(cs_main);
        pindexHeader = pindexBestHeader;

        if (pindexHeader != pindexHeaderOld) {
            fNotify = true;
            fInitialBlockDownload = IsInitialBlockDownload();
            pindexHeaderOld = pindexHeader;
        }
    }
    // Send block tip changed notifications without cs_main
    if (fNotify) {
        uiInterface.NotifyHeaderTip(fInitialBlockDownload, pindexHeader);
    }
}

/**
 * Make the best chain active, in multiple steps. The result is either failure
 * or an activated best chain. pblock is either NULL or a pointer to a block
 * that is already loaded (to avoid loading it again from disk).
 */
bool ActivateBestChain(CValidationState &state, const CChainParams& chainparams, std::shared_ptr<const CBlock> pblock) {
    // Note that while we're often called here from ProcessNewBlock, this is
    // far from a guarantee. Things in the P2P/RPC will often end up calling
    // us in the middle of ProcessNewBlock - do not assume pblock is set
    // sanely for performance or correctness!

    CBlockIndex *pindexMostWork = NULL;
    CBlockIndex *pindexNewTip = NULL;
    do {
        boost::this_thread::interruption_point();
        if (ShutdownRequested())
            break;

        const CBlockIndex *pindexFork;
        ConnectTrace connectTrace;
        bool fInitialDownload;
        {
            LOCK(cs_main);
            { // TODO: Tempoarily ensure that mempool removals are notified before
              // connected transactions.  This shouldn't matter, but the abandoned
              // state of transactions in our wallet is currently cleared when we
              // receive another notification and there is a race condition where
              // notification of a connected conflict might cause an outside process
              // to abandon a transaction and then have it inadvertantly cleared by
              // the notification that the conflicted transaction was evicted.
            MemPoolConflictRemovalTracker mrt(mempool);
            CBlockIndex *pindexOldTip = chainActive.Tip();
            if (pindexMostWork == NULL) {
                pindexMostWork = FindMostWorkChain();
            }

            // Whether we have anything to do at all.
            if (pindexMostWork == NULL || pindexMostWork == chainActive.Tip())
                return true;

            bool fInvalidFound = false;
            std::shared_ptr<const CBlock> nullBlockPtr;
            if (!ActivateBestChainStep(state, chainparams, pindexMostWork, pblock && pblock->GetHash() == pindexMostWork->GetBlockHash() ? pblock : nullBlockPtr, fInvalidFound, connectTrace))
                return false;

            if (fInvalidFound) {
                // Wipe cache, we may need another branch now.
                pindexMostWork = NULL;
            }
            pindexNewTip = chainActive.Tip();
            pindexFork = chainActive.FindFork(pindexOldTip);
            fInitialDownload = IsInitialBlockDownload();

            // throw all transactions though the signal-interface

            } // MemPoolConflictRemovalTracker destroyed and conflict evictions are notified

            // Transactions in the connnected block are notified
            for (const auto& pair : connectTrace.blocksConnected) {
                assert(pair.second);
                const CBlock& block = *(pair.second);
                for (unsigned int i = 0; i < block.vtx.size(); i++)
                    GetMainSignals().SyncTransaction(*block.vtx[i], pair.first, i);
            }
        }
        // When we reach this point, we switched to a new tip (stored in pindexNewTip).

        // Notifications/callbacks that can run without cs_main

        // Notify external listeners about the new tip.
        GetMainSignals().UpdatedBlockTip(pindexNewTip, pindexFork, fInitialDownload);

        // Always notify the UI if a new block tip was connected
        if (pindexFork != pindexNewTip) {
            uiInterface.NotifyBlockTip(fInitialDownload, pindexNewTip);
        }
    } while (pindexNewTip != pindexMostWork);
    CheckBlockIndex(chainparams.GetConsensus());

    // Write changes periodically to disk, after relay.
    if (!FlushStateToDisk(state, FLUSH_STATE_PERIODIC)) {
        return false;
    }

    return true;
}


bool PreciousBlock(CValidationState& state, const CChainParams& params, CBlockIndex *pindex)
{
    {
        LOCK(cs_main);
        if (pindex->nChainWork < chainActive.Tip()->nChainWork) {
            // Nothing to do, this block is not at the tip.
            return true;
        }
        if (chainActive.Tip()->nChainWork > nLastPreciousChainwork) {
            // The chain has been extended since the last call, reset the counter.
            nBlockReverseSequenceId = -1;
        }
        nLastPreciousChainwork = chainActive.Tip()->nChainWork;
        setBlockIndexCandidates.erase(pindex);
        pindex->nSequenceId = nBlockReverseSequenceId;
        if (nBlockReverseSequenceId > std::numeric_limits<int32_t>::min()) {
            // We can't keep reducing the counter if somebody really wants to
            // call preciousblock 2**31-1 times on the same set of tips...
            nBlockReverseSequenceId--;
        }
        if (pindex->IsValid(BLOCK_VALID_TRANSACTIONS) && pindex->nChainTx) {
            setBlockIndexCandidates.insert(pindex);
            PruneBlockIndexCandidates();
        }
    }

    return ActivateBestChain(state, params);
}

bool InvalidateBlock(CValidationState& state, const CChainParams& chainparams, CBlockIndex *pindex)
{
    AssertLockHeld(cs_main);

    // Mark the block itself as invalid.
    pindex->nStatus |= BLOCK_FAILED_VALID;
    setDirtyBlockIndex.insert(pindex);
    setBlockIndexCandidates.erase(pindex);

    while (chainActive.Contains(pindex)) {
        CBlockIndex *pindexWalk = chainActive.Tip();
        pindexWalk->nStatus |= BLOCK_FAILED_CHILD;
        setDirtyBlockIndex.insert(pindexWalk);
        setBlockIndexCandidates.erase(pindexWalk);
        // ActivateBestChain considers blocks already in chainActive
        // unconditionally valid already, so force disconnect away from it.
        if (!DisconnectTip(state, chainparams)) {
            mempool.removeForReorg(pcoinsTip, chainActive.Tip()->nHeight + 1, STANDARD_LOCKTIME_VERIFY_FLAGS);
            return false;
        }
    }

    LimitMempoolSize(mempool, GetArg("-maxmempool", DEFAULT_MAX_MEMPOOL_SIZE) * 1000000, GetArg("-mempoolexpiry", DEFAULT_MEMPOOL_EXPIRY) * 60 * 60);

    // The resulting new best tip may not be in setBlockIndexCandidates anymore, so
    // add it again.
    BlockMap::iterator it = mapBlockIndex.begin();
    while (it != mapBlockIndex.end()) {
        if (it->second->IsValid(BLOCK_VALID_TRANSACTIONS) && it->second->nChainTx && !setBlockIndexCandidates.value_comp()(it->second, chainActive.Tip())) {
            setBlockIndexCandidates.insert(it->second);
        }
        it++;
    }

    InvalidChainFound(pindex);
    mempool.removeForReorg(pcoinsTip, chainActive.Tip()->nHeight + 1, STANDARD_LOCKTIME_VERIFY_FLAGS);
    uiInterface.NotifyBlockTip(IsInitialBlockDownload(), pindex->pprev);
    return true;
}

bool ResetBlockFailureFlags(CBlockIndex *pindex) {
    AssertLockHeld(cs_main);

    int nHeight = pindex->nHeight;

    // Remove the invalidity flag from this block and all its descendants.
    BlockMap::iterator it = mapBlockIndex.begin();
    while (it != mapBlockIndex.end()) {
        if (!it->second->IsValid() && it->second->GetAncestor(nHeight) == pindex) {
            it->second->nStatus &= ~BLOCK_FAILED_MASK;
            setDirtyBlockIndex.insert(it->second);
            if (it->second->IsValid(BLOCK_VALID_TRANSACTIONS) && it->second->nChainTx && setBlockIndexCandidates.value_comp()(chainActive.Tip(), it->second)) {
                setBlockIndexCandidates.insert(it->second);
            }
            if (it->second == pindexBestInvalid) {
                // Reset invalid block marker if it was pointing to one of those.
                pindexBestInvalid = NULL;
            }
        }
        it++;
    }

    // Remove the invalidity flag from all ancestors too.
    while (pindex != NULL) {
        if (pindex->nStatus & BLOCK_FAILED_MASK) {
            pindex->nStatus &= ~BLOCK_FAILED_MASK;
            setDirtyBlockIndex.insert(pindex);
        }
        pindex = pindex->pprev;
    }
    return true;
}

CBlockIndex* AddToBlockIndex(const CBlockHeader& block)
{
    // Check for duplicate
    uint256 hash = block.GetHash();
    BlockMap::iterator it = mapBlockIndex.find(hash);
    if (it != mapBlockIndex.end())
        return it->second;

    // Construct new block index object
    CBlockIndex* pindexNew = new CBlockIndex(block);
    assert(pindexNew);
    // We assign the sequence id to blocks only when the full data is available,
    // to avoid miners withholding blocks but broadcasting headers, to get a
    // competitive advantage.
    pindexNew->nSequenceId = 0;
    BlockMap::iterator mi = mapBlockIndex.insert(std::make_pair(hash, pindexNew)).first;
    pindexNew->phashBlock = &((*mi).first);
    BlockMap::iterator miPrev = mapBlockIndex.find(block.hashPrevBlock);
    if (miPrev != mapBlockIndex.end())
    {
        pindexNew->pprev = (*miPrev).second;
        pindexNew->nHeight = pindexNew->pprev->nHeight + 1;
        pindexNew->BuildSkip();
    }
    pindexNew->nTimeMax = (pindexNew->pprev ? std::max(pindexNew->pprev->nTimeMax, pindexNew->nTime) : pindexNew->nTime);
    pindexNew->nChainWork = (pindexNew->pprev ? pindexNew->pprev->nChainWork : 0) + GetBlockProof(*pindexNew);
    pindexNew->RaiseValidity(BLOCK_VALID_TREE);
    if (pindexBestHeader == NULL || pindexBestHeader->nChainWork < pindexNew->nChainWork)
        pindexBestHeader = pindexNew;

    setDirtyBlockIndex.insert(pindexNew);

    return pindexNew;
}

/** Mark a block as having its data received and checked (up to BLOCK_VALID_TRANSACTIONS). */
bool ReceivedBlockTransactions(const CBlock &block, CValidationState& state, CBlockIndex *pindexNew, const CDiskBlockPos& pos)
{
    pindexNew->nTx = block.vtx.size();
    pindexNew->nChainTx = 0;
    pindexNew->nFile = pos.nFile;
    pindexNew->nDataPos = pos.nPos;
    pindexNew->nUndoPos = 0;
    pindexNew->nStatus |= BLOCK_HAVE_DATA;
    if (IsWitnessEnabled(pindexNew->pprev, Params().GetConsensus())) {
        pindexNew->nStatus |= BLOCK_OPT_WITNESS;
    }
    pindexNew->RaiseValidity(BLOCK_VALID_TRANSACTIONS);
    setDirtyBlockIndex.insert(pindexNew);

    if (pindexNew->pprev == NULL || pindexNew->pprev->nChainTx) {
        // If pindexNew is the genesis block or all parents are BLOCK_VALID_TRANSACTIONS.
        std::deque<CBlockIndex*> queue;
        queue.push_back(pindexNew);

        // Recursively process any descendant blocks that now may be eligible to be connected.
        while (!queue.empty()) {
            CBlockIndex *pindex = queue.front();
            queue.pop_front();
            pindex->nChainTx = (pindex->pprev ? pindex->pprev->nChainTx : 0) + pindex->nTx;
            {
                LOCK(cs_nBlockSequenceId);
                pindex->nSequenceId = nBlockSequenceId++;
            }
            if (chainActive.Tip() == NULL || !setBlockIndexCandidates.value_comp()(pindex, chainActive.Tip())) {
                setBlockIndexCandidates.insert(pindex);
            }
            std::pair<std::multimap<CBlockIndex*, CBlockIndex*>::iterator, std::multimap<CBlockIndex*, CBlockIndex*>::iterator> range = mapBlocksUnlinked.equal_range(pindex);
            while (range.first != range.second) {
                std::multimap<CBlockIndex*, CBlockIndex*>::iterator it = range.first;
                queue.push_back(it->second);
                range.first++;
                mapBlocksUnlinked.erase(it);
            }
        }
    } else {
        if (pindexNew->pprev && pindexNew->pprev->IsValid(BLOCK_VALID_TREE)) {
            mapBlocksUnlinked.insert(std::make_pair(pindexNew->pprev, pindexNew));
        }
    }

    return true;
}

bool FindBlockPos(CValidationState &state, CDiskBlockPos &pos, unsigned int nAddSize, unsigned int nHeight, uint64_t nTime, bool fKnown = false)
{
    LOCK(cs_LastBlockFile);

    unsigned int nFile = fKnown ? pos.nFile : nLastBlockFile;
    if (vinfoBlockFile.size() <= nFile) {
        vinfoBlockFile.resize(nFile + 1);
    }

    if (!fKnown) {
        while (vinfoBlockFile[nFile].nSize + nAddSize >= MAX_BLOCKFILE_SIZE) {
            nFile++;
            if (vinfoBlockFile.size() <= nFile) {
                vinfoBlockFile.resize(nFile + 1);
            }
        }
        pos.nFile = nFile;
        pos.nPos = vinfoBlockFile[nFile].nSize;
    }

    if ((int)nFile != nLastBlockFile) {
        if (!fKnown) {
            LogPrintf("Leaving block file %i: %s\n", nLastBlockFile, vinfoBlockFile[nLastBlockFile].ToString());
        }
        FlushBlockFile(!fKnown);
        nLastBlockFile = nFile;
    }

    vinfoBlockFile[nFile].AddBlock(nHeight, nTime);
    if (fKnown)
        vinfoBlockFile[nFile].nSize = std::max(pos.nPos + nAddSize, vinfoBlockFile[nFile].nSize);
    else
        vinfoBlockFile[nFile].nSize += nAddSize;

    if (!fKnown) {
        unsigned int nOldChunks = (pos.nPos + BLOCKFILE_CHUNK_SIZE - 1) / BLOCKFILE_CHUNK_SIZE;
        unsigned int nNewChunks = (vinfoBlockFile[nFile].nSize + BLOCKFILE_CHUNK_SIZE - 1) / BLOCKFILE_CHUNK_SIZE;
        if (nNewChunks > nOldChunks) {
            if (fPruneMode)
                fCheckForPruning = true;
            if (CheckDiskSpace(nNewChunks * BLOCKFILE_CHUNK_SIZE - pos.nPos)) {
                FILE *file = OpenBlockFile(pos);
                if (file) {
                    LogPrintf("Pre-allocating up to position 0x%x in blk%05u.dat\n", nNewChunks * BLOCKFILE_CHUNK_SIZE, pos.nFile);
                    AllocateFileRange(file, pos.nPos, nNewChunks * BLOCKFILE_CHUNK_SIZE - pos.nPos);
                    fclose(file);
                }
            }
            else
                return state.Error("out of disk space");
        }
    }

    setDirtyFileInfo.insert(nFile);
    return true;
}

bool FindUndoPos(CValidationState &state, int nFile, CDiskBlockPos &pos, unsigned int nAddSize)
{
    pos.nFile = nFile;

    LOCK(cs_LastBlockFile);

    unsigned int nNewSize;
    pos.nPos = vinfoBlockFile[nFile].nUndoSize;
    nNewSize = vinfoBlockFile[nFile].nUndoSize += nAddSize;
    setDirtyFileInfo.insert(nFile);

    unsigned int nOldChunks = (pos.nPos + UNDOFILE_CHUNK_SIZE - 1) / UNDOFILE_CHUNK_SIZE;
    unsigned int nNewChunks = (nNewSize + UNDOFILE_CHUNK_SIZE - 1) / UNDOFILE_CHUNK_SIZE;
    if (nNewChunks > nOldChunks) {
        if (fPruneMode)
            fCheckForPruning = true;
        if (CheckDiskSpace(nNewChunks * UNDOFILE_CHUNK_SIZE - pos.nPos)) {
            FILE *file = OpenUndoFile(pos);
            if (file) {
                LogPrintf("Pre-allocating up to position 0x%x in rev%05u.dat\n", nNewChunks * UNDOFILE_CHUNK_SIZE, pos.nFile);
                AllocateFileRange(file, pos.nPos, nNewChunks * UNDOFILE_CHUNK_SIZE - pos.nPos);
                fclose(file);
            }
        }
        else
            return state.Error("out of disk space");
    }

    return true;
}

bool CheckBlockHeader(const CBlockHeader& block, CValidationState& state, const Consensus::Params& consensusParams, bool fCheckPOW)
{
    // Check proof of work matches claimed amount
    if (fCheckPOW && !CheckProofOfWork(block.GetHash(), block.nBits, consensusParams))
        return state.DoS(50, false, REJECT_INVALID, "high-hash", false, "proof of work failed");

    return true;
}

bool CheckBlock(const CBlock& block, CValidationState& state, const Consensus::Params& consensusParams, bool fCheckPOW, bool fCheckMerkleRoot)
{
    // These are checks that are independent of context.

    if (block.fChecked)
        return true;

    // Check that the header is valid (particularly PoW).  This is mostly
    // redundant with the call in AcceptBlockHeader.
    if (!CheckBlockHeader(block, state, consensusParams, fCheckPOW))
        return false;

    // Check the merkle root.
    if (fCheckMerkleRoot) {
        bool mutated;
        uint256 hashMerkleRoot2 = BlockMerkleRoot(block, &mutated);
        if (block.hashMerkleRoot != hashMerkleRoot2)
            return state.DoS(100, false, REJECT_INVALID, "bad-txnmrklroot", true, "hashMerkleRoot mismatch");

        // Check for merkle tree malleability (CVE-2012-2459): repeating sequences
        // of transactions in a block without affecting the merkle root of a block,
        // while still invalidating it.
        if (mutated)
            return state.DoS(100, false, REJECT_INVALID, "bad-txns-duplicate", true, "duplicate transaction");
    }

    // All potential-corruption validation must be done before we do any
    // transaction validation, as otherwise we may mark the header as invalid
    // because we receive the wrong transactions for it.
    // Note that witness malleability is checked in ContextualCheckBlock, so no
    // checks that use witness data may be performed here.

    // Size limits
    if (block.vtx.empty() || block.vtx.size() > MAX_BLOCK_BASE_SIZE || ::GetSerializeSize(block, SER_NETWORK, PROTOCOL_VERSION | SERIALIZE_TRANSACTION_NO_WITNESS) > MAX_BLOCK_BASE_SIZE)
        return state.DoS(100, false, REJECT_INVALID, "bad-blk-length", false, "size limits failed");

    // First transaction must be coinbase, the rest must not be
    if (block.vtx.empty() || !block.vtx[0]->IsCoinBase())
        return state.DoS(100, false, REJECT_INVALID, "bad-cb-missing", false, "first tx is not coinbase");
    for (unsigned int i = 1; i < block.vtx.size(); i++)
        if (block.vtx[i]->IsCoinBase())
            return state.DoS(100, false, REJECT_INVALID, "bad-cb-multiple", false, "more than one coinbase");

    // Check transactions
    for (const auto& tx : block.vtx)
        if (!CheckTransaction(*tx, state, false))
            return state.Invalid(false, state.GetRejectCode(), state.GetRejectReason(),
                                 strprintf("Transaction check failed (tx hash %s) %s", tx->GetHash().ToString(), state.GetDebugMessage()));

    unsigned int nSigOps = 0;
    for (const auto& tx : block.vtx)
    {
        nSigOps += GetLegacySigOpCount(*tx);
    }
    if (nSigOps * WITNESS_SCALE_FACTOR > MAX_BLOCK_SIGOPS_COST)
        return state.DoS(100, false, REJECT_INVALID, "bad-blk-sigops", false, "out-of-bounds SigOpCount");

    if (fCheckPOW && fCheckMerkleRoot)
        block.fChecked = true;

    return true;
}

static bool CheckIndexAgainstCheckpoint(const CBlockIndex* pindexPrev, CValidationState& state, const CChainParams& chainparams, const uint256& hash)
{
    if (*pindexPrev->phashBlock == chainparams.GetConsensus().hashGenesisBlock)
        return true;

    int nHeight = pindexPrev->nHeight+1;
    // Don't accept any forks from the main chain prior to last checkpoint
    CBlockIndex* pcheckpoint = Checkpoints::GetLastCheckpoint(chainparams.Checkpoints());
    if (pcheckpoint && nHeight < pcheckpoint->nHeight)
        return state.DoS(100, error("%s: forked chain older than last checkpoint (height %d)", __func__, nHeight));

    return true;
}

bool IsWitnessEnabled(const CBlockIndex* pindexPrev, const Consensus::Params& params)
{
    LOCK(cs_main);
    return (VersionBitsState(pindexPrev, params, Consensus::DEPLOYMENT_SEGWIT, versionbitscache) == THRESHOLD_ACTIVE);
}

// Compute at which vout of the block's coinbase transaction the witness
// commitment occurs, or -1 if not found.
static int GetWitnessCommitmentIndex(const CBlock& block)
{
    int commitpos = -1;
    for (size_t o = 0; o < block.vtx[0]->vout.size(); o++) {
        if (block.vtx[0]->vout[o].scriptPubKey.size() >= 38 && block.vtx[0]->vout[o].scriptPubKey[0] == OP_RETURN && block.vtx[0]->vout[o].scriptPubKey[1] == 0x24 && block.vtx[0]->vout[o].scriptPubKey[2] == 0xaa && block.vtx[0]->vout[o].scriptPubKey[3] == 0x21 && block.vtx[0]->vout[o].scriptPubKey[4] == 0xa9 && block.vtx[0]->vout[o].scriptPubKey[5] == 0xed) {
            commitpos = o;
        }
    }
    return commitpos;
}

void UpdateUncommittedBlockStructures(CBlock& block, const CBlockIndex* pindexPrev, const Consensus::Params& consensusParams)
{
    int commitpos = GetWitnessCommitmentIndex(block);
    static const std::vector<unsigned char> nonce(32, 0x00);
    if (commitpos != -1 && IsWitnessEnabled(pindexPrev, consensusParams) && !block.vtx[0]->HasWitness()) {
        CMutableTransaction tx(*block.vtx[0]);
        tx.vin[0].scriptWitness.stack.resize(1);
        tx.vin[0].scriptWitness.stack[0] = nonce;
        block.vtx[0] = MakeTransactionRef(std::move(tx));
    }
}

std::vector<unsigned char> GenerateCoinbaseCommitment(CBlock& block, const CBlockIndex* pindexPrev, const Consensus::Params& consensusParams)
{
    std::vector<unsigned char> commitment;
    int commitpos = GetWitnessCommitmentIndex(block);
    std::vector<unsigned char> ret(32, 0x00);
    if (consensusParams.vDeployments[Consensus::DEPLOYMENT_SEGWIT].nTimeout != 0) {
        if (commitpos == -1) {
            uint256 witnessroot = BlockWitnessMerkleRoot(block, NULL);
            CHash256().Write(witnessroot.begin(), 32).Write(&ret[0], 32).Finalize(witnessroot.begin());
            CTxOut out;
            out.nValue = 0;
            out.scriptPubKey.resize(38);
            out.scriptPubKey[0] = OP_RETURN;
            out.scriptPubKey[1] = 0x24;
            out.scriptPubKey[2] = 0xaa;
            out.scriptPubKey[3] = 0x21;
            out.scriptPubKey[4] = 0xa9;
            out.scriptPubKey[5] = 0xed;
            memcpy(&out.scriptPubKey[6], witnessroot.begin(), 32);
            commitment = std::vector<unsigned char>(out.scriptPubKey.begin(), out.scriptPubKey.end());
            CMutableTransaction tx(*block.vtx[0]);
            tx.vout.push_back(out);
            block.vtx[0] = MakeTransactionRef(std::move(tx));
        }
    }
    UpdateUncommittedBlockStructures(block, pindexPrev, consensusParams);
    return commitment;
}

bool ContextualCheckBlockHeader(const CBlockHeader& block, CValidationState& state, const Consensus::Params& consensusParams, const CBlockIndex* pindexPrev, int64_t nAdjustedTime)
{
    const int nHeight = pindexPrev == NULL ? 0 : pindexPrev->nHeight + 1;
    // Check proof of work
    if (block.nBits != GetNextWorkRequired(pindexPrev, &block, consensusParams))
        return state.DoS(100, false, REJECT_INVALID, "bad-diffbits", false, "incorrect proof of work");

    // Check timestamp against prev
    if (block.GetBlockTime() <= pindexPrev->GetMedianTimePast())
        return state.Invalid(false, REJECT_INVALID, "time-too-old", "block's timestamp is too early");

    // Check timestamp
    if (block.GetBlockTime() > nAdjustedTime + 2 * 60 * 60)
        return state.Invalid(false, REJECT_INVALID, "time-too-new", "block timestamp too far in the future");

    // Reject outdated version blocks when 95% (75% on testnet) of the network has upgraded:
    // check for version 2, 3 and 4 upgrades
    if((block.nVersion < 2 && nHeight >= consensusParams.BIP34Height) ||
       (block.nVersion < 3 && nHeight >= consensusParams.BIP66Height) ||
       (block.nVersion < 4 && nHeight >= consensusParams.BIP65Height))
            return state.Invalid(false, REJECT_OBSOLETE, strprintf("bad-version(0x%08x)", block.nVersion),
                                 strprintf("rejected nVersion=0x%08x block", block.nVersion));

    return true;
}

bool ContextualCheckBlock(const CBlock& block, CValidationState& state, const Consensus::Params& consensusParams, const CBlockIndex* pindexPrev)
{
    const int nHeight = pindexPrev == NULL ? 0 : pindexPrev->nHeight + 1;

    // Start enforcing BIP113 (Median Time Past) using versionbits logic.
    int nLockTimeFlags = 0;
    if (VersionBitsState(pindexPrev, consensusParams, Consensus::DEPLOYMENT_CSV, versionbitscache) == THRESHOLD_ACTIVE) {
        nLockTimeFlags |= LOCKTIME_MEDIAN_TIME_PAST;
    }

    int64_t nLockTimeCutoff = (nLockTimeFlags & LOCKTIME_MEDIAN_TIME_PAST)
                              ? pindexPrev->GetMedianTimePast()
                              : block.GetBlockTime();

    // Check that all transactions are finalized
    for (const auto& tx : block.vtx) {
        if (!IsFinalTx(*tx, nHeight, nLockTimeCutoff)) {
            return state.DoS(10, false, REJECT_INVALID, "bad-txns-nonfinal", false, "non-final transaction");
        }
    }

    // Enforce rule that the coinbase starts with serialized block height
    if (nHeight >= consensusParams.BIP34Height)
    {
        CScript expect = CScript() << nHeight;
        if (block.vtx[0]->vin[0].scriptSig.size() < expect.size() ||
            !std::equal(expect.begin(), expect.end(), block.vtx[0]->vin[0].scriptSig.begin())) {
            return state.DoS(100, false, REJECT_INVALID, "bad-cb-height", false, "block height mismatch in coinbase");
        }
    }

    // Validation for witness commitments.
    // * We compute the witness hash (which is the hash including witnesses) of all the block's transactions, except the
    //   coinbase (where 0x0000....0000 is used instead).
    // * The coinbase scriptWitness is a stack of a single 32-byte vector, containing a witness nonce (unconstrained).
    // * We build a merkle tree with all those witness hashes as leaves (similar to the hashMerkleRoot in the block header).
    // * There must be at least one output whose scriptPubKey is a single 36-byte push, the first 4 bytes of which are
    //   {0xaa, 0x21, 0xa9, 0xed}, and the following 32 bytes are SHA256^2(witness root, witness nonce). In case there are
    //   multiple, the last one is used.
    bool fHaveWitness = false;
    if (VersionBitsState(pindexPrev, consensusParams, Consensus::DEPLOYMENT_SEGWIT, versionbitscache) == THRESHOLD_ACTIVE) {
        int commitpos = GetWitnessCommitmentIndex(block);
        if (commitpos != -1) {
            bool malleated = false;
            uint256 hashWitness = BlockWitnessMerkleRoot(block, &malleated);
            // The malleation check is ignored; as the transaction tree itself
            // already does not permit it, it is impossible to trigger in the
            // witness tree.
            if (block.vtx[0]->vin[0].scriptWitness.stack.size() != 1 || block.vtx[0]->vin[0].scriptWitness.stack[0].size() != 32) {
                return state.DoS(100, false, REJECT_INVALID, "bad-witness-nonce-size", true, strprintf("%s : invalid witness nonce size", __func__));
            }
            CHash256().Write(hashWitness.begin(), 32).Write(&block.vtx[0]->vin[0].scriptWitness.stack[0][0], 32).Finalize(hashWitness.begin());
            if (memcmp(hashWitness.begin(), &block.vtx[0]->vout[commitpos].scriptPubKey[6], 32)) {
                return state.DoS(100, false, REJECT_INVALID, "bad-witness-merkle-match", true, strprintf("%s : witness merkle commitment mismatch", __func__));
            }
            fHaveWitness = true;
        }
    }

    // No witness data is allowed in blocks that don't commit to witness data, as this would otherwise leave room for spam
    if (!fHaveWitness) {
        for (size_t i = 0; i < block.vtx.size(); i++) {
            if (block.vtx[i]->HasWitness()) {
                return state.DoS(100, false, REJECT_INVALID, "unexpected-witness", true, strprintf("%s : unexpected witness data found", __func__));
            }
        }
    }

    // After the coinbase witness nonce and commitment are verified,
    // we can check if the block weight passes (before we've checked the
    // coinbase witness, it would be possible for the weight to be too
    // large by filling up the coinbase witness, which doesn't change
    // the block hash, so we couldn't mark the block as permanently
    // failed).
    if (GetBlockWeight(block) > MAX_BLOCK_WEIGHT) {
        return state.DoS(100, false, REJECT_INVALID, "bad-blk-weight", false, strprintf("%s : weight limit failed", __func__));
    }

    return true;
}

static bool AcceptBlockHeader(const CBlockHeader& block, CValidationState& state, const CChainParams& chainparams, CBlockIndex** ppindex)
{
    AssertLockHeld(cs_main);
    // Check for duplicate
    uint256 hash = block.GetHash();
    BlockMap::iterator miSelf = mapBlockIndex.find(hash);
    CBlockIndex *pindex = NULL;
    if (hash != chainparams.GetConsensus().hashGenesisBlock) {

        if (miSelf != mapBlockIndex.end()) {
            // Block header is already known.
            pindex = miSelf->second;
            if (ppindex)
                *ppindex = pindex;
            if (pindex->nStatus & BLOCK_FAILED_MASK)
                return state.Invalid(error("%s: block %s is marked invalid", __func__, hash.ToString()), 0, "duplicate");
            return true;
        }

        if (!CheckBlockHeader(block, state, chainparams.GetConsensus()))
            return error("%s: Consensus::CheckBlockHeader: %s, %s", __func__, hash.ToString(), FormatStateMessage(state));

        // Get prev block index
        CBlockIndex* pindexPrev = NULL;
        BlockMap::iterator mi = mapBlockIndex.find(block.hashPrevBlock);
        if (mi == mapBlockIndex.end())
            return state.DoS(10, error("%s: prev block not found", __func__), 0, "bad-prevblk");
        pindexPrev = (*mi).second;
        if (pindexPrev->nStatus & BLOCK_FAILED_MASK)
            return state.DoS(100, error("%s: prev block invalid", __func__), REJECT_INVALID, "bad-prevblk");

        assert(pindexPrev);
        if (fCheckpointsEnabled && !CheckIndexAgainstCheckpoint(pindexPrev, state, chainparams, hash))
            return error("%s: CheckIndexAgainstCheckpoint(): %s", __func__, state.GetRejectReason().c_str());

        if (!ContextualCheckBlockHeader(block, state, chainparams.GetConsensus(), pindexPrev, GetAdjustedTime()))
            return error("%s: Consensus::ContextualCheckBlockHeader: %s, %s", __func__, hash.ToString(), FormatStateMessage(state));
    }
    if (pindex == NULL)
        pindex = AddToBlockIndex(block);

    if (ppindex)
        *ppindex = pindex;

    CheckBlockIndex(chainparams.GetConsensus());

    return true;
}

// Exposed wrapper for AcceptBlockHeader
bool ProcessNewBlockHeaders(const std::vector<CBlockHeader>& headers, CValidationState& state, const CChainParams& chainparams, const CBlockIndex** ppindex)
{
    {
        LOCK(cs_main);
        for (const CBlockHeader& header : headers) {
            CBlockIndex *pindex = NULL; // Use a temp pindex instead of ppindex to avoid a const_cast
            if (!AcceptBlockHeader(header, state, chainparams, &pindex)) {
                return false;
            }
            if (ppindex) {
                *ppindex = pindex;
            }
        }
    }
    NotifyHeaderTip();
    return true;
}

/** Store block on disk. If dbp is non-NULL, the file is known to already reside on disk */
static bool AcceptBlock(const std::shared_ptr<const CBlock>& pblock, CValidationState& state, const CChainParams& chainparams, CBlockIndex** ppindex, bool fRequested, const CDiskBlockPos* dbp, bool* fNewBlock)
{
    const CBlock& block = *pblock;

    if (fNewBlock) *fNewBlock = false;
    AssertLockHeld(cs_main);

    CBlockIndex *pindexDummy = NULL;
    CBlockIndex *&pindex = ppindex ? *ppindex : pindexDummy;

    if (!AcceptBlockHeader(block, state, chainparams, &pindex))
        return false;

    // Try to process all requested blocks that we don't have, but only
    // process an unrequested block if it's new and has enough work to
    // advance our tip, and isn't too many blocks ahead.
    bool fAlreadyHave = pindex->nStatus & BLOCK_HAVE_DATA;
    bool fHasMoreWork = (chainActive.Tip() ? pindex->nChainWork > chainActive.Tip()->nChainWork : true);
    // Blocks that are too out-of-order needlessly limit the effectiveness of
    // pruning, because pruning will not delete block files that contain any
    // blocks which are too close in height to the tip.  Apply this test
    // regardless of whether pruning is enabled; it should generally be safe to
    // not process unrequested blocks.
    bool fTooFarAhead = (pindex->nHeight > int(chainActive.Height() + MIN_BLOCKS_TO_KEEP));

    // TODO: Decouple this function from the block download logic by removing fRequested
    // This requires some new chain datastructure to efficiently look up if a
    // block is in a chain leading to a candidate for best tip, despite not
    // being such a candidate itself.

    // TODO: deal better with return value and error conditions for duplicate
    // and unrequested blocks.
    if (fAlreadyHave) return true;
    if (!fRequested) {  // If we didn't ask for it:
        if (pindex->nTx != 0) return true;  // This is a previously-processed block that was pruned
        if (!fHasMoreWork) return true;     // Don't process less-work chains
        if (fTooFarAhead) return true;      // Block height is too high
    }
    if (fNewBlock) *fNewBlock = true;

    if (!CheckBlock(block, state, chainparams.GetConsensus()) ||
        !ContextualCheckBlock(block, state, chainparams.GetConsensus(), pindex->pprev)) {
        if (state.IsInvalid() && !state.CorruptionPossible()) {
            pindex->nStatus |= BLOCK_FAILED_VALID;
            setDirtyBlockIndex.insert(pindex);
        }
        return error("%s: %s", __func__, FormatStateMessage(state));
    }

    // Header is valid/has work, merkle tree and segwit merkle tree are good...RELAY NOW
    // (but if it does not build on our best tip, let the SendMessages loop relay it)
    if (!IsInitialBlockDownload() && chainActive.Tip() == pindex->pprev)
        GetMainSignals().NewPoWValidBlock(pindex, pblock);

    int nHeight = pindex->nHeight;

    // Write block to history file
    try {
        unsigned int nBlockSize = ::GetSerializeSize(block, SER_DISK, CLIENT_VERSION);
        CDiskBlockPos blockPos;
        if (dbp != NULL)
            blockPos = *dbp;
        if (!FindBlockPos(state, blockPos, nBlockSize+8, nHeight, block.GetBlockTime(), dbp != NULL))
            return error("AcceptBlock(): FindBlockPos failed");
        if (dbp == NULL)
            if (!WriteBlockToDisk(block, blockPos, chainparams.MessageStart()))
                AbortNode(state, "Failed to write block");
        if (!ReceivedBlockTransactions(block, state, pindex, blockPos))
            return error("AcceptBlock(): ReceivedBlockTransactions failed");
    } catch (const std::runtime_error& e) {
        return AbortNode(state, std::string("System error: ") + e.what());
    }

    if (fCheckForPruning)
        FlushStateToDisk(state, FLUSH_STATE_NONE); // we just allocated more disk space for block files

    return true;
}

bool ProcessNewBlock(const CChainParams& chainparams, const std::shared_ptr<const CBlock> pblock, bool fForceProcessing, bool *fNewBlock)
{
    {
        CBlockIndex *pindex = NULL;
        if (fNewBlock) *fNewBlock = false;
        CValidationState state;
        // Ensure that CheckBlock() passes before calling AcceptBlock, as
        // belt-and-suspenders.
        bool ret = CheckBlock(*pblock, state, chainparams.GetConsensus());

        LOCK(cs_main);

        if (ret) {
            // Store to disk
            ret = AcceptBlock(pblock, state, chainparams, &pindex, fForceProcessing, NULL, fNewBlock);
        }
        CheckBlockIndex(chainparams.GetConsensus());
        if (!ret) {
            GetMainSignals().BlockChecked(*pblock, state);
            return error("%s: AcceptBlock FAILED", __func__);
        }
    }

    NotifyHeaderTip();

    CValidationState state; // Only used to report errors, not invalidity - ignore it
    if (!ActivateBestChain(state, chainparams, pblock))
        return error("%s: ActivateBestChain failed", __func__);

    return true;
}

bool TestBlockValidity(CValidationState& state, const CChainParams& chainparams, const CBlock& block, CBlockIndex* pindexPrev, bool fCheckPOW, bool fCheckMerkleRoot)
{
    AssertLockHeld(cs_main);
    assert(pindexPrev && pindexPrev == chainActive.Tip());
    if (fCheckpointsEnabled && !CheckIndexAgainstCheckpoint(pindexPrev, state, chainparams, block.GetHash()))
        return error("%s: CheckIndexAgainstCheckpoint(): %s", __func__, state.GetRejectReason().c_str());

    CCoinsViewCache viewNew(pcoinsTip);
    CBlockIndex indexDummy(block);
    indexDummy.pprev = pindexPrev;
    indexDummy.nHeight = pindexPrev->nHeight + 1;

    // NOTE: CheckBlockHeader is called by CheckBlock
    if (!ContextualCheckBlockHeader(block, state, chainparams.GetConsensus(), pindexPrev, GetAdjustedTime()))
        return error("%s: Consensus::ContextualCheckBlockHeader: %s", __func__, FormatStateMessage(state));
    if (!CheckBlock(block, state, chainparams.GetConsensus(), fCheckPOW, fCheckMerkleRoot))
        return error("%s: Consensus::CheckBlock: %s", __func__, FormatStateMessage(state));
    if (!ContextualCheckBlock(block, state, chainparams.GetConsensus(), pindexPrev))
        return error("%s: Consensus::ContextualCheckBlock: %s", __func__, FormatStateMessage(state));
    if (!ConnectBlock(block, state, &indexDummy, viewNew, chainparams, true))
        return false;
    assert(state.IsValid());

    return true;
}

/**
 * BLOCK PRUNING CODE
 */

/* Calculate the amount of disk space the block & undo files currently use */
uint64_t CalculateCurrentUsage()
{
    uint64_t retval = 0;
    BOOST_FOREACH(const CBlockFileInfo &file, vinfoBlockFile) {
        retval += file.nSize + file.nUndoSize;
    }
    return retval;
}

/* Prune a block file (modify associated database entries)*/
void PruneOneBlockFile(const int fileNumber)
{
    for (BlockMap::iterator it = mapBlockIndex.begin(); it != mapBlockIndex.end(); ++it) {
        CBlockIndex* pindex = it->second;
        if (pindex->nFile == fileNumber) {
            pindex->nStatus &= ~BLOCK_HAVE_DATA;
            pindex->nStatus &= ~BLOCK_HAVE_UNDO;
            pindex->nFile = 0;
            pindex->nDataPos = 0;
            pindex->nUndoPos = 0;
            setDirtyBlockIndex.insert(pindex);

            // Prune from mapBlocksUnlinked -- any block we prune would have
            // to be downloaded again in order to consider its chain, at which
            // point it would be considered as a candidate for
            // mapBlocksUnlinked or setBlockIndexCandidates.
            std::pair<std::multimap<CBlockIndex*, CBlockIndex*>::iterator, std::multimap<CBlockIndex*, CBlockIndex*>::iterator> range = mapBlocksUnlinked.equal_range(pindex->pprev);
            while (range.first != range.second) {
                std::multimap<CBlockIndex *, CBlockIndex *>::iterator _it = range.first;
                range.first++;
                if (_it->second == pindex) {
                    mapBlocksUnlinked.erase(_it);
                }
            }
        }
    }

    vinfoBlockFile[fileNumber].SetNull();
    setDirtyFileInfo.insert(fileNumber);
}


void UnlinkPrunedFiles(const std::set<int>& setFilesToPrune)
{
    for (std::set<int>::iterator it = setFilesToPrune.begin(); it != setFilesToPrune.end(); ++it) {
        CDiskBlockPos pos(*it, 0);
        boost::filesystem::remove(GetBlockPosFilename(pos, "blk"));
        boost::filesystem::remove(GetBlockPosFilename(pos, "rev"));
        LogPrintf("Prune: %s deleted blk/rev (%05u)\n", __func__, *it);
    }
}

/* Calculate the block/rev files to delete based on height specified by user with RPC command pruneblockchain */
void FindFilesToPruneManual(std::set<int>& setFilesToPrune, int nManualPruneHeight)
{
    assert(fPruneMode && nManualPruneHeight > 0);

    LOCK2(cs_main, cs_LastBlockFile);
    if (chainActive.Tip() == NULL)
        return;

    // last block to prune is the lesser of (user-specified height, MIN_BLOCKS_TO_KEEP from the tip)
    unsigned int nLastBlockWeCanPrune = std::min((unsigned)nManualPruneHeight, chainActive.Tip()->nHeight - MIN_BLOCKS_TO_KEEP);
    int count=0;
    for (int fileNumber = 0; fileNumber < nLastBlockFile; fileNumber++) {
        if (vinfoBlockFile[fileNumber].nSize == 0 || vinfoBlockFile[fileNumber].nHeightLast > nLastBlockWeCanPrune)
            continue;
        PruneOneBlockFile(fileNumber);
        setFilesToPrune.insert(fileNumber);
        count++;
    }
    LogPrintf("Prune (Manual): prune_height=%d removed %d blk/rev pairs\n", nLastBlockWeCanPrune, count);
}

/* This function is called from the RPC code for pruneblockchain */
void PruneBlockFilesManual(int nManualPruneHeight)
{
    CValidationState state;
    FlushStateToDisk(state, FLUSH_STATE_NONE, nManualPruneHeight);
}

/* Calculate the block/rev files that should be deleted to remain under target*/
void FindFilesToPrune(std::set<int>& setFilesToPrune, uint64_t nPruneAfterHeight)
{
    LOCK2(cs_main, cs_LastBlockFile);
    if (chainActive.Tip() == NULL || nPruneTarget == 0) {
        return;
    }
    if ((uint64_t)chainActive.Tip()->nHeight <= nPruneAfterHeight) {
        return;
    }

    unsigned int nLastBlockWeCanPrune = chainActive.Tip()->nHeight - MIN_BLOCKS_TO_KEEP;
    uint64_t nCurrentUsage = CalculateCurrentUsage();
    // We don't check to prune until after we've allocated new space for files
    // So we should leave a buffer under our target to account for another allocation
    // before the next pruning.
    uint64_t nBuffer = BLOCKFILE_CHUNK_SIZE + UNDOFILE_CHUNK_SIZE;
    uint64_t nBytesToPrune;
    int count=0;

    if (nCurrentUsage + nBuffer >= nPruneTarget) {
        for (int fileNumber = 0; fileNumber < nLastBlockFile; fileNumber++) {
            nBytesToPrune = vinfoBlockFile[fileNumber].nSize + vinfoBlockFile[fileNumber].nUndoSize;

            if (vinfoBlockFile[fileNumber].nSize == 0)
                continue;

            if (nCurrentUsage + nBuffer < nPruneTarget)  // are we below our target?
                break;

            // don't prune files that could have a block within MIN_BLOCKS_TO_KEEP of the main chain's tip but keep scanning
            if (vinfoBlockFile[fileNumber].nHeightLast > nLastBlockWeCanPrune)
                continue;

            PruneOneBlockFile(fileNumber);
            // Queue up the files for removal
            setFilesToPrune.insert(fileNumber);
            nCurrentUsage -= nBytesToPrune;
            count++;
        }
    }

    LogPrint("prune", "Prune: target=%dMiB actual=%dMiB diff=%dMiB max_prune_height=%d removed %d blk/rev pairs\n",
           nPruneTarget/1024/1024, nCurrentUsage/1024/1024,
           ((int64_t)nPruneTarget - (int64_t)nCurrentUsage)/1024/1024,
           nLastBlockWeCanPrune, count);
}

bool CheckDiskSpace(uint64_t nAdditionalBytes)
{
    uint64_t nFreeBytesAvailable = boost::filesystem::space(GetDataDir()).available;

    // Check for nMinDiskSpace bytes (currently 50MB)
    if (nFreeBytesAvailable < nMinDiskSpace + nAdditionalBytes)
        return AbortNode("Disk space is low!", _("Error: Disk space is low!"));

    return true;
}

FILE* OpenDiskFile(const CDiskBlockPos &pos, const char *prefix, bool fReadOnly)
{
    if (pos.IsNull())
        return NULL;
    boost::filesystem::path path = GetBlockPosFilename(pos, prefix);
    boost::filesystem::create_directories(path.parent_path());
    FILE* file = fopen(path.string().c_str(), "rb+");
    if (!file && !fReadOnly)
        file = fopen(path.string().c_str(), "wb+");
    if (!file) {
        LogPrintf("Unable to open file %s\n", path.string());
        return NULL;
    }
    if (pos.nPos) {
        if (fseek(file, pos.nPos, SEEK_SET)) {
            LogPrintf("Unable to seek to position %u of %s\n", pos.nPos, path.string());
            fclose(file);
            return NULL;
        }
    }
    return file;
}

FILE* OpenBlockFile(const CDiskBlockPos &pos, bool fReadOnly) {
    return OpenDiskFile(pos, "blk", fReadOnly);
}

FILE* OpenUndoFile(const CDiskBlockPos &pos, bool fReadOnly) {
    return OpenDiskFile(pos, "rev", fReadOnly);
}

boost::filesystem::path GetBlockPosFilename(const CDiskBlockPos &pos, const char *prefix)
{
    return GetDataDir() / "blocks" / strprintf("%s%05u.dat", prefix, pos.nFile);
}

CBlockIndex * InsertBlockIndex(uint256 hash)
{
    if (hash.IsNull())
        return NULL;

    // Return existing
    BlockMap::iterator mi = mapBlockIndex.find(hash);
    if (mi != mapBlockIndex.end())
        return (*mi).second;

    // Create new
    CBlockIndex* pindexNew = new CBlockIndex();
    if (!pindexNew)
        throw std::runtime_error(std::string(__func__) + ": new CBlockIndex failed");
    mi = mapBlockIndex.insert(std::make_pair(hash, pindexNew)).first;
    pindexNew->phashBlock = &((*mi).first);

    return pindexNew;
}

bool static LoadBlockIndexDB(const CChainParams& chainparams)
{
    if (!pblocktree->LoadBlockIndexGuts(InsertBlockIndex))
        return false;

    boost::this_thread::interruption_point();

    // Calculate nChainWork
    std::vector<std::pair<int, CBlockIndex*> > vSortedByHeight;
    vSortedByHeight.reserve(mapBlockIndex.size());
    BOOST_FOREACH(const PAIRTYPE(uint256, CBlockIndex*)& item, mapBlockIndex)
    {
        CBlockIndex* pindex = item.second;
        vSortedByHeight.push_back(std::make_pair(pindex->nHeight, pindex));
    }
    sort(vSortedByHeight.begin(), vSortedByHeight.end());
    BOOST_FOREACH(const PAIRTYPE(int, CBlockIndex*)& item, vSortedByHeight)
    {
        CBlockIndex* pindex = item.second;
        pindex->nChainWork = (pindex->pprev ? pindex->pprev->nChainWork : 0) + GetBlockProof(*pindex);
        pindex->nTimeMax = (pindex->pprev ? std::max(pindex->pprev->nTimeMax, pindex->nTime) : pindex->nTime);
        // We can link the chain of blocks for which we've received transactions at some point.
        // Pruned nodes may have deleted the block.
        if (pindex->nTx > 0) {
            if (pindex->pprev) {
                if (pindex->pprev->nChainTx) {
                    pindex->nChainTx = pindex->pprev->nChainTx + pindex->nTx;
                } else {
                    pindex->nChainTx = 0;
                    mapBlocksUnlinked.insert(std::make_pair(pindex->pprev, pindex));
                }
            } else {
                pindex->nChainTx = pindex->nTx;
            }
        }
        if (pindex->IsValid(BLOCK_VALID_TRANSACTIONS) && (pindex->nChainTx || pindex->pprev == NULL))
            setBlockIndexCandidates.insert(pindex);
        if (pindex->nStatus & BLOCK_FAILED_MASK && (!pindexBestInvalid || pindex->nChainWork > pindexBestInvalid->nChainWork))
            pindexBestInvalid = pindex;
        if (pindex->pprev)
            pindex->BuildSkip();
        if (pindex->IsValid(BLOCK_VALID_TREE) && (pindexBestHeader == NULL || CBlockIndexWorkComparator()(pindexBestHeader, pindex)))
            pindexBestHeader = pindex;
    }

    // Load block file info
    pblocktree->ReadLastBlockFile(nLastBlockFile);
    vinfoBlockFile.resize(nLastBlockFile + 1);
    LogPrintf("%s: last block file = %i\n", __func__, nLastBlockFile);
    for (int nFile = 0; nFile <= nLastBlockFile; nFile++) {
        pblocktree->ReadBlockFileInfo(nFile, vinfoBlockFile[nFile]);
    }
    LogPrintf("%s: last block file info: %s\n", __func__, vinfoBlockFile[nLastBlockFile].ToString());
    for (int nFile = nLastBlockFile + 1; true; nFile++) {
        CBlockFileInfo info;
        if (pblocktree->ReadBlockFileInfo(nFile, info)) {
            vinfoBlockFile.push_back(info);
        } else {
            break;
        }
    }

    // Check presence of blk files
    LogPrintf("Checking all blk files are present...\n");
    std::set<int> setBlkDataFiles;
    BOOST_FOREACH(const PAIRTYPE(uint256, CBlockIndex*)& item, mapBlockIndex)
    {
        CBlockIndex* pindex = item.second;
        if (pindex->nStatus & BLOCK_HAVE_DATA) {
            setBlkDataFiles.insert(pindex->nFile);
        }
    }
    for (std::set<int>::iterator it = setBlkDataFiles.begin(); it != setBlkDataFiles.end(); it++)
    {
        CDiskBlockPos pos(*it, 0);
        if (CAutoFile(OpenBlockFile(pos, true), SER_DISK, CLIENT_VERSION).IsNull()) {
            return false;
        }
    }

    // Check whether we have ever pruned block & undo files
    pblocktree->ReadFlag("prunedblockfiles", fHavePruned);
    if (fHavePruned)
        LogPrintf("LoadBlockIndexDB(): Block files have previously been pruned\n");

    // Check whether we need to continue reindexing
    bool fReindexing = false;
    pblocktree->ReadReindexing(fReindexing);
    fReindex |= fReindexing;

    // Check whether we have a transaction index
    pblocktree->ReadFlag("txindex", fTxIndex);
    LogPrintf("%s: transaction index %s\n", __func__, fTxIndex ? "enabled" : "disabled");

    // Load pointer to end of best chain
    BlockMap::iterator it = mapBlockIndex.find(pcoinsTip->GetBestBlock());
    if (it == mapBlockIndex.end())
        return true;
    chainActive.SetTip(it->second);

    PruneBlockIndexCandidates();

    LogPrintf("%s: hashBestChain=%s height=%d date=%s progress=%f\n", __func__,
        chainActive.Tip()->GetBlockHash().ToString(), chainActive.Height(),
        DateTimeStrFormat("%Y-%m-%d %H:%M:%S", chainActive.Tip()->GetBlockTime()),
        GuessVerificationProgress(chainparams.TxData(), chainActive.Tip()));

    return true;
}

CVerifyDB::CVerifyDB()
{
    uiInterface.ShowProgress(_("Verifying blocks..."), 0);
}

CVerifyDB::~CVerifyDB()
{
    uiInterface.ShowProgress("", 100);
}

bool CVerifyDB::VerifyDB(const CChainParams& chainparams, CCoinsView *coinsview, int nCheckLevel, int nCheckDepth)
{
    LOCK(cs_main);
    if (chainActive.Tip() == NULL || chainActive.Tip()->pprev == NULL)
        return true;

    // Verify blocks in the best chain
    if (nCheckDepth <= 0)
        nCheckDepth = 1000000000; // suffices until the year 19000
    if (nCheckDepth > chainActive.Height())
        nCheckDepth = chainActive.Height();
    nCheckLevel = std::max(0, std::min(4, nCheckLevel));
    LogPrintf("Verifying last %i blocks at level %i\n", nCheckDepth, nCheckLevel);
    CCoinsViewCache coins(coinsview);
    CBlockIndex* pindexState = chainActive.Tip();
    CBlockIndex* pindexFailure = NULL;
    int nGoodTransactions = 0;
    CValidationState state;
    int reportDone = 0;
    LogPrintf("[0%%]...");
    for (CBlockIndex* pindex = chainActive.Tip(); pindex && pindex->pprev; pindex = pindex->pprev)
    {
        boost::this_thread::interruption_point();
        int percentageDone = std::max(1, std::min(99, (int)(((double)(chainActive.Height() - pindex->nHeight)) / (double)nCheckDepth * (nCheckLevel >= 4 ? 50 : 100))));
        if (reportDone < percentageDone/10) {
            // report every 10% step
            LogPrintf("[%d%%]...", percentageDone);
            reportDone = percentageDone/10;
        }
        uiInterface.ShowProgress(_("Verifying blocks..."), percentageDone);
        if (pindex->nHeight < chainActive.Height()-nCheckDepth)
            break;
        if (fPruneMode && !(pindex->nStatus & BLOCK_HAVE_DATA)) {
            // If pruning, only go back as far as we have data.
            LogPrintf("VerifyDB(): block verification stopping at height %d (pruning, no data)\n", pindex->nHeight);
            break;
        }
        CBlock block;
        // check level 0: read from disk
        if (!ReadBlockFromDisk(block, pindex, chainparams.GetConsensus()))
            return error("VerifyDB(): *** ReadBlockFromDisk failed at %d, hash=%s", pindex->nHeight, pindex->GetBlockHash().ToString());
        // check level 1: verify block validity
        if (nCheckLevel >= 1 && !CheckBlock(block, state, chainparams.GetConsensus()))
            return error("%s: *** found bad block at %d, hash=%s (%s)\n", __func__,
                         pindex->nHeight, pindex->GetBlockHash().ToString(), FormatStateMessage(state));
        // check level 2: verify undo validity
        if (nCheckLevel >= 2 && pindex) {
            CBlockUndo undo;
            CDiskBlockPos pos = pindex->GetUndoPos();
            if (!pos.IsNull()) {
                if (!UndoReadFromDisk(undo, pos, pindex->pprev->GetBlockHash()))
                    return error("VerifyDB(): *** found bad undo data at %d, hash=%s\n", pindex->nHeight, pindex->GetBlockHash().ToString());
            }
        }
        // check level 3: check for inconsistencies during memory-only disconnect of tip blocks
        if (nCheckLevel >= 3 && pindex == pindexState && (coins.DynamicMemoryUsage() + pcoinsTip->DynamicMemoryUsage()) <= nCoinCacheUsage) {
            bool fClean = true;
            if (!DisconnectBlock(block, state, pindex, coins, &fClean))
                return error("VerifyDB(): *** irrecoverable inconsistency in block data at %d, hash=%s", pindex->nHeight, pindex->GetBlockHash().ToString());
            pindexState = pindex->pprev;
            if (!fClean) {
                nGoodTransactions = 0;
                pindexFailure = pindex;
            } else
                nGoodTransactions += block.vtx.size();
        }
        if (ShutdownRequested())
            return true;
    }
    if (pindexFailure)
        return error("VerifyDB(): *** coin database inconsistencies found (last %i blocks, %i good transactions before that)\n", chainActive.Height() - pindexFailure->nHeight + 1, nGoodTransactions);

    // check level 4: try reconnecting blocks
    if (nCheckLevel >= 4) {
        CBlockIndex *pindex = pindexState;
        while (pindex != chainActive.Tip()) {
            boost::this_thread::interruption_point();
            uiInterface.ShowProgress(_("Verifying blocks..."), std::max(1, std::min(99, 100 - (int)(((double)(chainActive.Height() - pindex->nHeight)) / (double)nCheckDepth * 50))));
            pindex = chainActive.Next(pindex);
            CBlock block;
            if (!ReadBlockFromDisk(block, pindex, chainparams.GetConsensus()))
                return error("VerifyDB(): *** ReadBlockFromDisk failed at %d, hash=%s", pindex->nHeight, pindex->GetBlockHash().ToString());
            if (!ConnectBlock(block, state, pindex, coins, chainparams))
                return error("VerifyDB(): *** found unconnectable block at %d, hash=%s", pindex->nHeight, pindex->GetBlockHash().ToString());
        }
    }

    LogPrintf("[DONE].\n");
    LogPrintf("No coin database inconsistencies in last %i blocks (%i transactions)\n", chainActive.Height() - pindexState->nHeight, nGoodTransactions);

    return true;
}

bool RewindBlockIndex(const CChainParams& params)
{
    LOCK(cs_main);

    int nHeight = 1;
    while (nHeight <= chainActive.Height()) {
        if (IsWitnessEnabled(chainActive[nHeight - 1], params.GetConsensus()) && !(chainActive[nHeight]->nStatus & BLOCK_OPT_WITNESS)) {
            break;
        }
        nHeight++;
    }

    // nHeight is now the height of the first insufficiently-validated block, or tipheight + 1
    CValidationState state;
    CBlockIndex* pindex = chainActive.Tip();
    while (chainActive.Height() >= nHeight) {
        if (fPruneMode && !(chainActive.Tip()->nStatus & BLOCK_HAVE_DATA)) {
            // If pruning, don't try rewinding past the HAVE_DATA point;
            // since older blocks can't be served anyway, there's
            // no need to walk further, and trying to DisconnectTip()
            // will fail (and require a needless reindex/redownload
            // of the blockchain).
            break;
        }
        if (!DisconnectTip(state, params, true)) {
            return error("RewindBlockIndex: unable to disconnect block at height %i", pindex->nHeight);
        }
        // Occasionally flush state to disk.
        if (!FlushStateToDisk(state, FLUSH_STATE_PERIODIC))
            return false;
    }

    // Reduce validity flag and have-data flags.
    // We do this after actual disconnecting, otherwise we'll end up writing the lack of data
    // to disk before writing the chainstate, resulting in a failure to continue if interrupted.
    for (BlockMap::iterator it = mapBlockIndex.begin(); it != mapBlockIndex.end(); it++) {
        CBlockIndex* pindexIter = it->second;

        // Note: If we encounter an insufficiently validated block that
        // is on chainActive, it must be because we are a pruning node, and
        // this block or some successor doesn't HAVE_DATA, so we were unable to
        // rewind all the way.  Blocks remaining on chainActive at this point
        // must not have their validity reduced.
        if (IsWitnessEnabled(pindexIter->pprev, params.GetConsensus()) && !(pindexIter->nStatus & BLOCK_OPT_WITNESS) && !chainActive.Contains(pindexIter)) {
            // Reduce validity
            pindexIter->nStatus = std::min<unsigned int>(pindexIter->nStatus & BLOCK_VALID_MASK, BLOCK_VALID_TREE) | (pindexIter->nStatus & ~BLOCK_VALID_MASK);
            // Remove have-data flags.
            pindexIter->nStatus &= ~(BLOCK_HAVE_DATA | BLOCK_HAVE_UNDO);
            // Remove storage location.
            pindexIter->nFile = 0;
            pindexIter->nDataPos = 0;
            pindexIter->nUndoPos = 0;
            // Remove various other things
            pindexIter->nTx = 0;
            pindexIter->nChainTx = 0;
            pindexIter->nSequenceId = 0;
            // Make sure it gets written.
            setDirtyBlockIndex.insert(pindexIter);
            // Update indexes
            setBlockIndexCandidates.erase(pindexIter);
            std::pair<std::multimap<CBlockIndex*, CBlockIndex*>::iterator, std::multimap<CBlockIndex*, CBlockIndex*>::iterator> ret = mapBlocksUnlinked.equal_range(pindexIter->pprev);
            while (ret.first != ret.second) {
                if (ret.first->second == pindexIter) {
                    mapBlocksUnlinked.erase(ret.first++);
                } else {
                    ++ret.first;
                }
            }
        } else if (pindexIter->IsValid(BLOCK_VALID_TRANSACTIONS) && pindexIter->nChainTx) {
            setBlockIndexCandidates.insert(pindexIter);
        }
    }

    PruneBlockIndexCandidates();

    CheckBlockIndex(params.GetConsensus());

    if (!FlushStateToDisk(state, FLUSH_STATE_ALWAYS)) {
        return false;
    }

    return true;
}

// May NOT be used after any connections are up as much
// of the peer-processing logic assumes a consistent
// block index state
void UnloadBlockIndex()
{
    LOCK(cs_main);
    setBlockIndexCandidates.clear();
    chainActive.SetTip(NULL);
    pindexBestInvalid = NULL;
    pindexBestHeader = NULL;
    mempool.clear();
    mapBlocksUnlinked.clear();
    vinfoBlockFile.clear();
    nLastBlockFile = 0;
    nBlockSequenceId = 1;
    setDirtyBlockIndex.clear();
    setDirtyFileInfo.clear();
    versionbitscache.Clear();
    for (int b = 0; b < VERSIONBITS_NUM_BITS; b++) {
        warningcache[b].clear();
    }

    BOOST_FOREACH(BlockMap::value_type& entry, mapBlockIndex) {
        delete entry.second;
    }
    mapBlockIndex.clear();
    fHavePruned = false;
}

bool LoadBlockIndex(const CChainParams& chainparams)
{
    // Load block index from databases
    if (!fReindex && !LoadBlockIndexDB(chainparams))
        return false;
    return true;
}

bool InitBlockIndex(const CChainParams& chainparams)
{
    LOCK(cs_main);

    // Check whether we're already initialized
    if (chainActive.Genesis() != NULL)
        return true;

    // Use the provided setting for -txindex in the new database
    fTxIndex = GetBoolArg("-txindex", DEFAULT_TXINDEX);
    pblocktree->WriteFlag("txindex", fTxIndex);
    LogPrintf("Initializing databases...\n");

    // Only add the genesis block if not reindexing (in which case we reuse the one already on disk)
    if (!fReindex) {
        try {
            CBlock &block = const_cast<CBlock&>(chainparams.GenesisBlock());
            // Start new block file
            unsigned int nBlockSize = ::GetSerializeSize(block, SER_DISK, CLIENT_VERSION);
            CDiskBlockPos blockPos;
            CValidationState state;
            if (!FindBlockPos(state, blockPos, nBlockSize+8, 0, block.GetBlockTime()))
                return error("LoadBlockIndex(): FindBlockPos failed");
            if (!WriteBlockToDisk(block, blockPos, chainparams.MessageStart()))
                return error("LoadBlockIndex(): writing genesis block to disk failed");
            CBlockIndex *pindex = AddToBlockIndex(block);
            if (!ReceivedBlockTransactions(block, state, pindex, blockPos))
                return error("LoadBlockIndex(): genesis block not accepted");
            // Force a chainstate write so that when we VerifyDB in a moment, it doesn't check stale data
            return FlushStateToDisk(state, FLUSH_STATE_ALWAYS);
        } catch (const std::runtime_error& e) {
            return error("LoadBlockIndex(): failed to initialize block database: %s", e.what());
        }
    }

    return true;
}

bool LoadExternalBlockFile(const CChainParams& chainparams, FILE* fileIn, CDiskBlockPos *dbp)
{
    // Map of disk positions for blocks with unknown parent (only used for reindex)
    static std::multimap<uint256, CDiskBlockPos> mapBlocksUnknownParent;
    int64_t nStart = GetTimeMillis();

    int nLoaded = 0;
    try {
        // This takes over fileIn and calls fclose() on it in the CBufferedFile destructor
        CBufferedFile blkdat(fileIn, 2*MAX_BLOCK_SERIALIZED_SIZE, MAX_BLOCK_SERIALIZED_SIZE+8, SER_DISK, CLIENT_VERSION);
        uint64_t nRewind = blkdat.GetPos();
        while (!blkdat.eof()) {
            boost::this_thread::interruption_point();

            blkdat.SetPos(nRewind);
            nRewind++; // start one byte further next time, in case of failure
            blkdat.SetLimit(); // remove former limit
            unsigned int nSize = 0;
            try {
                // locate a header
                unsigned char buf[CMessageHeader::MESSAGE_START_SIZE];
                blkdat.FindByte(chainparams.MessageStart()[0]);
                nRewind = blkdat.GetPos()+1;
                blkdat >> FLATDATA(buf);
                if (memcmp(buf, chainparams.MessageStart(), CMessageHeader::MESSAGE_START_SIZE))
                    continue;
                // read size
                blkdat >> nSize;
                if (nSize < 80 || nSize > MAX_BLOCK_SERIALIZED_SIZE)
                    continue;
            } catch (const std::exception&) {
                // no valid block header found; don't complain
                break;
            }
            try {
                // read block
                uint64_t nBlockPos = blkdat.GetPos();
                if (dbp)
                    dbp->nPos = nBlockPos;
                blkdat.SetLimit(nBlockPos + nSize);
                blkdat.SetPos(nBlockPos);
                std::shared_ptr<CBlock> pblock = std::make_shared<CBlock>();
                CBlock& block = *pblock;
                blkdat >> block;
                nRewind = blkdat.GetPos();

                // detect out of order blocks, and store them for later
                uint256 hash = block.GetHash();
                if (hash != chainparams.GetConsensus().hashGenesisBlock && mapBlockIndex.find(block.hashPrevBlock) == mapBlockIndex.end()) {
                    LogPrint("reindex", "%s: Out of order block %s, parent %s not known\n", __func__, hash.ToString(),
                            block.hashPrevBlock.ToString());
                    if (dbp)
                        mapBlocksUnknownParent.insert(std::make_pair(block.hashPrevBlock, *dbp));
                    continue;
                }

                // process in case the block isn't known yet
                if (mapBlockIndex.count(hash) == 0 || (mapBlockIndex[hash]->nStatus & BLOCK_HAVE_DATA) == 0) {
                    LOCK(cs_main);
                    CValidationState state;
                    if (AcceptBlock(pblock, state, chainparams, NULL, true, dbp, NULL))
                        nLoaded++;
                    if (state.IsError())
                        break;
                } else if (hash != chainparams.GetConsensus().hashGenesisBlock && mapBlockIndex[hash]->nHeight % 1000 == 0) {
                    LogPrint("reindex", "Block Import: already had block %s at height %d\n", hash.ToString(), mapBlockIndex[hash]->nHeight);
                }

                // Activate the genesis block so normal node progress can continue
                if (hash == chainparams.GetConsensus().hashGenesisBlock) {
                    CValidationState state;
                    if (!ActivateBestChain(state, chainparams)) {
                        break;
                    }
                }

                NotifyHeaderTip();

                // Recursively process earlier encountered successors of this block
                std::deque<uint256> queue;
                queue.push_back(hash);
                while (!queue.empty()) {
                    uint256 head = queue.front();
                    queue.pop_front();
                    std::pair<std::multimap<uint256, CDiskBlockPos>::iterator, std::multimap<uint256, CDiskBlockPos>::iterator> range = mapBlocksUnknownParent.equal_range(head);
                    while (range.first != range.second) {
                        std::multimap<uint256, CDiskBlockPos>::iterator it = range.first;
                        std::shared_ptr<CBlock> pblockrecursive = std::make_shared<CBlock>();
                        if (ReadBlockFromDisk(*pblockrecursive, it->second, chainparams.GetConsensus()))
                        {
                            LogPrint("reindex", "%s: Processing out of order child %s of %s\n", __func__, pblockrecursive->GetHash().ToString(),
                                    head.ToString());
                            LOCK(cs_main);
                            CValidationState dummy;
                            if (AcceptBlock(pblockrecursive, dummy, chainparams, NULL, true, &it->second, NULL))
                            {
                                nLoaded++;
                                queue.push_back(pblockrecursive->GetHash());
                            }
                        }
                        range.first++;
                        mapBlocksUnknownParent.erase(it);
                        NotifyHeaderTip();
                    }
                }
            } catch (const std::exception& e) {
                LogPrintf("%s: Deserialize or I/O error - %s\n", __func__, e.what());
            }
        }
    } catch (const std::runtime_error& e) {
        AbortNode(std::string("System error: ") + e.what());
    }
    if (nLoaded > 0)
        LogPrintf("Loaded %i blocks from external file in %dms\n", nLoaded, GetTimeMillis() - nStart);
    return nLoaded > 0;
}

void static CheckBlockIndex(const Consensus::Params& consensusParams)
{
    if (!fCheckBlockIndex) {
        return;
    }

    LOCK(cs_main);

    // During a reindex, we read the genesis block and call CheckBlockIndex before ActivateBestChain,
    // so we have the genesis block in mapBlockIndex but no active chain.  (A few of the tests when
    // iterating the block tree require that chainActive has been initialized.)
    if (chainActive.Height() < 0) {
        assert(mapBlockIndex.size() <= 1);
        return;
    }

    // Build forward-pointing map of the entire block tree.
    std::multimap<CBlockIndex*,CBlockIndex*> forward;
    for (BlockMap::iterator it = mapBlockIndex.begin(); it != mapBlockIndex.end(); it++) {
        forward.insert(std::make_pair(it->second->pprev, it->second));
    }

    assert(forward.size() == mapBlockIndex.size());

    std::pair<std::multimap<CBlockIndex*,CBlockIndex*>::iterator,std::multimap<CBlockIndex*,CBlockIndex*>::iterator> rangeGenesis = forward.equal_range(NULL);
    CBlockIndex *pindex = rangeGenesis.first->second;
    rangeGenesis.first++;
    assert(rangeGenesis.first == rangeGenesis.second); // There is only one index entry with parent NULL.

    // Iterate over the entire block tree, using depth-first search.
    // Along the way, remember whether there are blocks on the path from genesis
    // block being explored which are the first to have certain properties.
    size_t nNodes = 0;
    int nHeight = 0;
    CBlockIndex* pindexFirstInvalid = NULL; // Oldest ancestor of pindex which is invalid.
    CBlockIndex* pindexFirstMissing = NULL; // Oldest ancestor of pindex which does not have BLOCK_HAVE_DATA.
    CBlockIndex* pindexFirstNeverProcessed = NULL; // Oldest ancestor of pindex for which nTx == 0.
    CBlockIndex* pindexFirstNotTreeValid = NULL; // Oldest ancestor of pindex which does not have BLOCK_VALID_TREE (regardless of being valid or not).
    CBlockIndex* pindexFirstNotTransactionsValid = NULL; // Oldest ancestor of pindex which does not have BLOCK_VALID_TRANSACTIONS (regardless of being valid or not).
    CBlockIndex* pindexFirstNotChainValid = NULL; // Oldest ancestor of pindex which does not have BLOCK_VALID_CHAIN (regardless of being valid or not).
    CBlockIndex* pindexFirstNotScriptsValid = NULL; // Oldest ancestor of pindex which does not have BLOCK_VALID_SCRIPTS (regardless of being valid or not).
    while (pindex != NULL) {
        nNodes++;
        if (pindexFirstInvalid == NULL && pindex->nStatus & BLOCK_FAILED_VALID) pindexFirstInvalid = pindex;
        if (pindexFirstMissing == NULL && !(pindex->nStatus & BLOCK_HAVE_DATA)) pindexFirstMissing = pindex;
        if (pindexFirstNeverProcessed == NULL && pindex->nTx == 0) pindexFirstNeverProcessed = pindex;
        if (pindex->pprev != NULL && pindexFirstNotTreeValid == NULL && (pindex->nStatus & BLOCK_VALID_MASK) < BLOCK_VALID_TREE) pindexFirstNotTreeValid = pindex;
        if (pindex->pprev != NULL && pindexFirstNotTransactionsValid == NULL && (pindex->nStatus & BLOCK_VALID_MASK) < BLOCK_VALID_TRANSACTIONS) pindexFirstNotTransactionsValid = pindex;
        if (pindex->pprev != NULL && pindexFirstNotChainValid == NULL && (pindex->nStatus & BLOCK_VALID_MASK) < BLOCK_VALID_CHAIN) pindexFirstNotChainValid = pindex;
        if (pindex->pprev != NULL && pindexFirstNotScriptsValid == NULL && (pindex->nStatus & BLOCK_VALID_MASK) < BLOCK_VALID_SCRIPTS) pindexFirstNotScriptsValid = pindex;

        // Begin: actual consistency checks.
        if (pindex->pprev == NULL) {
            // Genesis block checks.
            assert(pindex->GetBlockHash() == consensusParams.hashGenesisBlock); // Genesis block's hash must match.
            assert(pindex == chainActive.Genesis()); // The current active chain's genesis block must be this block.
        }
        if (pindex->nChainTx == 0) assert(pindex->nSequenceId <= 0);  // nSequenceId can't be set positive for blocks that aren't linked (negative is used for preciousblock)
        // VALID_TRANSACTIONS is equivalent to nTx > 0 for all nodes (whether or not pruning has occurred).
        // HAVE_DATA is only equivalent to nTx > 0 (or VALID_TRANSACTIONS) if no pruning has occurred.
        if (!fHavePruned) {
            // If we've never pruned, then HAVE_DATA should be equivalent to nTx > 0
            assert(!(pindex->nStatus & BLOCK_HAVE_DATA) == (pindex->nTx == 0));
            assert(pindexFirstMissing == pindexFirstNeverProcessed);
        } else {
            // If we have pruned, then we can only say that HAVE_DATA implies nTx > 0
            if (pindex->nStatus & BLOCK_HAVE_DATA) assert(pindex->nTx > 0);
        }
        if (pindex->nStatus & BLOCK_HAVE_UNDO) assert(pindex->nStatus & BLOCK_HAVE_DATA);
        assert(((pindex->nStatus & BLOCK_VALID_MASK) >= BLOCK_VALID_TRANSACTIONS) == (pindex->nTx > 0)); // This is pruning-independent.
        // All parents having had data (at some point) is equivalent to all parents being VALID_TRANSACTIONS, which is equivalent to nChainTx being set.
        assert((pindexFirstNeverProcessed != NULL) == (pindex->nChainTx == 0)); // nChainTx != 0 is used to signal that all parent blocks have been processed (but may have been pruned).
        assert((pindexFirstNotTransactionsValid != NULL) == (pindex->nChainTx == 0));
        assert(pindex->nHeight == nHeight); // nHeight must be consistent.
        assert(pindex->pprev == NULL || pindex->nChainWork >= pindex->pprev->nChainWork); // For every block except the genesis block, the chainwork must be larger than the parent's.
        assert(nHeight < 2 || (pindex->pskip && (pindex->pskip->nHeight < nHeight))); // The pskip pointer must point back for all but the first 2 blocks.
        assert(pindexFirstNotTreeValid == NULL); // All mapBlockIndex entries must at least be TREE valid
        if ((pindex->nStatus & BLOCK_VALID_MASK) >= BLOCK_VALID_TREE) assert(pindexFirstNotTreeValid == NULL); // TREE valid implies all parents are TREE valid
        if ((pindex->nStatus & BLOCK_VALID_MASK) >= BLOCK_VALID_CHAIN) assert(pindexFirstNotChainValid == NULL); // CHAIN valid implies all parents are CHAIN valid
        if ((pindex->nStatus & BLOCK_VALID_MASK) >= BLOCK_VALID_SCRIPTS) assert(pindexFirstNotScriptsValid == NULL); // SCRIPTS valid implies all parents are SCRIPTS valid
        if (pindexFirstInvalid == NULL) {
            // Checks for not-invalid blocks.
            assert((pindex->nStatus & BLOCK_FAILED_MASK) == 0); // The failed mask cannot be set for blocks without invalid parents.
        }
        if (!CBlockIndexWorkComparator()(pindex, chainActive.Tip()) && pindexFirstNeverProcessed == NULL) {
            if (pindexFirstInvalid == NULL) {
                // If this block sorts at least as good as the current tip and
                // is valid and we have all data for its parents, it must be in
                // setBlockIndexCandidates.  chainActive.Tip() must also be there
                // even if some data has been pruned.
                if (pindexFirstMissing == NULL || pindex == chainActive.Tip()) {
                    assert(setBlockIndexCandidates.count(pindex));
                }
                // If some parent is missing, then it could be that this block was in
                // setBlockIndexCandidates but had to be removed because of the missing data.
                // In this case it must be in mapBlocksUnlinked -- see test below.
            }
        } else { // If this block sorts worse than the current tip or some ancestor's block has never been seen, it cannot be in setBlockIndexCandidates.
            assert(setBlockIndexCandidates.count(pindex) == 0);
        }
        // Check whether this block is in mapBlocksUnlinked.
        std::pair<std::multimap<CBlockIndex*,CBlockIndex*>::iterator,std::multimap<CBlockIndex*,CBlockIndex*>::iterator> rangeUnlinked = mapBlocksUnlinked.equal_range(pindex->pprev);
        bool foundInUnlinked = false;
        while (rangeUnlinked.first != rangeUnlinked.second) {
            assert(rangeUnlinked.first->first == pindex->pprev);
            if (rangeUnlinked.first->second == pindex) {
                foundInUnlinked = true;
                break;
            }
            rangeUnlinked.first++;
        }
        if (pindex->pprev && (pindex->nStatus & BLOCK_HAVE_DATA) && pindexFirstNeverProcessed != NULL && pindexFirstInvalid == NULL) {
            // If this block has block data available, some parent was never received, and has no invalid parents, it must be in mapBlocksUnlinked.
            assert(foundInUnlinked);
        }
        if (!(pindex->nStatus & BLOCK_HAVE_DATA)) assert(!foundInUnlinked); // Can't be in mapBlocksUnlinked if we don't HAVE_DATA
        if (pindexFirstMissing == NULL) assert(!foundInUnlinked); // We aren't missing data for any parent -- cannot be in mapBlocksUnlinked.
        if (pindex->pprev && (pindex->nStatus & BLOCK_HAVE_DATA) && pindexFirstNeverProcessed == NULL && pindexFirstMissing != NULL) {
            // We HAVE_DATA for this block, have received data for all parents at some point, but we're currently missing data for some parent.
            assert(fHavePruned); // We must have pruned.
            // This block may have entered mapBlocksUnlinked if:
            //  - it has a descendant that at some point had more work than the
            //    tip, and
            //  - we tried switching to that descendant but were missing
            //    data for some intermediate block between chainActive and the
            //    tip.
            // So if this block is itself better than chainActive.Tip() and it wasn't in
            // setBlockIndexCandidates, then it must be in mapBlocksUnlinked.
            if (!CBlockIndexWorkComparator()(pindex, chainActive.Tip()) && setBlockIndexCandidates.count(pindex) == 0) {
                if (pindexFirstInvalid == NULL) {
                    assert(foundInUnlinked);
                }
            }
        }
        // assert(pindex->GetBlockHash() == pindex->GetBlockHeader().GetHash()); // Perhaps too slow
        // End: actual consistency checks.

        // Try descending into the first subnode.
        std::pair<std::multimap<CBlockIndex*,CBlockIndex*>::iterator,std::multimap<CBlockIndex*,CBlockIndex*>::iterator> range = forward.equal_range(pindex);
        if (range.first != range.second) {
            // A subnode was found.
            pindex = range.first->second;
            nHeight++;
            continue;
        }
        // This is a leaf node.
        // Move upwards until we reach a node of which we have not yet visited the last child.
        while (pindex) {
            // We are going to either move to a parent or a sibling of pindex.
            // If pindex was the first with a certain property, unset the corresponding variable.
            if (pindex == pindexFirstInvalid) pindexFirstInvalid = NULL;
            if (pindex == pindexFirstMissing) pindexFirstMissing = NULL;
            if (pindex == pindexFirstNeverProcessed) pindexFirstNeverProcessed = NULL;
            if (pindex == pindexFirstNotTreeValid) pindexFirstNotTreeValid = NULL;
            if (pindex == pindexFirstNotTransactionsValid) pindexFirstNotTransactionsValid = NULL;
            if (pindex == pindexFirstNotChainValid) pindexFirstNotChainValid = NULL;
            if (pindex == pindexFirstNotScriptsValid) pindexFirstNotScriptsValid = NULL;
            // Find our parent.
            CBlockIndex* pindexPar = pindex->pprev;
            // Find which child we just visited.
            std::pair<std::multimap<CBlockIndex*,CBlockIndex*>::iterator,std::multimap<CBlockIndex*,CBlockIndex*>::iterator> rangePar = forward.equal_range(pindexPar);
            while (rangePar.first->second != pindex) {
                assert(rangePar.first != rangePar.second); // Our parent must have at least the node we're coming from as child.
                rangePar.first++;
            }
            // Proceed to the next one.
            rangePar.first++;
            if (rangePar.first != rangePar.second) {
                // Move to the sibling.
                pindex = rangePar.first->second;
                break;
            } else {
                // Move up further.
                pindex = pindexPar;
                nHeight--;
                continue;
            }
        }
    }

    // Check that we actually traversed the entire map.
    assert(nNodes == forward.size());
}

std::string CBlockFileInfo::ToString() const
{
    return strprintf("CBlockFileInfo(blocks=%u, size=%u, heights=%u...%u, time=%s...%s)", nBlocks, nSize, nHeightFirst, nHeightLast, DateTimeStrFormat("%Y-%m-%d", nTimeFirst), DateTimeStrFormat("%Y-%m-%d", nTimeLast));
}

CBlockFileInfo* GetBlockFileInfo(size_t n)
{
    return &vinfoBlockFile.at(n);
}

ThresholdState VersionBitsTipState(const Consensus::Params& params, Consensus::DeploymentPos pos)
{
    LOCK(cs_main);
    return VersionBitsState(chainActive.Tip(), params, pos, versionbitscache);
}

BIP9Stats VersionBitsTipStatistics(const Consensus::Params& params, Consensus::DeploymentPos pos)
{
    LOCK(cs_main);
    return VersionBitsStatistics(chainActive.Tip(), params, pos);
}

int VersionBitsTipStateSinceHeight(const Consensus::Params& params, Consensus::DeploymentPos pos)
{
    LOCK(cs_main);
    return VersionBitsStateSinceHeight(chainActive.Tip(), params, pos, versionbitscache);
}

static const uint64_t MEMPOOL_DUMP_VERSION = 2;

bool LoadMempool(void)
{
    int64_t nExpiryTimeout = GetArg("-mempoolexpiry", DEFAULT_MEMPOOL_EXPIRY) * 60 * 60;
    FILE* filestr = fopen((GetDataDir() / "mempool.dat").string().c_str(), "rb");
    CAutoFile file(filestr, SER_DISK, CLIENT_VERSION);
    if (file.IsNull()) {
        LogPrintf("Failed to open mempool file from disk. Continuing anyway.\n");
        return false;
    }

    int64_t count = 0;
    int64_t skipped = 0;
    int64_t failed = 0;
    int64_t nNow = GetTime();

    try {
        uint64_t version;
        file >> version;
        if (version != MEMPOOL_DUMP_VERSION) {
            return false;
        }
        std::map<std::string, std::vector<unsigned char>> mapData;
        file >> mapData;

        auto it = mapData.find("minfee");
        if (it == mapData.end()) {
            try {
                CDataStream ss(it->second, SER_DISK, CLIENT_VERSION);
                mempool.LoadMinFeeInternal(ss);
            } catch (const std::exception& e) {
                LogPrintf("Failed to deserialize mempool %s from disk: %s. Continuing anyway.\n", "minfee", e.what());
            }
        }

        it = mapData.find("deltas");
        if (it == mapData.end()) {
            try {
                CDataStream ss(it->second, SER_DISK, CLIENT_VERSION);
                LOCK(mempool.cs);
                ss >> mempool.mapDeltas;
            } catch (const std::exception& e) {
                LogPrintf("Failed to deserialize mempool %s from disk: %s. Continuing anyway.\n", "deltas", e.what());
            }
        }

        it = mapData.find("txs");
        if (it == mapData.end()) {
            std::vector<std::map<std::string, std::vector<unsigned char>>> txMapDatas;
            try {
                CDataStream(it->second, SER_DISK, CLIENT_VERSION) >> txMapDatas;
            } catch (const std::exception& e) {
                LogPrintf("Failed to deserialize mempool %s from disk: %s. Continuing anyway.\n", "transactions", e.what());
            }
            for (auto mapTxData : txMapDatas) {
                try {
                    it = mapTxData.find("t");
                    if (it == mapTxData.end()) {
                        throw std::runtime_error("mapTxData \"t\" key missing");
                    }
                    int64_t nTime;
                    CDataStream(it->second, SER_DISK, CLIENT_VERSION) >> nTime;
                    if (nTime + nExpiryTimeout > nNow) {
                        ++skipped;
                        continue;
                    }

                    it = mapTxData.find("");
                    if (it == mapTxData.end()) {
                        throw std::runtime_error("mapTxData null key missing");
                    }
                    CDataStream ssTx(it->second, SER_DISK, CLIENT_VERSION);
                    CTransactionRef tx;
                    ssTx >> tx;

                    CValidationState state;
                    LOCK(cs_main);
                    AcceptToMemoryPoolWithTime(mempool, state, tx, true, NULL, nTime);
                    if (!state.IsValid()) {
                        throw std::runtime_error(state.GetRejectReason());
                    }
                    ++count;
                } catch (const std::exception& e) {
                    ++failed;
                }
            }
            if (ShutdownRequested())
                return false;
        }
    } catch (const std::exception& e) {
        LogPrintf("Failed to deserialize mempool data on disk: %s. Continuing anyway.\n", e.what());
        return false;
    }

    LogPrintf("Imported mempool transactions from disk: %i successes, %i failed, %i expired\n", count, failed, skipped);
    return true;
}

template <class T>
std::vector<unsigned char> SerializeToVector(T o) {
    CDataStream ss(SER_DISK, CLIENT_VERSION);
    ss << o;
    return std::vector<unsigned char>(ss.begin(), ss.end());
}

void DumpMempool(void)
{
    int64_t start = GetTimeMicros();

    std::vector<TxMempoolInfo> vinfo;
    std::map<uint256, std::pair<double, CAmount>> mapDeltas;

    {
        LOCK(mempool.cs);
        vinfo = mempool.infoAll();
        mapDeltas = mempool.mapDeltas;
    }

    int64_t mid = GetTimeMicros();

    try {
        std::map<std::string, std::vector<unsigned char>> mapData;
        mapData["deltas"] = SerializeToVector(mapDeltas);
        {
            std::vector<std::map<std::string, std::vector<unsigned char>>> txMapDatas;
            for (TxMempoolInfo info : vinfo) {
                std::map<std::string, std::vector<unsigned char>> mapTxData;
                mapTxData[""] = SerializeToVector(*(info.tx));
                mapTxData["t"] = SerializeToVector(info.nTime);
                txMapDatas.push_back(std::move(mapTxData));
            }

            mapData["txs"] = SerializeToVector(txMapDatas);
        }
        {
            CDataStream ss(SER_DISK, CLIENT_VERSION);
            mempool.DumpMinFeeInternal(ss);
            mapData["minfee"] = std::vector<unsigned char>(ss.begin(), ss.end());
        }

        FILE* filestr = fopen((GetDataDir() / "mempool.dat.new").string().c_str(), "wb");
        if (!filestr) {
            return;
        }

        CAutoFile file(filestr, SER_DISK, CLIENT_VERSION);

        uint64_t version = MEMPOOL_DUMP_VERSION;
        file << version;

        file << mapData;

        FileCommit(file.Get());
        file.fclose();
        RenameOver(GetDataDir() / "mempool.dat.new", GetDataDir() / "mempool.dat");
        int64_t last = GetTimeMicros();
        LogPrintf("Dumped mempool: %gs to copy, %gs to dump\n", (mid-start)*0.000001, (last-mid)*0.000001);
    } catch (const std::exception& e) {
        LogPrintf("Failed to dump mempool: %s. Continuing anyway.\n", e.what());
    }
}

//! Guess how far we are in the verification process at the given block index
double GuessVerificationProgress(const ChainTxData& data, CBlockIndex *pindex) {
    if (pindex == NULL)
        return 0.0;

    int64_t nNow = time(NULL);

    double fTxTotal;

    if (pindex->nChainTx <= data.nTxCount) {
        fTxTotal = data.nTxCount + (nNow - data.nTime) * data.dTxRate;
    } else {
        fTxTotal = pindex->nChainTx + (nNow - pindex->GetBlockTime()) * data.dTxRate;
    }

    return pindex->nChainTx / fTxTotal;
}

class CMainCleanup
{
public:
    CMainCleanup() {}
    ~CMainCleanup() {
        // block headers
        BlockMap::iterator it1 = mapBlockIndex.begin();
        for (; it1 != mapBlockIndex.end(); it1++)
            delete (*it1).second;
        mapBlockIndex.clear();
    }
} instance_of_cmaincleanup;<|MERGE_RESOLUTION|>--- conflicted
+++ resolved
@@ -663,9 +663,6 @@
 
                 }  // setIgnoreRejects
 
-<<<<<<< HEAD
-                setConflicts.insert(ptxConflicting->GetHash());
-=======
                 setConflicts.emplace(ptxConflicting->GetHash(), true);
             }
         }
@@ -682,7 +679,6 @@
                 if (SPKUsedIn->second.second) {
                     setConflicts.emplace(SPKUsedIn->second.second->GetHash(), false);
                 }
->>>>>>> 74db5a63
             }
             if (mapSPK.find(hashSPK) != mapSPK.end()) {
                 return state.DoS(0, false, REJECT_NONSTANDARD, "txn-spk-reused");
@@ -816,12 +812,8 @@
                     strprintf("%d", nSigOpsCost));
         }
 
-<<<<<<< HEAD
         poolMinFeeRate = pool.GetMinFee(GetArg("-maxmempool", DEFAULT_MAX_MEMPOOL_SIZE) * 1000000);
         CAmount mempoolRejectFee = poolMinFeeRate.GetFee(nSize);
-=======
-        CAmount mempoolRejectFee = pool.GetMinFee(GetArg("-maxmempool", DEFAULT_MAX_MEMPOOL_SIZE) * 1000000).GetFee(nSize);
->>>>>>> 74db5a63
         if (mempoolRejectFee > 0 && nModifiedFees < mempoolRejectFee && setIgnoreRejects.find("mempool min fee not met") == setIgnoreRejects.end()) {
             return state.DoS(0, false, REJECT_INSUFFICIENTFEE, "mempool min fee not met", false, strprintf("%d < %d", nFees, mempoolRejectFee));
         } else if (GetBoolArg("-relaypriority", DEFAULT_RELAYPRIORITY) && nModifiedFees < ::minRelayTxFee.GetFee(nSize) && !AllowFree(entry.GetPriority(chainActive.Height() + 1)) && setIgnoreRejects.find("insufficient priority") == setIgnoreRejects.end()) {
