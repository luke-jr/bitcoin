// Copyright (c) 2009-2010 Satoshi Nakamoto
// Copyright (c) 2009-2016 The Bitcoin Core developers
// Distributed under the MIT software license, see the accompanying
// file COPYING or http://www.opensource.org/licenses/mit-license.php.

#include "validation.h"

#include "arith_uint256.h"
#include "chainparams.h"
#include "checkpoints.h"
#include "checkqueue.h"
#include "consensus/consensus.h"
#include "consensus/merkle.h"
#include "consensus/validation.h"
#include "hash.h"
#include "init.h"
#include "policy/fees.h"
#include "policy/policy.h"
#include "pow.h"
#include "primitives/block.h"
#include "primitives/transaction.h"
#include "random.h"
#include "script/script.h"
#include "script/sigcache.h"
#include "script/standard.h"
#include "timedata.h"
#include "tinyformat.h"
#include "txdb.h"
#include "txmempool.h"
#include "ui_interface.h"
#include "undo.h"
#include "util.h"
#include "utilmoneystr.h"
#include "utilstrencodings.h"
#include "validationinterface.h"
#include "versionbits.h"
#include "warnings.h"

#include <atomic>
#include <sstream>

#include <boost/algorithm/string/replace.hpp>
#include <boost/algorithm/string/join.hpp>
#include <boost/filesystem.hpp>
#include <boost/filesystem/fstream.hpp>
#include <boost/math/distributions/poisson.hpp>
#include <boost/thread.hpp>

#if defined(NDEBUG)
# error "Bitcoin cannot be compiled without assertions."
#endif

/**
 * Global state
 */

CCriticalSection cs_main;

BlockMap mapBlockIndex;
CChain chainActive;
CBlockIndex *pindexBestHeader = NULL;
CWaitableCriticalSection csBestBlock;
CConditionVariable cvBlockChange;
int nScriptCheckThreads = 0;
std::atomic_bool fImporting(false);
bool fReindex = false;
bool fTxIndex = false;
bool fHavePruned = false;
bool fPruneMode = false;
bool fIsBareMultisigStd = DEFAULT_PERMIT_BAREMULTISIG;
bool fRequireStandard = true;
SpkReuseModes SpkReuseMode;
bool fCheckBlockIndex = false;
bool fCheckpointsEnabled = DEFAULT_CHECKPOINTS_ENABLED;
size_t nCoinCacheUsage = 5000 * 300;
uint64_t nPruneTarget = 0;
int64_t nMaxTipAge = DEFAULT_MAX_TIP_AGE;
bool fEnableReplacement = DEFAULT_ENABLE_REPLACEMENT;

uint256 hashAssumeValid;

CFeeRate minRelayTxFee = CFeeRate(DEFAULT_MIN_RELAY_TX_FEE);
CAmount maxTxFee = DEFAULT_TRANSACTION_MAXFEE;

CTxMemPool mempool(::minRelayTxFee);

static void CheckBlockIndex(const Consensus::Params& consensusParams);

/** Constant stuff for coinbase transactions we create: */
CScript COINBASE_FLAGS;

const std::string strMessageMagic = "Bitcoin Signed Message:\n";

// Internal stuff
namespace {

    struct CBlockIndexWorkComparator
    {
        bool operator()(CBlockIndex *pa, CBlockIndex *pb) const {
            // First sort by most total work, ...
            if (pa->nChainWork > pb->nChainWork) return false;
            if (pa->nChainWork < pb->nChainWork) return true;

            // ... then by earliest time received, ...
            if (pa->nSequenceId < pb->nSequenceId) return false;
            if (pa->nSequenceId > pb->nSequenceId) return true;

            // Use pointer address as tie breaker (should only happen with blocks
            // loaded from disk, as those all have id 0).
            if (pa < pb) return false;
            if (pa > pb) return true;

            // Identical blocks.
            return false;
        }
    };

    CBlockIndex *pindexBestInvalid;

    /**
     * The set of all CBlockIndex entries with BLOCK_VALID_TRANSACTIONS (for itself and all ancestors) and
     * as good as our current tip or better. Entries may be failed, though, and pruning nodes may be
     * missing the data for the block.
     */
    std::set<CBlockIndex*, CBlockIndexWorkComparator> setBlockIndexCandidates;
    /** All pairs A->B, where A (or one of its ancestors) misses transactions, but B has transactions.
     * Pruned nodes may have entries where B is missing data.
     */
    std::multimap<CBlockIndex*, CBlockIndex*> mapBlocksUnlinked;

    CCriticalSection cs_LastBlockFile;
    std::vector<CBlockFileInfo> vinfoBlockFile;
    int nLastBlockFile = 0;
    /** Global flag to indicate we should check to see if there are
     *  block/undo files that should be deleted.  Set on startup
     *  or if we allocate more file space when we're in prune mode
     */
    bool fCheckForPruning = false;

    /**
     * Every received block is assigned a unique and increasing identifier, so we
     * know which one to give priority in case of a fork.
     */
    CCriticalSection cs_nBlockSequenceId;
    /** Blocks loaded from disk are assigned id 0, so start the counter at 1. */
    int32_t nBlockSequenceId = 1;
    /** Decreasing counter (used by subsequent preciousblock calls). */
    int32_t nBlockReverseSequenceId = -1;
    /** chainwork for the last block that preciousblock has been applied to. */
    arith_uint256 nLastPreciousChainwork = 0;

    /** Dirty block index entries. */
    std::set<CBlockIndex*> setDirtyBlockIndex;

    /** Dirty block file entries. */
    std::set<int> setDirtyFileInfo;
} // anon namespace

/* Use this class to start tracking transactions that are removed from the
 * mempool and pass all those transactions through SyncTransaction when the
 * object goes out of scope. This is currently only used to call SyncTransaction
 * on conflicts removed from the mempool during block connection.  Applied in
 * ActivateBestChain around ActivateBestStep which in turn calls:
 * ConnectTip->removeForBlock->removeConflicts
 */
class MemPoolConflictRemovalTracker
{
private:
    std::vector<CTransactionRef> conflictedTxs;
    CTxMemPool &pool;

public:
    MemPoolConflictRemovalTracker(CTxMemPool &_pool) : pool(_pool) {
        pool.NotifyEntryRemoved.connect(boost::bind(&MemPoolConflictRemovalTracker::NotifyEntryRemoved, this, _1, _2));
    }

    void NotifyEntryRemoved(CTransactionRef txRemoved, MemPoolRemovalReason reason) {
        if (reason == MemPoolRemovalReason::CONFLICT) {
            conflictedTxs.push_back(txRemoved);
        }
    }

    ~MemPoolConflictRemovalTracker() {
        pool.NotifyEntryRemoved.disconnect(boost::bind(&MemPoolConflictRemovalTracker::NotifyEntryRemoved, this, _1, _2));
        for (const auto& tx : conflictedTxs) {
            GetMainSignals().SyncTransaction(*tx, NULL, CMainSignals::SYNC_TRANSACTION_NOT_IN_BLOCK);
        }
        conflictedTxs.clear();
    }
};

CBlockIndex* FindForkInGlobalIndex(const CChain& chain, const CBlockLocator& locator)
{
    // Find the first block the caller has in the main chain
    BOOST_FOREACH(const uint256& hash, locator.vHave) {
        BlockMap::iterator mi = mapBlockIndex.find(hash);
        if (mi != mapBlockIndex.end())
        {
            CBlockIndex* pindex = (*mi).second;
            if (chain.Contains(pindex))
                return pindex;
            if (pindex->GetAncestor(chain.Height()) == chain.Tip()) {
                return chain.Tip();
            }
        }
    }
    return chain.Genesis();
}

CCoinsViewCache *pcoinsTip = NULL;
CBlockTreeDB *pblocktree = NULL;

enum FlushStateMode {
    FLUSH_STATE_NONE,
    FLUSH_STATE_IF_NEEDED,
    FLUSH_STATE_PERIODIC,
    FLUSH_STATE_ALWAYS
};

// See definition for documentation
bool static FlushStateToDisk(CValidationState &state, FlushStateMode mode, int nManualPruneHeight=0);
void FindFilesToPruneManual(std::set<int>& setFilesToPrune, int nManualPruneHeight);

bool IsFinalTx(const CTransaction &tx, int nBlockHeight, int64_t nBlockTime)
{
    if (tx.nLockTime == 0)
        return true;
    if ((int64_t)tx.nLockTime < ((int64_t)tx.nLockTime < LOCKTIME_THRESHOLD ? (int64_t)nBlockHeight : nBlockTime))
        return true;
    for (const auto& txin : tx.vin) {
        if (!(txin.nSequence == CTxIn::SEQUENCE_FINAL))
            return false;
    }
    return true;
}

bool CheckFinalTx(const CTransaction &tx, int flags)
{
    AssertLockHeld(cs_main);

    // By convention a negative value for flags indicates that the
    // current network-enforced consensus rules should be used. In
    // a future soft-fork scenario that would mean checking which
    // rules would be enforced for the next block and setting the
    // appropriate flags. At the present time no soft-forks are
    // scheduled, so no flags are set.
    flags = std::max(flags, 0);

    // CheckFinalTx() uses chainActive.Height()+1 to evaluate
    // nLockTime because when IsFinalTx() is called within
    // CBlock::AcceptBlock(), the height of the block *being*
    // evaluated is what is used. Thus if we want to know if a
    // transaction can be part of the *next* block, we need to call
    // IsFinalTx() with one more than chainActive.Height().
    const int nBlockHeight = chainActive.Height() + 1;

    // BIP113 will require that time-locked transactions have nLockTime set to
    // less than the median time of the previous block they're contained in.
    // When the next block is created its previous block will be the current
    // chain tip, so we use that to calculate the median time passed to
    // IsFinalTx() if LOCKTIME_MEDIAN_TIME_PAST is set.
    const int64_t nBlockTime = (flags & LOCKTIME_MEDIAN_TIME_PAST)
                             ? chainActive.Tip()->GetMedianTimePast()
                             : GetAdjustedTime();

    return IsFinalTx(tx, nBlockHeight, nBlockTime);
}

/**
 * Calculates the block height and previous block's median time past at
 * which the transaction will be considered final in the context of BIP 68.
 * Also removes from the vector of input heights any entries which did not
 * correspond to sequence locked inputs as they do not affect the calculation.
 */
static std::pair<int, int64_t> CalculateSequenceLocks(const CTransaction &tx, int flags, std::vector<int>* prevHeights, const CBlockIndex& block)
{
    assert(prevHeights->size() == tx.vin.size());

    // Will be set to the equivalent height- and time-based nLockTime
    // values that would be necessary to satisfy all relative lock-
    // time constraints given our view of block chain history.
    // The semantics of nLockTime are the last invalid height/time, so
    // use -1 to have the effect of any height or time being valid.
    int nMinHeight = -1;
    int64_t nMinTime = -1;

    // tx.nVersion is signed integer so requires cast to unsigned otherwise
    // we would be doing a signed comparison and half the range of nVersion
    // wouldn't support BIP 68.
    bool fEnforceBIP68 = static_cast<uint32_t>(tx.nVersion) >= 2
                      && flags & LOCKTIME_VERIFY_SEQUENCE;

    // Do not enforce sequence numbers as a relative lock time
    // unless we have been instructed to
    if (!fEnforceBIP68) {
        return std::make_pair(nMinHeight, nMinTime);
    }

    for (size_t txinIndex = 0; txinIndex < tx.vin.size(); txinIndex++) {
        const CTxIn& txin = tx.vin[txinIndex];

        // Sequence numbers with the most significant bit set are not
        // treated as relative lock-times, nor are they given any
        // consensus-enforced meaning at this point.
        if (txin.nSequence & CTxIn::SEQUENCE_LOCKTIME_DISABLE_FLAG) {
            // The height of this input is not relevant for sequence locks
            (*prevHeights)[txinIndex] = 0;
            continue;
        }

        int nCoinHeight = (*prevHeights)[txinIndex];

        if (txin.nSequence & CTxIn::SEQUENCE_LOCKTIME_TYPE_FLAG) {
            int64_t nCoinTime = block.GetAncestor(std::max(nCoinHeight-1, 0))->GetMedianTimePast();
            // NOTE: Subtract 1 to maintain nLockTime semantics
            // BIP 68 relative lock times have the semantics of calculating
            // the first block or time at which the transaction would be
            // valid. When calculating the effective block time or height
            // for the entire transaction, we switch to using the
            // semantics of nLockTime which is the last invalid block
            // time or height.  Thus we subtract 1 from the calculated
            // time or height.

            // Time-based relative lock-times are measured from the
            // smallest allowed timestamp of the block containing the
            // txout being spent, which is the median time past of the
            // block prior.
            nMinTime = std::max(nMinTime, nCoinTime + (int64_t)((txin.nSequence & CTxIn::SEQUENCE_LOCKTIME_MASK) << CTxIn::SEQUENCE_LOCKTIME_GRANULARITY) - 1);
        } else {
            nMinHeight = std::max(nMinHeight, nCoinHeight + (int)(txin.nSequence & CTxIn::SEQUENCE_LOCKTIME_MASK) - 1);
        }
    }

    return std::make_pair(nMinHeight, nMinTime);
}

static bool EvaluateSequenceLocks(const CBlockIndex& block, std::pair<int, int64_t> lockPair)
{
    assert(block.pprev);
    int64_t nBlockTime = block.pprev->GetMedianTimePast();
    if (lockPair.first >= block.nHeight || lockPair.second >= nBlockTime)
        return false;

    return true;
}

bool SequenceLocks(const CTransaction &tx, int flags, std::vector<int>* prevHeights, const CBlockIndex& block)
{
    return EvaluateSequenceLocks(block, CalculateSequenceLocks(tx, flags, prevHeights, block));
}

bool TestLockPointValidity(const LockPoints* lp)
{
    AssertLockHeld(cs_main);
    assert(lp);
    // If there are relative lock times then the maxInputBlock will be set
    // If there are no relative lock times, the LockPoints don't depend on the chain
    if (lp->maxInputBlock) {
        // Check whether chainActive is an extension of the block at which the LockPoints
        // calculation was valid.  If not LockPoints are no longer valid
        if (!chainActive.Contains(lp->maxInputBlock)) {
            return false;
        }
    }

    // LockPoints still valid
    return true;
}

bool CheckSequenceLocks(const CTransaction &tx, int flags, LockPoints* lp, bool useExistingLockPoints)
{
    AssertLockHeld(cs_main);
    AssertLockHeld(mempool.cs);

    CBlockIndex* tip = chainActive.Tip();
    CBlockIndex index;
    index.pprev = tip;
    // CheckSequenceLocks() uses chainActive.Height()+1 to evaluate
    // height based locks because when SequenceLocks() is called within
    // ConnectBlock(), the height of the block *being*
    // evaluated is what is used.
    // Thus if we want to know if a transaction can be part of the
    // *next* block, we need to use one more than chainActive.Height()
    index.nHeight = tip->nHeight + 1;

    std::pair<int, int64_t> lockPair;
    if (useExistingLockPoints) {
        assert(lp);
        lockPair.first = lp->height;
        lockPair.second = lp->time;
    }
    else {
        // pcoinsTip contains the UTXO set for chainActive.Tip()
        CCoinsViewMemPool viewMemPool(pcoinsTip, mempool);
        std::vector<int> prevheights;
        prevheights.resize(tx.vin.size());
        for (size_t txinIndex = 0; txinIndex < tx.vin.size(); txinIndex++) {
            const CTxIn& txin = tx.vin[txinIndex];
            CCoins coins;
            if (!viewMemPool.GetCoins(txin.prevout.hash, coins)) {
                return error("%s: Missing input", __func__);
            }
            if (coins.nHeight == MEMPOOL_HEIGHT) {
                // Assume all mempool transaction confirm in the next block
                prevheights[txinIndex] = tip->nHeight + 1;
            } else {
                prevheights[txinIndex] = coins.nHeight;
            }
        }
        lockPair = CalculateSequenceLocks(tx, flags, &prevheights, index);
        if (lp) {
            lp->height = lockPair.first;
            lp->time = lockPair.second;
            // Also store the hash of the block with the highest height of
            // all the blocks which have sequence locked prevouts.
            // This hash needs to still be on the chain
            // for these LockPoint calculations to be valid
            // Note: It is impossible to correctly calculate a maxInputBlock
            // if any of the sequence locked inputs depend on unconfirmed txs,
            // except in the special case where the relative lock time/height
            // is 0, which is equivalent to no sequence lock. Since we assume
            // input height of tip+1 for mempool txs and test the resulting
            // lockPair from CalculateSequenceLocks against tip+1.  We know
            // EvaluateSequenceLocks will fail if there was a non-zero sequence
            // lock on a mempool input, so we can use the return value of
            // CheckSequenceLocks to indicate the LockPoints validity
            int maxInputHeight = 0;
            BOOST_FOREACH(int height, prevheights) {
                // Can ignore mempool inputs since we'll fail if they had non-zero locks
                if (height != tip->nHeight+1) {
                    maxInputHeight = std::max(maxInputHeight, height);
                }
            }
            lp->maxInputBlock = tip->GetAncestor(maxInputHeight);
        }
    }
    return EvaluateSequenceLocks(index, lockPair);
}


unsigned int GetLegacySigOpCount(const CTransaction& tx)
{
    unsigned int nSigOps = 0;
    for (const auto& txin : tx.vin)
    {
        nSigOps += txin.scriptSig.GetSigOpCount(false);
    }
    for (const auto& txout : tx.vout)
    {
        nSigOps += txout.scriptPubKey.GetSigOpCount(false);
    }
    return nSigOps;
}

unsigned int GetP2SHSigOpCount(const CTransaction& tx, const CCoinsViewCache& inputs)
{
    if (tx.IsCoinBase())
        return 0;

    unsigned int nSigOps = 0;
    for (unsigned int i = 0; i < tx.vin.size(); i++)
    {
        const CTxOut &prevout = inputs.GetOutputFor(tx.vin[i]);
        if (prevout.scriptPubKey.IsPayToScriptHash())
            nSigOps += prevout.scriptPubKey.GetSigOpCount(tx.vin[i].scriptSig);
    }
    return nSigOps;
}

int64_t GetTransactionSigOpCost(const CTransaction& tx, const CCoinsViewCache& inputs, int flags)
{
    int64_t nSigOps = GetLegacySigOpCount(tx) * WITNESS_SCALE_FACTOR;

    if (tx.IsCoinBase())
        return nSigOps;

    if (flags & SCRIPT_VERIFY_P2SH) {
        nSigOps += GetP2SHSigOpCount(tx, inputs) * WITNESS_SCALE_FACTOR;
    }

    for (unsigned int i = 0; i < tx.vin.size(); i++)
    {
        const CTxOut &prevout = inputs.GetOutputFor(tx.vin[i]);
        nSigOps += CountWitnessSigOps(tx.vin[i].scriptSig, prevout.scriptPubKey, &tx.vin[i].scriptWitness, flags);
    }
    return nSigOps;
}





bool CheckTransaction(const CTransaction& tx, CValidationState &state, bool fCheckDuplicateInputs)
{
    // Basic checks that don't depend on any context
    if (tx.vin.empty())
        return state.DoS(10, false, REJECT_INVALID, "bad-txns-vin-empty");
    if (tx.vout.empty())
        return state.DoS(10, false, REJECT_INVALID, "bad-txns-vout-empty");
    // Size limits (this doesn't take the witness into account, as that hasn't been checked for malleability)
    if (::GetSerializeSize(tx, SER_NETWORK, PROTOCOL_VERSION | SERIALIZE_TRANSACTION_NO_WITNESS) > MAX_BLOCK_BASE_SIZE)
        return state.DoS(100, false, REJECT_INVALID, "bad-txns-oversize");

    // Check for negative or overflow output values
    CAmount nValueOut = 0;
    for (const auto& txout : tx.vout)
    {
        if (txout.nValue < 0)
            return state.DoS(100, false, REJECT_INVALID, "bad-txns-vout-negative");
        if (txout.nValue > MAX_MONEY)
            return state.DoS(100, false, REJECT_INVALID, "bad-txns-vout-toolarge");
        nValueOut += txout.nValue;
        if (!MoneyRange(nValueOut))
            return state.DoS(100, false, REJECT_INVALID, "bad-txns-txouttotal-toolarge");
    }

    // Check for duplicate inputs - note that this check is slow so we skip it in CheckBlock
    if (fCheckDuplicateInputs) {
        std::set<COutPoint> vInOutPoints;
        for (const auto& txin : tx.vin)
        {
            if (!vInOutPoints.insert(txin.prevout).second)
                return state.DoS(100, false, REJECT_INVALID, "bad-txns-inputs-duplicate");
        }
    }

    if (tx.IsCoinBase())
    {
        if (tx.vin[0].scriptSig.size() < 2 || tx.vin[0].scriptSig.size() > 100)
            return state.DoS(100, false, REJECT_INVALID, "bad-cb-length");
    }
    else
    {
        for (const auto& txin : tx.vin)
            if (txin.prevout.IsNull())
                return state.DoS(10, false, REJECT_INVALID, "bad-txns-prevout-null");
    }

    return true;
}

void LimitMempoolSize(CTxMemPool& pool, size_t limit, unsigned long age) {
    int expired = pool.Expire(GetTime() - age);
    if (expired != 0)
        LogPrint("mempool", "Expired %i transactions from the memory pool\n", expired);

    std::vector<uint256> vNoSpendsRemaining;
    pool.TrimToSize(limit, &vNoSpendsRemaining);
    BOOST_FOREACH(const uint256& removed, vNoSpendsRemaining)
        pcoinsTip->Uncache(removed);
}

/** Convert CValidationState to a human-readable message for logging */
std::string FormatStateMessage(const CValidationState &state)
{
    return strprintf("%s%s (code %i)",
        state.GetRejectReason(),
        state.GetDebugMessage().empty() ? "" : ", "+state.GetDebugMessage(),
        state.GetRejectCode());
}

static bool IsCurrentForFeeEstimation()
{
    AssertLockHeld(cs_main);
    if (IsInitialBlockDownload())
        return false;
    if (chainActive.Tip()->GetBlockTime() < (GetTime() - MAX_FEE_ESTIMATION_TIP_AGE))
        return false;
    if (chainActive.Height() < pindexBestHeader->nHeight - 1)
        return false;
    return true;
}

bool AcceptToMemoryPoolWorker(CTxMemPool& pool, CValidationState& state, const CTransactionRef& ptx, bool fLimitFree,
                              bool* pfMissingInputs, int64_t nAcceptTime, std::list<CTransactionRef>* plTxnReplaced,
                              const CAmount& nAbsurdFee, const std::set<std::string>& setIgnoreRejects,
                              std::vector<uint256>& vHashTxnToUncache)
{
    const CTransaction& tx = *ptx;
    const uint256 hash = tx.GetHash();
    AssertLockHeld(cs_main);
    if (pfMissingInputs)
        *pfMissingInputs = false;

    if (!CheckTransaction(tx, state))
        return false; // state filled in by CheckTransaction

    // Coinbase is only valid in a block, not as a loose transaction
    if (tx.IsCoinBase())
        return state.DoS(100, false, REJECT_INVALID, "coinbase");

    // Reject transactions with witness before segregated witness activates (override with -prematurewitness)
    bool witnessEnabled = IsWitnessEnabled(chainActive.Tip(), Params().GetConsensus());
    if (!GetBoolArg("-prematurewitness",false) && tx.HasWitness() && !witnessEnabled && setIgnoreRejects.find("no-witness-yet") == setIgnoreRejects.end()) {
        return state.DoS(0, false, REJECT_NONSTANDARD, "no-witness-yet", true);
    }

    // Rather not work on nonstandard transactions (unless -testnet/-regtest)
    std::string reason;
    if (fRequireStandard && !IsStandardTx(tx, reason, witnessEnabled, setIgnoreRejects))
        return state.DoS(0, false, REJECT_NONSTANDARD, reason);

    // Only accept nLockTime-using transactions that can be mined in the next
    // block; we don't want our mempool filled up with transactions that can't
    // be mined yet.
    if (!CheckFinalTx(tx, STANDARD_LOCKTIME_VERIFY_FLAGS) && setIgnoreRejects.find("non-final") == setIgnoreRejects.end()) {
        return state.DoS(0, false, REJECT_NONSTANDARD, "non-final");
    }

    // is it already in the memory pool?
    if (pool.exists(hash))
        return state.Invalid(false, REJECT_ALREADY_KNOWN, "txn-already-in-mempool");

    // Check for conflicts with in-memory transactions
    std::map<uint256, bool> setConflicts;
    SPKStates_t mapSPK;
    {
    LOCK(pool.cs); // protect pool.mapNextTx
    BOOST_FOREACH(const CTxIn &txin, tx.vin)
    {
        auto itConflicting = pool.mapNextTx.find(txin.prevout);
        if (itConflicting != pool.mapNextTx.end())
        {
            const CTransaction *ptxConflicting = itConflicting->second;
            if (!setConflicts.count(ptxConflicting->GetHash()))
            {
                if (setIgnoreRejects.find("txn-mempool-conflict") == setIgnoreRejects.end()) {

                // Allow opt-out of transaction replacement by setting
                // nSequence >= maxint-1 on all inputs.
                //
                // maxint-1 is picked to still allow use of nLockTime by
                // non-replaceable transactions. All inputs rather than just one
                // is for the sake of multi-party protocols, where we don't
                // want a single party to be able to disable replacement.
                //
                // The opt-out ignores descendants as anyone relying on
                // first-seen mempool behavior should be checking all
                // unconfirmed ancestors anyway; doing otherwise is hopelessly
                // insecure.
                bool fReplacementOptOut = true;
                if (fEnableReplacement)
                {
                    BOOST_FOREACH(const CTxIn &_txin, ptxConflicting->vin)
                    {
                        if (_txin.nSequence < std::numeric_limits<unsigned int>::max()-1)
                        {
                            fReplacementOptOut = false;
                            break;
                        }
                    }
                }
                if (fReplacementOptOut)
                    return state.Invalid(false, REJECT_CONFLICT, "txn-mempool-conflict");

<<<<<<< HEAD
                setConflicts.emplace(ptxConflicting->GetHash(), true);
=======
                }  // setIgnoreRejects

                setConflicts.insert(ptxConflicting->GetHash());
>>>>>>> 99d66e2d
            }
        }
    }

    if (SpkReuseMode != SRM_ALLOW) {
        for (const CTxOut& txout : tx.vout) {
            uint160 hashSPK = ScriptHashkey(txout.scriptPubKey);
            const auto& SPKUsedIn = pool.mapUsedSPK.find(hashSPK);
            if (SPKUsedIn != pool.mapUsedSPK.end()) {
                if (SPKUsedIn->second.first) {
                    setConflicts.emplace(SPKUsedIn->second.first->GetHash(), false);
                }
                if (SPKUsedIn->second.second) {
                    setConflicts.emplace(SPKUsedIn->second.second->GetHash(), false);
                }
            }
            if (mapSPK.find(hashSPK) != mapSPK.end()) {
                return state.DoS(0, false, REJECT_NONSTANDARD, "txn-spk-reused");
            }
            mapSPK[hashSPK] = MemPool_SPK_State(mapSPK[hashSPK] | MSS_CREATED);
        }
    }

    }

    {
        CCoinsView dummy;
        CCoinsViewCache view(&dummy);

        CAmount nValueIn = 0;
        LockPoints lp;
        {
        LOCK(pool.cs);
        CCoinsViewMemPool viewMemPool(pcoinsTip, pool);
        view.SetBackend(viewMemPool);

        // do we already have it?
        bool fHadTxInCache = pcoinsTip->HaveCoinsInCache(hash);
        if (view.HaveCoins(hash)) {
            if (!fHadTxInCache)
                vHashTxnToUncache.push_back(hash);
            return state.Invalid(false, REJECT_ALREADY_KNOWN, "txn-already-known");
        }

        // do all inputs exist?
        // Note that this does not check for the presence of actual outputs (see the next check for that),
        // and only helps with filling in pfMissingInputs (to determine missing vs spent).
        BOOST_FOREACH(const CTxIn txin, tx.vin) {
            if (!pcoinsTip->HaveCoinsInCache(txin.prevout.hash))
                vHashTxnToUncache.push_back(txin.prevout.hash);
            if (!view.HaveCoins(txin.prevout.hash)) {
                if (pfMissingInputs)
                    *pfMissingInputs = true;
                return false; // fMissingInputs and !state.IsInvalid() is used to detect this condition, don't set state.Invalid()
            }
        }

        // are the actual inputs available?
        if (!view.HaveInputs(tx))
            return state.Invalid(false, REJECT_DUPLICATE, "bad-txns-inputs-spent");

        // Bring the best block into scope
        view.GetBestBlock();

        nValueIn = view.GetValueIn(tx);

        // we have all inputs cached now, so switch back to dummy, so we don't need to keep lock on mempool
        view.SetBackend(dummy);

        // Only accept BIP68 sequence locked transactions that can be mined in the next
        // block; we don't want our mempool filled up with transactions that can't
        // be mined yet.
        // Must keep pool.cs for this unless we change CheckSequenceLocks to take a
        // CoinsViewCache instead of create its own
        if (!CheckSequenceLocks(tx, STANDARD_LOCKTIME_VERIFY_FLAGS, &lp))
            return state.DoS(0, false, REJECT_NONSTANDARD, "non-BIP68-final");

        if (SpkReuseMode != SRM_ALLOW) {
            for (const CTxIn& txin : tx.vin) {
                const COutPoint &outpoint = txin.prevout;
                const CCoins &coins = *view.AccessCoins(outpoint.hash);
                uint160 hashSPK = ScriptHashkey(coins.vout[outpoint.n].scriptPubKey);

                SPKStates_t::iterator mssit = mapSPK.find(hashSPK);
                if (mssit != mapSPK.end()) {
                    if (mssit->second & MSS_CREATED) {
                        return state.DoS(0, false, REJECT_NONSTANDARD, "txn-spk-reused-change");
                    }
                }
                const auto& SPKit = pool.mapUsedSPK.find(hashSPK);
                if (SPKit != pool.mapUsedSPK.end()) {
                    if (SPKit->second.second /* Spent */) {
                        setConflicts.emplace(SPKit->second.second->GetHash(), false);
                    }
                }
                mapSPK[hashSPK] = MemPool_SPK_State(mapSPK[hashSPK] | MSS_SPENT);
            }
        }

        }

        // Check for non-standard pay-to-script-hash in inputs
        if (fRequireStandard && !AreInputsStandard(tx, view, reason, setIgnoreRejects))
            return state.Invalid(false, REJECT_NONSTANDARD, "bad-txns-input-" + reason);

        // Check for non-standard witness in P2WSH
        if (tx.HasWitness() && fRequireStandard && !IsWitnessStandard(tx, view, reason, setIgnoreRejects))
            return state.DoS(0, false, REJECT_NONSTANDARD, "bad-witness-" + reason, true);

        int64_t nSigOpsCost = GetTransactionSigOpCost(tx, view, STANDARD_SCRIPT_VERIFY_FLAGS);

        CAmount nValueOut = tx.GetValueOut();
        CAmount nFees = nValueIn-nValueOut;
        // nModifiedFees includes any fee deltas from PrioritiseTransaction
        CAmount nModifiedFees = nFees;
        double nPriorityDummy = 0;
        pool.ApplyDeltas(hash, nPriorityDummy, nModifiedFees);

        CAmount inChainInputValue;
        double dPriority = view.GetPriority(tx, chainActive.Height(), inChainInputValue);

        // Keep track of transactions that spend a coinbase, which we re-scan
        // during reorgs to ensure COINBASE_MATURITY is still met.
        bool fSpendsCoinbase = false;
        BOOST_FOREACH(const CTxIn &txin, tx.vin) {
            const CCoins *coins = view.AccessCoins(txin.prevout.hash);
            if (coins->IsCoinBase()) {
                fSpendsCoinbase = true;
                break;
            }
        }

        CTxMemPoolEntry entry(ptx, nFees, nAcceptTime, dPriority, chainActive.Height(),
                              inChainInputValue, fSpendsCoinbase, nSigOpsCost, lp);
        entry.mapSPK = mapSPK;
        unsigned int nSize = entry.GetTxSize();

        // Check that the transaction doesn't have an excessive number of
        // sigops, making it impossible to mine. Since the coinbase transaction
        // itself can contain sigops MAX_STANDARD_TX_SIGOPS is less than
        // MAX_BLOCK_SIGOPS; we still consider this an invalid rather than
        // merely non-standard transaction.
        if (setIgnoreRejects.find("bad-txns-too-many-sigops") == setIgnoreRejects.end()) {
            if (nSigOpsCost > MAX_STANDARD_TX_SIGOPS_COST)
                return state.DoS(0, false, REJECT_NONSTANDARD, "bad-txns-too-many-sigops", false,
                    strprintf("%d", nSigOpsCost));
        }

        CAmount mempoolRejectFee = pool.GetMinFee(GetArg("-maxmempool", DEFAULT_MAX_MEMPOOL_SIZE) * 1000000).GetFee(nSize);
        if (mempoolRejectFee > 0 && nModifiedFees < mempoolRejectFee && setIgnoreRejects.find("mempool min fee not met") == setIgnoreRejects.end()) {
            return state.DoS(0, false, REJECT_INSUFFICIENTFEE, "mempool min fee not met", false, strprintf("%d < %d", nFees, mempoolRejectFee));
        } else if (GetBoolArg("-relaypriority", DEFAULT_RELAYPRIORITY) && nModifiedFees < ::minRelayTxFee.GetFee(nSize) && !AllowFree(entry.GetPriority(chainActive.Height() + 1)) && setIgnoreRejects.find("insufficient priority") == setIgnoreRejects.end()) {
            // Require that free transactions have sufficient priority to be mined in the next block.
            return state.DoS(0, false, REJECT_INSUFFICIENTFEE, "insufficient priority");
        }

        // Continuously rate-limit free (really, very-low-fee) transactions
        // This mitigates 'penny-flooding' -- sending thousands of free transactions just to
        // be annoying or make others' transactions take longer to confirm.
        if (fLimitFree && nModifiedFees < ::minRelayTxFee.GetFee(nSize))
        {
            static CCriticalSection csFreeLimiter;
            static double dFreeCount;
            static int64_t nLastTime;
            int64_t nNow = GetTime();

            LOCK(csFreeLimiter);

            // Use an exponentially decaying ~10-minute window:
            dFreeCount *= pow(1.0 - 1.0/600.0, (double)(nNow - nLastTime));
            nLastTime = nNow;
            // -limitfreerelay unit is thousand-bytes-per-minute
            // At default rate it would take over a month to fill 1GB
            if (dFreeCount + nSize >= GetArg("-limitfreerelay", DEFAULT_LIMITFREERELAY) * 10 * 1000 && setIgnoreRejects.find("rate limited free transaction") == setIgnoreRejects.end()) {
                return state.DoS(0, false, REJECT_INSUFFICIENTFEE, "rate limited free transaction");
            }
            LogPrint("mempool", "Rate limit dFreeCount: %g => %g\n", dFreeCount, dFreeCount+nSize);
            dFreeCount += nSize;
        }

        if (nAbsurdFee && nFees > nAbsurdFee && setIgnoreRejects.find(strRejectMsg_AbsurdFee) == setIgnoreRejects.end())
            return state.Invalid(false,
                REJECT_HIGHFEE, strRejectMsg_AbsurdFee,
                strprintf("%d > %d", nFees, nAbsurdFee));

        // Calculate in-mempool ancestors, up to a limit.
        CTxMemPool::setEntries setAncestors;
        size_t nLimitAncestors = GetArg("-limitancestorcount", DEFAULT_ANCESTOR_LIMIT);
        size_t nLimitAncestorSize = GetArg("-limitancestorsize", DEFAULT_ANCESTOR_SIZE_LIMIT)*1000;
        size_t nLimitDescendants = GetArg("-limitdescendantcount", DEFAULT_DESCENDANT_LIMIT);
        size_t nLimitDescendantSize = GetArg("-limitdescendantsize", DEFAULT_DESCENDANT_SIZE_LIMIT)*1000;
        if (setIgnoreRejects.find("too-long-mempool-chain") == setIgnoreRejects.end()) {
            std::string errString;
            if (!pool.CalculateMemPoolAncestors(entry, setAncestors, nLimitAncestors, nLimitAncestorSize, nLimitDescendants, nLimitDescendantSize, errString)) {
                return state.DoS(0, false, REJECT_NONSTANDARD, "too-long-mempool-chain", false, errString);
            }
        }

        // A transaction that spends outputs that would be replaced by it is invalid. Now
        // that we have the set of all ancestors we can detect this
        // pathological case by making sure setConflicts and setAncestors don't
        // intersect.
        BOOST_FOREACH(CTxMemPool::txiter ancestorIt, setAncestors)
        {
            const uint256 &hashAncestor = ancestorIt->GetTx().GetHash();
            const auto& conflictit = setConflicts.find(hashAncestor);
            if (conflictit != setConflicts.end())
            {
                if (!conflictit->second /* mere SPK conflict, NOT invalid */) {
                    return state.DoS(0, false, REJECT_CONFLICT, "txn-spk-reused-chained");
                }
                return state.DoS(10, false,
                                 REJECT_INVALID, "bad-txns-spends-conflicting-tx", false,
                                 strprintf("%s spends conflicting transaction %s",
                                           hash.ToString(),
                                           hashAncestor.ToString()));
            }
        }

        // Check if it's economically rational to mine this transaction rather
        // than the ones it replaces.
        CAmount nConflictingFees = 0;
        size_t nConflictingSize = 0;
        uint64_t nConflictingCount = 0;
        CTxMemPool::setEntries allConflicting;

        // If we don't hold the lock allConflicting might be incomplete; the
        // subsequent RemoveStaged() and addUnchecked() calls don't guarantee
        // mempool consistency for us.
        LOCK(pool.cs);
        const bool fReplacementTransaction = setConflicts.size();
        if (fReplacementTransaction)
        {
            CFeeRate newFeeRate(nModifiedFees, nSize);
            std::set<uint256> setConflictsParents;
            const int maxDescendantsToVisit = 100;
            CTxMemPool::setEntries setIterConflicting;
            BOOST_FOREACH(const auto &conflictit, setConflicts)
            {
                const uint256& hashConflicting = conflictit.first;
                CTxMemPool::txiter mi = pool.mapTx.find(hashConflicting);
                if (mi == pool.mapTx.end())
                    continue;

                // Save these to avoid repeated lookups
                setIterConflicting.insert(mi);

                // Don't allow the replacement to reduce the feerate of the
                // mempool.
                //
                // We usually don't want to accept replacements with lower
                // feerates than what they replaced as that would lower the
                // feerate of the next block. Requiring that the feerate always
                // be increased is also an easy-to-reason about way to prevent
                // DoS attacks via replacements.
                //
                // The mining code doesn't (currently) take children into
                // account (CPFP) so we only consider the feerates of
                // transactions being directly replaced, not their indirect
                // descendants. While that does mean high feerate children are
                // ignored when deciding whether or not to replace, we do
                // require the replacement to pay more overall fees too,
                // mitigating most cases.
                CFeeRate oldFeeRate(mi->GetModifiedFee(), mi->GetTxSize());
                if (newFeeRate <= oldFeeRate && setIgnoreRejects.find("insufficient fee") == setIgnoreRejects.end())
                {
                    return state.DoS(0, false,
                            REJECT_INSUFFICIENTFEE, "insufficient fee", false,
                            strprintf("rejecting replacement %s; new feerate %s <= old feerate %s",
                                  hash.ToString(),
                                  newFeeRate.ToString(),
                                  oldFeeRate.ToString()));
                }

                BOOST_FOREACH(const CTxIn &txin, mi->GetTx().vin)
                {
                    setConflictsParents.insert(txin.prevout.hash);
                }

                nConflictingCount += mi->GetCountWithDescendants();
            }
            // This potentially overestimates the number of actual descendants
            // but we just want to be conservative to avoid doing too much
            // work.
            if (nConflictingCount <= maxDescendantsToVisit || setIgnoreRejects.find("too many potential replacements") != setIgnoreRejects.end()) {
                // If not too many to replace, then calculate the set of
                // transactions that would have to be evicted
                BOOST_FOREACH(CTxMemPool::txiter it, setIterConflicting) {
                    pool.CalculateDescendants(it, allConflicting);
                }
                BOOST_FOREACH(CTxMemPool::txiter it, allConflicting) {
                    nConflictingFees += it->GetModifiedFee();
                    nConflictingSize += it->GetTxSize();
                }
            } else {
                return state.DoS(0, false,
                        REJECT_NONSTANDARD, "too many potential replacements", false,
                        strprintf("rejecting replacement %s; too many potential replacements (%d > %d)\n",
                            hash.ToString(),
                            nConflictingCount,
                            maxDescendantsToVisit));
            }

            if (setIgnoreRejects.find("replacement-adds-unconfirmed") == setIgnoreRejects.end()) {
                for (unsigned int j = 0; j < tx.vin.size(); j++)
                {
                    // We don't want to accept replacements that require low
                    // feerate junk to be mined first. Ideally we'd keep track of
                    // the ancestor feerates and make the decision based on that,
                    // but for now requiring all new inputs to be confirmed works.
                    if (!setConflictsParents.count(tx.vin[j].prevout.hash))
                    {
                        // Rather than check the UTXO set - potentially expensive -
                        // it's cheaper to just check if the new input refers to a
                        // tx that's in the mempool.
                        if (pool.mapTx.find(tx.vin[j].prevout.hash) != pool.mapTx.end())
                            return state.DoS(0, false,
                                             REJECT_NONSTANDARD, "replacement-adds-unconfirmed", false,
                                             strprintf("replacement %s adds unconfirmed input, idx %d",
                                                      hash.ToString(), j));
                    }
                }
            }

            // The replacement must pay greater fees than the transactions it
            // replaces - if we did the bandwidth used by those conflicting
            // transactions would not be paid for.
            if (nModifiedFees < nConflictingFees && setIgnoreRejects.find("insufficient-fee") == setIgnoreRejects.end())
            {
                return state.DoS(0, false,
                                 REJECT_INSUFFICIENTFEE, "insufficient fee", false,
                                 strprintf("rejecting replacement %s, less fees than conflicting txs; %s < %s",
                                          hash.ToString(), FormatMoney(nModifiedFees), FormatMoney(nConflictingFees)));
            }

            // Finally in addition to paying more fees than the conflicts the
            // new transaction must pay for its own bandwidth.
            CAmount nDeltaFees = nModifiedFees - nConflictingFees;
            if (nDeltaFees < ::incrementalRelayFee.GetFee(nSize) && setIgnoreRejects.find("insufficient-fee") == setIgnoreRejects.end())
            {
                return state.DoS(0, false,
                        REJECT_INSUFFICIENTFEE, "insufficient fee", false,
                        strprintf("rejecting replacement %s, not enough additional fees to relay; %s < %s",
                              hash.ToString(),
                              FormatMoney(nDeltaFees),
                              FormatMoney(::incrementalRelayFee.GetFee(nSize))));
            }
        }

        unsigned int scriptVerifyFlags = STANDARD_SCRIPT_VERIFY_FLAGS;
        if (!Params().RequireStandard()) {
            scriptVerifyFlags = GetArg("-promiscuousmempoolflags", scriptVerifyFlags);
        }

        // Check against previous transactions
        // This is done last to help prevent CPU exhaustion denial-of-service attacks.
        PrecomputedTransactionData txdata(tx);
        if (!CheckInputs(tx, state, view, true, scriptVerifyFlags, true, txdata)) {
            // SCRIPT_VERIFY_CLEANSTACK requires SCRIPT_VERIFY_WITNESS, so we
            // need to turn both off, and compare against just turning off CLEANSTACK
            // to see if the failure is specifically due to witness validation.
            CValidationState stateDummy; // Want reported failures to be from first CheckInputs
            if (!tx.HasWitness() && CheckInputs(tx, stateDummy, view, true, scriptVerifyFlags & ~(SCRIPT_VERIFY_WITNESS | SCRIPT_VERIFY_CLEANSTACK), true, txdata) &&
                !CheckInputs(tx, stateDummy, view, true, scriptVerifyFlags & ~SCRIPT_VERIFY_CLEANSTACK, true, txdata)) {
                // Only the witness is missing, so the transaction itself may be fine.
                state.SetCorruptionPossible();
            }
            return false; // state filled in by CheckInputs
        }

        // Check again against just the consensus-critical mandatory script
        // verification flags, in case of bugs in the standard flags that cause
        // transactions to pass as valid when they're actually invalid. For
        // instance the STRICTENC flag was incorrectly allowing certain
        // CHECKSIG NOT scripts to pass, even though they were invalid.
        //
        // There is a similar check in CreateNewBlock() to prevent creating
        // invalid blocks, however allowing such transactions into the mempool
        // can be exploited as a DoS attack.
        if (!CheckInputs(tx, state, view, true, MANDATORY_SCRIPT_VERIFY_FLAGS, true, txdata))
        {
            return error("%s: BUG! PLEASE REPORT THIS! ConnectInputs failed against MANDATORY but not STANDARD flags %s, %s",
                __func__, hash.ToString(), FormatStateMessage(state));
        }

        // Remove conflicting transactions from the mempool
        BOOST_FOREACH(const CTxMemPool::txiter it, allConflicting)
        {
            LogPrint("mempool", "replacing tx %s with %s for %s BTC additional fees, %d delta bytes\n",
                    it->GetTx().GetHash().ToString(),
                    hash.ToString(),
                    FormatMoney(nModifiedFees - nConflictingFees),
                    (int)nSize - (int)nConflictingSize);
            if (plTxnReplaced)
                plTxnReplaced->push_back(it->GetSharedTx());
        }
        pool.RemoveStaged(allConflicting, false, MemPoolRemovalReason::REPLACED);

        // This transaction should only count for fee estimation if it isn't a
        // BIP 125 replacement transaction (may not be widely supported), the
        // node is not behind, and the transaction is not dependent on any other
        // transactions in the mempool.
        bool validForFeeEstimation = !fReplacementTransaction && IsCurrentForFeeEstimation() && pool.HasNoInputsOf(tx);

        // Store transaction in memory
        pool.addUnchecked(hash, entry, setAncestors, validForFeeEstimation);

        // trim mempool and check if tx was trimmed
        if (setIgnoreRejects.find("mempool full") == setIgnoreRejects.end()) {
            LimitMempoolSize(pool, GetArg("-maxmempool", DEFAULT_MAX_MEMPOOL_SIZE) * 1000000, GetArg("-mempoolexpiry", DEFAULT_MEMPOOL_EXPIRY) * 60 * 60);
            if (!pool.exists(hash))
                return state.DoS(0, false, REJECT_INSUFFICIENTFEE, "mempool full");
        }
    }

    GetMainSignals().SyncTransaction(tx, NULL, CMainSignals::SYNC_TRANSACTION_NOT_IN_BLOCK);

    return true;
}

bool AcceptToMemoryPoolWithTime(CTxMemPool& pool, CValidationState &state, const CTransactionRef &tx, bool fLimitFree,
                        bool* pfMissingInputs, int64_t nAcceptTime, std::list<CTransactionRef>* plTxnReplaced,
                        const CAmount nAbsurdFee, const std::set<std::string>& setIgnoreRejects)
{
    std::vector<uint256> vHashTxToUncache;
    bool res = AcceptToMemoryPoolWorker(pool, state, tx, fLimitFree, pfMissingInputs, nAcceptTime, plTxnReplaced, nAbsurdFee, setIgnoreRejects, vHashTxToUncache);
    if (!res) {
        BOOST_FOREACH(const uint256& hashTx, vHashTxToUncache)
            pcoinsTip->Uncache(hashTx);
    }
    // After we've (potentially) uncached entries, ensure our coins cache is still within its size limits
    CValidationState stateDummy;
    FlushStateToDisk(stateDummy, FLUSH_STATE_PERIODIC);
    return res;
}

bool AcceptToMemoryPool(CTxMemPool& pool, CValidationState &state, const CTransactionRef &tx, bool fLimitFree,
                        bool* pfMissingInputs, std::list<CTransactionRef>* plTxnReplaced,
                        const CAmount nAbsurdFee, const std::set<std::string>& setIgnoreRejects)
{
    return AcceptToMemoryPoolWithTime(pool, state, tx, fLimitFree, pfMissingInputs, GetTime(), plTxnReplaced, nAbsurdFee, setIgnoreRejects);
}

/** Return transaction in txOut, and if it was found inside a block, its hash is placed in hashBlock */
bool GetTransaction(const uint256 &hash, CTransactionRef &txOut, const Consensus::Params& consensusParams, uint256 &hashBlock, bool fAllowSlow)
{
    CBlockIndex *pindexSlow = NULL;

    LOCK(cs_main);

    CTransactionRef ptx = mempool.get(hash);
    if (ptx)
    {
        txOut = ptx;
        return true;
    }

    if (fTxIndex) {
        CDiskTxPos postx;
        if (pblocktree->ReadTxIndex(hash, postx)) {
            CAutoFile file(OpenBlockFile(postx, true), SER_DISK, CLIENT_VERSION);
            if (file.IsNull())
                return error("%s: OpenBlockFile failed", __func__);
            CBlockHeader header;
            try {
                file >> header;
                fseek(file.Get(), postx.nTxOffset, SEEK_CUR);
                file >> txOut;
            } catch (const std::exception& e) {
                return error("%s: Deserialize or I/O error - %s", __func__, e.what());
            }
            hashBlock = header.GetHash();
            if (txOut->GetHash() != hash)
                return error("%s: txid mismatch", __func__);
            return true;
        }
    }

    if (fAllowSlow) { // use coin database to locate block that contains transaction, and scan it
        int nHeight = -1;
        {
            const CCoinsViewCache& view = *pcoinsTip;
            const CCoins* coins = view.AccessCoins(hash);
            if (coins)
                nHeight = coins->nHeight;
        }
        if (nHeight > 0)
            pindexSlow = chainActive[nHeight];
    }

    if (pindexSlow) {
        CBlock block;
        if (ReadBlockFromDisk(block, pindexSlow, consensusParams)) {
            for (const auto& tx : block.vtx) {
                if (tx->GetHash() == hash) {
                    txOut = tx;
                    hashBlock = pindexSlow->GetBlockHash();
                    return true;
                }
            }
        }
    }

    return false;
}






//////////////////////////////////////////////////////////////////////////////
//
// CBlock and CBlockIndex
//

bool WriteBlockToDisk(const CBlock& block, CDiskBlockPos& pos, const CMessageHeader::MessageStartChars& messageStart)
{
    // Open history file to append
    CAutoFile fileout(OpenBlockFile(pos), SER_DISK, CLIENT_VERSION);
    if (fileout.IsNull())
        return error("WriteBlockToDisk: OpenBlockFile failed");

    // Write index header
    unsigned int nSize = GetSerializeSize(fileout, block);
    fileout << FLATDATA(messageStart) << nSize;

    // Write block
    long fileOutPos = ftell(fileout.Get());
    if (fileOutPos < 0)
        return error("WriteBlockToDisk: ftell failed");
    pos.nPos = (unsigned int)fileOutPos;
    fileout << block;

    return true;
}

bool ReadBlockFromDisk(CBlock& block, const CDiskBlockPos& pos, const Consensus::Params& consensusParams)
{
    block.SetNull();

    // Open history file to read
    CAutoFile filein(OpenBlockFile(pos, true), SER_DISK, CLIENT_VERSION);
    if (filein.IsNull())
        return error("ReadBlockFromDisk: OpenBlockFile failed for %s", pos.ToString());

    // Read block
    try {
        filein >> block;
    }
    catch (const std::exception& e) {
        return error("%s: Deserialize or I/O error - %s at %s", __func__, e.what(), pos.ToString());
    }

    // Check the header
    if (!CheckProofOfWork(block.GetHash(), block.nBits, consensusParams))
        return error("ReadBlockFromDisk: Errors in block header at %s", pos.ToString());

    return true;
}

bool ReadBlockFromDisk(CBlock& block, const CBlockIndex* pindex, const Consensus::Params& consensusParams)
{
    if (!ReadBlockFromDisk(block, pindex->GetBlockPos(), consensusParams))
        return false;
    if (block.GetHash() != pindex->GetBlockHash())
        return error("ReadBlockFromDisk(CBlock&, CBlockIndex*): GetHash() doesn't match index for %s at %s",
                pindex->ToString(), pindex->GetBlockPos().ToString());
    return true;
}

CAmount GetBlockSubsidy(int nHeight, const Consensus::Params& consensusParams)
{
    int halvings = nHeight / consensusParams.nSubsidyHalvingInterval;
    // Force block reward to zero when right shift is undefined.
    if (halvings >= 64)
        return 0;

    CAmount nSubsidy = 50 * COIN;
    // Subsidy is cut in half every 210,000 blocks which will occur approximately every 4 years.
    nSubsidy >>= halvings;
    return nSubsidy;
}

bool IsInitialBlockDownload()
{
    const CChainParams& chainParams = Params();

    // Once this function has returned false, it must remain false.
    static std::atomic<bool> latchToFalse{false};
    // Optimization: pre-test latch before taking the lock.
    if (latchToFalse.load(std::memory_order_relaxed))
        return false;

    LOCK(cs_main);
    if (latchToFalse.load(std::memory_order_relaxed))
        return false;
    if (fImporting || fReindex)
        return true;
    if (chainActive.Tip() == NULL)
        return true;
    if (chainActive.Tip()->nChainWork < UintToArith256(chainParams.GetConsensus().nMinimumChainWork))
        return true;
    if (chainActive.Tip()->GetBlockTime() < (GetTime() - nMaxTipAge))
        return true;
    latchToFalse.store(true, std::memory_order_relaxed);
    return false;
}

CBlockIndex *pindexBestForkTip = NULL, *pindexBestForkBase = NULL;

static void AlertNotify(const std::string& strMessage)
{
    uiInterface.NotifyAlertChanged();
    std::string strCmd = GetArg("-alertnotify", "");
    if (strCmd.empty()) return;

    // Alert text should be plain ascii coming from a trusted source, but to
    // be safe we first strip anything not in safeChars, then add single quotes around
    // the whole string before passing it to the shell:
    std::string singleQuote("'");
    std::string safeStatus = SanitizeString(strMessage);
    safeStatus = singleQuote+safeStatus+singleQuote;
    boost::replace_all(strCmd, "%s", safeStatus);

    boost::thread t(runCommand, strCmd); // thread runs free
}

void CheckForkWarningConditions()
{
    AssertLockHeld(cs_main);
    // Before we get past initial download, we cannot reliably alert about forks
    // (we assume we don't get stuck on a fork before finishing our initial sync)
    if (IsInitialBlockDownload())
        return;

    // If our best fork is no longer within 72 blocks (+/- 12 hours if no one mines it)
    // of our head, drop it
    if (pindexBestForkTip && chainActive.Height() - pindexBestForkTip->nHeight >= 72)
        pindexBestForkTip = NULL;

    if (pindexBestForkTip || (pindexBestInvalid && pindexBestInvalid->nChainWork > chainActive.Tip()->nChainWork + (GetBlockProof(*chainActive.Tip()) * 6)))
    {
        if (!GetfLargeWorkForkFound() && pindexBestForkBase)
        {
            std::string warning = std::string("'Warning: Large-work fork detected, forking after block ") +
                pindexBestForkBase->phashBlock->ToString() + std::string("'");
            AlertNotify(warning);
        }
        if (pindexBestForkTip && pindexBestForkBase)
        {
            LogPrintf("%s: Warning: Large valid fork found\n  forking the chain at height %d (%s)\n  lasting to height %d (%s).\nChain state database corruption likely.\n", __func__,
                   pindexBestForkBase->nHeight, pindexBestForkBase->phashBlock->ToString(),
                   pindexBestForkTip->nHeight, pindexBestForkTip->phashBlock->ToString());
            SetfLargeWorkForkFound(true);
        }
        else
        {
            LogPrintf("%s: Warning: Found invalid chain at least ~6 blocks longer than our best chain.\nChain state database corruption likely.\n", __func__);
            SetfLargeWorkInvalidChainFound(true);
        }
    }
    else
    {
        SetfLargeWorkForkFound(false);
        SetfLargeWorkInvalidChainFound(false);
    }
}

void CheckForkWarningConditionsOnNewFork(CBlockIndex* pindexNewForkTip)
{
    AssertLockHeld(cs_main);
    // If we are on a fork that is sufficiently large, set a warning flag
    CBlockIndex* pfork = pindexNewForkTip;
    CBlockIndex* plonger = chainActive.Tip();
    while (pfork && pfork != plonger)
    {
        while (plonger && plonger->nHeight > pfork->nHeight)
            plonger = plonger->pprev;
        if (pfork == plonger)
            break;
        pfork = pfork->pprev;
    }

    // We define a condition where we should warn the user about as a fork of at least 7 blocks
    // with a tip within 72 blocks (+/- 12 hours if no one mines it) of ours
    // We use 7 blocks rather arbitrarily as it represents just under 10% of sustained network
    // hash rate operating on the fork.
    // or a chain that is entirely longer than ours and invalid (note that this should be detected by both)
    // We define it this way because it allows us to only store the highest fork tip (+ base) which meets
    // the 7-block condition and from this always have the most-likely-to-cause-warning fork
    if (pfork && (!pindexBestForkTip || (pindexBestForkTip && pindexNewForkTip->nHeight > pindexBestForkTip->nHeight)) &&
            pindexNewForkTip->nChainWork - pfork->nChainWork > (GetBlockProof(*pfork) * 7) &&
            chainActive.Height() - pindexNewForkTip->nHeight < 72)
    {
        pindexBestForkTip = pindexNewForkTip;
        pindexBestForkBase = pfork;
    }

    CheckForkWarningConditions();
}

void static InvalidChainFound(CBlockIndex* pindexNew)
{
    if (!pindexBestInvalid || pindexNew->nChainWork > pindexBestInvalid->nChainWork)
        pindexBestInvalid = pindexNew;

    LogPrintf("%s: invalid block=%s  height=%d  log2_work=%.8g  date=%s\n", __func__,
      pindexNew->GetBlockHash().ToString(), pindexNew->nHeight,
      log(pindexNew->nChainWork.getdouble())/log(2.0), DateTimeStrFormat("%Y-%m-%d %H:%M:%S",
      pindexNew->GetBlockTime()));
    CBlockIndex *tip = chainActive.Tip();
    assert (tip);
    LogPrintf("%s:  current best=%s  height=%d  log2_work=%.8g  date=%s\n", __func__,
      tip->GetBlockHash().ToString(), chainActive.Height(), log(tip->nChainWork.getdouble())/log(2.0),
      DateTimeStrFormat("%Y-%m-%d %H:%M:%S", tip->GetBlockTime()));
    CheckForkWarningConditions();
}

void static InvalidBlockFound(CBlockIndex *pindex, const CValidationState &state) {
    if (!state.CorruptionPossible()) {
        pindex->nStatus |= BLOCK_FAILED_VALID;
        setDirtyBlockIndex.insert(pindex);
        setBlockIndexCandidates.erase(pindex);
        InvalidChainFound(pindex);
    }
}

void UpdateCoins(const CTransaction& tx, CCoinsViewCache& inputs, CTxUndo &txundo, int nHeight)
{
    // mark inputs spent
    if (!tx.IsCoinBase()) {
        txundo.vprevout.reserve(tx.vin.size());
        BOOST_FOREACH(const CTxIn &txin, tx.vin) {
            CCoinsModifier coins = inputs.ModifyCoins(txin.prevout.hash);
            unsigned nPos = txin.prevout.n;

            if (nPos >= coins->vout.size() || coins->vout[nPos].IsNull())
                assert(false);
            // mark an outpoint spent, and construct undo information
            txundo.vprevout.push_back(CTxInUndo(coins->vout[nPos]));
            coins->Spend(nPos);
            if (coins->vout.size() == 0) {
                CTxInUndo& undo = txundo.vprevout.back();
                undo.nHeight = coins->nHeight;
                undo.fCoinBase = coins->fCoinBase;
                undo.nVersion = coins->nVersion;
            }
        }
    }
    // add outputs
    inputs.ModifyNewCoins(tx.GetHash(), tx.IsCoinBase())->FromTx(tx, nHeight);
}

void UpdateCoins(const CTransaction& tx, CCoinsViewCache& inputs, int nHeight)
{
    CTxUndo txundo;
    UpdateCoins(tx, inputs, txundo, nHeight);
}

bool CScriptCheck::operator()() {
    const CScript &scriptSig = ptxTo->vin[nIn].scriptSig;
    const CScriptWitness *witness = &ptxTo->vin[nIn].scriptWitness;
    if (!VerifyScript(scriptSig, scriptPubKey, witness, nFlags, CachingTransactionSignatureChecker(ptxTo, nIn, amount, cacheStore, *txdata), &error)) {
        return false;
    }
    return true;
}

int GetSpendHeight(const CCoinsViewCache& inputs)
{
    LOCK(cs_main);
    CBlockIndex* pindexPrev = mapBlockIndex.find(inputs.GetBestBlock())->second;
    return pindexPrev->nHeight + 1;
}

namespace Consensus {
bool CheckTxInputs(const CTransaction& tx, CValidationState& state, const CCoinsViewCache& inputs, int nSpendHeight)
{
        // This doesn't trigger the DoS code on purpose; if it did, it would make it easier
        // for an attacker to attempt to split the network.
        if (!inputs.HaveInputs(tx))
            return state.Invalid(false, 0, "", "Inputs unavailable");

        CAmount nValueIn = 0;
        CAmount nFees = 0;
        for (unsigned int i = 0; i < tx.vin.size(); i++)
        {
            const COutPoint &prevout = tx.vin[i].prevout;
            const CCoins *coins = inputs.AccessCoins(prevout.hash);
            assert(coins);

            // If prev is coinbase, check that it's matured
            if (coins->IsCoinBase()) {
                if (nSpendHeight - coins->nHeight < COINBASE_MATURITY)
                    return state.Invalid(false,
                        REJECT_INVALID, "bad-txns-premature-spend-of-coinbase",
                        strprintf("tried to spend coinbase at depth %d", nSpendHeight - coins->nHeight));
            }

            // Check for negative or overflow input values
            nValueIn += coins->vout[prevout.n].nValue;
            if (!MoneyRange(coins->vout[prevout.n].nValue) || !MoneyRange(nValueIn))
                return state.DoS(100, false, REJECT_INVALID, "bad-txns-inputvalues-outofrange");

        }

        if (nValueIn < tx.GetValueOut())
            return state.DoS(100, false, REJECT_INVALID, "bad-txns-in-belowout", false,
                strprintf("value in (%s) < value out (%s)", FormatMoney(nValueIn), FormatMoney(tx.GetValueOut())));

        // Tally transaction fees
        CAmount nTxFee = nValueIn - tx.GetValueOut();
        if (nTxFee < 0)
            return state.DoS(100, false, REJECT_INVALID, "bad-txns-fee-negative");
        nFees += nTxFee;
        if (!MoneyRange(nFees))
            return state.DoS(100, false, REJECT_INVALID, "bad-txns-fee-outofrange");
    return true;
}
}// namespace Consensus

bool CheckInputs(const CTransaction& tx, CValidationState &state, const CCoinsViewCache &inputs, bool fScriptChecks, unsigned int flags, bool cacheStore, PrecomputedTransactionData& txdata, std::vector<CScriptCheck> *pvChecks)
{
    if (!tx.IsCoinBase())
    {
        if (!Consensus::CheckTxInputs(tx, state, inputs, GetSpendHeight(inputs)))
            return false;

        if (pvChecks)
            pvChecks->reserve(tx.vin.size());

        // The first loop above does all the inexpensive checks.
        // Only if ALL inputs pass do we perform expensive ECDSA signature checks.
        // Helps prevent CPU exhaustion attacks.

        // Skip script verification when connecting blocks under the
        // assumedvalid block. Assuming the assumedvalid block is valid this
        // is safe because block merkle hashes are still computed and checked,
        // Of course, if an assumed valid block is invalid due to false scriptSigs
        // this optimization would allow an invalid chain to be accepted.
        if (fScriptChecks) {
            for (unsigned int i = 0; i < tx.vin.size(); i++) {
                const COutPoint &prevout = tx.vin[i].prevout;
                const CCoins* coins = inputs.AccessCoins(prevout.hash);
                assert(coins);

                // Verify signature
                CScriptCheck check(*coins, tx, i, flags, cacheStore, &txdata);
                if (pvChecks) {
                    pvChecks->push_back(CScriptCheck());
                    check.swap(pvChecks->back());
                } else if (!check()) {
                    if (flags & STANDARD_NOT_MANDATORY_VERIFY_FLAGS) {
                        // Check whether the failure was caused by a
                        // non-mandatory script verification check, such as
                        // non-standard DER encodings or non-null dummy
                        // arguments; if so, don't trigger DoS protection to
                        // avoid splitting the network between upgraded and
                        // non-upgraded nodes.
                        CScriptCheck check2(*coins, tx, i,
                                flags & ~STANDARD_NOT_MANDATORY_VERIFY_FLAGS, cacheStore, &txdata);
                        if (check2())
                            return state.Invalid(false, REJECT_NONSTANDARD, strprintf("non-mandatory-script-verify-flag (%s)", ScriptErrorString(check.GetScriptError())));
                    }
                    // Failures of other flags indicate a transaction that is
                    // invalid in new blocks, e.g. a invalid P2SH. We DoS ban
                    // such nodes as they are not following the protocol. That
                    // said during an upgrade careful thought should be taken
                    // as to the correct behavior - we may want to continue
                    // peering with non-upgraded nodes even after soft-fork
                    // super-majority signaling has occurred.
                    return state.DoS(100,false, REJECT_INVALID, strprintf("mandatory-script-verify-flag-failed (%s)", ScriptErrorString(check.GetScriptError())));
                }
            }
        }
    }

    return true;
}

namespace {

bool UndoWriteToDisk(const CBlockUndo& blockundo, CDiskBlockPos& pos, const uint256& hashBlock, const CMessageHeader::MessageStartChars& messageStart)
{
    // Open history file to append
    CAutoFile fileout(OpenUndoFile(pos), SER_DISK, CLIENT_VERSION);
    if (fileout.IsNull())
        return error("%s: OpenUndoFile failed", __func__);

    // Write index header
    unsigned int nSize = GetSerializeSize(fileout, blockundo);
    fileout << FLATDATA(messageStart) << nSize;

    // Write undo data
    long fileOutPos = ftell(fileout.Get());
    if (fileOutPos < 0)
        return error("%s: ftell failed", __func__);
    pos.nPos = (unsigned int)fileOutPos;
    fileout << blockundo;

    // calculate & write checksum
    CHashWriter hasher(SER_GETHASH, PROTOCOL_VERSION);
    hasher << hashBlock;
    hasher << blockundo;
    fileout << hasher.GetHash();

    return true;
}

bool UndoReadFromDisk(CBlockUndo& blockundo, const CDiskBlockPos& pos, const uint256& hashBlock)
{
    // Open history file to read
    CAutoFile filein(OpenUndoFile(pos, true), SER_DISK, CLIENT_VERSION);
    if (filein.IsNull())
        return error("%s: OpenUndoFile failed", __func__);

    // Read block
    uint256 hashChecksum;
    try {
        filein >> blockundo;
        filein >> hashChecksum;
    }
    catch (const std::exception& e) {
        return error("%s: Deserialize or I/O error - %s", __func__, e.what());
    }

    // Verify checksum
    CHashWriter hasher(SER_GETHASH, PROTOCOL_VERSION);
    hasher << hashBlock;
    hasher << blockundo;
    if (hashChecksum != hasher.GetHash())
        return error("%s: Checksum mismatch", __func__);

    return true;
}

/** Abort with a message */
bool AbortNode(const std::string& strMessage, const std::string& userMessage="")
{
    SetMiscWarning(strMessage);
    LogPrintf("*** %s\n", strMessage);
    uiInterface.ThreadSafeMessageBox(
        userMessage.empty() ? _("Error: A fatal internal error occurred, see debug.log for details") : userMessage,
        "", CClientUIInterface::MSG_ERROR);
    StartShutdown();
    return false;
}

bool AbortNode(CValidationState& state, const std::string& strMessage, const std::string& userMessage="")
{
    AbortNode(strMessage, userMessage);
    return state.Error(strMessage);
}

} // anon namespace

/**
 * Apply the undo operation of a CTxInUndo to the given chain state.
 * @param undo The undo object.
 * @param view The coins view to which to apply the changes.
 * @param out The out point that corresponds to the tx input.
 * @return True on success.
 */
bool ApplyTxInUndo(const CTxInUndo& undo, CCoinsViewCache& view, const COutPoint& out)
{
    bool fClean = true;

    CCoinsModifier coins = view.ModifyCoins(out.hash);
    if (undo.nHeight != 0) {
        // undo data contains height: this is the last output of the prevout tx being spent
        if (!coins->IsPruned())
            fClean = fClean && error("%s: undo data overwriting existing transaction", __func__);
        coins->Clear();
        coins->fCoinBase = undo.fCoinBase;
        coins->nHeight = undo.nHeight;
        coins->nVersion = undo.nVersion;
    } else {
        if (coins->IsPruned())
            fClean = fClean && error("%s: undo data adding output to missing transaction", __func__);
    }
    if (coins->IsAvailable(out.n))
        fClean = fClean && error("%s: undo data overwriting existing output", __func__);
    if (coins->vout.size() < out.n+1)
        coins->vout.resize(out.n+1);
    coins->vout[out.n] = undo.txout;

    return fClean;
}

bool DisconnectBlock(const CBlock& block, CValidationState& state, const CBlockIndex* pindex, CCoinsViewCache& view, bool* pfClean)
{
    assert(pindex->GetBlockHash() == view.GetBestBlock());

    if (pfClean)
        *pfClean = false;

    bool fClean = true;

    CBlockUndo blockUndo;
    CDiskBlockPos pos = pindex->GetUndoPos();
    if (pos.IsNull())
        return error("DisconnectBlock(): no undo data available");
    if (!UndoReadFromDisk(blockUndo, pos, pindex->pprev->GetBlockHash()))
        return error("DisconnectBlock(): failure reading undo data");

    if (blockUndo.vtxundo.size() + 1 != block.vtx.size())
        return error("DisconnectBlock(): block and undo data inconsistent");

    // undo transactions in reverse order
    for (int i = block.vtx.size() - 1; i >= 0; i--) {
        const CTransaction &tx = *(block.vtx[i]);
        uint256 hash = tx.GetHash();

        // Check that all outputs are available and match the outputs in the block itself
        // exactly.
        {
        CCoinsModifier outs = view.ModifyCoins(hash);
        outs->ClearUnspendable();

        CCoins outsBlock(tx, pindex->nHeight);
        // The CCoins serialization does not serialize negative numbers.
        // No network rules currently depend on the version here, so an inconsistency is harmless
        // but it must be corrected before txout nversion ever influences a network rule.
        if (outsBlock.nVersion < 0)
            outs->nVersion = outsBlock.nVersion;
        if (*outs != outsBlock)
            fClean = fClean && error("DisconnectBlock(): added transaction mismatch? database corrupted");

        // remove outputs
        outs->Clear();
        }

        // restore inputs
        if (i > 0) { // not coinbases
            const CTxUndo &txundo = blockUndo.vtxundo[i-1];
            if (txundo.vprevout.size() != tx.vin.size())
                return error("DisconnectBlock(): transaction and undo data inconsistent");
            for (unsigned int j = tx.vin.size(); j-- > 0;) {
                const COutPoint &out = tx.vin[j].prevout;
                const CTxInUndo &undo = txundo.vprevout[j];
                if (!ApplyTxInUndo(undo, view, out))
                    fClean = false;
            }
        }
    }

    // move best block pointer to prevout block
    view.SetBestBlock(pindex->pprev->GetBlockHash());

    if (pfClean) {
        *pfClean = fClean;
        return true;
    }

    return fClean;
}

void static FlushBlockFile(bool fFinalize = false)
{
    LOCK(cs_LastBlockFile);

    CDiskBlockPos posOld(nLastBlockFile, 0);

    FILE *fileOld = OpenBlockFile(posOld);
    if (fileOld) {
        if (fFinalize)
            TruncateFile(fileOld, vinfoBlockFile[nLastBlockFile].nSize);
        FileCommit(fileOld);
        fclose(fileOld);
    }

    fileOld = OpenUndoFile(posOld);
    if (fileOld) {
        if (fFinalize)
            TruncateFile(fileOld, vinfoBlockFile[nLastBlockFile].nUndoSize);
        FileCommit(fileOld);
        fclose(fileOld);
    }
}

bool FindUndoPos(CValidationState &state, int nFile, CDiskBlockPos &pos, unsigned int nAddSize);

static CCheckQueue<CScriptCheck> scriptcheckqueue(128);

void ThreadScriptCheck() {
    RenameThread("bitcoin-scriptch");
    scriptcheckqueue.Thread();
}

// Protected by cs_main
VersionBitsCache versionbitscache;

int32_t ComputeBlockVersion(const CBlockIndex* pindexPrev, const Consensus::Params& params)
{
    LOCK(cs_main);
    int32_t nVersion = VERSIONBITS_TOP_BITS;

    for (int i = 0; i < (int)Consensus::MAX_VERSION_BITS_DEPLOYMENTS; i++) {
        ThresholdState state = VersionBitsState(pindexPrev, params, (Consensus::DeploymentPos)i, versionbitscache);
        if (state == THRESHOLD_LOCKED_IN || state == THRESHOLD_STARTED) {
            nVersion |= VersionBitsMask(params, (Consensus::DeploymentPos)i);
        }
    }

    return nVersion;
}

/**
 * Threshold condition checker that triggers when unknown versionbits are seen on the network.
 */
class WarningBitsConditionChecker : public AbstractThresholdConditionChecker
{
private:
    int bit;

public:
    WarningBitsConditionChecker(int bitIn) : bit(bitIn) {}

    int64_t BeginTime(const Consensus::Params& params) const { return 0; }
    int64_t EndTime(const Consensus::Params& params) const { return std::numeric_limits<int64_t>::max(); }
    int Period(const Consensus::Params& params) const { return params.nMinerConfirmationWindow; }
    int Threshold(const Consensus::Params& params) const { return params.nRuleChangeActivationThreshold; }

    bool Condition(const CBlockIndex* pindex, const Consensus::Params& params) const
    {
        return ((pindex->nVersion & VERSIONBITS_TOP_MASK) == VERSIONBITS_TOP_BITS) &&
               ((pindex->nVersion >> bit) & 1) != 0 &&
               ((ComputeBlockVersion(pindex->pprev, params) >> bit) & 1) == 0;
    }
};

// Protected by cs_main
static ThresholdConditionCache warningcache[VERSIONBITS_NUM_BITS];

static int64_t nTimeCheck = 0;
static int64_t nTimeForks = 0;
static int64_t nTimeVerify = 0;
static int64_t nTimeConnect = 0;
static int64_t nTimeIndex = 0;
static int64_t nTimeCallbacks = 0;
static int64_t nTimeTotal = 0;

bool ConnectBlock(const CBlock& block, CValidationState& state, CBlockIndex* pindex,
                  CCoinsViewCache& view, const CChainParams& chainparams, bool fJustCheck)
{
    AssertLockHeld(cs_main);

    int64_t nTimeStart = GetTimeMicros();

    // Check it again in case a previous version let a bad block in
    if (!CheckBlock(block, state, chainparams.GetConsensus(), !fJustCheck, !fJustCheck))
        return error("%s: Consensus::CheckBlock: %s", __func__, FormatStateMessage(state));

    // verify that the view's current state corresponds to the previous block
    uint256 hashPrevBlock = pindex->pprev == NULL ? uint256() : pindex->pprev->GetBlockHash();
    assert(hashPrevBlock == view.GetBestBlock());

    // Special case for the genesis block, skipping connection of its transactions
    // (its coinbase is unspendable)
    if (block.GetHash() == chainparams.GetConsensus().hashGenesisBlock) {
        if (!fJustCheck)
            view.SetBestBlock(pindex->GetBlockHash());
        return true;
    }

    bool fScriptChecks = true;
    if (!hashAssumeValid.IsNull()) {
        // We've been configured with the hash of a block which has been externally verified to have a valid history.
        // A suitable default value is included with the software and updated from time to time.  Because validity
        //  relative to a piece of software is an objective fact these defaults can be easily reviewed.
        // This setting doesn't force the selection of any particular chain but makes validating some faster by
        //  effectively caching the result of part of the verification.
        BlockMap::const_iterator  it = mapBlockIndex.find(hashAssumeValid);
        if (it != mapBlockIndex.end()) {
            if (it->second->GetAncestor(pindex->nHeight) == pindex &&
                pindexBestHeader->GetAncestor(pindex->nHeight) == pindex &&
                pindexBestHeader->nChainWork >= UintToArith256(chainparams.GetConsensus().nMinimumChainWork)) {
                // This block is a member of the assumed verified chain and an ancestor of the best header.
                // The equivalent time check discourages hashpower from extorting the network via DOS attack
                //  into accepting an invalid block through telling users they must manually set assumevalid.
                //  Requiring a software change or burying the invalid block, regardless of the setting, makes
                //  it hard to hide the implication of the demand.  This also avoids having release candidates
                //  that are hardly doing any signature verification at all in testing without having to
                //  artificially set the default assumed verified block further back.
                // The test against nMinimumChainWork prevents the skipping when denied access to any chain at
                //  least as good as the expected chain.
                fScriptChecks = (GetBlockProofEquivalentTime(*pindexBestHeader, *pindex, *pindexBestHeader, chainparams.GetConsensus()) <= 60 * 60 * 24 * 7 * 2);
            }
        }
    }

    int64_t nTime1 = GetTimeMicros(); nTimeCheck += nTime1 - nTimeStart;
    LogPrint("bench", "    - Sanity checks: %.2fms [%.2fs]\n", 0.001 * (nTime1 - nTimeStart), nTimeCheck * 0.000001);

    // Do not allow blocks that contain transactions which 'overwrite' older transactions,
    // unless those are already completely spent.
    // If such overwrites are allowed, coinbases and transactions depending upon those
    // can be duplicated to remove the ability to spend the first instance -- even after
    // being sent to another address.
    // See BIP30 and http://r6.ca/blog/20120206T005236Z.html for more information.
    // This logic is not necessary for memory pool transactions, as AcceptToMemoryPool
    // already refuses previously-known transaction ids entirely.
    // This rule was originally applied to all blocks with a timestamp after March 15, 2012, 0:00 UTC.
    // Now that the whole chain is irreversibly beyond that time it is applied to all blocks except the
    // two in the chain that violate it. This prevents exploiting the issue against nodes during their
    // initial block download.
    bool fEnforceBIP30 = (!pindex->phashBlock) || // Enforce on CreateNewBlock invocations which don't have a hash.
                          !((pindex->nHeight==91842 && pindex->GetBlockHash() == uint256S("0x00000000000a4d0a398161ffc163c503763b1f4360639393e0e4c8e300e0caec")) ||
                           (pindex->nHeight==91880 && pindex->GetBlockHash() == uint256S("0x00000000000743f190a18c5577a3c2d2a1f610ae9601ac046a38084ccb7cd721")));

    // Once BIP34 activated it was not possible to create new duplicate coinbases and thus other than starting
    // with the 2 existing duplicate coinbase pairs, not possible to create overwriting txs.  But by the
    // time BIP34 activated, in each of the existing pairs the duplicate coinbase had overwritten the first
    // before the first had been spent.  Since those coinbases are sufficiently buried its no longer possible to create further
    // duplicate transactions descending from the known pairs either.
    // If we're on the known chain at height greater than where BIP34 activated, we can save the db accesses needed for the BIP30 check.
    CBlockIndex *pindexBIP34height = pindex->pprev->GetAncestor(chainparams.GetConsensus().BIP34Height);
    //Only continue to enforce if we're below BIP34 activation height or the block hash at that height doesn't correspond.
    fEnforceBIP30 = fEnforceBIP30 && (!pindexBIP34height || !(pindexBIP34height->GetBlockHash() == chainparams.GetConsensus().BIP34Hash));

    if (fEnforceBIP30) {
        for (const auto& tx : block.vtx) {
            const CCoins* coins = view.AccessCoins(tx->GetHash());
            if (coins && !coins->IsPruned())
                return state.DoS(100, error("ConnectBlock(): tried to overwrite transaction"),
                                 REJECT_INVALID, "bad-txns-BIP30");
        }
    }

    // BIP16 didn't become active until Apr 1 2012
    int64_t nBIP16SwitchTime = 1333238400;
    bool fStrictPayToScriptHash = (pindex->GetBlockTime() >= nBIP16SwitchTime);

    unsigned int flags = fStrictPayToScriptHash ? SCRIPT_VERIFY_P2SH : SCRIPT_VERIFY_NONE;

    // Start enforcing the DERSIG (BIP66) rule
    if (pindex->nHeight >= chainparams.GetConsensus().BIP66Height) {
        flags |= SCRIPT_VERIFY_DERSIG;
    }

    // Start enforcing CHECKLOCKTIMEVERIFY (BIP65) rule
    if (pindex->nHeight >= chainparams.GetConsensus().BIP65Height) {
        flags |= SCRIPT_VERIFY_CHECKLOCKTIMEVERIFY;
    }

    // Start enforcing BIP68 (sequence locks) and BIP112 (CHECKSEQUENCEVERIFY) using versionbits logic.
    int nLockTimeFlags = 0;
    if (VersionBitsState(pindex->pprev, chainparams.GetConsensus(), Consensus::DEPLOYMENT_CSV, versionbitscache) == THRESHOLD_ACTIVE) {
        flags |= SCRIPT_VERIFY_CHECKSEQUENCEVERIFY;
        nLockTimeFlags |= LOCKTIME_VERIFY_SEQUENCE;
    }

    // Start enforcing WITNESS rules using versionbits logic.
    if (IsWitnessEnabled(pindex->pprev, chainparams.GetConsensus())) {
        flags |= SCRIPT_VERIFY_WITNESS;
        flags |= SCRIPT_VERIFY_NULLDUMMY;
    }

    int64_t nTime2 = GetTimeMicros(); nTimeForks += nTime2 - nTime1;
    LogPrint("bench", "    - Fork checks: %.2fms [%.2fs]\n", 0.001 * (nTime2 - nTime1), nTimeForks * 0.000001);

    CBlockUndo blockundo;

    CCheckQueueControl<CScriptCheck> control(fScriptChecks && nScriptCheckThreads ? &scriptcheckqueue : NULL);

    std::vector<int> prevheights;
    CAmount nFees = 0;
    int nInputs = 0;
    int64_t nSigOpsCost = 0;
    CDiskTxPos pos(pindex->GetBlockPos(), GetSizeOfCompactSize(block.vtx.size()));
    std::vector<std::pair<uint256, CDiskTxPos> > vPos;
    vPos.reserve(block.vtx.size());
    blockundo.vtxundo.reserve(block.vtx.size() - 1);
    std::vector<PrecomputedTransactionData> txdata;
    txdata.reserve(block.vtx.size()); // Required so that pointers to individual PrecomputedTransactionData don't get invalidated
    for (unsigned int i = 0; i < block.vtx.size(); i++)
    {
        const CTransaction &tx = *(block.vtx[i]);

        nInputs += tx.vin.size();

        if (!tx.IsCoinBase())
        {
            if (!view.HaveInputs(tx))
                return state.DoS(100, error("ConnectBlock(): inputs missing/spent"),
                                 REJECT_INVALID, "bad-txns-inputs-missingorspent");

            // Check that transaction is BIP68 final
            // BIP68 lock checks (as opposed to nLockTime checks) must
            // be in ConnectBlock because they require the UTXO set
            prevheights.resize(tx.vin.size());
            for (size_t j = 0; j < tx.vin.size(); j++) {
                prevheights[j] = view.AccessCoins(tx.vin[j].prevout.hash)->nHeight;
            }

            if (!SequenceLocks(tx, nLockTimeFlags, &prevheights, *pindex)) {
                return state.DoS(100, error("%s: contains a non-BIP68-final transaction", __func__),
                                 REJECT_INVALID, "bad-txns-nonfinal");
            }
        }

        // GetTransactionSigOpCost counts 3 types of sigops:
        // * legacy (always)
        // * p2sh (when P2SH enabled in flags and excludes coinbase)
        // * witness (when witness enabled in flags and excludes coinbase)
        nSigOpsCost += GetTransactionSigOpCost(tx, view, flags);
        if (nSigOpsCost > MAX_BLOCK_SIGOPS_COST)
            return state.DoS(100, error("ConnectBlock(): too many sigops"),
                             REJECT_INVALID, "bad-blk-sigops");

        txdata.emplace_back(tx);
        if (!tx.IsCoinBase())
        {
            nFees += view.GetValueIn(tx)-tx.GetValueOut();

            std::vector<CScriptCheck> vChecks;
            bool fCacheResults = fJustCheck; /* Don't cache results if we're actually connecting blocks (still consult the cache, though) */
            if (!CheckInputs(tx, state, view, fScriptChecks, flags, fCacheResults, txdata[i], nScriptCheckThreads ? &vChecks : NULL))
                return error("ConnectBlock(): CheckInputs on %s failed with %s",
                    tx.GetHash().ToString(), FormatStateMessage(state));
            control.Add(vChecks);
        }

        CTxUndo undoDummy;
        if (i > 0) {
            blockundo.vtxundo.push_back(CTxUndo());
        }
        UpdateCoins(tx, view, i == 0 ? undoDummy : blockundo.vtxundo.back(), pindex->nHeight);

        vPos.push_back(std::make_pair(tx.GetHash(), pos));
        pos.nTxOffset += ::GetSerializeSize(tx, SER_DISK, CLIENT_VERSION);
    }
    int64_t nTime3 = GetTimeMicros(); nTimeConnect += nTime3 - nTime2;
    LogPrint("bench", "      - Connect %u transactions: %.2fms (%.3fms/tx, %.3fms/txin) [%.2fs]\n", (unsigned)block.vtx.size(), 0.001 * (nTime3 - nTime2), 0.001 * (nTime3 - nTime2) / block.vtx.size(), nInputs <= 1 ? 0 : 0.001 * (nTime3 - nTime2) / (nInputs-1), nTimeConnect * 0.000001);

    CAmount blockReward = nFees + GetBlockSubsidy(pindex->nHeight, chainparams.GetConsensus());
    if (block.vtx[0]->GetValueOut() > blockReward)
        return state.DoS(100,
                         error("ConnectBlock(): coinbase pays too much (actual=%d vs limit=%d)",
                               block.vtx[0]->GetValueOut(), blockReward),
                               REJECT_INVALID, "bad-cb-amount");

    if (!control.Wait())
        return state.DoS(100, false);
    int64_t nTime4 = GetTimeMicros(); nTimeVerify += nTime4 - nTime2;
    LogPrint("bench", "    - Verify %u txins: %.2fms (%.3fms/txin) [%.2fs]\n", nInputs - 1, 0.001 * (nTime4 - nTime2), nInputs <= 1 ? 0 : 0.001 * (nTime4 - nTime2) / (nInputs-1), nTimeVerify * 0.000001);

    if (fJustCheck)
        return true;

    // Write undo information to disk
    if (pindex->GetUndoPos().IsNull() || !pindex->IsValid(BLOCK_VALID_SCRIPTS))
    {
        if (pindex->GetUndoPos().IsNull()) {
            CDiskBlockPos _pos;
            if (!FindUndoPos(state, pindex->nFile, _pos, ::GetSerializeSize(blockundo, SER_DISK, CLIENT_VERSION) + 40))
                return error("ConnectBlock(): FindUndoPos failed");
            if (!UndoWriteToDisk(blockundo, _pos, pindex->pprev->GetBlockHash(), chainparams.MessageStart()))
                return AbortNode(state, "Failed to write undo data");

            // update nUndoPos in block index
            pindex->nUndoPos = _pos.nPos;
            pindex->nStatus |= BLOCK_HAVE_UNDO;
        }

        pindex->RaiseValidity(BLOCK_VALID_SCRIPTS);
        setDirtyBlockIndex.insert(pindex);
    }

    if (fTxIndex)
        if (!pblocktree->WriteTxIndex(vPos))
            return AbortNode(state, "Failed to write transaction index");

    // add this block to the view's block chain
    view.SetBestBlock(pindex->GetBlockHash());

    int64_t nTime5 = GetTimeMicros(); nTimeIndex += nTime5 - nTime4;
    LogPrint("bench", "    - Index writing: %.2fms [%.2fs]\n", 0.001 * (nTime5 - nTime4), nTimeIndex * 0.000001);

    // Watch for changes to the previous coinbase transaction.
    static uint256 hashPrevBestCoinBase;
    GetMainSignals().UpdatedTransaction(hashPrevBestCoinBase);
    hashPrevBestCoinBase = block.vtx[0]->GetHash();


    int64_t nTime6 = GetTimeMicros(); nTimeCallbacks += nTime6 - nTime5;
    LogPrint("bench", "    - Callbacks: %.2fms [%.2fs]\n", 0.001 * (nTime6 - nTime5), nTimeCallbacks * 0.000001);

    return true;
}

/**
 * Update the on-disk chain state.
 * The caches and indexes are flushed depending on the mode we're called with
 * if they're too large, if it's been a while since the last write,
 * or always and in all cases if we're in prune mode and are deleting files.
 */
bool static FlushStateToDisk(CValidationState &state, FlushStateMode mode, int nManualPruneHeight) {
    int64_t nMempoolUsage = mempool.DynamicMemoryUsage();
    const CChainParams& chainparams = Params();
    LOCK2(cs_main, cs_LastBlockFile);
    static int64_t nLastWrite = 0;
    static int64_t nLastFlush = 0;
    static int64_t nLastSetChain = 0;
    std::set<int> setFilesToPrune;
    bool fFlushForPrune = false;
    try {
    if (fPruneMode && (fCheckForPruning || nManualPruneHeight > 0) && !fReindex) {
        if (nManualPruneHeight > 0) {
            FindFilesToPruneManual(setFilesToPrune, nManualPruneHeight);
        } else {
            FindFilesToPrune(setFilesToPrune, chainparams.PruneAfterHeight());
            fCheckForPruning = false;
        }
        if (!setFilesToPrune.empty()) {
            fFlushForPrune = true;
            if (!fHavePruned) {
                pblocktree->WriteFlag("prunedblockfiles", true);
                fHavePruned = true;
            }
        }
    }
    int64_t nNow = GetTimeMicros();
    // Avoid writing/flushing immediately after startup.
    if (nLastWrite == 0) {
        nLastWrite = nNow;
    }
    if (nLastFlush == 0) {
        nLastFlush = nNow;
    }
    if (nLastSetChain == 0) {
        nLastSetChain = nNow;
    }
    int64_t nMempoolSizeMax = GetArg("-maxmempool", DEFAULT_MAX_MEMPOOL_SIZE) * 1000000;
    int64_t cacheSize = pcoinsTip->DynamicMemoryUsage();
    int64_t nTotalSpace = nCoinCacheUsage + std::max<int64_t>(nMempoolSizeMax - nMempoolUsage, 0);
    // The cache is large and we're within 10% and 100 MiB of the limit, but we have time now (not in the middle of a block processing).
    bool fCacheLarge = mode == FLUSH_STATE_PERIODIC && cacheSize > std::max((9 * nTotalSpace) / 10, nTotalSpace - 100 * 1024 * 1024);
    // The cache is over the limit, we have to write now.
    bool fCacheCritical = mode == FLUSH_STATE_IF_NEEDED && cacheSize > nTotalSpace;
    // It's been a while since we wrote the block index to disk. Do this frequently, so we don't need to redownload after a crash.
    bool fPeriodicWrite = mode == FLUSH_STATE_PERIODIC && nNow > nLastWrite + (int64_t)DATABASE_WRITE_INTERVAL * 1000000;
    // It's been very long since we flushed the cache. Do this infrequently, to optimize cache usage.
    bool fPeriodicFlush = mode == FLUSH_STATE_PERIODIC && nNow > nLastFlush + (int64_t)DATABASE_FLUSH_INTERVAL * 1000000;
    // Combine all conditions that result in a full cache flush.
    bool fDoFullFlush = (mode == FLUSH_STATE_ALWAYS) || fCacheLarge || fCacheCritical || fPeriodicFlush || fFlushForPrune;
    // Write blocks and block index to disk.
    if (fDoFullFlush || fPeriodicWrite) {
        // Depend on nMinDiskSpace to ensure we can write block index
        if (!CheckDiskSpace(0))
            return state.Error("out of disk space");
        // First make sure all block and undo data is flushed to disk.
        FlushBlockFile();
        // Then update all block file information (which may refer to block and undo files).
        {
            std::vector<std::pair<int, const CBlockFileInfo*> > vFiles;
            vFiles.reserve(setDirtyFileInfo.size());
            for (std::set<int>::iterator it = setDirtyFileInfo.begin(); it != setDirtyFileInfo.end(); ) {
                vFiles.push_back(std::make_pair(*it, &vinfoBlockFile[*it]));
                setDirtyFileInfo.erase(it++);
            }
            std::vector<const CBlockIndex*> vBlocks;
            vBlocks.reserve(setDirtyBlockIndex.size());
            for (std::set<CBlockIndex*>::iterator it = setDirtyBlockIndex.begin(); it != setDirtyBlockIndex.end(); ) {
                vBlocks.push_back(*it);
                setDirtyBlockIndex.erase(it++);
            }
            if (!pblocktree->WriteBatchSync(vFiles, nLastBlockFile, vBlocks)) {
                return AbortNode(state, "Failed to write to block index database");
            }
        }
        // Finally remove any pruned files
        if (fFlushForPrune)
            UnlinkPrunedFiles(setFilesToPrune);
        nLastWrite = nNow;
    }
    // Flush best chain related state. This can only be done if the blocks / block index write was also done.
    if (fDoFullFlush) {
        // Typical CCoins structures on disk are around 128 bytes in size.
        // Pushing a new one to the database can cause it to be written
        // twice (once in the log, and once in the tables). This is already
        // an overestimation, as most will delete an existing entry or
        // overwrite one. Still, use a conservative safety factor of 2.
        if (!CheckDiskSpace(128 * 2 * 2 * pcoinsTip->GetCacheSize()))
            return state.Error("out of disk space");
        // Flush the chainstate (which may refer to block index entries).
        if (!pcoinsTip->Flush())
            return AbortNode(state, "Failed to write to coin database");
        nLastFlush = nNow;
    }
    if (fDoFullFlush || ((mode == FLUSH_STATE_ALWAYS || mode == FLUSH_STATE_PERIODIC) && nNow > nLastSetChain + (int64_t)DATABASE_WRITE_INTERVAL * 1000000)) {
        // Update best block in wallet (so we can detect restored wallets).
        GetMainSignals().SetBestChain(chainActive.GetLocator());
        nLastSetChain = nNow;
    }
    } catch (const std::runtime_error& e) {
        return AbortNode(state, std::string("System error while flushing: ") + e.what());
    }
    return true;
}

void FlushStateToDisk() {
    CValidationState state;
    FlushStateToDisk(state, FLUSH_STATE_ALWAYS);
}

void PruneAndFlush() {
    CValidationState state;
    fCheckForPruning = true;
    FlushStateToDisk(state, FLUSH_STATE_NONE);
}

/** Update chainActive and related internal data structures. */
void static UpdateTip(CBlockIndex *pindexNew, const CChainParams& chainParams) {
    chainActive.SetTip(pindexNew);

    // New best block
    mempool.AddTransactionsUpdated(1);

    cvBlockChange.notify_all();

    static bool fWarned = false;
    std::vector<std::string> warningMessages;
    if (!IsInitialBlockDownload())
    {
        int nUpgraded = 0;
        const CBlockIndex* pindex = chainActive.Tip();
        for (int bit = 0; bit < VERSIONBITS_NUM_BITS; bit++) {
            WarningBitsConditionChecker checker(bit);
            ThresholdState state = checker.GetStateFor(pindex, chainParams.GetConsensus(), warningcache[bit]);
            if (state == THRESHOLD_ACTIVE || state == THRESHOLD_LOCKED_IN) {
                if (state == THRESHOLD_ACTIVE) {
                    std::string strWarning = strprintf(_("Warning: unknown new rules activated (versionbit %i)"), bit);
                    SetMiscWarning(strWarning);
                    if (!fWarned) {
                        AlertNotify(strWarning);
                        fWarned = true;
                    }
                } else {
                    warningMessages.push_back(strprintf("unknown new rules are about to activate (versionbit %i)", bit));
                }
            }
        }
        // Check the version of the last 100 blocks to see if we need to upgrade:
        for (int i = 0; i < 100 && pindex != NULL; i++)
        {
            int32_t nExpectedVersion = ComputeBlockVersion(pindex->pprev, chainParams.GetConsensus());
            if (pindex->nVersion > VERSIONBITS_LAST_OLD_BLOCK_VERSION && (pindex->nVersion & ~nExpectedVersion) != 0)
                ++nUpgraded;
            pindex = pindex->pprev;
        }
        if (nUpgraded > 0)
            warningMessages.push_back(strprintf("%d of last 100 blocks have unexpected version", nUpgraded));
        if (nUpgraded > 100/2)
        {
            std::string strWarning = _("Warning: Unknown block versions being mined! It's possible unknown rules are in effect");
            // notify GetWarnings(), called by Qt and the JSON-RPC code to warn the user:
            SetMiscWarning(strWarning);
            if (!fWarned) {
                AlertNotify(strWarning);
                fWarned = true;
            }
        }
    }
    LogPrintf("%s: new best=%s height=%d version=0x%08x log2_work=%.8g tx=%lu date='%s' progress=%f cache=%.1fMiB(%utx)", __func__,
      chainActive.Tip()->GetBlockHash().ToString(), chainActive.Height(), chainActive.Tip()->nVersion,
      log(chainActive.Tip()->nChainWork.getdouble())/log(2.0), (unsigned long)chainActive.Tip()->nChainTx,
      DateTimeStrFormat("%Y-%m-%d %H:%M:%S", chainActive.Tip()->GetBlockTime()),
      GuessVerificationProgress(chainParams.TxData(), chainActive.Tip()), pcoinsTip->DynamicMemoryUsage() * (1.0 / (1<<20)), pcoinsTip->GetCacheSize());
    if (!warningMessages.empty())
        LogPrintf(" warning='%s'", boost::algorithm::join(warningMessages, ", "));
    LogPrintf("\n");

}

/** Disconnect chainActive's tip. You probably want to call mempool.removeForReorg and manually re-limit mempool size after this, with cs_main held. */
bool static DisconnectTip(CValidationState& state, const CChainParams& chainparams, bool fBare = false)
{
    CBlockIndex *pindexDelete = chainActive.Tip();
    assert(pindexDelete);
    // Read block from disk.
    CBlock block;
    if (!ReadBlockFromDisk(block, pindexDelete, chainparams.GetConsensus()))
        return AbortNode(state, "Failed to read block");
    // Apply the block atomically to the chain state.
    int64_t nStart = GetTimeMicros();
    {
        CCoinsViewCache view(pcoinsTip);
        if (!DisconnectBlock(block, state, pindexDelete, view))
            return error("DisconnectTip(): DisconnectBlock %s failed", pindexDelete->GetBlockHash().ToString());
        bool flushed = view.Flush();
        assert(flushed);
    }
    LogPrint("bench", "- Disconnect block: %.2fms\n", (GetTimeMicros() - nStart) * 0.001);
    // Write the chain state to disk, if necessary.
    if (!FlushStateToDisk(state, FLUSH_STATE_IF_NEEDED))
        return false;

    if (!fBare) {
        // Resurrect mempool transactions from the disconnected block.
        std::vector<uint256> vHashUpdate;
        for (const auto& it : block.vtx) {
            const CTransaction& tx = *it;
            // ignore validation errors in resurrected transactions
            CValidationState stateDummy;
            if (tx.IsCoinBase() || !AcceptToMemoryPool(mempool, stateDummy, it, false, NULL, NULL, 0, setIgnoreRejects_mempool_full)) {
                mempool.removeRecursive(tx, MemPoolRemovalReason::REORG);
            } else if (mempool.exists(tx.GetHash())) {
                vHashUpdate.push_back(tx.GetHash());
            }
        }
        // AcceptToMemoryPool/addUnchecked all assume that new mempool entries have
        // no in-mempool children, which is generally not true when adding
        // previously-confirmed transactions back to the mempool.
        // UpdateTransactionsFromBlock finds descendants of any transactions in this
        // block that were added back and cleans up the mempool state.
        mempool.UpdateTransactionsFromBlock(vHashUpdate);
    }

    // Update chainActive and related variables.
    UpdateTip(pindexDelete->pprev, chainparams);
    // Let wallets know transactions went from 1-confirmed to
    // 0-confirmed or conflicted:
    for (const auto& tx : block.vtx) {
        GetMainSignals().SyncTransaction(*tx, pindexDelete->pprev, CMainSignals::SYNC_TRANSACTION_NOT_IN_BLOCK);
    }
    return true;
}

static int64_t nTimeReadFromDisk = 0;
static int64_t nTimeConnectTotal = 0;
static int64_t nTimeFlush = 0;
static int64_t nTimeChainState = 0;
static int64_t nTimePostConnect = 0;

/**
 * Used to track blocks whose transactions were applied to the UTXO state as a
 * part of a single ActivateBestChainStep call.
 */
struct ConnectTrace {
    std::vector<std::pair<CBlockIndex*, std::shared_ptr<const CBlock> > > blocksConnected;
};

/**
 * Connect a new block to chainActive. pblock is either NULL or a pointer to a CBlock
 * corresponding to pindexNew, to bypass loading it again from disk.
 *
 * The block is always added to connectTrace (either after loading from disk or by copying
 * pblock) - if that is not intended, care must be taken to remove the last entry in
 * blocksConnected in case of failure.
 */
bool static ConnectTip(CValidationState& state, const CChainParams& chainparams, CBlockIndex* pindexNew, const std::shared_ptr<const CBlock>& pblock, ConnectTrace& connectTrace)
{
    assert(pindexNew->pprev == chainActive.Tip());
    // Read block from disk.
    int64_t nTime1 = GetTimeMicros();
    if (!pblock) {
        std::shared_ptr<CBlock> pblockNew = std::make_shared<CBlock>();
        connectTrace.blocksConnected.emplace_back(pindexNew, pblockNew);
        if (!ReadBlockFromDisk(*pblockNew, pindexNew, chainparams.GetConsensus()))
            return AbortNode(state, "Failed to read block");
    } else {
        connectTrace.blocksConnected.emplace_back(pindexNew, pblock);
    }
    const CBlock& blockConnecting = *connectTrace.blocksConnected.back().second;
    // Apply the block atomically to the chain state.
    int64_t nTime2 = GetTimeMicros(); nTimeReadFromDisk += nTime2 - nTime1;
    int64_t nTime3;
    LogPrint("bench", "  - Load block from disk: %.2fms [%.2fs]\n", (nTime2 - nTime1) * 0.001, nTimeReadFromDisk * 0.000001);
    {
        CCoinsViewCache view(pcoinsTip);
        bool rv = ConnectBlock(blockConnecting, state, pindexNew, view, chainparams);
        GetMainSignals().BlockChecked(blockConnecting, state);
        if (!rv) {
            if (state.IsInvalid())
                InvalidBlockFound(pindexNew, state);
            return error("ConnectTip(): ConnectBlock %s failed", pindexNew->GetBlockHash().ToString());
        }
        nTime3 = GetTimeMicros(); nTimeConnectTotal += nTime3 - nTime2;
        LogPrint("bench", "  - Connect total: %.2fms [%.2fs]\n", (nTime3 - nTime2) * 0.001, nTimeConnectTotal * 0.000001);
        bool flushed = view.Flush();
        assert(flushed);
    }
    int64_t nTime4 = GetTimeMicros(); nTimeFlush += nTime4 - nTime3;
    LogPrint("bench", "  - Flush: %.2fms [%.2fs]\n", (nTime4 - nTime3) * 0.001, nTimeFlush * 0.000001);
    // Write the chain state to disk, if necessary.
    if (!FlushStateToDisk(state, FLUSH_STATE_IF_NEEDED))
        return false;
    int64_t nTime5 = GetTimeMicros(); nTimeChainState += nTime5 - nTime4;
    LogPrint("bench", "  - Writing chainstate: %.2fms [%.2fs]\n", (nTime5 - nTime4) * 0.001, nTimeChainState * 0.000001);
    // Remove conflicting transactions from the mempool.;
    mempool.removeForBlock(blockConnecting.vtx, pindexNew->nHeight);
    // Update chainActive & related variables.
    UpdateTip(pindexNew, chainparams);

    int64_t nTime6 = GetTimeMicros(); nTimePostConnect += nTime6 - nTime5; nTimeTotal += nTime6 - nTime1;
    LogPrint("bench", "  - Connect postprocess: %.2fms [%.2fs]\n", (nTime6 - nTime5) * 0.001, nTimePostConnect * 0.000001);
    LogPrint("bench", "- Connect block: %.2fms [%.2fs]\n", (nTime6 - nTime1) * 0.001, nTimeTotal * 0.000001);
    return true;
}

/**
 * Return the tip of the chain with the most work in it, that isn't
 * known to be invalid (it's however far from certain to be valid).
 */
static CBlockIndex* FindMostWorkChain() {
    do {
        CBlockIndex *pindexNew = NULL;

        // Find the best candidate header.
        {
            std::set<CBlockIndex*, CBlockIndexWorkComparator>::reverse_iterator it = setBlockIndexCandidates.rbegin();
            if (it == setBlockIndexCandidates.rend())
                return NULL;
            pindexNew = *it;
        }

        // Check whether all blocks on the path between the currently active chain and the candidate are valid.
        // Just going until the active chain is an optimization, as we know all blocks in it are valid already.
        CBlockIndex *pindexTest = pindexNew;
        bool fInvalidAncestor = false;
        while (pindexTest && !chainActive.Contains(pindexTest)) {
            assert(pindexTest->nChainTx || pindexTest->nHeight == 0);

            // Pruned nodes may have entries in setBlockIndexCandidates for
            // which block files have been deleted.  Remove those as candidates
            // for the most work chain if we come across them; we can't switch
            // to a chain unless we have all the non-active-chain parent blocks.
            bool fFailedChain = pindexTest->nStatus & BLOCK_FAILED_MASK;
            bool fMissingData = !(pindexTest->nStatus & BLOCK_HAVE_DATA);
            if (fFailedChain || fMissingData) {
                // Candidate chain is not usable (either invalid or missing data)
                if (fFailedChain && (pindexBestInvalid == NULL || pindexNew->nChainWork > pindexBestInvalid->nChainWork))
                    pindexBestInvalid = pindexNew;
                CBlockIndex *pindexFailed = pindexNew;
                // Remove the entire chain from the set.
                while (pindexTest != pindexFailed) {
                    if (fFailedChain) {
                        pindexFailed->nStatus |= BLOCK_FAILED_CHILD;
                    } else if (fMissingData) {
                        // If we're missing data, then add back to mapBlocksUnlinked,
                        // so that if the block arrives in the future we can try adding
                        // to setBlockIndexCandidates again.
                        mapBlocksUnlinked.insert(std::make_pair(pindexFailed->pprev, pindexFailed));
                    }
                    setBlockIndexCandidates.erase(pindexFailed);
                    pindexFailed = pindexFailed->pprev;
                }
                setBlockIndexCandidates.erase(pindexTest);
                fInvalidAncestor = true;
                break;
            }
            pindexTest = pindexTest->pprev;
        }
        if (!fInvalidAncestor)
            return pindexNew;
    } while(true);
}

/** Delete all entries in setBlockIndexCandidates that are worse than the current tip. */
static void PruneBlockIndexCandidates() {
    // Note that we can't delete the current block itself, as we may need to return to it later in case a
    // reorganization to a better block fails.
    std::set<CBlockIndex*, CBlockIndexWorkComparator>::iterator it = setBlockIndexCandidates.begin();
    while (it != setBlockIndexCandidates.end() && setBlockIndexCandidates.value_comp()(*it, chainActive.Tip())) {
        setBlockIndexCandidates.erase(it++);
    }
    // Either the current tip or a successor of it we're working towards is left in setBlockIndexCandidates.
    assert(!setBlockIndexCandidates.empty());
}

/**
 * Try to make some progress towards making pindexMostWork the active block.
 * pblock is either NULL or a pointer to a CBlock corresponding to pindexMostWork.
 */
static bool ActivateBestChainStep(CValidationState& state, const CChainParams& chainparams, CBlockIndex* pindexMostWork, const std::shared_ptr<const CBlock>& pblock, bool& fInvalidFound, ConnectTrace& connectTrace)
{
    AssertLockHeld(cs_main);
    const CBlockIndex *pindexOldTip = chainActive.Tip();
    const CBlockIndex *pindexFork = chainActive.FindFork(pindexMostWork);

    // Disconnect active blocks which are no longer in the best chain.
    bool fBlocksDisconnected = false;
    while (chainActive.Tip() && chainActive.Tip() != pindexFork) {
        if (!DisconnectTip(state, chainparams))
            return false;
        fBlocksDisconnected = true;
    }

    // Build list of new blocks to connect.
    std::vector<CBlockIndex*> vpindexToConnect;
    bool fContinue = true;
    int nHeight = pindexFork ? pindexFork->nHeight : -1;
    while (fContinue && nHeight != pindexMostWork->nHeight) {
        // Don't iterate the entire list of potential improvements toward the best tip, as we likely only need
        // a few blocks along the way.
        int nTargetHeight = std::min(nHeight + 32, pindexMostWork->nHeight);
        vpindexToConnect.clear();
        vpindexToConnect.reserve(nTargetHeight - nHeight);
        CBlockIndex *pindexIter = pindexMostWork->GetAncestor(nTargetHeight);
        while (pindexIter && pindexIter->nHeight != nHeight) {
            vpindexToConnect.push_back(pindexIter);
            pindexIter = pindexIter->pprev;
        }
        nHeight = nTargetHeight;

        // Connect new blocks.
        BOOST_REVERSE_FOREACH(CBlockIndex *pindexConnect, vpindexToConnect) {
            if (!ConnectTip(state, chainparams, pindexConnect, pindexConnect == pindexMostWork ? pblock : std::shared_ptr<const CBlock>(), connectTrace)) {
                if (state.IsInvalid()) {
                    // The block violates a consensus rule.
                    if (!state.CorruptionPossible())
                        InvalidChainFound(vpindexToConnect.back());
                    state = CValidationState();
                    fInvalidFound = true;
                    fContinue = false;
                    // If we didn't actually connect the block, don't notify listeners about it
                    connectTrace.blocksConnected.pop_back();
                    break;
                } else {
                    // A system error occurred (disk space, database error, ...).
                    return false;
                }
            } else {
                PruneBlockIndexCandidates();
                if (!pindexOldTip || chainActive.Tip()->nChainWork > pindexOldTip->nChainWork) {
                    // We're in a better position than we were. Return temporarily to release the lock.
                    fContinue = false;
                    break;
                }
            }
        }
    }

    if (fBlocksDisconnected) {
        mempool.removeForReorg(pcoinsTip, chainActive.Tip()->nHeight + 1, STANDARD_LOCKTIME_VERIFY_FLAGS);
        LimitMempoolSize(mempool, GetArg("-maxmempool", DEFAULT_MAX_MEMPOOL_SIZE) * 1000000, GetArg("-mempoolexpiry", DEFAULT_MEMPOOL_EXPIRY) * 60 * 60);
    }
    mempool.check(pcoinsTip);

    // Callbacks/notifications for a new best chain.
    if (fInvalidFound)
        CheckForkWarningConditionsOnNewFork(vpindexToConnect.back());
    else
        CheckForkWarningConditions();

    return true;
}

static void NotifyHeaderTip() {
    bool fNotify = false;
    bool fInitialBlockDownload = false;
    static CBlockIndex* pindexHeaderOld = NULL;
    CBlockIndex* pindexHeader = NULL;
    {
        LOCK(cs_main);
        pindexHeader = pindexBestHeader;

        if (pindexHeader != pindexHeaderOld) {
            fNotify = true;
            fInitialBlockDownload = IsInitialBlockDownload();
            pindexHeaderOld = pindexHeader;
        }
    }
    // Send block tip changed notifications without cs_main
    if (fNotify) {
        uiInterface.NotifyHeaderTip(fInitialBlockDownload, pindexHeader);
    }
}

/**
 * Make the best chain active, in multiple steps. The result is either failure
 * or an activated best chain. pblock is either NULL or a pointer to a block
 * that is already loaded (to avoid loading it again from disk).
 */
bool ActivateBestChain(CValidationState &state, const CChainParams& chainparams, std::shared_ptr<const CBlock> pblock) {
    // Note that while we're often called here from ProcessNewBlock, this is
    // far from a guarantee. Things in the P2P/RPC will often end up calling
    // us in the middle of ProcessNewBlock - do not assume pblock is set
    // sanely for performance or correctness!

    CBlockIndex *pindexMostWork = NULL;
    CBlockIndex *pindexNewTip = NULL;
    do {
        boost::this_thread::interruption_point();
        if (ShutdownRequested())
            break;

        const CBlockIndex *pindexFork;
        ConnectTrace connectTrace;
        bool fInitialDownload;
        {
            LOCK(cs_main);
            { // TODO: Tempoarily ensure that mempool removals are notified before
              // connected transactions.  This shouldn't matter, but the abandoned
              // state of transactions in our wallet is currently cleared when we
              // receive another notification and there is a race condition where
              // notification of a connected conflict might cause an outside process
              // to abandon a transaction and then have it inadvertantly cleared by
              // the notification that the conflicted transaction was evicted.
            MemPoolConflictRemovalTracker mrt(mempool);
            CBlockIndex *pindexOldTip = chainActive.Tip();
            if (pindexMostWork == NULL) {
                pindexMostWork = FindMostWorkChain();
            }

            // Whether we have anything to do at all.
            if (pindexMostWork == NULL || pindexMostWork == chainActive.Tip())
                return true;

            bool fInvalidFound = false;
            std::shared_ptr<const CBlock> nullBlockPtr;
            if (!ActivateBestChainStep(state, chainparams, pindexMostWork, pblock && pblock->GetHash() == pindexMostWork->GetBlockHash() ? pblock : nullBlockPtr, fInvalidFound, connectTrace))
                return false;

            if (fInvalidFound) {
                // Wipe cache, we may need another branch now.
                pindexMostWork = NULL;
            }
            pindexNewTip = chainActive.Tip();
            pindexFork = chainActive.FindFork(pindexOldTip);
            fInitialDownload = IsInitialBlockDownload();

            // throw all transactions though the signal-interface

            } // MemPoolConflictRemovalTracker destroyed and conflict evictions are notified

            // Transactions in the connnected block are notified
            for (const auto& pair : connectTrace.blocksConnected) {
                assert(pair.second);
                const CBlock& block = *(pair.second);
                for (unsigned int i = 0; i < block.vtx.size(); i++)
                    GetMainSignals().SyncTransaction(*block.vtx[i], pair.first, i);
            }
        }
        // When we reach this point, we switched to a new tip (stored in pindexNewTip).

        // Notifications/callbacks that can run without cs_main

        // Notify external listeners about the new tip.
        GetMainSignals().UpdatedBlockTip(pindexNewTip, pindexFork, fInitialDownload);

        // Always notify the UI if a new block tip was connected
        if (pindexFork != pindexNewTip) {
            uiInterface.NotifyBlockTip(fInitialDownload, pindexNewTip);
        }
    } while (pindexNewTip != pindexMostWork);
    CheckBlockIndex(chainparams.GetConsensus());

    // Write changes periodically to disk, after relay.
    if (!FlushStateToDisk(state, FLUSH_STATE_PERIODIC)) {
        return false;
    }

    return true;
}


bool PreciousBlock(CValidationState& state, const CChainParams& params, CBlockIndex *pindex)
{
    {
        LOCK(cs_main);
        if (pindex->nChainWork < chainActive.Tip()->nChainWork) {
            // Nothing to do, this block is not at the tip.
            return true;
        }
        if (chainActive.Tip()->nChainWork > nLastPreciousChainwork) {
            // The chain has been extended since the last call, reset the counter.
            nBlockReverseSequenceId = -1;
        }
        nLastPreciousChainwork = chainActive.Tip()->nChainWork;
        setBlockIndexCandidates.erase(pindex);
        pindex->nSequenceId = nBlockReverseSequenceId;
        if (nBlockReverseSequenceId > std::numeric_limits<int32_t>::min()) {
            // We can't keep reducing the counter if somebody really wants to
            // call preciousblock 2**31-1 times on the same set of tips...
            nBlockReverseSequenceId--;
        }
        if (pindex->IsValid(BLOCK_VALID_TRANSACTIONS) && pindex->nChainTx) {
            setBlockIndexCandidates.insert(pindex);
            PruneBlockIndexCandidates();
        }
    }

    return ActivateBestChain(state, params);
}

bool InvalidateBlock(CValidationState& state, const CChainParams& chainparams, CBlockIndex *pindex)
{
    AssertLockHeld(cs_main);

    // Mark the block itself as invalid.
    pindex->nStatus |= BLOCK_FAILED_VALID;
    setDirtyBlockIndex.insert(pindex);
    setBlockIndexCandidates.erase(pindex);

    while (chainActive.Contains(pindex)) {
        CBlockIndex *pindexWalk = chainActive.Tip();
        pindexWalk->nStatus |= BLOCK_FAILED_CHILD;
        setDirtyBlockIndex.insert(pindexWalk);
        setBlockIndexCandidates.erase(pindexWalk);
        // ActivateBestChain considers blocks already in chainActive
        // unconditionally valid already, so force disconnect away from it.
        if (!DisconnectTip(state, chainparams)) {
            mempool.removeForReorg(pcoinsTip, chainActive.Tip()->nHeight + 1, STANDARD_LOCKTIME_VERIFY_FLAGS);
            return false;
        }
    }

    LimitMempoolSize(mempool, GetArg("-maxmempool", DEFAULT_MAX_MEMPOOL_SIZE) * 1000000, GetArg("-mempoolexpiry", DEFAULT_MEMPOOL_EXPIRY) * 60 * 60);

    // The resulting new best tip may not be in setBlockIndexCandidates anymore, so
    // add it again.
    BlockMap::iterator it = mapBlockIndex.begin();
    while (it != mapBlockIndex.end()) {
        if (it->second->IsValid(BLOCK_VALID_TRANSACTIONS) && it->second->nChainTx && !setBlockIndexCandidates.value_comp()(it->second, chainActive.Tip())) {
            setBlockIndexCandidates.insert(it->second);
        }
        it++;
    }

    InvalidChainFound(pindex);
    mempool.removeForReorg(pcoinsTip, chainActive.Tip()->nHeight + 1, STANDARD_LOCKTIME_VERIFY_FLAGS);
    uiInterface.NotifyBlockTip(IsInitialBlockDownload(), pindex->pprev);
    return true;
}

bool ResetBlockFailureFlags(CBlockIndex *pindex) {
    AssertLockHeld(cs_main);

    int nHeight = pindex->nHeight;

    // Remove the invalidity flag from this block and all its descendants.
    BlockMap::iterator it = mapBlockIndex.begin();
    while (it != mapBlockIndex.end()) {
        if (!it->second->IsValid() && it->second->GetAncestor(nHeight) == pindex) {
            it->second->nStatus &= ~BLOCK_FAILED_MASK;
            setDirtyBlockIndex.insert(it->second);
            if (it->second->IsValid(BLOCK_VALID_TRANSACTIONS) && it->second->nChainTx && setBlockIndexCandidates.value_comp()(chainActive.Tip(), it->second)) {
                setBlockIndexCandidates.insert(it->second);
            }
            if (it->second == pindexBestInvalid) {
                // Reset invalid block marker if it was pointing to one of those.
                pindexBestInvalid = NULL;
            }
        }
        it++;
    }

    // Remove the invalidity flag from all ancestors too.
    while (pindex != NULL) {
        if (pindex->nStatus & BLOCK_FAILED_MASK) {
            pindex->nStatus &= ~BLOCK_FAILED_MASK;
            setDirtyBlockIndex.insert(pindex);
        }
        pindex = pindex->pprev;
    }
    return true;
}

CBlockIndex* AddToBlockIndex(const CBlockHeader& block)
{
    // Check for duplicate
    uint256 hash = block.GetHash();
    BlockMap::iterator it = mapBlockIndex.find(hash);
    if (it != mapBlockIndex.end())
        return it->second;

    // Construct new block index object
    CBlockIndex* pindexNew = new CBlockIndex(block);
    assert(pindexNew);
    // We assign the sequence id to blocks only when the full data is available,
    // to avoid miners withholding blocks but broadcasting headers, to get a
    // competitive advantage.
    pindexNew->nSequenceId = 0;
    BlockMap::iterator mi = mapBlockIndex.insert(std::make_pair(hash, pindexNew)).first;
    pindexNew->phashBlock = &((*mi).first);
    BlockMap::iterator miPrev = mapBlockIndex.find(block.hashPrevBlock);
    if (miPrev != mapBlockIndex.end())
    {
        pindexNew->pprev = (*miPrev).second;
        pindexNew->nHeight = pindexNew->pprev->nHeight + 1;
        pindexNew->BuildSkip();
    }
    pindexNew->nTimeMax = (pindexNew->pprev ? std::max(pindexNew->pprev->nTimeMax, pindexNew->nTime) : pindexNew->nTime);
    pindexNew->nChainWork = (pindexNew->pprev ? pindexNew->pprev->nChainWork : 0) + GetBlockProof(*pindexNew);
    pindexNew->RaiseValidity(BLOCK_VALID_TREE);
    if (pindexBestHeader == NULL || pindexBestHeader->nChainWork < pindexNew->nChainWork)
        pindexBestHeader = pindexNew;

    setDirtyBlockIndex.insert(pindexNew);

    return pindexNew;
}

/** Mark a block as having its data received and checked (up to BLOCK_VALID_TRANSACTIONS). */
bool ReceivedBlockTransactions(const CBlock &block, CValidationState& state, CBlockIndex *pindexNew, const CDiskBlockPos& pos)
{
    pindexNew->nTx = block.vtx.size();
    pindexNew->nChainTx = 0;
    pindexNew->nFile = pos.nFile;
    pindexNew->nDataPos = pos.nPos;
    pindexNew->nUndoPos = 0;
    pindexNew->nStatus |= BLOCK_HAVE_DATA;
    if (IsWitnessEnabled(pindexNew->pprev, Params().GetConsensus())) {
        pindexNew->nStatus |= BLOCK_OPT_WITNESS;
    }
    pindexNew->RaiseValidity(BLOCK_VALID_TRANSACTIONS);
    setDirtyBlockIndex.insert(pindexNew);

    if (pindexNew->pprev == NULL || pindexNew->pprev->nChainTx) {
        // If pindexNew is the genesis block or all parents are BLOCK_VALID_TRANSACTIONS.
        std::deque<CBlockIndex*> queue;
        queue.push_back(pindexNew);

        // Recursively process any descendant blocks that now may be eligible to be connected.
        while (!queue.empty()) {
            CBlockIndex *pindex = queue.front();
            queue.pop_front();
            pindex->nChainTx = (pindex->pprev ? pindex->pprev->nChainTx : 0) + pindex->nTx;
            {
                LOCK(cs_nBlockSequenceId);
                pindex->nSequenceId = nBlockSequenceId++;
            }
            if (chainActive.Tip() == NULL || !setBlockIndexCandidates.value_comp()(pindex, chainActive.Tip())) {
                setBlockIndexCandidates.insert(pindex);
            }
            std::pair<std::multimap<CBlockIndex*, CBlockIndex*>::iterator, std::multimap<CBlockIndex*, CBlockIndex*>::iterator> range = mapBlocksUnlinked.equal_range(pindex);
            while (range.first != range.second) {
                std::multimap<CBlockIndex*, CBlockIndex*>::iterator it = range.first;
                queue.push_back(it->second);
                range.first++;
                mapBlocksUnlinked.erase(it);
            }
        }
    } else {
        if (pindexNew->pprev && pindexNew->pprev->IsValid(BLOCK_VALID_TREE)) {
            mapBlocksUnlinked.insert(std::make_pair(pindexNew->pprev, pindexNew));
        }
    }

    return true;
}

bool FindBlockPos(CValidationState &state, CDiskBlockPos &pos, unsigned int nAddSize, unsigned int nHeight, uint64_t nTime, bool fKnown = false)
{
    LOCK(cs_LastBlockFile);

    unsigned int nFile = fKnown ? pos.nFile : nLastBlockFile;
    if (vinfoBlockFile.size() <= nFile) {
        vinfoBlockFile.resize(nFile + 1);
    }

    if (!fKnown) {
        while (vinfoBlockFile[nFile].nSize + nAddSize >= MAX_BLOCKFILE_SIZE) {
            nFile++;
            if (vinfoBlockFile.size() <= nFile) {
                vinfoBlockFile.resize(nFile + 1);
            }
        }
        pos.nFile = nFile;
        pos.nPos = vinfoBlockFile[nFile].nSize;
    }

    if ((int)nFile != nLastBlockFile) {
        if (!fKnown) {
            LogPrintf("Leaving block file %i: %s\n", nLastBlockFile, vinfoBlockFile[nLastBlockFile].ToString());
        }
        FlushBlockFile(!fKnown);
        nLastBlockFile = nFile;
    }

    vinfoBlockFile[nFile].AddBlock(nHeight, nTime);
    if (fKnown)
        vinfoBlockFile[nFile].nSize = std::max(pos.nPos + nAddSize, vinfoBlockFile[nFile].nSize);
    else
        vinfoBlockFile[nFile].nSize += nAddSize;

    if (!fKnown) {
        unsigned int nOldChunks = (pos.nPos + BLOCKFILE_CHUNK_SIZE - 1) / BLOCKFILE_CHUNK_SIZE;
        unsigned int nNewChunks = (vinfoBlockFile[nFile].nSize + BLOCKFILE_CHUNK_SIZE - 1) / BLOCKFILE_CHUNK_SIZE;
        if (nNewChunks > nOldChunks) {
            if (fPruneMode)
                fCheckForPruning = true;
            if (CheckDiskSpace(nNewChunks * BLOCKFILE_CHUNK_SIZE - pos.nPos)) {
                FILE *file = OpenBlockFile(pos);
                if (file) {
                    LogPrintf("Pre-allocating up to position 0x%x in blk%05u.dat\n", nNewChunks * BLOCKFILE_CHUNK_SIZE, pos.nFile);
                    AllocateFileRange(file, pos.nPos, nNewChunks * BLOCKFILE_CHUNK_SIZE - pos.nPos);
                    fclose(file);
                }
            }
            else
                return state.Error("out of disk space");
        }
    }

    setDirtyFileInfo.insert(nFile);
    return true;
}

bool FindUndoPos(CValidationState &state, int nFile, CDiskBlockPos &pos, unsigned int nAddSize)
{
    pos.nFile = nFile;

    LOCK(cs_LastBlockFile);

    unsigned int nNewSize;
    pos.nPos = vinfoBlockFile[nFile].nUndoSize;
    nNewSize = vinfoBlockFile[nFile].nUndoSize += nAddSize;
    setDirtyFileInfo.insert(nFile);

    unsigned int nOldChunks = (pos.nPos + UNDOFILE_CHUNK_SIZE - 1) / UNDOFILE_CHUNK_SIZE;
    unsigned int nNewChunks = (nNewSize + UNDOFILE_CHUNK_SIZE - 1) / UNDOFILE_CHUNK_SIZE;
    if (nNewChunks > nOldChunks) {
        if (fPruneMode)
            fCheckForPruning = true;
        if (CheckDiskSpace(nNewChunks * UNDOFILE_CHUNK_SIZE - pos.nPos)) {
            FILE *file = OpenUndoFile(pos);
            if (file) {
                LogPrintf("Pre-allocating up to position 0x%x in rev%05u.dat\n", nNewChunks * UNDOFILE_CHUNK_SIZE, pos.nFile);
                AllocateFileRange(file, pos.nPos, nNewChunks * UNDOFILE_CHUNK_SIZE - pos.nPos);
                fclose(file);
            }
        }
        else
            return state.Error("out of disk space");
    }

    return true;
}

bool CheckBlockHeader(const CBlockHeader& block, CValidationState& state, const Consensus::Params& consensusParams, bool fCheckPOW)
{
    // Check proof of work matches claimed amount
    if (fCheckPOW && !CheckProofOfWork(block.GetHash(), block.nBits, consensusParams))
        return state.DoS(50, false, REJECT_INVALID, "high-hash", false, "proof of work failed");

    return true;
}

bool CheckBlock(const CBlock& block, CValidationState& state, const Consensus::Params& consensusParams, bool fCheckPOW, bool fCheckMerkleRoot)
{
    // These are checks that are independent of context.

    if (block.fChecked)
        return true;

    // Check that the header is valid (particularly PoW).  This is mostly
    // redundant with the call in AcceptBlockHeader.
    if (!CheckBlockHeader(block, state, consensusParams, fCheckPOW))
        return false;

    // Check the merkle root.
    if (fCheckMerkleRoot) {
        bool mutated;
        uint256 hashMerkleRoot2 = BlockMerkleRoot(block, &mutated);
        if (block.hashMerkleRoot != hashMerkleRoot2)
            return state.DoS(100, false, REJECT_INVALID, "bad-txnmrklroot", true, "hashMerkleRoot mismatch");

        // Check for merkle tree malleability (CVE-2012-2459): repeating sequences
        // of transactions in a block without affecting the merkle root of a block,
        // while still invalidating it.
        if (mutated)
            return state.DoS(100, false, REJECT_INVALID, "bad-txns-duplicate", true, "duplicate transaction");
    }

    // All potential-corruption validation must be done before we do any
    // transaction validation, as otherwise we may mark the header as invalid
    // because we receive the wrong transactions for it.
    // Note that witness malleability is checked in ContextualCheckBlock, so no
    // checks that use witness data may be performed here.

    // Size limits
    if (block.vtx.empty() || block.vtx.size() > MAX_BLOCK_BASE_SIZE || ::GetSerializeSize(block, SER_NETWORK, PROTOCOL_VERSION | SERIALIZE_TRANSACTION_NO_WITNESS) > MAX_BLOCK_BASE_SIZE)
        return state.DoS(100, false, REJECT_INVALID, "bad-blk-length", false, "size limits failed");

    // First transaction must be coinbase, the rest must not be
    if (block.vtx.empty() || !block.vtx[0]->IsCoinBase())
        return state.DoS(100, false, REJECT_INVALID, "bad-cb-missing", false, "first tx is not coinbase");
    for (unsigned int i = 1; i < block.vtx.size(); i++)
        if (block.vtx[i]->IsCoinBase())
            return state.DoS(100, false, REJECT_INVALID, "bad-cb-multiple", false, "more than one coinbase");

    // Check transactions
    for (const auto& tx : block.vtx)
        if (!CheckTransaction(*tx, state, false))
            return state.Invalid(false, state.GetRejectCode(), state.GetRejectReason(),
                                 strprintf("Transaction check failed (tx hash %s) %s", tx->GetHash().ToString(), state.GetDebugMessage()));

    unsigned int nSigOps = 0;
    for (const auto& tx : block.vtx)
    {
        nSigOps += GetLegacySigOpCount(*tx);
    }
    if (nSigOps * WITNESS_SCALE_FACTOR > MAX_BLOCK_SIGOPS_COST)
        return state.DoS(100, false, REJECT_INVALID, "bad-blk-sigops", false, "out-of-bounds SigOpCount");

    if (fCheckPOW && fCheckMerkleRoot)
        block.fChecked = true;

    return true;
}

static bool CheckIndexAgainstCheckpoint(const CBlockIndex* pindexPrev, CValidationState& state, const CChainParams& chainparams, const uint256& hash)
{
    if (*pindexPrev->phashBlock == chainparams.GetConsensus().hashGenesisBlock)
        return true;

    int nHeight = pindexPrev->nHeight+1;
    // Don't accept any forks from the main chain prior to last checkpoint
    CBlockIndex* pcheckpoint = Checkpoints::GetLastCheckpoint(chainparams.Checkpoints());
    if (pcheckpoint && nHeight < pcheckpoint->nHeight)
        return state.DoS(100, error("%s: forked chain older than last checkpoint (height %d)", __func__, nHeight));

    return true;
}

bool IsWitnessEnabled(const CBlockIndex* pindexPrev, const Consensus::Params& params)
{
    LOCK(cs_main);
    return (VersionBitsState(pindexPrev, params, Consensus::DEPLOYMENT_SEGWIT, versionbitscache) == THRESHOLD_ACTIVE);
}

// Compute at which vout of the block's coinbase transaction the witness
// commitment occurs, or -1 if not found.
static int GetWitnessCommitmentIndex(const CBlock& block)
{
    int commitpos = -1;
    for (size_t o = 0; o < block.vtx[0]->vout.size(); o++) {
        if (block.vtx[0]->vout[o].scriptPubKey.size() >= 38 && block.vtx[0]->vout[o].scriptPubKey[0] == OP_RETURN && block.vtx[0]->vout[o].scriptPubKey[1] == 0x24 && block.vtx[0]->vout[o].scriptPubKey[2] == 0xaa && block.vtx[0]->vout[o].scriptPubKey[3] == 0x21 && block.vtx[0]->vout[o].scriptPubKey[4] == 0xa9 && block.vtx[0]->vout[o].scriptPubKey[5] == 0xed) {
            commitpos = o;
        }
    }
    return commitpos;
}

void UpdateUncommittedBlockStructures(CBlock& block, const CBlockIndex* pindexPrev, const Consensus::Params& consensusParams)
{
    int commitpos = GetWitnessCommitmentIndex(block);
    static const std::vector<unsigned char> nonce(32, 0x00);
    if (commitpos != -1 && IsWitnessEnabled(pindexPrev, consensusParams) && !block.vtx[0]->HasWitness()) {
        CMutableTransaction tx(*block.vtx[0]);
        tx.vin[0].scriptWitness.stack.resize(1);
        tx.vin[0].scriptWitness.stack[0] = nonce;
        block.vtx[0] = MakeTransactionRef(std::move(tx));
    }
}

std::vector<unsigned char> GenerateCoinbaseCommitment(CBlock& block, const CBlockIndex* pindexPrev, const Consensus::Params& consensusParams)
{
    std::vector<unsigned char> commitment;
    int commitpos = GetWitnessCommitmentIndex(block);
    std::vector<unsigned char> ret(32, 0x00);
    if (consensusParams.vDeployments[Consensus::DEPLOYMENT_SEGWIT].nTimeout != 0) {
        if (commitpos == -1) {
            uint256 witnessroot = BlockWitnessMerkleRoot(block, NULL);
            CHash256().Write(witnessroot.begin(), 32).Write(&ret[0], 32).Finalize(witnessroot.begin());
            CTxOut out;
            out.nValue = 0;
            out.scriptPubKey.resize(38);
            out.scriptPubKey[0] = OP_RETURN;
            out.scriptPubKey[1] = 0x24;
            out.scriptPubKey[2] = 0xaa;
            out.scriptPubKey[3] = 0x21;
            out.scriptPubKey[4] = 0xa9;
            out.scriptPubKey[5] = 0xed;
            memcpy(&out.scriptPubKey[6], witnessroot.begin(), 32);
            commitment = std::vector<unsigned char>(out.scriptPubKey.begin(), out.scriptPubKey.end());
            CMutableTransaction tx(*block.vtx[0]);
            tx.vout.push_back(out);
            block.vtx[0] = MakeTransactionRef(std::move(tx));
        }
    }
    UpdateUncommittedBlockStructures(block, pindexPrev, consensusParams);
    return commitment;
}

bool ContextualCheckBlockHeader(const CBlockHeader& block, CValidationState& state, const Consensus::Params& consensusParams, const CBlockIndex* pindexPrev, int64_t nAdjustedTime)
{
    const int nHeight = pindexPrev == NULL ? 0 : pindexPrev->nHeight + 1;
    // Check proof of work
    if (block.nBits != GetNextWorkRequired(pindexPrev, &block, consensusParams))
        return state.DoS(100, false, REJECT_INVALID, "bad-diffbits", false, "incorrect proof of work");

    // Check timestamp against prev
    if (block.GetBlockTime() <= pindexPrev->GetMedianTimePast())
        return state.Invalid(false, REJECT_INVALID, "time-too-old", "block's timestamp is too early");

    // Check timestamp
    if (block.GetBlockTime() > nAdjustedTime + 2 * 60 * 60)
        return state.Invalid(false, REJECT_INVALID, "time-too-new", "block timestamp too far in the future");

    // Reject outdated version blocks when 95% (75% on testnet) of the network has upgraded:
    // check for version 2, 3 and 4 upgrades
    if((block.nVersion < 2 && nHeight >= consensusParams.BIP34Height) ||
       (block.nVersion < 3 && nHeight >= consensusParams.BIP66Height) ||
       (block.nVersion < 4 && nHeight >= consensusParams.BIP65Height))
            return state.Invalid(false, REJECT_OBSOLETE, strprintf("bad-version(0x%08x)", block.nVersion),
                                 strprintf("rejected nVersion=0x%08x block", block.nVersion));

    return true;
}

bool ContextualCheckBlock(const CBlock& block, CValidationState& state, const Consensus::Params& consensusParams, const CBlockIndex* pindexPrev)
{
    const int nHeight = pindexPrev == NULL ? 0 : pindexPrev->nHeight + 1;

    // Start enforcing BIP113 (Median Time Past) using versionbits logic.
    int nLockTimeFlags = 0;
    if (VersionBitsState(pindexPrev, consensusParams, Consensus::DEPLOYMENT_CSV, versionbitscache) == THRESHOLD_ACTIVE) {
        nLockTimeFlags |= LOCKTIME_MEDIAN_TIME_PAST;
    }

    int64_t nLockTimeCutoff = (nLockTimeFlags & LOCKTIME_MEDIAN_TIME_PAST)
                              ? pindexPrev->GetMedianTimePast()
                              : block.GetBlockTime();

    // Check that all transactions are finalized
    for (const auto& tx : block.vtx) {
        if (!IsFinalTx(*tx, nHeight, nLockTimeCutoff)) {
            return state.DoS(10, false, REJECT_INVALID, "bad-txns-nonfinal", false, "non-final transaction");
        }
    }

    // Enforce rule that the coinbase starts with serialized block height
    if (nHeight >= consensusParams.BIP34Height)
    {
        CScript expect = CScript() << nHeight;
        if (block.vtx[0]->vin[0].scriptSig.size() < expect.size() ||
            !std::equal(expect.begin(), expect.end(), block.vtx[0]->vin[0].scriptSig.begin())) {
            return state.DoS(100, false, REJECT_INVALID, "bad-cb-height", false, "block height mismatch in coinbase");
        }
    }

    // Validation for witness commitments.
    // * We compute the witness hash (which is the hash including witnesses) of all the block's transactions, except the
    //   coinbase (where 0x0000....0000 is used instead).
    // * The coinbase scriptWitness is a stack of a single 32-byte vector, containing a witness nonce (unconstrained).
    // * We build a merkle tree with all those witness hashes as leaves (similar to the hashMerkleRoot in the block header).
    // * There must be at least one output whose scriptPubKey is a single 36-byte push, the first 4 bytes of which are
    //   {0xaa, 0x21, 0xa9, 0xed}, and the following 32 bytes are SHA256^2(witness root, witness nonce). In case there are
    //   multiple, the last one is used.
    bool fHaveWitness = false;
    if (VersionBitsState(pindexPrev, consensusParams, Consensus::DEPLOYMENT_SEGWIT, versionbitscache) == THRESHOLD_ACTIVE) {
        int commitpos = GetWitnessCommitmentIndex(block);
        if (commitpos != -1) {
            bool malleated = false;
            uint256 hashWitness = BlockWitnessMerkleRoot(block, &malleated);
            // The malleation check is ignored; as the transaction tree itself
            // already does not permit it, it is impossible to trigger in the
            // witness tree.
            if (block.vtx[0]->vin[0].scriptWitness.stack.size() != 1 || block.vtx[0]->vin[0].scriptWitness.stack[0].size() != 32) {
                return state.DoS(100, false, REJECT_INVALID, "bad-witness-nonce-size", true, strprintf("%s : invalid witness nonce size", __func__));
            }
            CHash256().Write(hashWitness.begin(), 32).Write(&block.vtx[0]->vin[0].scriptWitness.stack[0][0], 32).Finalize(hashWitness.begin());
            if (memcmp(hashWitness.begin(), &block.vtx[0]->vout[commitpos].scriptPubKey[6], 32)) {
                return state.DoS(100, false, REJECT_INVALID, "bad-witness-merkle-match", true, strprintf("%s : witness merkle commitment mismatch", __func__));
            }
            fHaveWitness = true;
        }
    }

    // No witness data is allowed in blocks that don't commit to witness data, as this would otherwise leave room for spam
    if (!fHaveWitness) {
        for (size_t i = 0; i < block.vtx.size(); i++) {
            if (block.vtx[i]->HasWitness()) {
                return state.DoS(100, false, REJECT_INVALID, "unexpected-witness", true, strprintf("%s : unexpected witness data found", __func__));
            }
        }
    }

    // After the coinbase witness nonce and commitment are verified,
    // we can check if the block weight passes (before we've checked the
    // coinbase witness, it would be possible for the weight to be too
    // large by filling up the coinbase witness, which doesn't change
    // the block hash, so we couldn't mark the block as permanently
    // failed).
    if (GetBlockWeight(block) > MAX_BLOCK_WEIGHT) {
        return state.DoS(100, false, REJECT_INVALID, "bad-blk-weight", false, strprintf("%s : weight limit failed", __func__));
    }

    return true;
}

static bool AcceptBlockHeader(const CBlockHeader& block, CValidationState& state, const CChainParams& chainparams, CBlockIndex** ppindex)
{
    AssertLockHeld(cs_main);
    // Check for duplicate
    uint256 hash = block.GetHash();
    BlockMap::iterator miSelf = mapBlockIndex.find(hash);
    CBlockIndex *pindex = NULL;
    if (hash != chainparams.GetConsensus().hashGenesisBlock) {

        if (miSelf != mapBlockIndex.end()) {
            // Block header is already known.
            pindex = miSelf->second;
            if (ppindex)
                *ppindex = pindex;
            if (pindex->nStatus & BLOCK_FAILED_MASK)
                return state.Invalid(error("%s: block %s is marked invalid", __func__, hash.ToString()), 0, "duplicate");
            return true;
        }

        if (!CheckBlockHeader(block, state, chainparams.GetConsensus()))
            return error("%s: Consensus::CheckBlockHeader: %s, %s", __func__, hash.ToString(), FormatStateMessage(state));

        // Get prev block index
        CBlockIndex* pindexPrev = NULL;
        BlockMap::iterator mi = mapBlockIndex.find(block.hashPrevBlock);
        if (mi == mapBlockIndex.end())
            return state.DoS(10, error("%s: prev block not found", __func__), 0, "bad-prevblk");
        pindexPrev = (*mi).second;
        if (pindexPrev->nStatus & BLOCK_FAILED_MASK)
            return state.DoS(100, error("%s: prev block invalid", __func__), REJECT_INVALID, "bad-prevblk");

        assert(pindexPrev);
        if (fCheckpointsEnabled && !CheckIndexAgainstCheckpoint(pindexPrev, state, chainparams, hash))
            return error("%s: CheckIndexAgainstCheckpoint(): %s", __func__, state.GetRejectReason().c_str());

        if (!ContextualCheckBlockHeader(block, state, chainparams.GetConsensus(), pindexPrev, GetAdjustedTime()))
            return error("%s: Consensus::ContextualCheckBlockHeader: %s, %s", __func__, hash.ToString(), FormatStateMessage(state));
    }
    if (pindex == NULL)
        pindex = AddToBlockIndex(block);

    if (ppindex)
        *ppindex = pindex;

    CheckBlockIndex(chainparams.GetConsensus());

    return true;
}

// Exposed wrapper for AcceptBlockHeader
bool ProcessNewBlockHeaders(const std::vector<CBlockHeader>& headers, CValidationState& state, const CChainParams& chainparams, const CBlockIndex** ppindex)
{
    {
        LOCK(cs_main);
        for (const CBlockHeader& header : headers) {
            CBlockIndex *pindex = NULL; // Use a temp pindex instead of ppindex to avoid a const_cast
            if (!AcceptBlockHeader(header, state, chainparams, &pindex)) {
                return false;
            }
            if (ppindex) {
                *ppindex = pindex;
            }
        }
    }
    NotifyHeaderTip();
    return true;
}

/** Store block on disk. If dbp is non-NULL, the file is known to already reside on disk */
static bool AcceptBlock(const std::shared_ptr<const CBlock>& pblock, CValidationState& state, const CChainParams& chainparams, CBlockIndex** ppindex, bool fRequested, const CDiskBlockPos* dbp, bool* fNewBlock)
{
    const CBlock& block = *pblock;

    if (fNewBlock) *fNewBlock = false;
    AssertLockHeld(cs_main);

    CBlockIndex *pindexDummy = NULL;
    CBlockIndex *&pindex = ppindex ? *ppindex : pindexDummy;

    if (!AcceptBlockHeader(block, state, chainparams, &pindex))
        return false;

    // Try to process all requested blocks that we don't have, but only
    // process an unrequested block if it's new and has enough work to
    // advance our tip, and isn't too many blocks ahead.
    bool fAlreadyHave = pindex->nStatus & BLOCK_HAVE_DATA;
    bool fHasMoreWork = (chainActive.Tip() ? pindex->nChainWork > chainActive.Tip()->nChainWork : true);
    // Blocks that are too out-of-order needlessly limit the effectiveness of
    // pruning, because pruning will not delete block files that contain any
    // blocks which are too close in height to the tip.  Apply this test
    // regardless of whether pruning is enabled; it should generally be safe to
    // not process unrequested blocks.
    bool fTooFarAhead = (pindex->nHeight > int(chainActive.Height() + MIN_BLOCKS_TO_KEEP));

    // TODO: Decouple this function from the block download logic by removing fRequested
    // This requires some new chain datastructure to efficiently look up if a
    // block is in a chain leading to a candidate for best tip, despite not
    // being such a candidate itself.

    // TODO: deal better with return value and error conditions for duplicate
    // and unrequested blocks.
    if (fAlreadyHave) return true;
    if (!fRequested) {  // If we didn't ask for it:
        if (pindex->nTx != 0) return true;  // This is a previously-processed block that was pruned
        if (!fHasMoreWork) return true;     // Don't process less-work chains
        if (fTooFarAhead) return true;      // Block height is too high
    }
    if (fNewBlock) *fNewBlock = true;

    if (!CheckBlock(block, state, chainparams.GetConsensus(), GetAdjustedTime()) ||
        !ContextualCheckBlock(block, state, chainparams.GetConsensus(), pindex->pprev)) {
        if (state.IsInvalid() && !state.CorruptionPossible()) {
            pindex->nStatus |= BLOCK_FAILED_VALID;
            setDirtyBlockIndex.insert(pindex);
        }
        return error("%s: %s", __func__, FormatStateMessage(state));
    }

    // Header is valid/has work, merkle tree and segwit merkle tree are good...RELAY NOW
    // (but if it does not build on our best tip, let the SendMessages loop relay it)
    if (!IsInitialBlockDownload() && chainActive.Tip() == pindex->pprev)
        GetMainSignals().NewPoWValidBlock(pindex, pblock);

    int nHeight = pindex->nHeight;

    // Write block to history file
    try {
        unsigned int nBlockSize = ::GetSerializeSize(block, SER_DISK, CLIENT_VERSION);
        CDiskBlockPos blockPos;
        if (dbp != NULL)
            blockPos = *dbp;
        if (!FindBlockPos(state, blockPos, nBlockSize+8, nHeight, block.GetBlockTime(), dbp != NULL))
            return error("AcceptBlock(): FindBlockPos failed");
        if (dbp == NULL)
            if (!WriteBlockToDisk(block, blockPos, chainparams.MessageStart()))
                AbortNode(state, "Failed to write block");
        if (!ReceivedBlockTransactions(block, state, pindex, blockPos))
            return error("AcceptBlock(): ReceivedBlockTransactions failed");
    } catch (const std::runtime_error& e) {
        return AbortNode(state, std::string("System error: ") + e.what());
    }

    if (fCheckForPruning)
        FlushStateToDisk(state, FLUSH_STATE_NONE); // we just allocated more disk space for block files

    return true;
}

bool ProcessNewBlock(const CChainParams& chainparams, const std::shared_ptr<const CBlock> pblock, bool fForceProcessing, bool *fNewBlock)
{
    {
        LOCK(cs_main);

        // Store to disk
        CBlockIndex *pindex = NULL;
        if (fNewBlock) *fNewBlock = false;
        CValidationState state;
        bool ret = AcceptBlock(pblock, state, chainparams, &pindex, fForceProcessing, NULL, fNewBlock);
        CheckBlockIndex(chainparams.GetConsensus());
        if (!ret) {
            GetMainSignals().BlockChecked(*pblock, state);
            return error("%s: AcceptBlock FAILED", __func__);
        }
    }

    NotifyHeaderTip();

    CValidationState state; // Only used to report errors, not invalidity - ignore it
    if (!ActivateBestChain(state, chainparams, pblock))
        return error("%s: ActivateBestChain failed", __func__);

    return true;
}

bool TestBlockValidity(CValidationState& state, const CChainParams& chainparams, const CBlock& block, CBlockIndex* pindexPrev, bool fCheckPOW, bool fCheckMerkleRoot)
{
    AssertLockHeld(cs_main);
    assert(pindexPrev && pindexPrev == chainActive.Tip());
    if (fCheckpointsEnabled && !CheckIndexAgainstCheckpoint(pindexPrev, state, chainparams, block.GetHash()))
        return error("%s: CheckIndexAgainstCheckpoint(): %s", __func__, state.GetRejectReason().c_str());

    CCoinsViewCache viewNew(pcoinsTip);
    CBlockIndex indexDummy(block);
    indexDummy.pprev = pindexPrev;
    indexDummy.nHeight = pindexPrev->nHeight + 1;

    // NOTE: CheckBlockHeader is called by CheckBlock
    if (!ContextualCheckBlockHeader(block, state, chainparams.GetConsensus(), pindexPrev, GetAdjustedTime()))
        return error("%s: Consensus::ContextualCheckBlockHeader: %s", __func__, FormatStateMessage(state));
    if (!CheckBlock(block, state, chainparams.GetConsensus(), fCheckPOW, fCheckMerkleRoot))
        return error("%s: Consensus::CheckBlock: %s", __func__, FormatStateMessage(state));
    if (!ContextualCheckBlock(block, state, chainparams.GetConsensus(), pindexPrev))
        return error("%s: Consensus::ContextualCheckBlock: %s", __func__, FormatStateMessage(state));
    if (!ConnectBlock(block, state, &indexDummy, viewNew, chainparams, true))
        return false;
    assert(state.IsValid());

    return true;
}

/**
 * BLOCK PRUNING CODE
 */

/* Calculate the amount of disk space the block & undo files currently use */
uint64_t CalculateCurrentUsage()
{
    uint64_t retval = 0;
    BOOST_FOREACH(const CBlockFileInfo &file, vinfoBlockFile) {
        retval += file.nSize + file.nUndoSize;
    }
    return retval;
}

/* Prune a block file (modify associated database entries)*/
void PruneOneBlockFile(const int fileNumber)
{
    for (BlockMap::iterator it = mapBlockIndex.begin(); it != mapBlockIndex.end(); ++it) {
        CBlockIndex* pindex = it->second;
        if (pindex->nFile == fileNumber) {
            pindex->nStatus &= ~BLOCK_HAVE_DATA;
            pindex->nStatus &= ~BLOCK_HAVE_UNDO;
            pindex->nFile = 0;
            pindex->nDataPos = 0;
            pindex->nUndoPos = 0;
            setDirtyBlockIndex.insert(pindex);

            // Prune from mapBlocksUnlinked -- any block we prune would have
            // to be downloaded again in order to consider its chain, at which
            // point it would be considered as a candidate for
            // mapBlocksUnlinked or setBlockIndexCandidates.
            std::pair<std::multimap<CBlockIndex*, CBlockIndex*>::iterator, std::multimap<CBlockIndex*, CBlockIndex*>::iterator> range = mapBlocksUnlinked.equal_range(pindex->pprev);
            while (range.first != range.second) {
                std::multimap<CBlockIndex *, CBlockIndex *>::iterator _it = range.first;
                range.first++;
                if (_it->second == pindex) {
                    mapBlocksUnlinked.erase(_it);
                }
            }
        }
    }

    vinfoBlockFile[fileNumber].SetNull();
    setDirtyFileInfo.insert(fileNumber);
}


void UnlinkPrunedFiles(std::set<int>& setFilesToPrune)
{
    for (std::set<int>::iterator it = setFilesToPrune.begin(); it != setFilesToPrune.end(); ++it) {
        CDiskBlockPos pos(*it, 0);
        boost::filesystem::remove(GetBlockPosFilename(pos, "blk"));
        boost::filesystem::remove(GetBlockPosFilename(pos, "rev"));
        LogPrintf("Prune: %s deleted blk/rev (%05u)\n", __func__, *it);
    }
}

/* Calculate the block/rev files to delete based on height specified by user with RPC command pruneblockchain */
void FindFilesToPruneManual(std::set<int>& setFilesToPrune, int nManualPruneHeight)
{
    assert(fPruneMode && nManualPruneHeight > 0);

    LOCK2(cs_main, cs_LastBlockFile);
    if (chainActive.Tip() == NULL)
        return;

    // last block to prune is the lesser of (user-specified height, MIN_BLOCKS_TO_KEEP from the tip)
    unsigned int nLastBlockWeCanPrune = std::min((unsigned)nManualPruneHeight, chainActive.Tip()->nHeight - MIN_BLOCKS_TO_KEEP);
    int count=0;
    for (int fileNumber = 0; fileNumber < nLastBlockFile; fileNumber++) {
        if (vinfoBlockFile[fileNumber].nSize == 0 || vinfoBlockFile[fileNumber].nHeightLast > nLastBlockWeCanPrune)
            continue;
        PruneOneBlockFile(fileNumber);
        setFilesToPrune.insert(fileNumber);
        count++;
    }
    LogPrintf("Prune (Manual): prune_height=%d removed %d blk/rev pairs\n", nLastBlockWeCanPrune, count);
}

/* This function is called from the RPC code for pruneblockchain */
void PruneBlockFilesManual(int nManualPruneHeight)
{
    CValidationState state;
    FlushStateToDisk(state, FLUSH_STATE_NONE, nManualPruneHeight);
}

/* Calculate the block/rev files that should be deleted to remain under target*/
void FindFilesToPrune(std::set<int>& setFilesToPrune, uint64_t nPruneAfterHeight)
{
    LOCK2(cs_main, cs_LastBlockFile);
    if (chainActive.Tip() == NULL || nPruneTarget == 0) {
        return;
    }
    if ((uint64_t)chainActive.Tip()->nHeight <= nPruneAfterHeight) {
        return;
    }

    unsigned int nLastBlockWeCanPrune = chainActive.Tip()->nHeight - MIN_BLOCKS_TO_KEEP;
    uint64_t nCurrentUsage = CalculateCurrentUsage();
    // We don't check to prune until after we've allocated new space for files
    // So we should leave a buffer under our target to account for another allocation
    // before the next pruning.
    uint64_t nBuffer = BLOCKFILE_CHUNK_SIZE + UNDOFILE_CHUNK_SIZE;
    uint64_t nBytesToPrune;
    int count=0;

    if (nCurrentUsage + nBuffer >= nPruneTarget) {
        for (int fileNumber = 0; fileNumber < nLastBlockFile; fileNumber++) {
            nBytesToPrune = vinfoBlockFile[fileNumber].nSize + vinfoBlockFile[fileNumber].nUndoSize;

            if (vinfoBlockFile[fileNumber].nSize == 0)
                continue;

            if (nCurrentUsage + nBuffer < nPruneTarget)  // are we below our target?
                break;

            // don't prune files that could have a block within MIN_BLOCKS_TO_KEEP of the main chain's tip but keep scanning
            if (vinfoBlockFile[fileNumber].nHeightLast > nLastBlockWeCanPrune)
                continue;

            PruneOneBlockFile(fileNumber);
            // Queue up the files for removal
            setFilesToPrune.insert(fileNumber);
            nCurrentUsage -= nBytesToPrune;
            count++;
        }
    }

    LogPrint("prune", "Prune: target=%dMiB actual=%dMiB diff=%dMiB max_prune_height=%d removed %d blk/rev pairs\n",
           nPruneTarget/1024/1024, nCurrentUsage/1024/1024,
           ((int64_t)nPruneTarget - (int64_t)nCurrentUsage)/1024/1024,
           nLastBlockWeCanPrune, count);
}

bool CheckDiskSpace(uint64_t nAdditionalBytes)
{
    uint64_t nFreeBytesAvailable = boost::filesystem::space(GetDataDir()).available;

    // Check for nMinDiskSpace bytes (currently 50MB)
    if (nFreeBytesAvailable < nMinDiskSpace + nAdditionalBytes)
        return AbortNode("Disk space is low!", _("Error: Disk space is low!"));

    return true;
}

FILE* OpenDiskFile(const CDiskBlockPos &pos, const char *prefix, bool fReadOnly)
{
    if (pos.IsNull())
        return NULL;
    boost::filesystem::path path = GetBlockPosFilename(pos, prefix);
    boost::filesystem::create_directories(path.parent_path());
    FILE* file = fopen(path.string().c_str(), "rb+");
    if (!file && !fReadOnly)
        file = fopen(path.string().c_str(), "wb+");
    if (!file) {
        LogPrintf("Unable to open file %s\n", path.string());
        return NULL;
    }
    if (pos.nPos) {
        if (fseek(file, pos.nPos, SEEK_SET)) {
            LogPrintf("Unable to seek to position %u of %s\n", pos.nPos, path.string());
            fclose(file);
            return NULL;
        }
    }
    return file;
}

FILE* OpenBlockFile(const CDiskBlockPos &pos, bool fReadOnly) {
    return OpenDiskFile(pos, "blk", fReadOnly);
}

FILE* OpenUndoFile(const CDiskBlockPos &pos, bool fReadOnly) {
    return OpenDiskFile(pos, "rev", fReadOnly);
}

boost::filesystem::path GetBlockPosFilename(const CDiskBlockPos &pos, const char *prefix)
{
    return GetDataDir() / "blocks" / strprintf("%s%05u.dat", prefix, pos.nFile);
}

CBlockIndex * InsertBlockIndex(uint256 hash)
{
    if (hash.IsNull())
        return NULL;

    // Return existing
    BlockMap::iterator mi = mapBlockIndex.find(hash);
    if (mi != mapBlockIndex.end())
        return (*mi).second;

    // Create new
    CBlockIndex* pindexNew = new CBlockIndex();
    if (!pindexNew)
        throw std::runtime_error(std::string(__func__) + ": new CBlockIndex failed");
    mi = mapBlockIndex.insert(std::make_pair(hash, pindexNew)).first;
    pindexNew->phashBlock = &((*mi).first);

    return pindexNew;
}

bool static LoadBlockIndexDB(const CChainParams& chainparams)
{
    if (!pblocktree->LoadBlockIndexGuts(InsertBlockIndex))
        return false;

    boost::this_thread::interruption_point();

    // Calculate nChainWork
    std::vector<std::pair<int, CBlockIndex*> > vSortedByHeight;
    vSortedByHeight.reserve(mapBlockIndex.size());
    BOOST_FOREACH(const PAIRTYPE(uint256, CBlockIndex*)& item, mapBlockIndex)
    {
        CBlockIndex* pindex = item.second;
        vSortedByHeight.push_back(std::make_pair(pindex->nHeight, pindex));
    }
    sort(vSortedByHeight.begin(), vSortedByHeight.end());
    BOOST_FOREACH(const PAIRTYPE(int, CBlockIndex*)& item, vSortedByHeight)
    {
        CBlockIndex* pindex = item.second;
        pindex->nChainWork = (pindex->pprev ? pindex->pprev->nChainWork : 0) + GetBlockProof(*pindex);
        pindex->nTimeMax = (pindex->pprev ? std::max(pindex->pprev->nTimeMax, pindex->nTime) : pindex->nTime);
        // We can link the chain of blocks for which we've received transactions at some point.
        // Pruned nodes may have deleted the block.
        if (pindex->nTx > 0) {
            if (pindex->pprev) {
                if (pindex->pprev->nChainTx) {
                    pindex->nChainTx = pindex->pprev->nChainTx + pindex->nTx;
                } else {
                    pindex->nChainTx = 0;
                    mapBlocksUnlinked.insert(std::make_pair(pindex->pprev, pindex));
                }
            } else {
                pindex->nChainTx = pindex->nTx;
            }
        }
        if (pindex->IsValid(BLOCK_VALID_TRANSACTIONS) && (pindex->nChainTx || pindex->pprev == NULL))
            setBlockIndexCandidates.insert(pindex);
        if (pindex->nStatus & BLOCK_FAILED_MASK && (!pindexBestInvalid || pindex->nChainWork > pindexBestInvalid->nChainWork))
            pindexBestInvalid = pindex;
        if (pindex->pprev)
            pindex->BuildSkip();
        if (pindex->IsValid(BLOCK_VALID_TREE) && (pindexBestHeader == NULL || CBlockIndexWorkComparator()(pindexBestHeader, pindex)))
            pindexBestHeader = pindex;
    }

    // Load block file info
    pblocktree->ReadLastBlockFile(nLastBlockFile);
    vinfoBlockFile.resize(nLastBlockFile + 1);
    LogPrintf("%s: last block file = %i\n", __func__, nLastBlockFile);
    for (int nFile = 0; nFile <= nLastBlockFile; nFile++) {
        pblocktree->ReadBlockFileInfo(nFile, vinfoBlockFile[nFile]);
    }
    LogPrintf("%s: last block file info: %s\n", __func__, vinfoBlockFile[nLastBlockFile].ToString());
    for (int nFile = nLastBlockFile + 1; true; nFile++) {
        CBlockFileInfo info;
        if (pblocktree->ReadBlockFileInfo(nFile, info)) {
            vinfoBlockFile.push_back(info);
        } else {
            break;
        }
    }

    // Check presence of blk files
    LogPrintf("Checking all blk files are present...\n");
    std::set<int> setBlkDataFiles;
    BOOST_FOREACH(const PAIRTYPE(uint256, CBlockIndex*)& item, mapBlockIndex)
    {
        CBlockIndex* pindex = item.second;
        if (pindex->nStatus & BLOCK_HAVE_DATA) {
            setBlkDataFiles.insert(pindex->nFile);
        }
    }
    for (std::set<int>::iterator it = setBlkDataFiles.begin(); it != setBlkDataFiles.end(); it++)
    {
        CDiskBlockPos pos(*it, 0);
        if (CAutoFile(OpenBlockFile(pos, true), SER_DISK, CLIENT_VERSION).IsNull()) {
            return false;
        }
    }

    // Check whether we have ever pruned block & undo files
    pblocktree->ReadFlag("prunedblockfiles", fHavePruned);
    if (fHavePruned)
        LogPrintf("LoadBlockIndexDB(): Block files have previously been pruned\n");

    // Check whether we need to continue reindexing
    bool fReindexing = false;
    pblocktree->ReadReindexing(fReindexing);
    fReindex |= fReindexing;

    // Check whether we have a transaction index
    pblocktree->ReadFlag("txindex", fTxIndex);
    LogPrintf("%s: transaction index %s\n", __func__, fTxIndex ? "enabled" : "disabled");

    // Load pointer to end of best chain
    BlockMap::iterator it = mapBlockIndex.find(pcoinsTip->GetBestBlock());
    if (it == mapBlockIndex.end())
        return true;
    chainActive.SetTip(it->second);

    PruneBlockIndexCandidates();

    LogPrintf("%s: hashBestChain=%s height=%d date=%s progress=%f\n", __func__,
        chainActive.Tip()->GetBlockHash().ToString(), chainActive.Height(),
        DateTimeStrFormat("%Y-%m-%d %H:%M:%S", chainActive.Tip()->GetBlockTime()),
        GuessVerificationProgress(chainparams.TxData(), chainActive.Tip()));

    return true;
}

CVerifyDB::CVerifyDB()
{
    uiInterface.ShowProgress(_("Verifying blocks..."), 0);
}

CVerifyDB::~CVerifyDB()
{
    uiInterface.ShowProgress("", 100);
}

bool CVerifyDB::VerifyDB(const CChainParams& chainparams, CCoinsView *coinsview, int nCheckLevel, int nCheckDepth)
{
    LOCK(cs_main);
    if (chainActive.Tip() == NULL || chainActive.Tip()->pprev == NULL)
        return true;

    // Verify blocks in the best chain
    if (nCheckDepth <= 0)
        nCheckDepth = 1000000000; // suffices until the year 19000
    if (nCheckDepth > chainActive.Height())
        nCheckDepth = chainActive.Height();
    nCheckLevel = std::max(0, std::min(4, nCheckLevel));
    LogPrintf("Verifying last %i blocks at level %i\n", nCheckDepth, nCheckLevel);
    CCoinsViewCache coins(coinsview);
    CBlockIndex* pindexState = chainActive.Tip();
    CBlockIndex* pindexFailure = NULL;
    int nGoodTransactions = 0;
    CValidationState state;
    int reportDone = 0;
    LogPrintf("[0%%]...");
    for (CBlockIndex* pindex = chainActive.Tip(); pindex && pindex->pprev; pindex = pindex->pprev)
    {
        boost::this_thread::interruption_point();
        int percentageDone = std::max(1, std::min(99, (int)(((double)(chainActive.Height() - pindex->nHeight)) / (double)nCheckDepth * (nCheckLevel >= 4 ? 50 : 100))));
        if (reportDone < percentageDone/10) {
            // report every 10% step
            LogPrintf("[%d%%]...", percentageDone);
            reportDone = percentageDone/10;
        }
        uiInterface.ShowProgress(_("Verifying blocks..."), percentageDone);
        if (pindex->nHeight < chainActive.Height()-nCheckDepth)
            break;
        if (fPruneMode && !(pindex->nStatus & BLOCK_HAVE_DATA)) {
            // If pruning, only go back as far as we have data.
            LogPrintf("VerifyDB(): block verification stopping at height %d (pruning, no data)\n", pindex->nHeight);
            break;
        }
        CBlock block;
        // check level 0: read from disk
        if (!ReadBlockFromDisk(block, pindex, chainparams.GetConsensus()))
            return error("VerifyDB(): *** ReadBlockFromDisk failed at %d, hash=%s", pindex->nHeight, pindex->GetBlockHash().ToString());
        // check level 1: verify block validity
        if (nCheckLevel >= 1 && !CheckBlock(block, state, chainparams.GetConsensus()))
            return error("%s: *** found bad block at %d, hash=%s (%s)\n", __func__,
                         pindex->nHeight, pindex->GetBlockHash().ToString(), FormatStateMessage(state));
        // check level 2: verify undo validity
        if (nCheckLevel >= 2 && pindex) {
            CBlockUndo undo;
            CDiskBlockPos pos = pindex->GetUndoPos();
            if (!pos.IsNull()) {
                if (!UndoReadFromDisk(undo, pos, pindex->pprev->GetBlockHash()))
                    return error("VerifyDB(): *** found bad undo data at %d, hash=%s\n", pindex->nHeight, pindex->GetBlockHash().ToString());
            }
        }
        // check level 3: check for inconsistencies during memory-only disconnect of tip blocks
        if (nCheckLevel >= 3 && pindex == pindexState && (coins.DynamicMemoryUsage() + pcoinsTip->DynamicMemoryUsage()) <= nCoinCacheUsage) {
            bool fClean = true;
            if (!DisconnectBlock(block, state, pindex, coins, &fClean))
                return error("VerifyDB(): *** irrecoverable inconsistency in block data at %d, hash=%s", pindex->nHeight, pindex->GetBlockHash().ToString());
            pindexState = pindex->pprev;
            if (!fClean) {
                nGoodTransactions = 0;
                pindexFailure = pindex;
            } else
                nGoodTransactions += block.vtx.size();
        }
        if (ShutdownRequested())
            return true;
    }
    if (pindexFailure)
        return error("VerifyDB(): *** coin database inconsistencies found (last %i blocks, %i good transactions before that)\n", chainActive.Height() - pindexFailure->nHeight + 1, nGoodTransactions);

    // check level 4: try reconnecting blocks
    if (nCheckLevel >= 4) {
        CBlockIndex *pindex = pindexState;
        while (pindex != chainActive.Tip()) {
            boost::this_thread::interruption_point();
            uiInterface.ShowProgress(_("Verifying blocks..."), std::max(1, std::min(99, 100 - (int)(((double)(chainActive.Height() - pindex->nHeight)) / (double)nCheckDepth * 50))));
            pindex = chainActive.Next(pindex);
            CBlock block;
            if (!ReadBlockFromDisk(block, pindex, chainparams.GetConsensus()))
                return error("VerifyDB(): *** ReadBlockFromDisk failed at %d, hash=%s", pindex->nHeight, pindex->GetBlockHash().ToString());
            if (!ConnectBlock(block, state, pindex, coins, chainparams))
                return error("VerifyDB(): *** found unconnectable block at %d, hash=%s", pindex->nHeight, pindex->GetBlockHash().ToString());
        }
    }

    LogPrintf("[DONE].\n");
    LogPrintf("No coin database inconsistencies in last %i blocks (%i transactions)\n", chainActive.Height() - pindexState->nHeight, nGoodTransactions);

    return true;
}

bool RewindBlockIndex(const CChainParams& params)
{
    LOCK(cs_main);

    int nHeight = 1;
    while (nHeight <= chainActive.Height()) {
        if (IsWitnessEnabled(chainActive[nHeight - 1], params.GetConsensus()) && !(chainActive[nHeight]->nStatus & BLOCK_OPT_WITNESS)) {
            break;
        }
        nHeight++;
    }

    // nHeight is now the height of the first insufficiently-validated block, or tipheight + 1
    CValidationState state;
    CBlockIndex* pindex = chainActive.Tip();
    while (chainActive.Height() >= nHeight) {
        if (fPruneMode && !(chainActive.Tip()->nStatus & BLOCK_HAVE_DATA)) {
            // If pruning, don't try rewinding past the HAVE_DATA point;
            // since older blocks can't be served anyway, there's
            // no need to walk further, and trying to DisconnectTip()
            // will fail (and require a needless reindex/redownload
            // of the blockchain).
            break;
        }
        if (!DisconnectTip(state, params, true)) {
            return error("RewindBlockIndex: unable to disconnect block at height %i", pindex->nHeight);
        }
        // Occasionally flush state to disk.
        if (!FlushStateToDisk(state, FLUSH_STATE_PERIODIC))
            return false;
    }

    // Reduce validity flag and have-data flags.
    // We do this after actual disconnecting, otherwise we'll end up writing the lack of data
    // to disk before writing the chainstate, resulting in a failure to continue if interrupted.
    for (BlockMap::iterator it = mapBlockIndex.begin(); it != mapBlockIndex.end(); it++) {
        CBlockIndex* pindexIter = it->second;

        // Note: If we encounter an insufficiently validated block that
        // is on chainActive, it must be because we are a pruning node, and
        // this block or some successor doesn't HAVE_DATA, so we were unable to
        // rewind all the way.  Blocks remaining on chainActive at this point
        // must not have their validity reduced.
        if (IsWitnessEnabled(pindexIter->pprev, params.GetConsensus()) && !(pindexIter->nStatus & BLOCK_OPT_WITNESS) && !chainActive.Contains(pindexIter)) {
            // Reduce validity
            pindexIter->nStatus = std::min<unsigned int>(pindexIter->nStatus & BLOCK_VALID_MASK, BLOCK_VALID_TREE) | (pindexIter->nStatus & ~BLOCK_VALID_MASK);
            // Remove have-data flags.
            pindexIter->nStatus &= ~(BLOCK_HAVE_DATA | BLOCK_HAVE_UNDO);
            // Remove storage location.
            pindexIter->nFile = 0;
            pindexIter->nDataPos = 0;
            pindexIter->nUndoPos = 0;
            // Remove various other things
            pindexIter->nTx = 0;
            pindexIter->nChainTx = 0;
            pindexIter->nSequenceId = 0;
            // Make sure it gets written.
            setDirtyBlockIndex.insert(pindexIter);
            // Update indexes
            setBlockIndexCandidates.erase(pindexIter);
            std::pair<std::multimap<CBlockIndex*, CBlockIndex*>::iterator, std::multimap<CBlockIndex*, CBlockIndex*>::iterator> ret = mapBlocksUnlinked.equal_range(pindexIter->pprev);
            while (ret.first != ret.second) {
                if (ret.first->second == pindexIter) {
                    mapBlocksUnlinked.erase(ret.first++);
                } else {
                    ++ret.first;
                }
            }
        } else if (pindexIter->IsValid(BLOCK_VALID_TRANSACTIONS) && pindexIter->nChainTx) {
            setBlockIndexCandidates.insert(pindexIter);
        }
    }

    PruneBlockIndexCandidates();

    CheckBlockIndex(params.GetConsensus());

    if (!FlushStateToDisk(state, FLUSH_STATE_ALWAYS)) {
        return false;
    }

    return true;
}

// May NOT be used after any connections are up as much
// of the peer-processing logic assumes a consistent
// block index state
void UnloadBlockIndex()
{
    LOCK(cs_main);
    setBlockIndexCandidates.clear();
    chainActive.SetTip(NULL);
    pindexBestInvalid = NULL;
    pindexBestHeader = NULL;
    mempool.clear();
    mapBlocksUnlinked.clear();
    vinfoBlockFile.clear();
    nLastBlockFile = 0;
    nBlockSequenceId = 1;
    setDirtyBlockIndex.clear();
    setDirtyFileInfo.clear();
    versionbitscache.Clear();
    for (int b = 0; b < VERSIONBITS_NUM_BITS; b++) {
        warningcache[b].clear();
    }

    BOOST_FOREACH(BlockMap::value_type& entry, mapBlockIndex) {
        delete entry.second;
    }
    mapBlockIndex.clear();
    fHavePruned = false;
}

bool LoadBlockIndex(const CChainParams& chainparams)
{
    // Load block index from databases
    if (!fReindex && !LoadBlockIndexDB(chainparams))
        return false;
    return true;
}

bool InitBlockIndex(const CChainParams& chainparams)
{
    LOCK(cs_main);

    // Check whether we're already initialized
    if (chainActive.Genesis() != NULL)
        return true;

    // Use the provided setting for -txindex in the new database
    fTxIndex = GetBoolArg("-txindex", DEFAULT_TXINDEX);
    pblocktree->WriteFlag("txindex", fTxIndex);
    LogPrintf("Initializing databases...\n");

    // Only add the genesis block if not reindexing (in which case we reuse the one already on disk)
    if (!fReindex) {
        try {
            CBlock &block = const_cast<CBlock&>(chainparams.GenesisBlock());
            // Start new block file
            unsigned int nBlockSize = ::GetSerializeSize(block, SER_DISK, CLIENT_VERSION);
            CDiskBlockPos blockPos;
            CValidationState state;
            if (!FindBlockPos(state, blockPos, nBlockSize+8, 0, block.GetBlockTime()))
                return error("LoadBlockIndex(): FindBlockPos failed");
            if (!WriteBlockToDisk(block, blockPos, chainparams.MessageStart()))
                return error("LoadBlockIndex(): writing genesis block to disk failed");
            CBlockIndex *pindex = AddToBlockIndex(block);
            if (!ReceivedBlockTransactions(block, state, pindex, blockPos))
                return error("LoadBlockIndex(): genesis block not accepted");
            // Force a chainstate write so that when we VerifyDB in a moment, it doesn't check stale data
            return FlushStateToDisk(state, FLUSH_STATE_ALWAYS);
        } catch (const std::runtime_error& e) {
            return error("LoadBlockIndex(): failed to initialize block database: %s", e.what());
        }
    }

    return true;
}

bool LoadExternalBlockFile(const CChainParams& chainparams, FILE* fileIn, CDiskBlockPos *dbp)
{
    // Map of disk positions for blocks with unknown parent (only used for reindex)
    static std::multimap<uint256, CDiskBlockPos> mapBlocksUnknownParent;
    int64_t nStart = GetTimeMillis();

    int nLoaded = 0;
    try {
        // This takes over fileIn and calls fclose() on it in the CBufferedFile destructor
        CBufferedFile blkdat(fileIn, 2*MAX_BLOCK_SERIALIZED_SIZE, MAX_BLOCK_SERIALIZED_SIZE+8, SER_DISK, CLIENT_VERSION);
        uint64_t nRewind = blkdat.GetPos();
        while (!blkdat.eof()) {
            boost::this_thread::interruption_point();

            blkdat.SetPos(nRewind);
            nRewind++; // start one byte further next time, in case of failure
            blkdat.SetLimit(); // remove former limit
            unsigned int nSize = 0;
            try {
                // locate a header
                unsigned char buf[CMessageHeader::MESSAGE_START_SIZE];
                blkdat.FindByte(chainparams.MessageStart()[0]);
                nRewind = blkdat.GetPos()+1;
                blkdat >> FLATDATA(buf);
                if (memcmp(buf, chainparams.MessageStart(), CMessageHeader::MESSAGE_START_SIZE))
                    continue;
                // read size
                blkdat >> nSize;
                if (nSize < 80 || nSize > MAX_BLOCK_SERIALIZED_SIZE)
                    continue;
            } catch (const std::exception&) {
                // no valid block header found; don't complain
                break;
            }
            try {
                // read block
                uint64_t nBlockPos = blkdat.GetPos();
                if (dbp)
                    dbp->nPos = nBlockPos;
                blkdat.SetLimit(nBlockPos + nSize);
                blkdat.SetPos(nBlockPos);
                std::shared_ptr<CBlock> pblock = std::make_shared<CBlock>();
                CBlock& block = *pblock;
                blkdat >> block;
                nRewind = blkdat.GetPos();

                // detect out of order blocks, and store them for later
                uint256 hash = block.GetHash();
                if (hash != chainparams.GetConsensus().hashGenesisBlock && mapBlockIndex.find(block.hashPrevBlock) == mapBlockIndex.end()) {
                    LogPrint("reindex", "%s: Out of order block %s, parent %s not known\n", __func__, hash.ToString(),
                            block.hashPrevBlock.ToString());
                    if (dbp)
                        mapBlocksUnknownParent.insert(std::make_pair(block.hashPrevBlock, *dbp));
                    continue;
                }

                // process in case the block isn't known yet
                if (mapBlockIndex.count(hash) == 0 || (mapBlockIndex[hash]->nStatus & BLOCK_HAVE_DATA) == 0) {
                    LOCK(cs_main);
                    CValidationState state;
                    if (AcceptBlock(pblock, state, chainparams, NULL, true, dbp, NULL))
                        nLoaded++;
                    if (state.IsError())
                        break;
                } else if (hash != chainparams.GetConsensus().hashGenesisBlock && mapBlockIndex[hash]->nHeight % 1000 == 0) {
                    LogPrint("reindex", "Block Import: already had block %s at height %d\n", hash.ToString(), mapBlockIndex[hash]->nHeight);
                }

                // Activate the genesis block so normal node progress can continue
                if (hash == chainparams.GetConsensus().hashGenesisBlock) {
                    CValidationState state;
                    if (!ActivateBestChain(state, chainparams)) {
                        break;
                    }
                }

                NotifyHeaderTip();

                // Recursively process earlier encountered successors of this block
                std::deque<uint256> queue;
                queue.push_back(hash);
                while (!queue.empty()) {
                    uint256 head = queue.front();
                    queue.pop_front();
                    std::pair<std::multimap<uint256, CDiskBlockPos>::iterator, std::multimap<uint256, CDiskBlockPos>::iterator> range = mapBlocksUnknownParent.equal_range(head);
                    while (range.first != range.second) {
                        std::multimap<uint256, CDiskBlockPos>::iterator it = range.first;
                        std::shared_ptr<CBlock> pblockrecursive = std::make_shared<CBlock>();
                        if (ReadBlockFromDisk(*pblockrecursive, it->second, chainparams.GetConsensus()))
                        {
                            LogPrint("reindex", "%s: Processing out of order child %s of %s\n", __func__, pblockrecursive->GetHash().ToString(),
                                    head.ToString());
                            LOCK(cs_main);
                            CValidationState dummy;
                            if (AcceptBlock(pblockrecursive, dummy, chainparams, NULL, true, &it->second, NULL))
                            {
                                nLoaded++;
                                queue.push_back(pblockrecursive->GetHash());
                            }
                        }
                        range.first++;
                        mapBlocksUnknownParent.erase(it);
                        NotifyHeaderTip();
                    }
                }
            } catch (const std::exception& e) {
                LogPrintf("%s: Deserialize or I/O error - %s\n", __func__, e.what());
            }
        }
    } catch (const std::runtime_error& e) {
        AbortNode(std::string("System error: ") + e.what());
    }
    if (nLoaded > 0)
        LogPrintf("Loaded %i blocks from external file in %dms\n", nLoaded, GetTimeMillis() - nStart);
    return nLoaded > 0;
}

void static CheckBlockIndex(const Consensus::Params& consensusParams)
{
    if (!fCheckBlockIndex) {
        return;
    }

    LOCK(cs_main);

    // During a reindex, we read the genesis block and call CheckBlockIndex before ActivateBestChain,
    // so we have the genesis block in mapBlockIndex but no active chain.  (A few of the tests when
    // iterating the block tree require that chainActive has been initialized.)
    if (chainActive.Height() < 0) {
        assert(mapBlockIndex.size() <= 1);
        return;
    }

    // Build forward-pointing map of the entire block tree.
    std::multimap<CBlockIndex*,CBlockIndex*> forward;
    for (BlockMap::iterator it = mapBlockIndex.begin(); it != mapBlockIndex.end(); it++) {
        forward.insert(std::make_pair(it->second->pprev, it->second));
    }

    assert(forward.size() == mapBlockIndex.size());

    std::pair<std::multimap<CBlockIndex*,CBlockIndex*>::iterator,std::multimap<CBlockIndex*,CBlockIndex*>::iterator> rangeGenesis = forward.equal_range(NULL);
    CBlockIndex *pindex = rangeGenesis.first->second;
    rangeGenesis.first++;
    assert(rangeGenesis.first == rangeGenesis.second); // There is only one index entry with parent NULL.

    // Iterate over the entire block tree, using depth-first search.
    // Along the way, remember whether there are blocks on the path from genesis
    // block being explored which are the first to have certain properties.
    size_t nNodes = 0;
    int nHeight = 0;
    CBlockIndex* pindexFirstInvalid = NULL; // Oldest ancestor of pindex which is invalid.
    CBlockIndex* pindexFirstMissing = NULL; // Oldest ancestor of pindex which does not have BLOCK_HAVE_DATA.
    CBlockIndex* pindexFirstNeverProcessed = NULL; // Oldest ancestor of pindex for which nTx == 0.
    CBlockIndex* pindexFirstNotTreeValid = NULL; // Oldest ancestor of pindex which does not have BLOCK_VALID_TREE (regardless of being valid or not).
    CBlockIndex* pindexFirstNotTransactionsValid = NULL; // Oldest ancestor of pindex which does not have BLOCK_VALID_TRANSACTIONS (regardless of being valid or not).
    CBlockIndex* pindexFirstNotChainValid = NULL; // Oldest ancestor of pindex which does not have BLOCK_VALID_CHAIN (regardless of being valid or not).
    CBlockIndex* pindexFirstNotScriptsValid = NULL; // Oldest ancestor of pindex which does not have BLOCK_VALID_SCRIPTS (regardless of being valid or not).
    while (pindex != NULL) {
        nNodes++;
        if (pindexFirstInvalid == NULL && pindex->nStatus & BLOCK_FAILED_VALID) pindexFirstInvalid = pindex;
        if (pindexFirstMissing == NULL && !(pindex->nStatus & BLOCK_HAVE_DATA)) pindexFirstMissing = pindex;
        if (pindexFirstNeverProcessed == NULL && pindex->nTx == 0) pindexFirstNeverProcessed = pindex;
        if (pindex->pprev != NULL && pindexFirstNotTreeValid == NULL && (pindex->nStatus & BLOCK_VALID_MASK) < BLOCK_VALID_TREE) pindexFirstNotTreeValid = pindex;
        if (pindex->pprev != NULL && pindexFirstNotTransactionsValid == NULL && (pindex->nStatus & BLOCK_VALID_MASK) < BLOCK_VALID_TRANSACTIONS) pindexFirstNotTransactionsValid = pindex;
        if (pindex->pprev != NULL && pindexFirstNotChainValid == NULL && (pindex->nStatus & BLOCK_VALID_MASK) < BLOCK_VALID_CHAIN) pindexFirstNotChainValid = pindex;
        if (pindex->pprev != NULL && pindexFirstNotScriptsValid == NULL && (pindex->nStatus & BLOCK_VALID_MASK) < BLOCK_VALID_SCRIPTS) pindexFirstNotScriptsValid = pindex;

        // Begin: actual consistency checks.
        if (pindex->pprev == NULL) {
            // Genesis block checks.
            assert(pindex->GetBlockHash() == consensusParams.hashGenesisBlock); // Genesis block's hash must match.
            assert(pindex == chainActive.Genesis()); // The current active chain's genesis block must be this block.
        }
        if (pindex->nChainTx == 0) assert(pindex->nSequenceId <= 0);  // nSequenceId can't be set positive for blocks that aren't linked (negative is used for preciousblock)
        // VALID_TRANSACTIONS is equivalent to nTx > 0 for all nodes (whether or not pruning has occurred).
        // HAVE_DATA is only equivalent to nTx > 0 (or VALID_TRANSACTIONS) if no pruning has occurred.
        if (!fHavePruned) {
            // If we've never pruned, then HAVE_DATA should be equivalent to nTx > 0
            assert(!(pindex->nStatus & BLOCK_HAVE_DATA) == (pindex->nTx == 0));
            assert(pindexFirstMissing == pindexFirstNeverProcessed);
        } else {
            // If we have pruned, then we can only say that HAVE_DATA implies nTx > 0
            if (pindex->nStatus & BLOCK_HAVE_DATA) assert(pindex->nTx > 0);
        }
        if (pindex->nStatus & BLOCK_HAVE_UNDO) assert(pindex->nStatus & BLOCK_HAVE_DATA);
        assert(((pindex->nStatus & BLOCK_VALID_MASK) >= BLOCK_VALID_TRANSACTIONS) == (pindex->nTx > 0)); // This is pruning-independent.
        // All parents having had data (at some point) is equivalent to all parents being VALID_TRANSACTIONS, which is equivalent to nChainTx being set.
        assert((pindexFirstNeverProcessed != NULL) == (pindex->nChainTx == 0)); // nChainTx != 0 is used to signal that all parent blocks have been processed (but may have been pruned).
        assert((pindexFirstNotTransactionsValid != NULL) == (pindex->nChainTx == 0));
        assert(pindex->nHeight == nHeight); // nHeight must be consistent.
        assert(pindex->pprev == NULL || pindex->nChainWork >= pindex->pprev->nChainWork); // For every block except the genesis block, the chainwork must be larger than the parent's.
        assert(nHeight < 2 || (pindex->pskip && (pindex->pskip->nHeight < nHeight))); // The pskip pointer must point back for all but the first 2 blocks.
        assert(pindexFirstNotTreeValid == NULL); // All mapBlockIndex entries must at least be TREE valid
        if ((pindex->nStatus & BLOCK_VALID_MASK) >= BLOCK_VALID_TREE) assert(pindexFirstNotTreeValid == NULL); // TREE valid implies all parents are TREE valid
        if ((pindex->nStatus & BLOCK_VALID_MASK) >= BLOCK_VALID_CHAIN) assert(pindexFirstNotChainValid == NULL); // CHAIN valid implies all parents are CHAIN valid
        if ((pindex->nStatus & BLOCK_VALID_MASK) >= BLOCK_VALID_SCRIPTS) assert(pindexFirstNotScriptsValid == NULL); // SCRIPTS valid implies all parents are SCRIPTS valid
        if (pindexFirstInvalid == NULL) {
            // Checks for not-invalid blocks.
            assert((pindex->nStatus & BLOCK_FAILED_MASK) == 0); // The failed mask cannot be set for blocks without invalid parents.
        }
        if (!CBlockIndexWorkComparator()(pindex, chainActive.Tip()) && pindexFirstNeverProcessed == NULL) {
            if (pindexFirstInvalid == NULL) {
                // If this block sorts at least as good as the current tip and
                // is valid and we have all data for its parents, it must be in
                // setBlockIndexCandidates.  chainActive.Tip() must also be there
                // even if some data has been pruned.
                if (pindexFirstMissing == NULL || pindex == chainActive.Tip()) {
                    assert(setBlockIndexCandidates.count(pindex));
                }
                // If some parent is missing, then it could be that this block was in
                // setBlockIndexCandidates but had to be removed because of the missing data.
                // In this case it must be in mapBlocksUnlinked -- see test below.
            }
        } else { // If this block sorts worse than the current tip or some ancestor's block has never been seen, it cannot be in setBlockIndexCandidates.
            assert(setBlockIndexCandidates.count(pindex) == 0);
        }
        // Check whether this block is in mapBlocksUnlinked.
        std::pair<std::multimap<CBlockIndex*,CBlockIndex*>::iterator,std::multimap<CBlockIndex*,CBlockIndex*>::iterator> rangeUnlinked = mapBlocksUnlinked.equal_range(pindex->pprev);
        bool foundInUnlinked = false;
        while (rangeUnlinked.first != rangeUnlinked.second) {
            assert(rangeUnlinked.first->first == pindex->pprev);
            if (rangeUnlinked.first->second == pindex) {
                foundInUnlinked = true;
                break;
            }
            rangeUnlinked.first++;
        }
        if (pindex->pprev && (pindex->nStatus & BLOCK_HAVE_DATA) && pindexFirstNeverProcessed != NULL && pindexFirstInvalid == NULL) {
            // If this block has block data available, some parent was never received, and has no invalid parents, it must be in mapBlocksUnlinked.
            assert(foundInUnlinked);
        }
        if (!(pindex->nStatus & BLOCK_HAVE_DATA)) assert(!foundInUnlinked); // Can't be in mapBlocksUnlinked if we don't HAVE_DATA
        if (pindexFirstMissing == NULL) assert(!foundInUnlinked); // We aren't missing data for any parent -- cannot be in mapBlocksUnlinked.
        if (pindex->pprev && (pindex->nStatus & BLOCK_HAVE_DATA) && pindexFirstNeverProcessed == NULL && pindexFirstMissing != NULL) {
            // We HAVE_DATA for this block, have received data for all parents at some point, but we're currently missing data for some parent.
            assert(fHavePruned); // We must have pruned.
            // This block may have entered mapBlocksUnlinked if:
            //  - it has a descendant that at some point had more work than the
            //    tip, and
            //  - we tried switching to that descendant but were missing
            //    data for some intermediate block between chainActive and the
            //    tip.
            // So if this block is itself better than chainActive.Tip() and it wasn't in
            // setBlockIndexCandidates, then it must be in mapBlocksUnlinked.
            if (!CBlockIndexWorkComparator()(pindex, chainActive.Tip()) && setBlockIndexCandidates.count(pindex) == 0) {
                if (pindexFirstInvalid == NULL) {
                    assert(foundInUnlinked);
                }
            }
        }
        // assert(pindex->GetBlockHash() == pindex->GetBlockHeader().GetHash()); // Perhaps too slow
        // End: actual consistency checks.

        // Try descending into the first subnode.
        std::pair<std::multimap<CBlockIndex*,CBlockIndex*>::iterator,std::multimap<CBlockIndex*,CBlockIndex*>::iterator> range = forward.equal_range(pindex);
        if (range.first != range.second) {
            // A subnode was found.
            pindex = range.first->second;
            nHeight++;
            continue;
        }
        // This is a leaf node.
        // Move upwards until we reach a node of which we have not yet visited the last child.
        while (pindex) {
            // We are going to either move to a parent or a sibling of pindex.
            // If pindex was the first with a certain property, unset the corresponding variable.
            if (pindex == pindexFirstInvalid) pindexFirstInvalid = NULL;
            if (pindex == pindexFirstMissing) pindexFirstMissing = NULL;
            if (pindex == pindexFirstNeverProcessed) pindexFirstNeverProcessed = NULL;
            if (pindex == pindexFirstNotTreeValid) pindexFirstNotTreeValid = NULL;
            if (pindex == pindexFirstNotTransactionsValid) pindexFirstNotTransactionsValid = NULL;
            if (pindex == pindexFirstNotChainValid) pindexFirstNotChainValid = NULL;
            if (pindex == pindexFirstNotScriptsValid) pindexFirstNotScriptsValid = NULL;
            // Find our parent.
            CBlockIndex* pindexPar = pindex->pprev;
            // Find which child we just visited.
            std::pair<std::multimap<CBlockIndex*,CBlockIndex*>::iterator,std::multimap<CBlockIndex*,CBlockIndex*>::iterator> rangePar = forward.equal_range(pindexPar);
            while (rangePar.first->second != pindex) {
                assert(rangePar.first != rangePar.second); // Our parent must have at least the node we're coming from as child.
                rangePar.first++;
            }
            // Proceed to the next one.
            rangePar.first++;
            if (rangePar.first != rangePar.second) {
                // Move to the sibling.
                pindex = rangePar.first->second;
                break;
            } else {
                // Move up further.
                pindex = pindexPar;
                nHeight--;
                continue;
            }
        }
    }

    // Check that we actually traversed the entire map.
    assert(nNodes == forward.size());
}

std::string CBlockFileInfo::ToString() const
{
    return strprintf("CBlockFileInfo(blocks=%u, size=%u, heights=%u...%u, time=%s...%s)", nBlocks, nSize, nHeightFirst, nHeightLast, DateTimeStrFormat("%Y-%m-%d", nTimeFirst), DateTimeStrFormat("%Y-%m-%d", nTimeLast));
}

ThresholdState VersionBitsTipState(const Consensus::Params& params, Consensus::DeploymentPos pos)
{
    LOCK(cs_main);
    return VersionBitsState(chainActive.Tip(), params, pos, versionbitscache);
}

int VersionBitsTipStateSinceHeight(const Consensus::Params& params, Consensus::DeploymentPos pos)
{
    LOCK(cs_main);
    return VersionBitsStateSinceHeight(chainActive.Tip(), params, pos, versionbitscache);
}

static const uint64_t MEMPOOL_DUMP_VERSION = 1;

bool LoadMempool(void)
{
    int64_t nExpiryTimeout = GetArg("-mempoolexpiry", DEFAULT_MEMPOOL_EXPIRY) * 60 * 60;
    FILE* filestr = fopen((GetDataDir() / "mempool.dat").string().c_str(), "r");
    CAutoFile file(filestr, SER_DISK, CLIENT_VERSION);
    if (file.IsNull()) {
        LogPrintf("Failed to open mempool file from disk. Continuing anyway.\n");
        return false;
    }

    int64_t count = 0;
    int64_t skipped = 0;
    int64_t failed = 0;
    int64_t nNow = GetTime();

    try {
        uint64_t version;
        file >> version;
        if (version != MEMPOOL_DUMP_VERSION) {
            return false;
        }
        uint64_t num;
        file >> num;
        double prioritydummy = 0;
        while (num--) {
            CTransactionRef tx;
            int64_t nTime;
            int64_t nFeeDelta;
            file >> tx;
            file >> nTime;
            file >> nFeeDelta;

            CAmount amountdelta = nFeeDelta;
            if (amountdelta) {
                mempool.PrioritiseTransaction(tx->GetHash(), tx->GetHash().ToString(), prioritydummy, amountdelta);
            }
            CValidationState state;
            if (nTime + nExpiryTimeout > nNow) {
                LOCK(cs_main);
                AcceptToMemoryPoolWithTime(mempool, state, tx, true, NULL, nTime);
                if (state.IsValid()) {
                    ++count;
                } else {
                    ++failed;
                }
            } else {
                ++skipped;
            }
            if (ShutdownRequested())
                return false;
        }
        std::map<uint256, CAmount> mapDeltas;
        file >> mapDeltas;

        for (const auto& i : mapDeltas) {
            mempool.PrioritiseTransaction(i.first, i.first.ToString(), prioritydummy, i.second);
        }
    } catch (const std::exception& e) {
        LogPrintf("Failed to deserialize mempool data on disk: %s. Continuing anyway.\n", e.what());
        return false;
    }

    LogPrintf("Imported mempool transactions from disk: %i successes, %i failed, %i expired\n", count, failed, skipped);
    return true;
}

void DumpMempool(void)
{
    int64_t start = GetTimeMicros();

    std::map<uint256, CAmount> mapDeltas;
    std::vector<TxMempoolInfo> vinfo;

    {
        LOCK(mempool.cs);
        for (const auto &i : mempool.mapDeltas) {
            mapDeltas[i.first] = i.second.second;
        }
        vinfo = mempool.infoAll();
    }

    int64_t mid = GetTimeMicros();

    try {
        FILE* filestr = fopen((GetDataDir() / "mempool.dat.new").string().c_str(), "w");
        if (!filestr) {
            return;
        }

        CAutoFile file(filestr, SER_DISK, CLIENT_VERSION);

        uint64_t version = MEMPOOL_DUMP_VERSION;
        file << version;

        file << (uint64_t)vinfo.size();
        for (const auto& i : vinfo) {
            file << *(i.tx);
            file << (int64_t)i.nTime;
            file << (int64_t)i.nFeeDelta;
            mapDeltas.erase(i.tx->GetHash());
        }

        file << mapDeltas;
        FileCommit(file.Get());
        file.fclose();
        RenameOver(GetDataDir() / "mempool.dat.new", GetDataDir() / "mempool.dat");
        int64_t last = GetTimeMicros();
        LogPrintf("Dumped mempool: %gs to copy, %gs to dump\n", (mid-start)*0.000001, (last-mid)*0.000001);
    } catch (const std::exception& e) {
        LogPrintf("Failed to dump mempool: %s. Continuing anyway.\n", e.what());
    }
}

//! Guess how far we are in the verification process at the given block index
double GuessVerificationProgress(const ChainTxData& data, CBlockIndex *pindex) {
    if (pindex == NULL)
        return 0.0;

    int64_t nNow = time(NULL);

    double fTxTotal;

    if (pindex->nChainTx <= data.nTxCount) {
        fTxTotal = data.nTxCount + (nNow - data.nTime) * data.dTxRate;
    } else {
        fTxTotal = pindex->nChainTx + (nNow - pindex->GetBlockTime()) * data.dTxRate;
    }

    return pindex->nChainTx / fTxTotal;
}

class CMainCleanup
{
public:
    CMainCleanup() {}
    ~CMainCleanup() {
        // block headers
        BlockMap::iterator it1 = mapBlockIndex.begin();
        for (; it1 != mapBlockIndex.end(); it1++)
            delete (*it1).second;
        mapBlockIndex.clear();
    }
} instance_of_cmaincleanup;<|MERGE_RESOLUTION|>--- conflicted
+++ resolved
@@ -653,13 +653,9 @@
                 if (fReplacementOptOut)
                     return state.Invalid(false, REJECT_CONFLICT, "txn-mempool-conflict");
 
-<<<<<<< HEAD
+                }  // setIgnoreRejects
+
                 setConflicts.emplace(ptxConflicting->GetHash(), true);
-=======
-                }  // setIgnoreRejects
-
-                setConflicts.insert(ptxConflicting->GetHash());
->>>>>>> 99d66e2d
             }
         }
     }
