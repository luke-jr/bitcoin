// Copyright (c) 2009-2010 Satoshi Nakamoto
// Copyright (c) 2009-2012 The Bitcoin developers
// Distributed under the MIT/X11 software license, see the accompanying
// file COPYING or http://www.opensource.org/licenses/mit-license.php.
#include "net.h"

#include "addrman.h"
#include "chainparams.h"
#include "core.h"
#include "db.h"
#include "ui_interface.h"

#include <inttypes.h>
#include <stdint.h>

#ifdef WIN32
#include <string.h>
#endif

#ifndef WIN32
#include <fcntl.h>
#endif

#ifdef USE_UPNP
#include <miniupnpc/miniupnpc.h>
#include <miniupnpc/miniwget.h>
#include <miniupnpc/upnpcommands.h>
#include <miniupnpc/upnperrors.h>
#endif

// Dump addresses to peers.dat every 15 minutes (900s)
#define DUMP_ADDRESSES_INTERVAL 900

using namespace std;
using namespace boost;

static const int MAX_OUTBOUND_CONNECTIONS = 8;

bool OpenNetworkConnection(const CAddress& addrConnect, CSemaphoreGrant *grantOutbound = NULL, const char *strDest = NULL, bool fOneShot = false);


struct LocalServiceInfo {
    int nScore;
    int nPort;
};

//
// Global state variables
//
bool fDiscover = true;
<<<<<<< HEAD
uint64_t nLocalServices = NODE_NETWORK;
=======
bool fNetworkActive = true;
uint64 nLocalServices = NODE_NETWORK;
>>>>>>> ce8e00c6
static CCriticalSection cs_mapLocalHost;
static map<CNetAddr, LocalServiceInfo> mapLocalHost;
static bool vfReachable[NET_MAX] = {};
static bool vfLimited[NET_MAX] = {};
static CNode* pnodeLocalHost = NULL;
static CNode* pnodeSync = NULL;
uint64_t nLocalHostNonce = 0;
static std::vector<SOCKET> vhListenSocket;
CAddrMan addrman;
int nMaxConnections = 125;

vector<CNode*> vNodes;
CCriticalSection cs_vNodes;
map<CInv, CDataStream> mapRelay;
deque<pair<int64_t, CInv> > vRelayExpiration;
CCriticalSection cs_mapRelay;
limitedmap<CInv, int64_t> mapAlreadyAskedFor(MAX_INV_SZ);

static deque<string> vOneShots;
CCriticalSection cs_vOneShots;

set<CNetAddr> setservAddNodeAddresses;
CCriticalSection cs_setservAddNodeAddresses;

vector<std::string> vAddedNodes;
CCriticalSection cs_vAddedNodes;

static CSemaphore *semOutbound = NULL;

// Signals for message handling
static CNodeSignals g_signals;
CNodeSignals& GetNodeSignals() { return g_signals; }

void AddOneShot(string strDest)
{
    LOCK(cs_vOneShots);
    vOneShots.push_back(strDest);
}

unsigned short GetListenPort()
{
    return (unsigned short)(GetArg("-port", Params().GetDefaultPort()));
}

// find 'best' local address for a particular peer
bool GetLocal(CService& addr, const CNetAddr *paddrPeer)
{
    if (fNoListen)
        return false;

    int nBestScore = -1;
    int nBestReachability = -1;
    {
        LOCK(cs_mapLocalHost);
        for (map<CNetAddr, LocalServiceInfo>::iterator it = mapLocalHost.begin(); it != mapLocalHost.end(); it++)
        {
            int nScore = (*it).second.nScore;
            int nReachability = (*it).first.GetReachabilityFrom(paddrPeer);
            if (nReachability > nBestReachability || (nReachability == nBestReachability && nScore > nBestScore))
            {
                addr = CService((*it).first, (*it).second.nPort);
                nBestReachability = nReachability;
                nBestScore = nScore;
            }
        }
    }
    return nBestScore >= 0;
}

// get best local address for a particular peer as a CAddress
CAddress GetLocalAddress(const CNetAddr *paddrPeer)
{
    CAddress ret(CService("0.0.0.0",0),0);
    CService addr;
    if (GetLocal(addr, paddrPeer))
    {
        ret = CAddress(addr);
        ret.nServices = nLocalServices;
        ret.nTime = GetAdjustedTime();
    }
    return ret;
}

bool RecvLine(SOCKET hSocket, string& strLine)
{
    strLine = "";
    loop
    {
        char c;
        int nBytes = recv(hSocket, &c, 1, 0);
        if (nBytes > 0)
        {
            if (c == '\n')
                continue;
            if (c == '\r')
                return true;
            strLine += c;
            if (strLine.size() >= 9000)
                return true;
        }
        else if (nBytes <= 0)
        {
            boost::this_thread::interruption_point();
            if (nBytes < 0)
            {
                int nErr = WSAGetLastError();
                if (nErr == WSAEMSGSIZE)
                    continue;
                if (nErr == WSAEWOULDBLOCK || nErr == WSAEINTR || nErr == WSAEINPROGRESS)
                {
                    MilliSleep(10);
                    continue;
                }
            }
            if (!strLine.empty())
                return true;
            if (nBytes == 0)
            {
                // socket closed
                printf("socket closed\n");
                return false;
            }
            else
            {
                // socket error
                int nErr = WSAGetLastError();
                printf("recv failed: %d\n", nErr);
                return false;
            }
        }
    }
}

// used when scores of local addresses may have changed
// pushes better local address to peers
void static AdvertizeLocal()
{
    LOCK(cs_vNodes);
    BOOST_FOREACH(CNode* pnode, vNodes)
    {
        if (pnode->fSuccessfullyConnected)
        {
            CAddress addrLocal = GetLocalAddress(&pnode->addr);
            if (addrLocal.IsRoutable() && (CService)addrLocal != (CService)pnode->addrLocal)
            {
                pnode->PushAddress(addrLocal);
                pnode->addrLocal = addrLocal;
            }
        }
    }
}

void SetReachable(enum Network net, bool fFlag)
{
    LOCK(cs_mapLocalHost);
    vfReachable[net] = fFlag;
    if (net == NET_IPV6 && fFlag)
        vfReachable[NET_IPV4] = true;
}

// learn a new local address
bool AddLocal(const CService& addr, int nScore)
{
    if (!addr.IsRoutable())
        return false;

    if (!fDiscover && nScore < LOCAL_MANUAL)
        return false;

    if (IsLimited(addr))
        return false;

    printf("AddLocal(%s,%i)\n", addr.ToString().c_str(), nScore);

    {
        LOCK(cs_mapLocalHost);
        bool fAlready = mapLocalHost.count(addr) > 0;
        LocalServiceInfo &info = mapLocalHost[addr];
        if (!fAlready || nScore >= info.nScore) {
            info.nScore = nScore + (fAlready ? 1 : 0);
            info.nPort = addr.GetPort();
        }
        SetReachable(addr.GetNetwork());
    }

    AdvertizeLocal();

    return true;
}

bool AddLocal(const CNetAddr &addr, int nScore)
{
    return AddLocal(CService(addr, GetListenPort()), nScore);
}

/** Make a particular network entirely off-limits (no automatic connects to it) */
void SetLimited(enum Network net, bool fLimited)
{
    if (net == NET_UNROUTABLE)
        return;
    LOCK(cs_mapLocalHost);
    vfLimited[net] = fLimited;
}

bool IsLimited(enum Network net)
{
    LOCK(cs_mapLocalHost);
    return vfLimited[net];
}

bool IsLimited(const CNetAddr &addr)
{
    return IsLimited(addr.GetNetwork());
}

/** vote for a local address */
bool SeenLocal(const CService& addr)
{
    {
        LOCK(cs_mapLocalHost);
        if (mapLocalHost.count(addr) == 0)
            return false;
        mapLocalHost[addr].nScore++;
    }

    AdvertizeLocal();

    return true;
}

/** check whether a given address is potentially local */
bool IsLocal(const CService& addr)
{
    LOCK(cs_mapLocalHost);
    return mapLocalHost.count(addr) > 0;
}

/** check whether a given address is in a network we can probably connect to */
bool IsReachable(const CNetAddr& addr)
{
    LOCK(cs_mapLocalHost);
    enum Network net = addr.GetNetwork();
    return vfReachable[net] && !vfLimited[net];
}

bool GetMyExternalIP2(const CService& addrConnect, const char* pszGet, const char* pszKeyword, CNetAddr& ipRet)
{
    SOCKET hSocket;
    if (!ConnectSocket(addrConnect, hSocket))
        return error("GetMyExternalIP() : connection to %s failed", addrConnect.ToString().c_str());

    send(hSocket, pszGet, strlen(pszGet), MSG_NOSIGNAL);

    string strLine;
    while (RecvLine(hSocket, strLine))
    {
        if (strLine.empty()) // HTTP response is separated from headers by blank line
        {
            loop
            {
                if (!RecvLine(hSocket, strLine))
                {
                    closesocket(hSocket);
                    return false;
                }
                if (pszKeyword == NULL)
                    break;
                if (strLine.find(pszKeyword) != string::npos)
                {
                    strLine = strLine.substr(strLine.find(pszKeyword) + strlen(pszKeyword));
                    break;
                }
            }
            closesocket(hSocket);
            if (strLine.find("<") != string::npos)
                strLine = strLine.substr(0, strLine.find("<"));
            strLine = strLine.substr(strspn(strLine.c_str(), " \t\n\r"));
            while (strLine.size() > 0 && isspace(strLine[strLine.size()-1]))
                strLine.resize(strLine.size()-1);
            CService addr(strLine,0,true);
            printf("GetMyExternalIP() received [%s] %s\n", strLine.c_str(), addr.ToString().c_str());
            if (!addr.IsValid() || !addr.IsRoutable())
                return false;
            ipRet.SetIP(addr);
            return true;
        }
    }
    closesocket(hSocket);
    return error("GetMyExternalIP() : connection closed");
}

bool GetMyExternalIP(CNetAddr& ipRet)
{
    CService addrConnect;
    const char* pszGet;
    const char* pszKeyword;

    for (int nLookup = 0; nLookup <= 1; nLookup++)
    for (int nHost = 1; nHost <= 2; nHost++)
    {
        // We should be phasing out our use of sites like these. If we need
        // replacements, we should ask for volunteers to put this simple
        // php file on their web server that prints the client IP:
        //  <?php echo $_SERVER["REMOTE_ADDR"]; ?>
        if (nHost == 1)
        {
            addrConnect = CService("91.198.22.70", 80); // checkip.dyndns.org

            if (nLookup == 1)
            {
                CService addrIP("checkip.dyndns.org", 80, true);
                if (addrIP.IsValid())
                    addrConnect = addrIP;
            }

            pszGet = "GET / HTTP/1.1\r\n"
                     "Host: checkip.dyndns.org\r\n"
                     "User-Agent: Mozilla/4.0 (compatible; MSIE 7.0; Windows NT 5.1)\r\n"
                     "Connection: close\r\n"
                     "\r\n";

            pszKeyword = "Address:";
        }
        else if (nHost == 2)
        {
            addrConnect = CService("74.208.43.192", 80); // www.showmyip.com

            if (nLookup == 1)
            {
                CService addrIP("www.showmyip.com", 80, true);
                if (addrIP.IsValid())
                    addrConnect = addrIP;
            }

            pszGet = "GET /simple/ HTTP/1.1\r\n"
                     "Host: www.showmyip.com\r\n"
                     "User-Agent: Mozilla/4.0 (compatible; MSIE 7.0; Windows NT 5.1)\r\n"
                     "Connection: close\r\n"
                     "\r\n";

            pszKeyword = NULL; // Returns just IP address
        }

        if (GetMyExternalIP2(addrConnect, pszGet, pszKeyword, ipRet))
            return true;
    }

    return false;
}

void ThreadGetMyExternalIP()
{
    CNetAddr addrLocalHost;
    if (GetMyExternalIP(addrLocalHost))
    {
        printf("GetMyExternalIP() returned %s\n", addrLocalHost.ToStringIP().c_str());
        AddLocal(addrLocalHost, LOCAL_HTTP);
    }
}





void AddressCurrentlyConnected(const CService& addr)
{
    addrman.Connected(addr);
}







CNode* FindNode(const CNetAddr& ip)
{
    LOCK(cs_vNodes);
    BOOST_FOREACH(CNode* pnode, vNodes)
        if ((CNetAddr)pnode->addr == ip)
            return (pnode);
    return NULL;
}

CNode* FindNode(std::string addrName)
{
    LOCK(cs_vNodes);
    BOOST_FOREACH(CNode* pnode, vNodes)
        if (pnode->addrName == addrName)
            return (pnode);
    return NULL;
}

CNode* FindNode(const CService& addr)
{
    LOCK(cs_vNodes);
    BOOST_FOREACH(CNode* pnode, vNodes)
        if ((CService)pnode->addr == addr)
            return (pnode);
    return NULL;
}

CNode* ConnectNode(CAddress addrConnect, const char *pszDest)
{
    if (pszDest == NULL) {
        if (IsLocal(addrConnect))
            return NULL;

        // Look for an existing connection
        CNode* pnode = FindNode((CService)addrConnect);
        if (pnode)
        {
            pnode->AddRef();
            return pnode;
        }
    }


    /// debug print
    printf("trying connection %s lastseen=%.1fhrs\n",
        pszDest ? pszDest : addrConnect.ToString().c_str(),
        pszDest ? 0 : (double)(GetAdjustedTime() - addrConnect.nTime)/3600.0);

    // Connect
    SOCKET hSocket;
    if (pszDest ? ConnectSocketByName(addrConnect, hSocket, pszDest, Params().GetDefaultPort()) : ConnectSocket(addrConnect, hSocket))
    {
        addrman.Attempt(addrConnect);

        /// debug print
        printf("connected %s\n", pszDest ? pszDest : addrConnect.ToString().c_str());

        // Set to non-blocking
#ifdef WIN32
        u_long nOne = 1;
        if (ioctlsocket(hSocket, FIONBIO, &nOne) == SOCKET_ERROR)
            printf("ConnectSocket() : ioctlsocket non-blocking setting failed, error %d\n", WSAGetLastError());
#else
        if (fcntl(hSocket, F_SETFL, O_NONBLOCK) == SOCKET_ERROR)
            printf("ConnectSocket() : fcntl non-blocking setting failed, error %d\n", errno);
#endif

        // Add node
        CNode* pnode = new CNode(hSocket, addrConnect, pszDest ? pszDest : "", false);
        pnode->AddRef();

        {
            LOCK(cs_vNodes);
            vNodes.push_back(pnode);
        }

        pnode->nTimeConnected = GetTime();
        return pnode;
    }
    else
    {
        return NULL;
    }
}

void CNode::CloseSocketDisconnect()
{
    fDisconnect = true;
    if (hSocket != INVALID_SOCKET)
    {
        printf("disconnecting node %s\n", addrName.c_str());
        closesocket(hSocket);
        hSocket = INVALID_SOCKET;
    }

    // in case this fails, we'll empty the recv buffer when the CNode is deleted
    TRY_LOCK(cs_vRecvMsg, lockRecv);
    if (lockRecv)
        vRecvMsg.clear();

    // if this was the sync node, we'll need a new one
    if (this == pnodeSync)
        pnodeSync = NULL;
}

void CNode::Cleanup()
{
}


void CNode::PushVersion()
{
    /// when NTP implemented, change to just nTime = GetAdjustedTime()
    int64_t nTime = (fInbound ? GetAdjustedTime() : GetTime());
    CAddress addrYou = (addr.IsRoutable() && !IsProxy(addr) ? addr : CAddress(CService("0.0.0.0",0)));
    CAddress addrMe = GetLocalAddress(&addr);
    RAND_bytes((unsigned char*)&nLocalHostNonce, sizeof(nLocalHostNonce));
    printf("send version message: version %d, blocks=%d, us=%s, them=%s, peer=%s\n", PROTOCOL_VERSION, nBestHeight, addrMe.ToString().c_str(), addrYou.ToString().c_str(), addr.ToString().c_str());
    PushMessage("version", PROTOCOL_VERSION, nLocalServices, nTime, addrYou, addrMe,
                nLocalHostNonce, FormatSubVersion(CLIENT_NAME, CLIENT_VERSION, std::vector<string>()), nBestHeight, true);
}





std::map<CNetAddr, int64_t> CNode::setBanned;
CCriticalSection CNode::cs_setBanned;

void CNode::ClearBanned()
{
    setBanned.clear();
}

bool CNode::IsBanned(CNetAddr ip)
{
    bool fResult = false;
    {
        LOCK(cs_setBanned);
        std::map<CNetAddr, int64_t>::iterator i = setBanned.find(ip);
        if (i != setBanned.end())
        {
            int64_t t = (*i).second;
            if (GetTime() < t)
                fResult = true;
        }
    }
    return fResult;
}

bool CNode::Misbehaving(int howmuch)
{
    if (addr.IsLocal())
    {
        printf("Warning: Local node %s misbehaving (delta: %d)!\n", addrName.c_str(), howmuch);
        return false;
    }

    nMisbehavior += howmuch;
    if (nMisbehavior >= GetArg("-banscore", 100))
    {
        int64_t banTime = GetTime()+GetArg("-bantime", 60*60*24);  // Default 24-hour ban
        printf("Misbehaving: %s (%d -> %d) DISCONNECTING\n", addr.ToString().c_str(), nMisbehavior-howmuch, nMisbehavior);
        {
            LOCK(cs_setBanned);
            if (setBanned[addr] < banTime)
                setBanned[addr] = banTime;
        }
        CloseSocketDisconnect();
        return true;
    } else
        printf("Misbehaving: %s (%d -> %d)\n", addr.ToString().c_str(), nMisbehavior-howmuch, nMisbehavior);
    return false;
}

#undef X
#define X(name) stats.name = name
void CNode::copyStats(CNodeStats &stats)
{
    X(nServices);
    X(nLastSend);
    X(nLastRecv);
    X(nTimeConnected);
    X(addrName);
    X(nVersion);
    X(strSubVer);
    X(fInbound);
    X(nStartingHeight);
    X(nMisbehavior);
    X(nSendBytes);
    X(nRecvBytes);
    stats.fSyncNode = (this == pnodeSync);
}
#undef X

// requires LOCK(cs_vRecvMsg)
bool CNode::ReceiveMsgBytes(const char *pch, unsigned int nBytes)
{
    while (nBytes > 0) {

        // get current incomplete message, or create a new one
        if (vRecvMsg.empty() ||
            vRecvMsg.back().complete())
            vRecvMsg.push_back(CNetMessage(SER_NETWORK, nRecvVersion));

        CNetMessage& msg = vRecvMsg.back();

        // absorb network data
        int handled;
        if (!msg.in_data)
            handled = msg.readHeader(pch, nBytes);
        else
            handled = msg.readData(pch, nBytes);

        if (handled < 0)
                return false;

        pch += handled;
        nBytes -= handled;
    }

    return true;
}

int CNetMessage::readHeader(const char *pch, unsigned int nBytes)
{
    // copy data to temporary parsing buffer
    unsigned int nRemaining = 24 - nHdrPos;
    unsigned int nCopy = std::min(nRemaining, nBytes);

    memcpy(&hdrbuf[nHdrPos], pch, nCopy);
    nHdrPos += nCopy;

    // if header incomplete, exit
    if (nHdrPos < 24)
        return nCopy;

    // deserialize to CMessageHeader
    try {
        hdrbuf >> hdr;
    }
    catch (std::exception &e) {
        return -1;
    }

    // reject messages larger than MAX_SIZE
    if (hdr.nMessageSize > MAX_SIZE)
            return -1;

    // switch state to reading message data
    in_data = true;
    vRecv.resize(hdr.nMessageSize);

    return nCopy;
}

int CNetMessage::readData(const char *pch, unsigned int nBytes)
{
    unsigned int nRemaining = hdr.nMessageSize - nDataPos;
    unsigned int nCopy = std::min(nRemaining, nBytes);

    memcpy(&vRecv[nDataPos], pch, nCopy);
    nDataPos += nCopy;

    return nCopy;
}









// requires LOCK(cs_vSend)
void SocketSendData(CNode *pnode)
{
    std::deque<CSerializeData>::iterator it = pnode->vSendMsg.begin();

    while (it != pnode->vSendMsg.end()) {
        const CSerializeData &data = *it;
        assert(data.size() > pnode->nSendOffset);
        int nBytes = send(pnode->hSocket, &data[pnode->nSendOffset], data.size() - pnode->nSendOffset, MSG_NOSIGNAL | MSG_DONTWAIT);
        if (nBytes > 0) {
            pnode->nLastSend = GetTime();
            pnode->nSendBytes += nBytes;
            pnode->nSendOffset += nBytes;
            if (pnode->nSendOffset == data.size()) {
                pnode->nSendOffset = 0;
                pnode->nSendSize -= data.size();
                it++;
            } else {
                // could not send full message; stop sending more
                break;
            }
        } else {
            if (nBytes < 0) {
                // error
                int nErr = WSAGetLastError();
                if (nErr != WSAEWOULDBLOCK && nErr != WSAEMSGSIZE && nErr != WSAEINTR && nErr != WSAEINPROGRESS)
                {
                    printf("socket send error %d\n", nErr);
                    pnode->CloseSocketDisconnect();
                }
            }
            // couldn't send anything at all
            break;
        }
    }

    if (it == pnode->vSendMsg.end()) {
        assert(pnode->nSendOffset == 0);
        assert(pnode->nSendSize == 0);
    }
    pnode->vSendMsg.erase(pnode->vSendMsg.begin(), it);
}

static list<CNode*> vNodesDisconnected;

void ThreadSocketHandler()
{
    unsigned int nPrevNodeCount = 0;
    loop
    {
        //
        // Disconnect nodes
        //
        {
            LOCK(cs_vNodes);
            // Disconnect unused nodes
            vector<CNode*> vNodesCopy = vNodes;
            BOOST_FOREACH(CNode* pnode, vNodesCopy)
            {
                if (pnode->fDisconnect ||
                    (pnode->GetRefCount() <= 0 && pnode->vRecvMsg.empty() && pnode->nSendSize == 0 && pnode->ssSend.empty()))
                {
                    // remove from vNodes
                    vNodes.erase(remove(vNodes.begin(), vNodes.end(), pnode), vNodes.end());

                    // release outbound grant (if any)
                    pnode->grantOutbound.Release();

                    // close socket and cleanup
                    pnode->CloseSocketDisconnect();
                    pnode->Cleanup();

                    // hold in disconnected pool until all refs are released
                    if (pnode->fNetworkNode || pnode->fInbound)
                        pnode->Release();
                    vNodesDisconnected.push_back(pnode);
                }
            }

            // Delete disconnected nodes
            list<CNode*> vNodesDisconnectedCopy = vNodesDisconnected;
            BOOST_FOREACH(CNode* pnode, vNodesDisconnectedCopy)
            {
                // wait until threads are done using it
                if (pnode->GetRefCount() <= 0)
                {
                    bool fDelete = false;
                    {
                        TRY_LOCK(pnode->cs_vSend, lockSend);
                        if (lockSend)
                        {
                            TRY_LOCK(pnode->cs_vRecvMsg, lockRecv);
                            if (lockRecv)
                            {
                                TRY_LOCK(pnode->cs_inventory, lockInv);
                                if (lockInv)
                                    fDelete = true;
                            }
                        }
                    }
                    if (fDelete)
                    {
                        vNodesDisconnected.remove(pnode);
                        delete pnode;
                    }
                }
            }
        }
        if (vNodes.size() != nPrevNodeCount)
        {
            nPrevNodeCount = vNodes.size();
            uiInterface.NotifyNumConnectionsChanged(vNodes.size());
        }


        //
        // Find which sockets have data to receive
        //
        struct timeval timeout;
        timeout.tv_sec  = 0;
        timeout.tv_usec = 50000; // frequency to poll pnode->vSend

        fd_set fdsetRecv;
        fd_set fdsetSend;
        fd_set fdsetError;
        FD_ZERO(&fdsetRecv);
        FD_ZERO(&fdsetSend);
        FD_ZERO(&fdsetError);
        SOCKET hSocketMax = 0;
        bool have_fds = false;

        BOOST_FOREACH(SOCKET hListenSocket, vhListenSocket) {
            FD_SET(hListenSocket, &fdsetRecv);
            hSocketMax = max(hSocketMax, hListenSocket);
            have_fds = true;
        }
        {
            LOCK(cs_vNodes);
            BOOST_FOREACH(CNode* pnode, vNodes)
            {
                if (pnode->hSocket == INVALID_SOCKET)
                    continue;
                FD_SET(pnode->hSocket, &fdsetError);
                hSocketMax = max(hSocketMax, pnode->hSocket);
                have_fds = true;

                // Implement the following logic:
                // * If there is data to send, select() for sending data. As this only
                //   happens when optimistic write failed, we choose to first drain the
                //   write buffer in this case before receiving more. This avoids
                //   needlessly queueing received data, if the remote peer is not themselves
                //   receiving data. This means properly utilizing TCP flow control signalling.
                // * Otherwise, if there is no (complete) message in the receive buffer,
                //   or there is space left in the buffer, select() for receiving data.
                // * (if neither of the above applies, there is certainly one message
                //   in the receiver buffer ready to be processed).
                // Together, that means that at least one of the following is always possible,
                // so we don't deadlock:
                // * We send some data.
                // * We wait for data to be received (and disconnect after timeout).
                // * We process a message in the buffer (message handler thread).
                {
                    TRY_LOCK(pnode->cs_vSend, lockSend);
                    if (lockSend && !pnode->vSendMsg.empty()) {
                        FD_SET(pnode->hSocket, &fdsetSend);
                        continue;
                    }
                }
                {
                    TRY_LOCK(pnode->cs_vRecvMsg, lockRecv);
                    if (lockRecv && (
                        pnode->vRecvMsg.empty() || !pnode->vRecvMsg.front().complete() ||
                        pnode->GetTotalRecvSize() <= ReceiveFloodSize()))
                        FD_SET(pnode->hSocket, &fdsetRecv);
                }
            }
        }

        int nSelect = select(have_fds ? hSocketMax + 1 : 0,
                             &fdsetRecv, &fdsetSend, &fdsetError, &timeout);
        boost::this_thread::interruption_point();

        if (nSelect == SOCKET_ERROR)
        {
            if (have_fds)
            {
                int nErr = WSAGetLastError();
                printf("socket select error %d\n", nErr);
                for (unsigned int i = 0; i <= hSocketMax; i++)
                    FD_SET(i, &fdsetRecv);
            }
            FD_ZERO(&fdsetSend);
            FD_ZERO(&fdsetError);
            MilliSleep(timeout.tv_usec/1000);
        }


        //
        // Accept new connections
        //
        BOOST_FOREACH(SOCKET hListenSocket, vhListenSocket)
        if (hListenSocket != INVALID_SOCKET && FD_ISSET(hListenSocket, &fdsetRecv))
        {
#ifdef USE_IPV6
            struct sockaddr_storage sockaddr;
#else
            struct sockaddr sockaddr;
#endif
            socklen_t len = sizeof(sockaddr);
            SOCKET hSocket = accept(hListenSocket, (struct sockaddr*)&sockaddr, &len);
            CAddress addr;
            int nInbound = 0;

            if (hSocket != INVALID_SOCKET)
                if (!addr.SetSockAddr((const struct sockaddr*)&sockaddr))
                    printf("Warning: Unknown socket family\n");

            {
                LOCK(cs_vNodes);
                BOOST_FOREACH(CNode* pnode, vNodes)
                    if (pnode->fInbound)
                        nInbound++;
            }

            if (hSocket == INVALID_SOCKET)
            {
                int nErr = WSAGetLastError();
                if (nErr != WSAEWOULDBLOCK)
                    printf("socket error accept failed: %d\n", nErr);
            }
            else if (nInbound >= nMaxConnections - MAX_OUTBOUND_CONNECTIONS)
            {
                {
                    LOCK(cs_setservAddNodeAddresses);
                    if (!setservAddNodeAddresses.count(addr))
                        closesocket(hSocket);
                }
            }
            else if (CNode::IsBanned(addr))
            {
                printf("connection from %s dropped (banned)\n", addr.ToString().c_str());
                closesocket(hSocket);
            }
            else if (!fNetworkActive)
            {
                printf("connection from %s dropped (not accepting new connections)\n", addr.ToString().c_str());
                closesocket(hSocket);
            }
            else
            {
                printf("accepted connection %s\n", addr.ToString().c_str());
                CNode* pnode = new CNode(hSocket, addr, "", true);
                pnode->AddRef();
                {
                    LOCK(cs_vNodes);
                    vNodes.push_back(pnode);
                }
            }
        }


        //
        // Service each socket
        //
        vector<CNode*> vNodesCopy;
        {
            LOCK(cs_vNodes);
            vNodesCopy = vNodes;
            BOOST_FOREACH(CNode* pnode, vNodesCopy)
                pnode->AddRef();
        }
        BOOST_FOREACH(CNode* pnode, vNodesCopy)
        {
            boost::this_thread::interruption_point();

            //
            // Receive
            //
            if (pnode->hSocket == INVALID_SOCKET)
                continue;
            if (FD_ISSET(pnode->hSocket, &fdsetRecv) || FD_ISSET(pnode->hSocket, &fdsetError))
            {
                TRY_LOCK(pnode->cs_vRecvMsg, lockRecv);
                if (lockRecv)
                {
                    {
                        // typical socket buffer is 8K-64K
                        char pchBuf[0x10000];
                        int nBytes = recv(pnode->hSocket, pchBuf, sizeof(pchBuf), MSG_DONTWAIT);
                        if (nBytes > 0)
                        {
                            if (!pnode->ReceiveMsgBytes(pchBuf, nBytes))
                                pnode->CloseSocketDisconnect();
                            pnode->nLastRecv = GetTime();
                            pnode->nRecvBytes += nBytes;
                        }
                        else if (nBytes == 0)
                        {
                            // socket closed gracefully
                            if (!pnode->fDisconnect)
                                printf("socket closed\n");
                            pnode->CloseSocketDisconnect();
                        }
                        else if (nBytes < 0)
                        {
                            // error
                            int nErr = WSAGetLastError();
                            if (nErr != WSAEWOULDBLOCK && nErr != WSAEMSGSIZE && nErr != WSAEINTR && nErr != WSAEINPROGRESS)
                            {
                                if (!pnode->fDisconnect)
                                    printf("socket recv error %d\n", nErr);
                                pnode->CloseSocketDisconnect();
                            }
                        }
                    }
                }
            }

            //
            // Send
            //
            if (pnode->hSocket == INVALID_SOCKET)
                continue;
            if (FD_ISSET(pnode->hSocket, &fdsetSend))
            {
                TRY_LOCK(pnode->cs_vSend, lockSend);
                if (lockSend)
                    SocketSendData(pnode);
            }

            //
            // Inactivity checking
            //
            if (pnode->vSendMsg.empty())
                pnode->nLastSendEmpty = GetTime();
            if (GetTime() - pnode->nTimeConnected > 60)
            {
                if (pnode->nLastRecv == 0 || pnode->nLastSend == 0)
                {
                    printf("socket no message in first 60 seconds, %d %d\n", pnode->nLastRecv != 0, pnode->nLastSend != 0);
                    pnode->fDisconnect = true;
                }
                else if (GetTime() - pnode->nLastSend > 90*60 && GetTime() - pnode->nLastSendEmpty > 90*60)
                {
                    printf("socket not sending\n");
                    pnode->fDisconnect = true;
                }
                else if (GetTime() - pnode->nLastRecv > 90*60)
                {
                    printf("socket inactivity timeout\n");
                    pnode->fDisconnect = true;
                }
            }
        }
        {
            LOCK(cs_vNodes);
            BOOST_FOREACH(CNode* pnode, vNodesCopy)
                pnode->Release();
        }

        MilliSleep(10);
    }
}









#ifdef USE_UPNP
void ThreadMapPort()
{
    std::string port = strprintf("%u", GetListenPort());
    const char * multicastif = 0;
    const char * minissdpdpath = 0;
    struct UPNPDev * devlist = 0;
    char lanaddr[64];

#ifndef UPNPDISCOVER_SUCCESS
    /* miniupnpc 1.5 */
    devlist = upnpDiscover(2000, multicastif, minissdpdpath, 0);
#else
    /* miniupnpc 1.6 */
    int error = 0;
    devlist = upnpDiscover(2000, multicastif, minissdpdpath, 0, 0, &error);
#endif

    struct UPNPUrls urls;
    struct IGDdatas data;
    int r;

    r = UPNP_GetValidIGD(devlist, &urls, &data, lanaddr, sizeof(lanaddr));
    if (r == 1)
    {
        if (fDiscover) {
            char externalIPAddress[40];
            r = UPNP_GetExternalIPAddress(urls.controlURL, data.first.servicetype, externalIPAddress);
            if(r != UPNPCOMMAND_SUCCESS)
                printf("UPnP: GetExternalIPAddress() returned %d\n", r);
            else
            {
                if(externalIPAddress[0])
                {
                    printf("UPnP: ExternalIPAddress = %s\n", externalIPAddress);
                    AddLocal(CNetAddr(externalIPAddress), LOCAL_UPNP);
                }
                else
                    printf("UPnP: GetExternalIPAddress failed.\n");
            }
        }

        string strDesc = "Bitcoin " + FormatFullVersion();

        try {
            loop {
#ifndef UPNPDISCOVER_SUCCESS
                /* miniupnpc 1.5 */
                r = UPNP_AddPortMapping(urls.controlURL, data.first.servicetype,
                                    port.c_str(), port.c_str(), lanaddr, strDesc.c_str(), "TCP", 0);
#else
                /* miniupnpc 1.6 */
                r = UPNP_AddPortMapping(urls.controlURL, data.first.servicetype,
                                    port.c_str(), port.c_str(), lanaddr, strDesc.c_str(), "TCP", 0, "0");
#endif

                if(r!=UPNPCOMMAND_SUCCESS)
                    printf("AddPortMapping(%s, %s, %s) failed with code %d (%s)\n",
                        port.c_str(), port.c_str(), lanaddr, r, strupnperror(r));
                else
                    printf("UPnP Port Mapping successful.\n");;

                MilliSleep(20*60*1000); // Refresh every 20 minutes
            }
        }
        catch (boost::thread_interrupted)
        {
            r = UPNP_DeletePortMapping(urls.controlURL, data.first.servicetype, port.c_str(), "TCP", 0);
            printf("UPNP_DeletePortMapping() returned : %d\n", r);
            freeUPNPDevlist(devlist); devlist = 0;
            FreeUPNPUrls(&urls);
            throw;
        }
    } else {
        printf("No valid UPnP IGDs found\n");
        freeUPNPDevlist(devlist); devlist = 0;
        if (r != 0)
            FreeUPNPUrls(&urls);
    }
}

void MapPort(bool fUseUPnP)
{
    static boost::thread* upnp_thread = NULL;

    if (fUseUPnP)
    {
        if (upnp_thread) {
            upnp_thread->interrupt();
            upnp_thread->join();
            delete upnp_thread;
        }
        upnp_thread = new boost::thread(boost::bind(&TraceThread<void (*)()>, "upnp", &ThreadMapPort));
    }
    else if (upnp_thread) {
        upnp_thread->interrupt();
        upnp_thread->join();
        delete upnp_thread;
        upnp_thread = NULL;
    }
}

#else
void MapPort(bool)
{
    // Intentionally left blank.
}
#endif






void ThreadDNSAddressSeed()
{
    const vector<CDNSSeedData> &vSeeds = Params().DNSSeeds();
    int found = 0;

    printf("Loading addresses from DNS seeds (could take a while)\n");

    BOOST_FOREACH(const CDNSSeedData &seed, vSeeds) {
        if (HaveNameProxy()) {
            AddOneShot(seed.host);
        } else {
            vector<CNetAddr> vIPs;
            vector<CAddress> vAdd;
            if (LookupHost(seed.host.c_str(), vIPs))
            {
                BOOST_FOREACH(CNetAddr& ip, vIPs)
                {
                    int nOneDay = 24*3600;
                    CAddress addr = CAddress(CService(ip, Params().GetDefaultPort()));
                    addr.nTime = GetTime() - 3*nOneDay - GetRand(4*nOneDay); // use a random age between 3 and 7 days old
                    vAdd.push_back(addr);
                    found++;
                }
            }
            addrman.Add(vAdd, CNetAddr(seed.name, true));
        }
    }

    printf("%d addresses found from DNS seeds\n", found);
}












void DumpAddresses()
{
    int64_t nStart = GetTimeMillis();

    CAddrDB adb;
    adb.Write(addrman);

    printf("Flushed %d addresses to peers.dat  %"PRId64"ms\n",
           addrman.size(), GetTimeMillis() - nStart);
}

void static ProcessOneShot()
{
    string strDest;
    {
        LOCK(cs_vOneShots);
        if (vOneShots.empty())
            return;
        strDest = vOneShots.front();
        vOneShots.pop_front();
    }
    CAddress addr;
    CSemaphoreGrant grant(*semOutbound, true);
    if (grant) {
        if (!OpenNetworkConnection(addr, &grant, strDest.c_str(), true))
            AddOneShot(strDest);
    }
}

void ThreadOpenConnections()
{
    // Connect to specific addresses
    if (mapArgs.count("-connect") && mapMultiArgs["-connect"].size() > 0)
    {
        for (int64_t nLoop = 0;; nLoop++)
        {
            ProcessOneShot();
            BOOST_FOREACH(string strAddr, mapMultiArgs["-connect"])
            {
                CAddress addr;
                OpenNetworkConnection(addr, NULL, strAddr.c_str());
                for (int i = 0; i < 10 && i < nLoop; i++)
                {
                    MilliSleep(500);
                }
            }
            MilliSleep(500);
        }
    }

    // Initiate network connections
    int64_t nStart = GetTime();
    loop
    {
        ProcessOneShot();

        MilliSleep(500);

        CSemaphoreGrant grant(*semOutbound);
        boost::this_thread::interruption_point();

        // Add seed nodes if DNS seeds are all down (an infrastructure attack?).
        if (addrman.size() == 0 && (GetTime() - nStart > 60)) {
            static bool done = false;
            if (!done) {
                printf("Adding fixed seed nodes as DNS doesn't seem to be available.\n");
                addrman.Add(Params().FixedSeeds(), CNetAddr("127.0.0.1"));
                done = true;
            }
        }

        //
        // Choose an address to connect to based on most recently seen
        //
        CAddress addrConnect;

        // Only connect out to one peer per network group (/16 for IPv4).
        // Do this here so we don't have to critsect vNodes inside mapAddresses critsect.
        int nOutbound = 0;
        set<vector<unsigned char> > setConnected;
        {
            LOCK(cs_vNodes);
            BOOST_FOREACH(CNode* pnode, vNodes) {
                if (!pnode->fInbound) {
                    setConnected.insert(pnode->addr.GetGroup());
                    nOutbound++;
                }
            }
        }

        int64_t nANow = GetAdjustedTime();

        int nTries = 0;
        loop
        {
            // use an nUnkBias between 10 (no outgoing connections) and 90 (8 outgoing connections)
            CAddress addr = addrman.Select(10 + min(nOutbound,8)*10);

            // if we selected an invalid address, restart
            if (!addr.IsValid() || setConnected.count(addr.GetGroup()) || IsLocal(addr))
                break;

            // If we didn't find an appropriate destination after trying 100 addresses fetched from addrman,
            // stop this loop, and let the outer loop run again (which sleeps, adds seed nodes, recalculates
            // already-connected network ranges, ...) before trying new addrman addresses.
            nTries++;
            if (nTries > 100)
                break;

            if (IsLimited(addr))
                continue;

            // only consider very recently tried nodes after 30 failed attempts
            if (nANow - addr.nLastTry < 600 && nTries < 30)
                continue;

            // do not allow non-default ports, unless after 50 invalid addresses selected already
            if (addr.GetPort() != Params().GetDefaultPort() && nTries < 50)
                continue;

            addrConnect = addr;
            break;
        }

        if (addrConnect.IsValid())
            OpenNetworkConnection(addrConnect, &grant);
    }
}

void ThreadOpenAddedConnections()
{
    {
        LOCK(cs_vAddedNodes);
        vAddedNodes = mapMultiArgs["-addnode"];
    }

    if (HaveNameProxy()) {
        while(true) {
            list<string> lAddresses(0);
            {
                LOCK(cs_vAddedNodes);
                BOOST_FOREACH(string& strAddNode, vAddedNodes)
                    lAddresses.push_back(strAddNode);
            }
            BOOST_FOREACH(string& strAddNode, lAddresses) {
                CAddress addr;
                CSemaphoreGrant grant(*semOutbound);
                OpenNetworkConnection(addr, &grant, strAddNode.c_str());
                MilliSleep(500);
            }
            MilliSleep(120000); // Retry every 2 minutes
        }
    }

    for (unsigned int i = 0; true; i++)
    {
        list<string> lAddresses(0);
        {
            LOCK(cs_vAddedNodes);
            BOOST_FOREACH(string& strAddNode, vAddedNodes)
                lAddresses.push_back(strAddNode);
        }

        list<vector<CService> > lservAddressesToAdd(0);
        BOOST_FOREACH(string& strAddNode, lAddresses)
        {
            vector<CService> vservNode(0);
            if(Lookup(strAddNode.c_str(), vservNode, Params().GetDefaultPort(), fNameLookup, 0))
            {
                lservAddressesToAdd.push_back(vservNode);
                {
                    LOCK(cs_setservAddNodeAddresses);
                    BOOST_FOREACH(CService& serv, vservNode)
                        setservAddNodeAddresses.insert(serv);
                }
            }
        }
        // Attempt to connect to each IP for each addnode entry until at least one is successful per addnode entry
        // (keeping in mind that addnode entries can have many IPs if fNameLookup)
        {
            LOCK(cs_vNodes);
            BOOST_FOREACH(CNode* pnode, vNodes)
                for (list<vector<CService> >::iterator it = lservAddressesToAdd.begin(); it != lservAddressesToAdd.end(); it++)
                    BOOST_FOREACH(CService& addrNode, *(it))
                        if (pnode->addr == addrNode)
                        {
                            it = lservAddressesToAdd.erase(it);
                            it--;
                            break;
                        }
        }
        BOOST_FOREACH(vector<CService>& vserv, lservAddressesToAdd)
        {
            CSemaphoreGrant grant(*semOutbound);
            OpenNetworkConnection(CAddress(vserv[i % vserv.size()]), &grant);
            MilliSleep(500);
        }
        MilliSleep(120000); // Retry every 2 minutes
    }
}

// if successful, this moves the passed grant to the constructed node
bool OpenNetworkConnection(const CAddress& addrConnect, CSemaphoreGrant *grantOutbound, const char *strDest, bool fOneShot)
{
    //
    // Initiate outbound network connection
    //
    boost::this_thread::interruption_point();

    if (!fNetworkActive)
        return false;
    if (!strDest)
        if (IsLocal(addrConnect) ||
            FindNode((CNetAddr)addrConnect) || CNode::IsBanned(addrConnect) ||
            FindNode(addrConnect.ToStringIPPort().c_str()))
            return false;
    if (strDest && FindNode(strDest))
        return false;

    CNode* pnode = ConnectNode(addrConnect, strDest);
    boost::this_thread::interruption_point();

    if (!pnode)
        return false;
    if (grantOutbound)
        grantOutbound->MoveTo(pnode->grantOutbound);
    pnode->fNetworkNode = true;
    if (fOneShot)
        pnode->fOneShot = true;

    return true;
}


// for now, use a very simple selection metric: the node from which we received
// most recently
double static NodeSyncScore(const CNode *pnode) {
    return -pnode->nLastRecv;
}

void static StartSync(const vector<CNode*> &vNodes) {
    CNode *pnodeNewSync = NULL;
    double dBestScore = 0;

    // Iterate over all nodes
    BOOST_FOREACH(CNode* pnode, vNodes) {
        // check preconditions for allowing a sync
        if (!pnode->fClient && !pnode->fOneShot &&
            !pnode->fDisconnect && pnode->fSuccessfullyConnected &&
            (pnode->nStartingHeight > (nBestHeight - 144)) &&
            (pnode->nVersion < NOBLKS_VERSION_START || pnode->nVersion >= NOBLKS_VERSION_END)) {
            // if ok, compare node's score with the best so far
            double dScore = NodeSyncScore(pnode);
            if (pnodeNewSync == NULL || dScore > dBestScore) {
                pnodeNewSync = pnode;
                dBestScore = dScore;
            }
        }
    }
    // if a new sync candidate was found, start sync!
    if (pnodeNewSync) {
        pnodeNewSync->fStartSync = true;
        pnodeSync = pnodeNewSync;
    }
}

void ThreadMessageHandler()
{
    SetThreadPriority(THREAD_PRIORITY_BELOW_NORMAL);
    while (true)
    {
        bool fHaveSyncNode = false;

        vector<CNode*> vNodesCopy;
        {
            LOCK(cs_vNodes);
            vNodesCopy = vNodes;
            BOOST_FOREACH(CNode* pnode, vNodesCopy) {
                pnode->AddRef();
                if (pnode == pnodeSync)
                    fHaveSyncNode = true;
            }
        }

        if (!fHaveSyncNode)
            StartSync(vNodesCopy);

        // Poll the connected nodes for messages
        CNode* pnodeTrickle = NULL;
        if (!vNodesCopy.empty())
            pnodeTrickle = vNodesCopy[GetRand(vNodesCopy.size())];
        BOOST_FOREACH(CNode* pnode, vNodesCopy)
        {
            if (pnode->fDisconnect)
                continue;

            // Receive messages
            {
                TRY_LOCK(pnode->cs_vRecvMsg, lockRecv);
                if (lockRecv)
                    if (!g_signals.ProcessMessages(pnode))
                        pnode->CloseSocketDisconnect();
            }
            boost::this_thread::interruption_point();

            // Send messages
            {
                TRY_LOCK(pnode->cs_vSend, lockSend);
                if (lockSend)
                    g_signals.SendMessages(pnode, pnode == pnodeTrickle);
            }
            boost::this_thread::interruption_point();
        }

        {
            LOCK(cs_vNodes);
            BOOST_FOREACH(CNode* pnode, vNodesCopy)
                pnode->Release();
        }

        MilliSleep(100);
    }
}






bool BindListenPort(const CService &addrBind, string& strError)
{
    strError = "";
    int nOne = 1;

    // Create socket for listening for incoming connections
#ifdef USE_IPV6
    struct sockaddr_storage sockaddr;
#else
    struct sockaddr sockaddr;
#endif
    socklen_t len = sizeof(sockaddr);
    if (!addrBind.GetSockAddr((struct sockaddr*)&sockaddr, &len))
    {
        strError = strprintf("Error: bind address family for %s not supported", addrBind.ToString().c_str());
        printf("%s\n", strError.c_str());
        return false;
    }

    SOCKET hListenSocket = socket(((struct sockaddr*)&sockaddr)->sa_family, SOCK_STREAM, IPPROTO_TCP);
    if (hListenSocket == INVALID_SOCKET)
    {
        strError = strprintf("Error: Couldn't open socket for incoming connections (socket returned error %d)", WSAGetLastError());
        printf("%s\n", strError.c_str());
        return false;
    }

#ifdef SO_NOSIGPIPE
    // Different way of disabling SIGPIPE on BSD
    setsockopt(hListenSocket, SOL_SOCKET, SO_NOSIGPIPE, (void*)&nOne, sizeof(int));
#endif

#ifndef WIN32
    // Allow binding if the port is still in TIME_WAIT state after
    // the program was closed and restarted.  Not an issue on windows.
    setsockopt(hListenSocket, SOL_SOCKET, SO_REUSEADDR, (void*)&nOne, sizeof(int));
#endif


#ifdef WIN32
    // Set to non-blocking, incoming connections will also inherit this
    if (ioctlsocket(hListenSocket, FIONBIO, (u_long*)&nOne) == SOCKET_ERROR)
#else
    if (fcntl(hListenSocket, F_SETFL, O_NONBLOCK) == SOCKET_ERROR)
#endif
    {
        strError = strprintf("Error: Couldn't set properties on socket for incoming connections (error %d)", WSAGetLastError());
        printf("%s\n", strError.c_str());
        return false;
    }

#ifdef USE_IPV6
    // some systems don't have IPV6_V6ONLY but are always v6only; others do have the option
    // and enable it by default or not. Try to enable it, if possible.
    if (addrBind.IsIPv6()) {
#ifdef IPV6_V6ONLY
#ifdef WIN32
        setsockopt(hListenSocket, IPPROTO_IPV6, IPV6_V6ONLY, (const char*)&nOne, sizeof(int));
#else
        setsockopt(hListenSocket, IPPROTO_IPV6, IPV6_V6ONLY, (void*)&nOne, sizeof(int));
#endif
#endif
#ifdef WIN32
        int nProtLevel = 10 /* PROTECTION_LEVEL_UNRESTRICTED */;
        int nParameterId = 23 /* IPV6_PROTECTION_LEVEl */;
        // this call is allowed to fail
        setsockopt(hListenSocket, IPPROTO_IPV6, nParameterId, (const char*)&nProtLevel, sizeof(int));
#endif
    }
#endif

    if (::bind(hListenSocket, (struct sockaddr*)&sockaddr, len) == SOCKET_ERROR)
    {
        int nErr = WSAGetLastError();
        if (nErr == WSAEADDRINUSE)
            strError = strprintf(_("Unable to bind to %s on this computer. Bitcoin is probably already running."), addrBind.ToString().c_str());
        else
            strError = strprintf(_("Unable to bind to %s on this computer (bind returned error %d, %s)"), addrBind.ToString().c_str(), nErr, strerror(nErr));
        printf("%s\n", strError.c_str());
        return false;
    }
    printf("Bound to %s\n", addrBind.ToString().c_str());

    // Listen for incoming connections
    if (listen(hListenSocket, SOMAXCONN) == SOCKET_ERROR)
    {
        strError = strprintf("Error: Listening for incoming connections failed (listen returned error %d)", WSAGetLastError());
        printf("%s\n", strError.c_str());
        return false;
    }

    vhListenSocket.push_back(hListenSocket);

    if (addrBind.IsRoutable() && fDiscover)
        AddLocal(addrBind, LOCAL_BIND);

    return true;
}

void static Discover()
{
    if (!fDiscover)
        return;

#ifdef WIN32
    // Get local host IP
    char pszHostName[1000] = "";
    if (gethostname(pszHostName, sizeof(pszHostName)) != SOCKET_ERROR)
    {
        vector<CNetAddr> vaddr;
        if (LookupHost(pszHostName, vaddr))
        {
            BOOST_FOREACH (const CNetAddr &addr, vaddr)
            {
                AddLocal(addr, LOCAL_IF);
            }
        }
    }
#else
    // Get local host ip
    struct ifaddrs* myaddrs;
    if (getifaddrs(&myaddrs) == 0)
    {
        for (struct ifaddrs* ifa = myaddrs; ifa != NULL; ifa = ifa->ifa_next)
        {
            if (ifa->ifa_addr == NULL) continue;
            if ((ifa->ifa_flags & IFF_UP) == 0) continue;
            if (strcmp(ifa->ifa_name, "lo") == 0) continue;
            if (strcmp(ifa->ifa_name, "lo0") == 0) continue;
            if (ifa->ifa_addr->sa_family == AF_INET)
            {
                struct sockaddr_in* s4 = (struct sockaddr_in*)(ifa->ifa_addr);
                CNetAddr addr(s4->sin_addr);
                if (AddLocal(addr, LOCAL_IF))
                    printf("IPv4 %s: %s\n", ifa->ifa_name, addr.ToString().c_str());
            }
#ifdef USE_IPV6
            else if (ifa->ifa_addr->sa_family == AF_INET6)
            {
                struct sockaddr_in6* s6 = (struct sockaddr_in6*)(ifa->ifa_addr);
                CNetAddr addr(s6->sin6_addr);
                if (AddLocal(addr, LOCAL_IF))
                    printf("IPv6 %s: %s\n", ifa->ifa_name, addr.ToString().c_str());
            }
#endif
        }
        freeifaddrs(myaddrs);
    }
#endif

    // Don't use external IPv4 discovery, when -onlynet="IPv6"
    if (!IsLimited(NET_IPV4))
        boost::thread(boost::bind(&TraceThread<void (*)()>, "ext-ip", &ThreadGetMyExternalIP));
}

void StartNode(boost::thread_group& threadGroup)
{
    if (semOutbound == NULL) {
        // initialize semaphore
        int nMaxOutbound = min(MAX_OUTBOUND_CONNECTIONS, nMaxConnections);
        semOutbound = new CSemaphore(nMaxOutbound);
    }

    if (pnodeLocalHost == NULL)
        pnodeLocalHost = new CNode(INVALID_SOCKET, CAddress(CService("127.0.0.1", 0), nLocalServices));

    Discover();

    //
    // Start threads
    //

    if (!GetBoolArg("-dnsseed", true))
        printf("DNS seeding disabled\n");
    else
        threadGroup.create_thread(boost::bind(&TraceThread<void (*)()>, "dnsseed", &ThreadDNSAddressSeed));

#ifdef USE_UPNP
    // Map ports with UPnP
    MapPort(GetBoolArg("-upnp", USE_UPNP));
#endif

    // Send and receive from sockets, accept connections
    threadGroup.create_thread(boost::bind(&TraceThread<void (*)()>, "net", &ThreadSocketHandler));

    // Initiate outbound connections from -addnode
    threadGroup.create_thread(boost::bind(&TraceThread<void (*)()>, "addcon", &ThreadOpenAddedConnections));

    // Initiate outbound connections
    threadGroup.create_thread(boost::bind(&TraceThread<void (*)()>, "opencon", &ThreadOpenConnections));

    // Process messages
    threadGroup.create_thread(boost::bind(&TraceThread<void (*)()>, "msghand", &ThreadMessageHandler));

    // Dump network addresses
    threadGroup.create_thread(boost::bind(&LoopForever<void (*)()>, "dumpaddr", &DumpAddresses, DUMP_ADDRESSES_INTERVAL * 1000));
}

bool StopNode()
{
    printf("StopNode()\n");
    MapPort(false);
    if (semOutbound)
        for (int i=0; i<MAX_OUTBOUND_CONNECTIONS; i++)
            semOutbound->post();
    MilliSleep(50);
    DumpAddresses();

    return true;
}

void SetNetworkActive(bool active)
{
    if (fDebug)
        printf("SetNetworkActive: %s\n", active ? "true" : "false");

    if (!active) {
        fNetworkActive = false;

        LOCK(cs_vNodes);
        // Close sockets to all nodes
        BOOST_FOREACH(CNode* pnode, vNodes)
        {
            pnode->CloseSocketDisconnect();
        }
    } else {
        fNetworkActive = true;
    }

    uiInterface.NotifyNetworkActiveChanged(fNetworkActive);
}

class CNetCleanup
{
public:
    CNetCleanup()
    {
    }
    ~CNetCleanup()
    {
        // Close sockets
        BOOST_FOREACH(CNode* pnode, vNodes)
            if (pnode->hSocket != INVALID_SOCKET)
                closesocket(pnode->hSocket);
        BOOST_FOREACH(SOCKET hListenSocket, vhListenSocket)
            if (hListenSocket != INVALID_SOCKET)
                if (closesocket(hListenSocket) == SOCKET_ERROR)
                    printf("closesocket(hListenSocket) failed with error %d\n", WSAGetLastError());

        // clean up some globals (to help leak detection)
        BOOST_FOREACH(CNode *pnode, vNodes)
            delete pnode;
        BOOST_FOREACH(CNode *pnode, vNodesDisconnected)
            delete pnode;
        vNodes.clear();
        vNodesDisconnected.clear();
        delete semOutbound;
        semOutbound = NULL;
        delete pnodeLocalHost;
        pnodeLocalHost = NULL;

#ifdef WIN32
        // Shutdown Windows Sockets
        WSACleanup();
#endif
    }
}
instance_of_cnetcleanup;







void RelayTransaction(const CTransaction& tx, const uint256& hash)
{
    CDataStream ss(SER_NETWORK, PROTOCOL_VERSION);
    ss.reserve(10000);
    ss << tx;
    RelayTransaction(tx, hash, ss);
}

void RelayTransaction(const CTransaction& tx, const uint256& hash, const CDataStream& ss)
{
    CInv inv(MSG_TX, hash);
    {
        LOCK(cs_mapRelay);
        // Expire old relay messages
        while (!vRelayExpiration.empty() && vRelayExpiration.front().first < GetTime())
        {
            mapRelay.erase(vRelayExpiration.front().second);
            vRelayExpiration.pop_front();
        }

        // Save original serialized message so newer versions are preserved
        mapRelay.insert(std::make_pair(inv, ss));
        vRelayExpiration.push_back(std::make_pair(GetTime() + 15 * 60, inv));
    }
    LOCK(cs_vNodes);
    BOOST_FOREACH(CNode* pnode, vNodes)
    {
        if(!pnode->fRelayTxes)
            continue;
        LOCK(pnode->cs_filter);
        if (pnode->pfilter)
        {
            if (pnode->pfilter->IsRelevantAndUpdate(tx, hash))
                pnode->PushInventory(inv);
        } else
            pnode->PushInventory(inv);
    }
}<|MERGE_RESOLUTION|>--- conflicted
+++ resolved
@@ -48,12 +48,8 @@
 // Global state variables
 //
 bool fDiscover = true;
-<<<<<<< HEAD
+bool fNetworkActive = true;
 uint64_t nLocalServices = NODE_NETWORK;
-=======
-bool fNetworkActive = true;
-uint64 nLocalServices = NODE_NETWORK;
->>>>>>> ce8e00c6
 static CCriticalSection cs_mapLocalHost;
 static map<CNetAddr, LocalServiceInfo> mapLocalHost;
 static bool vfReachable[NET_MAX] = {};
