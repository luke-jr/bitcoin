--- conflicted
+++ resolved
@@ -7,12 +7,8 @@
 
 #include "script.h"
 #include "serialize.h"
-<<<<<<< HEAD
 #include "uint256.h"
 #include "util.h"
-=======
-#include "script.h"
->>>>>>> c2aca505
 
 #include <inttypes.h>
 #include <stdint.h>
@@ -128,15 +124,7 @@
         SetNull();
     }
 
-<<<<<<< HEAD
-    CTxOut(int64_t nValueIn, CScript scriptPubKeyIn)
-    {
-        nValue = nValueIn;
-        scriptPubKey = scriptPubKeyIn;
-    }
-=======
-    CTxOut(int64 nValueIn, CScript scriptPubKeyIn);
->>>>>>> c2aca505
+    CTxOut(int64_t nValueIn, CScript scriptPubKeyIn);
 
     IMPLEMENT_SERIALIZE
     (
@@ -181,22 +169,8 @@
         return !(a == b);
     }
 
-<<<<<<< HEAD
-    std::string ToString() const
-    {
-        if (scriptPubKey.size() < 6)
-            return "CTxOut(error)";
-        return strprintf("CTxOut(nValue=%"PRId64".%08"PRId64", scriptPubKey=%s)", nValue / COIN, nValue % COIN, scriptPubKey.ToString().substr(0,30).c_str());
-    }
-
-    void print() const
-    {
-        printf("%s\n", ToString().c_str());
-    }
-=======
     std::string ToString() const;
     void print() const;
->>>>>>> c2aca505
 };
 
 
