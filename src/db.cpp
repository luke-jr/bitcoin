// Copyright (c) 2009-2010 Satoshi Nakamoto
// Copyright (c) 2009-2012 The Bitcoin developers
// Distributed under the MIT/X11 software license, see the accompanying
// file license.txt or http://www.opensource.org/licenses/mit-license.php.

#include "db.h"
#include "util.h"
#include "main.h"
#include <boost/version.hpp>
#include <boost/filesystem.hpp>
#include <boost/filesystem/fstream.hpp>

#ifndef WIN32
#include "sys/stat.h"
#endif

using namespace std;
using namespace boost;


unsigned int nWalletDBUpdated;



//
// CDB
//

CCriticalSection cs_db;
static bool fDbEnvInit = false;
bool fDetachDB = false;
DbEnv dbenv(0);
map<string, int> mapFileUseCount;
static map<string, Db*> mapDb;

static void EnvShutdown()
{
    if (!fDbEnvInit)
        return;

    fDbEnvInit = false;
    try
    {
        dbenv.close(0);
    }
    catch (const DbException& e)
    {
        printf("EnvShutdown exception: %s (%d)\n", e.what(), e.get_errno());
    }
    DbEnv(0).remove(GetDataDir().string().c_str(), 0);
}

class CDBInit
{
public:
    CDBInit()
    {
    }
    ~CDBInit()
    {
        EnvShutdown();
    }
}
instance_of_cdbinit;


CDB::CDB(const char *pszFile, const char* pszMode) : pdb(NULL)
{
    int ret;
    if (pszFile == NULL)
        return;

    fReadOnly = (!strchr(pszMode, '+') && !strchr(pszMode, 'w'));
    bool fCreate = strchr(pszMode, 'c');
    unsigned int nFlags = DB_THREAD;
    if (fCreate)
        nFlags |= DB_CREATE;

    {
        LOCK(cs_db);
        if (!fDbEnvInit)
        {
            if (fShutdown)
                return;
            filesystem::path pathDataDir = GetDataDir();
            filesystem::path pathLogDir = pathDataDir / "database";
            filesystem::create_directory(pathLogDir);
            filesystem::path pathErrorFile = pathDataDir / "db.log";
            printf("dbenv.open LogDir=%s ErrorFile=%s\n", pathLogDir.string().c_str(), pathErrorFile.string().c_str());

            int nDbCache = GetArg("-dbcache", 25);
            dbenv.set_lg_dir(pathLogDir.string().c_str());
            dbenv.set_cachesize(nDbCache / 1024, (nDbCache % 1024)*1048576, 1);
            dbenv.set_lg_bsize(1048576);
            dbenv.set_lg_max(10485760);
            dbenv.set_lk_max_locks(10000);
            dbenv.set_lk_max_objects(10000);
            dbenv.set_errfile(fopen(pathErrorFile.string().c_str(), "a")); /// debug
            dbenv.set_flags(DB_TXN_WRITE_NOSYNC, 1);
            dbenv.set_flags(DB_AUTO_COMMIT, 1);
            dbenv.log_set_config(DB_LOG_AUTO_REMOVE, 1);
            ret = dbenv.open(pathDataDir.string().c_str(),
                             DB_CREATE     |
                             DB_INIT_LOCK  |
                             DB_INIT_LOG   |
                             DB_INIT_MPOOL |
                             DB_INIT_TXN   |
                             DB_THREAD     |
                             DB_RECOVER,
                             S_IRUSR | S_IWUSR);
            if (ret > 0)
                throw runtime_error(strprintf("CDB() : error %d opening database environment", ret));
            fDbEnvInit = true;
        }

        strFile = pszFile;
        ++mapFileUseCount[strFile];
        pdb = mapDb[strFile];
        if (pdb == NULL)
        {
            pdb = new Db(&dbenv, 0);

            ret = pdb->open(NULL,      // Txn pointer
                            pszFile,   // Filename
                            "main",    // Logical db name
                            DB_BTREE,  // Database type
                            nFlags,    // Flags
                            0);

            if (ret > 0)
            {
                delete pdb;
                pdb = NULL;
                {
                     LOCK(cs_db);
                    --mapFileUseCount[strFile];
                }
                strFile = "";
                throw runtime_error(strprintf("CDB() : can't open database file %s, error %d", pszFile, ret));
            }

            if (fCreate && !Exists(string("version")))
            {
                bool fTmp = fReadOnly;
                fReadOnly = false;
                WriteVersion(CLIENT_VERSION);
                fReadOnly = fTmp;
            }

            mapDb[strFile] = pdb;
        }
    }
}

void CDB::Close()
{
    if (!pdb)
        return;
    if (!vTxn.empty())
        vTxn.front()->abort();
    vTxn.clear();
    pdb = NULL;

    // Flush database activity from memory pool to disk log
    unsigned int nMinutes = 0;
    if (fReadOnly)
        nMinutes = 1;
    if (strFile == "blkindex.dat")
        nMinutes = 2;
    if (strFile == "blkindex.dat" && IsInitialBlockDownload())
        nMinutes = 5;

    dbenv.txn_checkpoint(nMinutes ? GetArg("-dblogsize", 100)*1024 : 0, nMinutes, 0);

    {
        LOCK(cs_db);
        --mapFileUseCount[strFile];
    }
}

void CloseDb(const string& strFile)
{
    {
        LOCK(cs_db);
        if (mapDb[strFile] != NULL)
        {
            // Close the database handle
            Db* pdb = mapDb[strFile];
            pdb->close(0);
            delete pdb;
            mapDb[strFile] = NULL;
        }
    }
}

bool CDB::Rewrite(const string& strFile, const char* pszSkip)
{
    while (!fShutdown)
    {
        {
            LOCK(cs_db);
            if (!mapFileUseCount.count(strFile) || mapFileUseCount[strFile] == 0)
            {
                // Flush log data to the dat file
                CloseDb(strFile);
                dbenv.txn_checkpoint(0, 0, 0);
                dbenv.lsn_reset(strFile.c_str(), 0);
                mapFileUseCount.erase(strFile);

                bool fSuccess = true;
                printf("Rewriting %s...\n", strFile.c_str());
                string strFileRes = strFile + ".rewrite";
                { // surround usage of db with extra {}
                    CDB db(strFile.c_str(), "r");
                    Db* pdbCopy = new Db(&dbenv, 0);

                    int ret = pdbCopy->open(NULL,                 // Txn pointer
                                            strFileRes.c_str(),   // Filename
                                            "main",    // Logical db name
                                            DB_BTREE,  // Database type
                                            DB_CREATE,    // Flags
                                            0);
                    if (ret > 0)
                    {
                        printf("Cannot create database file %s\n", strFileRes.c_str());
                        fSuccess = false;
                    }

                    Dbc* pcursor = db.GetCursor();
                    if (pcursor)
                        while (fSuccess)
                        {
                            CDataStream ssKey(SER_DISK, CLIENT_VERSION);
                            CDataStream ssValue(SER_DISK, CLIENT_VERSION);
                            int ret = db.ReadAtCursor(pcursor, ssKey, ssValue, DB_NEXT);
                            if (ret == DB_NOTFOUND)
                            {
                                pcursor->close();
                                break;
                            }
                            else if (ret != 0)
                            {
                                pcursor->close();
                                fSuccess = false;
                                break;
                            }
                            if (pszSkip &&
                                strncmp(&ssKey[0], pszSkip, std::min(ssKey.size(), strlen(pszSkip))) == 0)
                                continue;
                            if (strncmp(&ssKey[0], "\x07version", 8) == 0)
                            {
                                // Update version:
                                ssValue.clear();
                                ssValue << CLIENT_VERSION;
                            }
                            Dbt datKey(&ssKey[0], ssKey.size());
                            Dbt datValue(&ssValue[0], ssValue.size());
                            int ret2 = pdbCopy->put(NULL, &datKey, &datValue, DB_NOOVERWRITE);
                            if (ret2 > 0)
                                fSuccess = false;
                        }
                    if (fSuccess)
                    {
                        db.Close();
                        CloseDb(strFile);
                        if (pdbCopy->close(0))
                            fSuccess = false;
                        delete pdbCopy;
                    }
                }
                if (fSuccess)
                {
                    Db dbA(&dbenv, 0);
                    if (dbA.remove(strFile.c_str(), NULL, 0))
                        fSuccess = false;
                    Db dbB(&dbenv, 0);
                    if (dbB.rename(strFileRes.c_str(), NULL, strFile.c_str(), 0))
                        fSuccess = false;
                }
                if (!fSuccess)
                    printf("Rewriting of %s FAILED!\n", strFileRes.c_str());
                return fSuccess;
            }
        }
        Sleep(100);
    }
    return false;
}


void DBFlush(bool fShutdown)
{
    int64 nStart = GetTimeMillis();
    // Flush log data to the actual data file
    //  on all files that are not in use
    printf("DBFlush(%s)%s\n", fShutdown ? "true" : "false", fDbEnvInit ? "" : " db not started");
    if (!fDbEnvInit)
        return;
    {
        LOCK(cs_db);
        map<string, int>::iterator mi = mapFileUseCount.begin();
        while (mi != mapFileUseCount.end())
        {
            string strFile = (*mi).first;
            int nRefCount = (*mi).second;
            printf("%s refcount=%d\n", strFile.c_str(), nRefCount);
            if (nRefCount == 0)
            {
                // Move log data to the dat file
                CloseDb(strFile);
                printf("%s checkpoint\n", strFile.c_str());
                dbenv.txn_checkpoint(0, 0, 0);
                if (strFile != "blkindex.dat" || fDetachDB) {
                    printf("%s detach\n", strFile.c_str());
                    dbenv.lsn_reset(strFile.c_str(), 0);
                }
                printf("%s closed\n", strFile.c_str());
                mapFileUseCount.erase(mi++);
            }
            else
                mi++;
        }
        printf("DBFlush(%s)%s ended %15"PRI64d"ms\n", fShutdown ? "true" : "false", fDbEnvInit ? "" : " db not started", GetTimeMillis() - nStart);
        if (fShutdown)
        {
            char** listp;
            if (mapFileUseCount.empty())
            {
                dbenv.log_archive(&listp, DB_ARCH_REMOVE);
                EnvShutdown();
            }
        }
    }
}






//
// CTxDB
//

bool CTxDB::ReadTxIndex(uint256 hash, CTxIndex& txindex)
{
    assert(!fClient);
    txindex.SetNull();
    return Read(make_pair(string("tx"), hash), txindex);
}

bool CTxDB::UpdateTxIndex(uint256 hash, const CTxIndex& txindex)
{
    assert(!fClient);
    return Write(make_pair(string("tx"), hash), txindex);
}

bool CTxDB::AddTxIndex(const CTransaction& tx, const CDiskTxPos& pos, int nHeight)
{
    assert(!fClient);

    // Add to tx index
    uint256 hash = tx.GetHash();
    CTxIndex txindex(pos, tx.vout.size());
    return Write(make_pair(string("tx"), hash), txindex);
}

bool CTxDB::EraseTxIndex(const CTransaction& tx)
{
    assert(!fClient);
    uint256 hash = tx.GetHash();

    return Erase(make_pair(string("tx"), hash));
}

bool CTxDB::ContainsTx(uint256 hash)
{
    assert(!fClient);
    return Exists(make_pair(string("tx"), hash));
}

bool CTxDB::ReadOwnerTxes(uint160 hash160, int nMinHeight, vector<CTransaction>& vtx)
{
    assert(!fClient);
    vtx.clear();

    // Get cursor
    Dbc* pcursor = GetCursor();
    if (!pcursor)
        return false;

    unsigned int fFlags = DB_SET_RANGE;
    loop
    {
        // Read next record
        CDataStream ssKey(SER_DISK, CLIENT_VERSION);
        if (fFlags == DB_SET_RANGE)
            ssKey << string("owner") << hash160 << CDiskTxPos(0, 0, 0);
        CDataStream ssValue(SER_DISK, CLIENT_VERSION);
        int ret = ReadAtCursor(pcursor, ssKey, ssValue, fFlags);
        fFlags = DB_NEXT;
        if (ret == DB_NOTFOUND)
            break;
        else if (ret != 0)
        {
            pcursor->close();
            return false;
        }

        // Unserialize
        string strType;
        uint160 hashItem;
        CDiskTxPos pos;
        ssKey >> strType >> hashItem >> pos;
        int nItemHeight;
        ssValue >> nItemHeight;

        // Read transaction
        if (strType != "owner" || hashItem != hash160)
            break;
        if (nItemHeight >= nMinHeight)
        {
            vtx.resize(vtx.size()+1);
            if (!vtx.back().ReadFromDisk(pos))
            {
                pcursor->close();
                return false;
            }
        }
    }

    pcursor->close();
    return true;
}

bool CTxDB::ReadDiskTx(uint256 hash, CTransaction& tx, CTxIndex& txindex)
{
    assert(!fClient);
    tx.SetNull();
    if (!ReadTxIndex(hash, txindex))
        return false;
    return (tx.ReadFromDisk(txindex.pos));
}

bool CTxDB::ReadDiskTx(uint256 hash, CTransaction& tx)
{
    CTxIndex txindex;
    return ReadDiskTx(hash, tx, txindex);
}

bool CTxDB::ReadDiskTx(COutPoint outpoint, CTransaction& tx, CTxIndex& txindex)
{
    return ReadDiskTx(outpoint.hash, tx, txindex);
}

bool CTxDB::ReadDiskTx(COutPoint outpoint, CTransaction& tx)
{
    CTxIndex txindex;
    return ReadDiskTx(outpoint.hash, tx, txindex);
}

bool CTxDB::WriteBlockIndex(const CDiskBlockIndex& blockindex)
{
    return Write(make_pair(string("blockindex"), blockindex.GetBlockHash()), blockindex);
}

bool CTxDB::ReadHashBestChain(uint256& hashBestChain)
{
    return Read(string("hashBestChain"), hashBestChain);
}

bool CTxDB::WriteHashBestChain(uint256 hashBestChain)
{
    return Write(string("hashBestChain"), hashBestChain);
}

bool CTxDB::ReadBestInvalidWork(CBigNum& bnBestInvalidWork)
{
    return Read(string("bnBestInvalidWork"), bnBestInvalidWork);
}

bool CTxDB::WriteBestInvalidWork(CBigNum bnBestInvalidWork)
{
    return Write(string("bnBestInvalidWork"), bnBestInvalidWork);
}

CBlockIndex static * InsertBlockIndex(uint256 hash)
{
    if (hash == 0)
        return NULL;

    // Return existing
    map<uint256, CBlockIndex*>::iterator mi = mapBlockIndex.find(hash);
    if (mi != mapBlockIndex.end())
        return (*mi).second;

    // Create new
    CBlockIndex* pindexNew = new CBlockIndex();
    if (!pindexNew)
        throw runtime_error("LoadBlockIndex() : new CBlockIndex failed");
    mi = mapBlockIndex.insert(make_pair(hash, pindexNew)).first;
    pindexNew->phashBlock = &((*mi).first);

    return pindexNew;
}

bool CTxDB::LoadBlockIndex()
{
    // Get database cursor
    Dbc* pcursor = GetCursor();
    if (!pcursor)
        return false;

    // Load mapBlockIndex
    unsigned int fFlags = DB_SET_RANGE;
    loop
    {
        // Read next record
        CDataStream ssKey(SER_DISK, CLIENT_VERSION);
        if (fFlags == DB_SET_RANGE)
            ssKey << make_pair(string("blockindex"), uint256(0));
        CDataStream ssValue(SER_DISK, CLIENT_VERSION);
        int ret = ReadAtCursor(pcursor, ssKey, ssValue, fFlags);
        fFlags = DB_NEXT;
        if (ret == DB_NOTFOUND)
            break;
        else if (ret != 0)
            return false;

        // Unserialize
        string strType;
        ssKey >> strType;
        if (strType == "blockindex" && !fRequestShutdown)
        {
            CDiskBlockIndex diskindex;
            ssValue >> diskindex;

            // Construct block index object
            CBlockIndex* pindexNew = InsertBlockIndex(diskindex.GetBlockHash());
            pindexNew->pprev          = InsertBlockIndex(diskindex.hashPrev);
            pindexNew->pnext          = InsertBlockIndex(diskindex.hashNext);
            pindexNew->nFile          = diskindex.nFile;
            pindexNew->nBlockPos      = diskindex.nBlockPos;
            pindexNew->nHeight        = diskindex.nHeight;
            pindexNew->nVersion       = diskindex.nVersion;
            pindexNew->hashMerkleRoot = diskindex.hashMerkleRoot;
            pindexNew->nTime          = diskindex.nTime;
            pindexNew->nBits          = diskindex.nBits;
            pindexNew->nNonce         = diskindex.nNonce;

            // Watch for genesis block
            if (pindexGenesisBlock == NULL && diskindex.GetBlockHash() == hashGenesisBlock)
                pindexGenesisBlock = pindexNew;

            if (!pindexNew->CheckIndex())
                return error("LoadBlockIndex() : CheckIndex failed at %d", pindexNew->nHeight);
        }
        else
        {
            break; // if shutdown requested or finished loading block index
        }
    }
    pcursor->close();

    if (fRequestShutdown)
        return true;

    // Calculate bnChainWork
    vector<pair<int, CBlockIndex*> > vSortedByHeight;
    vSortedByHeight.reserve(mapBlockIndex.size());
    BOOST_FOREACH(const PAIRTYPE(uint256, CBlockIndex*)& item, mapBlockIndex)
    {
        CBlockIndex* pindex = item.second;
        vSortedByHeight.push_back(make_pair(pindex->nHeight, pindex));
    }
    sort(vSortedByHeight.begin(), vSortedByHeight.end());
    BOOST_FOREACH(const PAIRTYPE(int, CBlockIndex*)& item, vSortedByHeight)
    {
        CBlockIndex* pindex = item.second;
        pindex->bnChainWork = (pindex->pprev ? pindex->pprev->bnChainWork : 0) + pindex->GetBlockWork();
    }

    // Load hashBestChain pointer to end of best chain
    if (!ReadHashBestChain(hashBestChain))
    {
        if (pindexGenesisBlock == NULL)
            return true;
        return error("CTxDB::LoadBlockIndex() : hashBestChain not loaded");
    }
    if (!mapBlockIndex.count(hashBestChain))
        return error("CTxDB::LoadBlockIndex() : hashBestChain not found in the block index");
    pindexBest = mapBlockIndex[hashBestChain];
    nBestHeight = pindexBest->nHeight;
    bnBestChainWork = pindexBest->bnChainWork;
    printf("LoadBlockIndex(): hashBestChain=%s  height=%d\n", hashBestChain.ToString().substr(0,20).c_str(), nBestHeight);

    // Load bnBestInvalidWork, OK if it doesn't exist
    ReadBestInvalidWork(bnBestInvalidWork);

    // Verify blocks in the best chain
    int nCheckLevel = GetArg("-checklevel", 1);
    int nCheckDepth = GetArg( "-checkblocks", 2500);
    if (nCheckDepth == 0)
        nCheckDepth = 1000000000; // suffices until the year 19000
    if (nCheckDepth > nBestHeight)
        nCheckDepth = nBestHeight;
    printf("Verifying last %i blocks at level %i\n", nCheckDepth, nCheckLevel);
    CBlockIndex* pindexFork = NULL;
    map<pair<unsigned int, unsigned int>, CBlockIndex*> mapBlockPos;
    for (CBlockIndex* pindex = pindexBest; pindex && pindex->pprev; pindex = pindex->pprev)
    {
        if (fRequestShutdown || pindex->nHeight < nBestHeight-nCheckDepth)
            break;
        CBlock block;
        if (!block.ReadFromDisk(pindex))
            return error("LoadBlockIndex() : block.ReadFromDisk failed");
        // check level 1: verify block validity
        if (nCheckLevel>0 && !block.CheckBlock())
        {
            printf("LoadBlockIndex() : *** found bad block at %d, hash=%s\n", pindex->nHeight, pindex->GetBlockHash().ToString().c_str());
            pindexFork = pindex->pprev;
        }
        // check level 2: verify transaction index validity
        if (nCheckLevel>1)
        {
            pair<unsigned int, unsigned int> pos = make_pair(pindex->nFile, pindex->nBlockPos);
            mapBlockPos[pos] = pindex;
            BOOST_FOREACH(const CTransaction &tx, block.vtx)
            {
                uint256 hashTx = tx.GetHash();
                CTxIndex txindex;
                if (ReadTxIndex(hashTx, txindex))
                {
                    // check level 3: checker transaction hashes
                    if (nCheckLevel>2 || pindex->nFile != txindex.pos.nFile || pindex->nBlockPos != txindex.pos.nBlockPos)
                    {
                        // either an error or a duplicate transaction
                        CTransaction txFound;
                        if (!txFound.ReadFromDisk(txindex.pos))
                        {
                            printf("LoadBlockIndex() : *** cannot read mislocated transaction %s\n", hashTx.ToString().c_str());
                            pindexFork = pindex->pprev;
                        }
                        else
                            if (txFound.GetHash() != hashTx) // not a duplicate tx
                            {
                                printf("LoadBlockIndex(): *** invalid tx position for %s\n", hashTx.ToString().c_str());
                                pindexFork = pindex->pprev;
                            }
                    }
                    // check level 4: check whether spent txouts were spent within the main chain
                    unsigned int nOutput = 0;
                    if (nCheckLevel>3)
                    {
                        BOOST_FOREACH(const CDiskTxPos &txpos, txindex.vSpent)
                        {
                            if (!txpos.IsNull())
                            {
                                pair<unsigned int, unsigned int> posFind = make_pair(txpos.nFile, txpos.nBlockPos);
                                if (!mapBlockPos.count(posFind))
                                {
                                    printf("LoadBlockIndex(): *** found bad spend at %d, hashBlock=%s, hashTx=%s\n", pindex->nHeight, pindex->GetBlockHash().ToString().c_str(), hashTx.ToString().c_str());
                                    pindexFork = pindex->pprev;
                                }
                                // check level 6: check whether spent txouts were spent by a valid transaction that consume them
                                if (nCheckLevel>5)
                                {
                                    CTransaction txSpend;
                                    if (!txSpend.ReadFromDisk(txpos))
                                    {
                                        printf("LoadBlockIndex(): *** cannot read spending transaction of %s:%i from disk\n", hashTx.ToString().c_str(), nOutput);
                                        pindexFork = pindex->pprev;
                                    }
                                    else if (!txSpend.CheckTransaction())
                                    {
                                        printf("LoadBlockIndex(): *** spending transaction of %s:%i is invalid\n", hashTx.ToString().c_str(), nOutput);
                                        pindexFork = pindex->pprev;
                                    }
                                    else
                                    {
                                        bool fFound = false;
                                        BOOST_FOREACH(const CTxIn &txin, txSpend.vin)
                                            if (txin.prevout.hash == hashTx && txin.prevout.n == nOutput)
                                                fFound = true;
                                        if (!fFound)
                                        {
                                            printf("LoadBlockIndex(): *** spending transaction of %s:%i does not spend it\n", hashTx.ToString().c_str(), nOutput);
                                            pindexFork = pindex->pprev;
                                        }
                                    }
                                }
                            }
                            nOutput++;
                        }
                    }
                }
                // check level 5: check whether all prevouts are marked spent
                if (nCheckLevel>4)
                {
                     BOOST_FOREACH(const CTxIn &txin, tx.vin)
                     {
                          CTxIndex txindex;
                          if (ReadTxIndex(txin.prevout.hash, txindex))
                              if (txindex.vSpent.size()-1 < txin.prevout.n || txindex.vSpent[txin.prevout.n].IsNull())
                              {
                                  printf("LoadBlockIndex(): *** found unspent prevout %s:%i in %s\n", txin.prevout.hash.ToString().c_str(), txin.prevout.n, hashTx.ToString().c_str());
                                  pindexFork = pindex->pprev;
                              }
                     }
                }
            }
        }
    }
    if (pindexFork && !fRequestShutdown)
    {
        // Reorg back to the fork
        printf("LoadBlockIndex() : *** moving best chain pointer back to block %d\n", pindexFork->nHeight);
        CBlock block;
        if (!block.ReadFromDisk(pindexFork))
            return error("LoadBlockIndex() : block.ReadFromDisk failed");
        CTxDB txdb;
        block.SetBestChain(txdb, pindexFork);
    }

    return true;
}





//
// CAddrDB
//


CAddrDB::CAddrDB()
{
    pathAddr = GetDataDir() / "peers.dat";
}

bool CAddrDB::Write(const CAddrMan& addr)
{
    // Generate random temporary filename
    unsigned short randv = 0;
    RAND_bytes((unsigned char *)&randv, sizeof(randv));
    std::string tmpfn = strprintf("peers.dat.%04x", randv);

    // serialize addresses, checksum data up to that point, then append csum
    CDataStream ssPeers(SER_DISK, CLIENT_VERSION);
    ssPeers << FLATDATA(pchMessageStart);
    ssPeers << addr;
    uint256 hash = Hash(ssPeers.begin(), ssPeers.end());
    ssPeers << hash;

    // open temp output file, and associate with CAutoFile
    boost::filesystem::path pathTmp = GetDataDir() / tmpfn;
    FILE *file = fopen(pathTmp.string().c_str(), "wb");
    CAutoFile fileout = CAutoFile(file, SER_DISK, CLIENT_VERSION);
    if (!fileout)
        return error("CAddrman::Write() : open failed");

    // Write and commit header, data
    try {
        fileout << ssPeers;
    }
<<<<<<< HEAD
    catch (std::exception &e) {
        return error("CAddrman::Write() : I/O error");
    }
    FileCommit(fileout);
    fileout.fclose();
=======

    // Read pre-0.6 addr records
>>>>>>> 6d82cd66

    // replace existing peers.dat, if any, with new peers.dat.XXXX
    if (!RenameOver(pathTmp, pathAddr))
        return error("CAddrman::Write() : Rename-into-place failed");

    return true;
}

bool CAddrDB::Read(CAddrMan& addr)
{
    // open input file, and associate with CAutoFile
    FILE *file = fopen(pathAddr.string().c_str(), "rb");
    CAutoFile filein = CAutoFile(file, SER_DISK, CLIENT_VERSION);
    if (!filein)
        return error("CAddrman::Read() : open failed");

    // use file size to size memory buffer
    int fileSize = GetFilesize(filein);
    int dataSize = fileSize - sizeof(uint256);
    vector<unsigned char> vchData;
    vchData.resize(dataSize);
    uint256 hashIn;

    // read data and checksum from file
    try {
        filein.read((char *)&vchData[0], dataSize);
        filein >> hashIn;
    }
    catch (std::exception &e) {
        return error("CAddrman::Read() 2 : I/O error or stream data corrupted");
    }
    filein.fclose();

    CDataStream ssPeers(vchData, SER_DISK, CLIENT_VERSION);

    // verify stored checksum matches input data
    uint256 hashTmp = Hash(ssPeers.begin(), ssPeers.end());
    if (hashIn != hashTmp)
        return error("CAddrman::Read() : checksum mismatch; data corrupted");

    // de-serialize address data
    unsigned char pchMsgTmp[4];
    try {
        ssPeers >> FLATDATA(pchMsgTmp);
        ssPeers >> addr;
    }
    catch (std::exception &e) {
        return error("CAddrman::Read() : I/O error or stream data corrupted");
    }

    // finally, verify the network matches ours
    if (memcmp(pchMsgTmp, pchMessageStart, sizeof(pchMsgTmp)))
        return error("CAddrman::Read() : invalid network magic number");

    return true;
}
<|MERGE_RESOLUTION|>--- conflicted
+++ resolved
@@ -764,16 +764,11 @@
     try {
         fileout << ssPeers;
     }
-<<<<<<< HEAD
     catch (std::exception &e) {
         return error("CAddrman::Write() : I/O error");
     }
     FileCommit(fileout);
     fileout.fclose();
-=======
-
-    // Read pre-0.6 addr records
->>>>>>> 6d82cd66
 
     // replace existing peers.dat, if any, with new peers.dat.XXXX
     if (!RenameOver(pathTmp, pathAddr))
