--- conflicted
+++ resolved
@@ -446,15 +446,6 @@
 }
 
 bool CTxDB::EraseTxIndex(uint256 hash)
-<<<<<<< HEAD
-=======
-{
-    assert(!fClient);
-    return Erase(make_pair(string("tx"), hash));
-}
-
-bool CTxDB::ContainsTx(uint256 hash)
->>>>>>> 509c4dc0
 {
     assert(!fClient);
     return Erase(make_pair(string("tx"), hash));
