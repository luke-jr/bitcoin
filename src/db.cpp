--- conflicted
+++ resolved
@@ -6,6 +6,7 @@
 #include "db.h"
 #include "util.h"
 #include "main.h"
+#include "ui_interface.h"
 #include <boost/version.hpp>
 #include <boost/filesystem.hpp>
 #include <boost/filesystem/fstream.hpp>
@@ -82,7 +83,6 @@
         {
             if (fShutdown)
                 return;
-<<<<<<< HEAD
             filesystem::path pathDataDir = GetDataDir();
             filesystem::path pathLogDir = pathDataDir / "database";
             filesystem::create_directory(pathLogDir);
@@ -94,18 +94,7 @@
             dbenv.set_cachesize(nDbCache / 1024, (nDbCache % 1024)*1048576, 1);
             dbenv.set_lg_bsize(1048576);
             dbenv.set_lg_max(10485760);
-            dbenv.set_lk_max_locks(10000);
-=======
-            string strDataDir = GetDataDir();
-            string strLogDir = strDataDir + "/database";
-            filesystem::create_directory(strLogDir.c_str());
-            string strErrorFile = strDataDir + "/db.log";
-            printf("dbenv.open strLogDir=%s strErrorFile=%s\n", strLogDir.c_str(), strErrorFile.c_str());
-
-            dbenv.set_lg_dir(strLogDir.c_str());
-            dbenv.set_lg_max(10000000);
             dbenv.set_lk_max_locks(537000);
->>>>>>> 33291922
             dbenv.set_lk_max_objects(10000);
             dbenv.set_errfile(fopen(pathErrorFile.string().c_str(), "a")); /// debug
             dbenv.set_flags(DB_TXN_WRITE_NOSYNC, 1);
