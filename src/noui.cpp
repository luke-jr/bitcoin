--- conflicted
+++ resolved
@@ -7,11 +7,7 @@
 #include "bitcoinrpc.h"
 
 #include <string>
-<<<<<<< HEAD
-#include "init.h"
 #include "main.h"
-=======
->>>>>>> f3eddde5
 
 static int noui_ThreadSafeMessageBox(const std::string& message, const std::string& caption, int style)
 {
