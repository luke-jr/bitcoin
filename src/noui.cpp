// Copyright (c) 2010 Satoshi Nakamoto
// Copyright (c) 2009-2012 The Bitcoin developers
// Distributed under the MIT/X11 software license, see the accompanying
// file COPYING or http://www.opensource.org/licenses/mit-license.php.


#include "ui_interface.h"
#include "util.h"

#include <stdint.h>
#include <string>
#include "main.h"

static bool noui_ThreadSafeMessageBox(const std::string& message, const std::string& caption, unsigned int style)
{
    std::string strCaption;
    // Check for usage of predefined caption
    switch (style) {
    case CClientUIInterface::MSG_ERROR:
        strCaption += _("Error");
        break;
    case CClientUIInterface::MSG_WARNING:
        strCaption += _("Warning");
        break;
    case CClientUIInterface::MSG_INFORMATION:
        strCaption += _("Information");
        break;
    default:
        strCaption += caption; // Use supplied caption (can be empty)
    }

    printf("%s: %s\n", strCaption.c_str(), message.c_str());
    fprintf(stderr, "%s: %s\n", strCaption.c_str(), message.c_str());
    return false;
}

<<<<<<< HEAD
static bool noui_ThreadSafeAskFee(int64 nFeeRequired)
=======
static bool noui_ThreadSafeAskFee(int64_t /*nFeeRequired*/)
>>>>>>> 8637dc2d
{
    return nFeeRequired == nTransactionFee || nFeeRequired <= nTransactionFeeMax;
}

static void noui_InitMessage(const std::string &message)
{
    printf("init message: %s\n", message.c_str());
}

void noui_connect()
{
    // Connect bitcoind signal handlers
    uiInterface.ThreadSafeMessageBox.connect(noui_ThreadSafeMessageBox);
    uiInterface.ThreadSafeAskFee.connect(noui_ThreadSafeAskFee);
    uiInterface.InitMessage.connect(noui_InitMessage);
}<|MERGE_RESOLUTION|>--- conflicted
+++ resolved
@@ -34,11 +34,7 @@
     return false;
 }
 
-<<<<<<< HEAD
-static bool noui_ThreadSafeAskFee(int64 nFeeRequired)
-=======
-static bool noui_ThreadSafeAskFee(int64_t /*nFeeRequired*/)
->>>>>>> 8637dc2d
+static bool noui_ThreadSafeAskFee(int64_t nFeeRequired)
 {
     return nFeeRequired == nTransactionFee || nFeeRequired <= nTransactionFeeMax;
 }
