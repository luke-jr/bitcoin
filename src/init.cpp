--- conflicted
+++ resolved
@@ -193,13 +193,10 @@
         "  -pid=<file>            " + _("Specify pid file (default: bitcoind.pid)") + "\n" +
         "  -gen                   " + _("Generate coins") + "\n" +
         "  -gen=0                 " + _("Don't generate coins") + "\n" +
-<<<<<<< HEAD
+        "  -txprioweighfee        " + _("Weigh fees when calculating transaction priorities for mining (default: 1.0)") + "\n" +
+        "  -txprioweighdepth      " + _("Weigh confirmation depth when calculating transaction priorities for mining (default: 1.0)") + "\n" +
         "  -minfee=<amt>          " + _("Fee to require of transactions you mine") + "\n" +
         "  -minfeeper=<bytes>     " + _("Amount of transaction bytes before minfee is doubled") + "\n" +
-=======
-        "  -txprioweighfee        " + _("Weigh fees when calculating transaction priorities for mining (default: 1.0)") + "\n" +
-        "  -txprioweighdepth      " + _("Weigh confirmation depth when calculating transaction priorities for mining (default: 1.0)") + "\n" +
->>>>>>> 6068c102
         "  -datadir=<dir>         " + _("Specify data directory") + "\n" +
         "  -dbcache=<n>           " + _("Set database cache size in megabytes (default: 25)") + "\n" +
         "  -dblogsize=<n>         " + _("Set database disk log size in megabytes (default: 100)") + "\n" +
