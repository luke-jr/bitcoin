--- conflicted
+++ resolved
@@ -302,11 +302,8 @@
         "  -rpcallowip=<ip>       " + _("Allow JSON-RPC connections from specified IP address") + "\n" +
         "  -rpcconnect=<ip>       " + _("Send commands to node running on <ip> (default: 127.0.0.1)") + "\n" +
         "  -blocknotify=<cmd>     " + _("Execute command when the best block changes (%s in cmd is replaced by block hash)") + "\n" +
-<<<<<<< HEAD
         "  -walletnotify=<cmd>    " + _("Execute command when a wallet transaction changes (%s in cmd is replaced by TxID)") + "\n" +
-=======
         "  -acceptnonstdtxn       " + _("Accept \"non-standard\" transactions for relay and blocks") + "\n" +
->>>>>>> dfac1aab
         "  -upgradewallet         " + _("Upgrade wallet to latest format") + "\n" +
         "  -keypool=<n>           " + _("Set key pool size to <n> (default: 100)") + "\n" +
         "  -rescan                " + _("Rescan the block chain for missing wallet transactions") + "\n" +
