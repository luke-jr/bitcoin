--- conflicted
+++ resolved
@@ -210,11 +210,7 @@
         "  -connect=<ip>          " + _("Connect only to the specified node") + "\n" +
         "  -seednode=<ip>         " + _("Connect to a node to retrieve peer addresses, and disconnect") + "\n" +
         "  -externalip=<ip>       " + _("Specify your own public address") + "\n" +
-<<<<<<< HEAD
-        "  -onlynet=<net>         " + _("Only connect to nodes in network <net> (IPv4 or IPv6)") + "\n" +
-=======
-        "  -blocknet=<net>        " + _("Do not connect to addresses in network <net> (IPv4, IPv6 or Tor)") + "\n" +
->>>>>>> ef880a53
+        "  -onlynet=<net>         " + _("Only connect to nodes in network <net> (IPv4, IPv6 or Tor)") + "\n" +
         "  -discover              " + _("Try to discover public IP address (default: 1)") + "\n" +
         "  -irc                   " + _("Find peers using internet relay chat (default: 0)") + "\n" +
         "  -listen                " + _("Accept connections from outside (default: 1)") + "\n" +
