--- conflicted
+++ resolved
@@ -745,21 +745,9 @@
 
     fReindex = GetBoolArg("-reindex");
 
-<<<<<<< HEAD
-    if (!bitdb.Open(GetDataDir()))
-    {
-        string msg = strprintf(_("Error initializing database environment %s!"
-                                 " To recover, BACKUP THAT DIRECTORY, then remove"
-                                 " everything from it except for wallet.dat."), strDataDir.c_str());
-        return InitError(msg);
-    }
-
     // Upgrading to 0.8; hard-link the old blknnnn.dat files into /blocks/
     filesystem::path blocksDir = GetDataDir() / "blocks";
     if (!filesystem::exists(blocksDir))
-=======
-    if (GetBoolArg("-loadblockindextest"))
->>>>>>> 4a521a5b
     {
         filesystem::create_directories(blocksDir);
         bool linked = false;
