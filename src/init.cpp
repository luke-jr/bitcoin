// Copyright (c) 2009-2010 Satoshi Nakamoto
// Copyright (c) 2009-2012 The Bitcoin developers
// Distributed under the MIT/X11 software license, see the accompanying
// file COPYING or http://www.opensource.org/licenses/mit-license.php.

#include "txdb.h"
#include "walletdb.h"
#include "bitcoinrpc.h"
#include "net.h"
#include "init.h"
#include "util.h"
#include "ui_interface.h"

#include <boost/filesystem.hpp>
#include <boost/filesystem/fstream.hpp>
#include <boost/filesystem/convenience.hpp>
#include <boost/interprocess/sync/file_lock.hpp>
#include <boost/algorithm/string/predicate.hpp>
#include <openssl/crypto.h>

#ifndef WIN32
#include <signal.h>
#endif

using namespace std;
using namespace boost;

CWallet* pwalletMain;
CClientUIInterface uiInterface;

// Used to pass flags to the Bind() function
enum BindFlags {
    BF_NONE         = 0,
    BF_EXPLICIT     = (1U << 0),
    BF_REPORT_ERROR = (1U << 1)
};

//////////////////////////////////////////////////////////////////////////////
//
// Shutdown
//

void ExitTimeout(void* parg)
{
#ifdef WIN32
    Sleep(5000);
    ExitProcess(0);
#endif
}

void StartShutdown()
{
#ifdef QT_GUI
    // ensure we leave the Qt main loop for a clean GUI exit (Shutdown() is called in bitcoin.cpp afterwards)
    uiInterface.QueueShutdown();
#else
    // Without UI, Shutdown() can simply be started in a new thread
    NewThread(Shutdown, NULL);
#endif
}

static CCoinsViewDB *pcoinsdbview;

void Shutdown(void* parg)
{
    static CCriticalSection cs_Shutdown;
    static bool fTaken;

    // Make this thread recognisable as the shutdown thread
    RenameThread("bitcoin-shutoff");

    bool fFirstThread = false;
    {
        TRY_LOCK(cs_Shutdown, lockShutdown);
        if (lockShutdown)
        {
            fFirstThread = !fTaken;
            fTaken = true;
        }
    }
    static bool fExit;
    if (fFirstThread)
    {
        fShutdown = true;
        nTransactionsUpdated++;
        bitdb.Flush(false);
        StopNode();
        {
            LOCK(cs_main);
            if (pblocktree)
                pblocktree->Flush();
            if (pcoinsTip)
                pcoinsTip->Flush();
            delete pcoinsTip;
            delete pcoinsdbview;
            delete pblocktree;
        }
        bitdb.Flush(true);
        boost::filesystem::remove(GetPidFile());
        UnregisterWallet(pwalletMain);
        delete pwalletMain;
        NewThread(ExitTimeout, NULL);
        Sleep(50);
        printf("Bitcoin exited\n\n");
        fExit = true;
#ifndef QT_GUI
        // ensure non-UI client gets exited here, but let Bitcoin-Qt reach 'return 0;' in bitcoin.cpp
        exit(0);
#endif
    }
    else
    {
        while (!fExit)
            Sleep(500);
        Sleep(100);
        ExitThread(0);
    }
}

void HandleSIGTERM(int)
{
    fRequestShutdown = true;
}

void HandleSIGHUP(int)
{
    fReopenDebugLog = true;
}





//////////////////////////////////////////////////////////////////////////////
//
// Start
//
#if !defined(QT_GUI)
bool AppInit(int argc, char* argv[])
{
    bool fRet = false;
    try
    {
        //
        // Parameters
        //
        // If Qt is used, parameters/bitcoin.conf are parsed in qt/bitcoin.cpp's main()
        ParseParameters(argc, argv);
        if (!boost::filesystem::is_directory(GetDataDir(false)))
        {
            fprintf(stderr, "Error: Specified directory does not exist\n");
            Shutdown(NULL);
        }
        ReadConfigFile(mapArgs, mapMultiArgs);

        if (mapArgs.count("-?") || mapArgs.count("--help"))
        {
            // First part of help message is specific to bitcoind / RPC client
            std::string strUsage = _("Bitcoin version") + " " + FormatFullVersion() + "\n\n" +
                _("Usage:") + "\n" +
                  "  bitcoind [options]                     " + "\n" +
                  "  bitcoind [options] <command> [params]  " + _("Send command to -server or bitcoind") + "\n" +
                  "  bitcoind [options] help                " + _("List commands") + "\n" +
                  "  bitcoind [options] help <command>      " + _("Get help for a command") + "\n";

            strUsage += "\n" + HelpMessage();

            fprintf(stdout, "%s", strUsage.c_str());
            return false;
        }

        // Command-line RPC
        for (int i = 1; i < argc; i++)
            if (!IsSwitchChar(argv[i][0]) && !boost::algorithm::istarts_with(argv[i], "bitcoin:"))
                fCommandLine = true;

        if (fCommandLine)
        {
            int ret = CommandLineRPC(argc, argv);
            exit(ret);
        }

        fRet = AppInit2();
    }
    catch (std::exception& e) {
        PrintException(&e, "AppInit()");
    } catch (...) {
        PrintException(NULL, "AppInit()");
    }
    if (!fRet)
        Shutdown(NULL);
    return fRet;
}

extern void noui_connect();
int main(int argc, char* argv[])
{
    bool fRet = false;

    // Connect bitcoind signal handlers
    noui_connect();

    fRet = AppInit(argc, argv);

    if (fRet && fDaemon)
        return 0;

    return 1;
}
#endif

bool static InitError(const std::string &str)
{
    uiInterface.ThreadSafeMessageBox(str, "", CClientUIInterface::MSG_ERROR);
    return false;
}

bool static InitWarning(const std::string &str)
{
    uiInterface.ThreadSafeMessageBox(str, "", CClientUIInterface::MSG_WARNING);
    return true;
}

bool static InitInformation(const std::string &str)
{
    // this is a notification and no message box
    uiInterface.ThreadSafeMessageBox(str, "", CClientUIInterface::MSG_INFORMATION);
    return true;
}

bool static Bind(const CService &addr, unsigned int flags) {
    if (!(flags & BF_EXPLICIT) && IsLimited(addr))
        return false;
    std::string strError;
    if (!BindListenPort(addr, strError)) {
        if (flags & BF_REPORT_ERROR)
            return InitError(strError);
        return false;
    }
    return true;
}

// Core-specific options shared between UI and daemon
std::string HelpMessage()
{
    string strUsage = _("Options:") + "\n" +
        "  -?                     " + _("This help message") + "\n" +
        "  -conf=<file>           " + _("Specify configuration file (default: bitcoin.conf)") + "\n" +
        "  -pid=<file>            " + _("Specify pid file (default: bitcoind.pid)") + "\n" +
        "  -gen                   " + _("Generate coins") + "\n" +
        "  -gen=0                 " + _("Don't generate coins") + "\n" +
        "  -datadir=<dir>         " + _("Specify data directory") + "\n" +
        "  -wallet=<file>         " + _("Specify wallet file (within data directory)") + "\n" +
        "  -dbcache=<n>           " + _("Set database cache size in megabytes (default: 25)") + "\n" +
        "  -timeout=<n>           " + _("Specify connection timeout in milliseconds (default: 5000)") + "\n" +
        "  -proxy=<ip:port>       " + _("Connect through SOCKS proxy") + "\n" +
        "  -socks=<n>             " + _("Select SOCKS version for -proxy (4 or 5, default: 5)") + "\n" +
        "  -proxy6=<ip:port>      " + _("Use separate SOCKS5 proxy to reach IPv6 peers (default: -proxy)") + "\n" +
        "  -tor=<ip:port>         " + _("Use separate SOCKS5 proxy to reach Tor hidden services (default: -proxy)") + "\n"
        "  -dns                   " + _("Allow DNS lookups for -addnode, -seednode and -connect") + "\n" +
        "  -port=<port>           " + _("Listen for connections on <port> (default: 8333 or testnet: 18333)") + "\n" +
        "  -maxconnections=<n>    " + _("Maintain at most <n> connections to peers (default: 125)") + "\n" +
        "  -addnode=<ip>          " + _("Add a node to connect to and attempt to keep the connection open") + "\n" +
        "  -connect=<ip>          " + _("Connect only to the specified node(s)") + "\n" +
        "  -seednode=<ip>         " + _("Connect to a node to retrieve peer addresses, and disconnect") + "\n" +
        "  -externalip=<ip>       " + _("Specify your own public address") + "\n" +
        "  -onlynet=<net>         " + _("Only connect to nodes in network <net> (IPv4, IPv6 or Tor)") + "\n" +
        "  -discover              " + _("Discover own IP address (default: 1 when listening and no -externalip)") + "\n" +
        "  -irc                   " + _("Find peers using internet relay chat (default: 0)") + "\n" +
        "  -listen                " + _("Accept connections from outside (default: 1 if no -proxy or -connect)") + "\n" +
        "  -bind=<addr>           " + _("Bind to given address and always listen on it. Use [host]:port notation for IPv6") + "\n" +
        "  -dnsseed               " + _("Find peers using DNS lookup (default: 1 unless -connect)") + "\n" +
        "  -banscore=<n>          " + _("Threshold for disconnecting misbehaving peers (default: 100)") + "\n" +
        "  -bantime=<n>           " + _("Number of seconds to keep misbehaving peers from reconnecting (default: 86400)") + "\n" +
        "  -maxreceivebuffer=<n>  " + _("Maximum per-connection receive buffer, <n>*1000 bytes (default: 5000)") + "\n" +
        "  -maxsendbuffer=<n>     " + _("Maximum per-connection send buffer, <n>*1000 bytes (default: 1000)") + "\n" +
#ifdef USE_UPNP
#if USE_UPNP
        "  -upnp                  " + _("Use UPnP to map the listening port (default: 1 when listening)") + "\n" +
#else
        "  -upnp                  " + _("Use UPnP to map the listening port (default: 0)") + "\n" +
#endif
#endif
        "  -paytxfee=<amt>        " + _("Fee per KB to add to transactions you send") + "\n" +
#ifdef QT_GUI
        "  -server                " + _("Accept command line and JSON-RPC commands") + "\n" +
#endif
#if !defined(WIN32) && !defined(QT_GUI)
        "  -daemon                " + _("Run in the background as a daemon and accept commands") + "\n" +
#endif
        "  -testnet               " + _("Use the test network") + "\n" +
        "  -debug                 " + _("Output extra debugging information. Implies all other -debug* options") + "\n" +
        "  -debugnet              " + _("Output extra network debugging information") + "\n" +
        "  -logtimestamps         " + _("Prepend debug output with timestamp") + "\n" +
        "  -shrinkdebugfile       " + _("Shrink debug.log file on client startup (default: 1 when no -debug)") + "\n" +
        "  -printtoconsole        " + _("Send trace/debug info to console instead of debug.log file") + "\n" +
#ifdef WIN32
        "  -printtodebugger       " + _("Send trace/debug info to debugger") + "\n" +
#endif
        "  -rpcuser=<user>        " + _("Username for JSON-RPC connections") + "\n" +
        "  -rpcpassword=<pw>      " + _("Password for JSON-RPC connections") + "\n" +
        "  -rpcport=<port>        " + _("Listen for JSON-RPC connections on <port> (default: 8332 or testnet: 18332)") + "\n" +
        "  -rpcallowip=<ip>       " + _("Allow JSON-RPC connections from specified IP address") + "\n" +
        "  -rpcconnect=<ip>       " + _("Send commands to node running on <ip> (default: 127.0.0.1)") + "\n" +
        "  -blocknotify=<cmd>     " + _("Execute command when the best block changes (%s in cmd is replaced by block hash)") + "\n" +
        "  -walletnotify=<cmd>    " + _("Execute command when a wallet transaction changes (%s in cmd is replaced by TxID)") + "\n" +
        "  -acceptnonstdtxn       " + _("Accept \"non-standard\" transactions for relay and blocks") + "\n" +
        "  -upgradewallet         " + _("Upgrade wallet to latest format") + "\n" +
        "  -keypool=<n>           " + _("Set key pool size to <n> (default: 100)") + "\n" +
        "  -rescan                " + _("Rescan the block chain for missing wallet transactions") + "\n" +
        "  -salvagewallet         " + _("Attempt to recover private keys from a corrupt wallet.dat") + "\n" +
        "  -checkblocks=<n>       " + _("How many blocks to check at startup (default: 2500, 0 = all)") + "\n" +
        "  -checklevel=<n>        " + _("How thorough the block verification is (0-6, default: 1)") + "\n" +
        "  -loadblock=<file>      " + _("Imports blocks from external blk000?.dat file") + "\n" +
        "  -reindex               " + _("Rebuild blockchain index from current blk000??.dat files") + "\n" +

        "\n" + _("Block creation options:") + "\n" +
        "  -blockminsize=<n>      "   + _("Set minimum block size in bytes (default: 0)") + "\n" +
        "  -blockmaxsize=<n>      "   + _("Set maximum block size in bytes (default: 250000)") + "\n" +
        "  -blockprioritysize=<n> "   + _("Set maximum size of high-priority/low-fee transactions in bytes (default: 27000)") + "\n" +

        "\n" + _("SSL options: (see the Bitcoin Wiki for SSL setup instructions)") + "\n" +
        "  -rpcssl                                  " + _("Use OpenSSL (https) for JSON-RPC connections") + "\n" +
        "  -rpcsslcertificatechainfile=<file.cert>  " + _("Server certificate file (default: server.cert)") + "\n" +
        "  -rpcsslprivatekeyfile=<file.pem>         " + _("Server private key (default: server.pem)") + "\n" +
        "  -rpcsslciphers=<ciphers>                 " + _("Acceptable ciphers (default: TLSv1+HIGH:!SSLv2:!aNULL:!eNULL:!AH:!3DES:@STRENGTH)") + "\n";

    return strUsage;
}

<<<<<<< HEAD
struct CImportingNow
{
    CImportingNow() {
        assert(fImporting == false);
        fImporting = true;
    }

    ~CImportingNow() {
        assert(fImporting == true);
        fImporting = false;
    }
};

struct CImportData {
    std::vector<boost::filesystem::path> vFiles;
};

void ThreadImport(void *data) {
    CImportData *import = reinterpret_cast<CImportData*>(data);

    RenameThread("bitcoin-loadblk");

    vnThreadsRunning[THREAD_IMPORT]++;

    // -reindex
    if (fReindex) {
        CImportingNow imp;
        int nFile = 0;
        while (!fShutdown) {
            CDiskBlockPos pos;
            pos.nFile = nFile;
            pos.nPos = 0;
            FILE *file = OpenBlockFile(pos, true);
            if (!file)
                break;
            printf("Reindexing block file blk%05u.dat...\n", (unsigned int)nFile);
            LoadExternalBlockFile(file, &pos);
            nFile++;
        }
        if (!fShutdown) {
            pblocktree->WriteReindexing(false);
            fReindex = false;
            printf("Reindexing finished\n");
        }
    }

    // hardcoded $DATADIR/bootstrap.dat
    filesystem::path pathBootstrap = GetDataDir() / "bootstrap.dat";
    if (filesystem::exists(pathBootstrap) && !fShutdown) {
        FILE *file = fopen(pathBootstrap.string().c_str(), "rb");
        if (file) {
            CImportingNow imp;
            filesystem::path pathBootstrapOld = GetDataDir() / "bootstrap.dat.old";
            printf("Importing bootstrap.dat...\n");
            LoadExternalBlockFile(file);
            RenameOver(pathBootstrap, pathBootstrapOld);
        }
    }

    // -loadblock=
    BOOST_FOREACH(boost::filesystem::path &path, import->vFiles) {
        if (fShutdown)
            break;
        FILE *file = fopen(path.string().c_str(), "rb");
        if (file) {
            CImportingNow imp;
            printf("Importing %s...\n", path.string().c_str());
            LoadExternalBlockFile(file);
        }
    }

    delete import;

    vnThreadsRunning[THREAD_IMPORT]--;
}

=======
>>>>>>> d513e732
/** Initialize bitcoin.
 *  @pre Parameters should be parsed and config file should be read.
 */
bool AppInit2()
{
    // ********************************************************* Step 1: setup
#ifdef _MSC_VER
    // Turn off Microsoft heap dump noise
    _CrtSetReportMode(_CRT_WARN, _CRTDBG_MODE_FILE);
    _CrtSetReportFile(_CRT_WARN, CreateFileA("NUL", GENERIC_WRITE, 0, NULL, OPEN_EXISTING, 0, 0));
#endif
#if _MSC_VER >= 1400
    // Disable confusing "helpful" text message on abort, Ctrl-C
    _set_abort_behavior(0, _WRITE_ABORT_MSG | _CALL_REPORTFAULT);
#endif
#ifdef WIN32
    // Enable Data Execution Prevention (DEP)
    // Minimum supported OS versions: WinXP SP3, WinVista >= SP1, Win Server 2008
    // A failure is non-critical and needs no further attention!
#ifndef PROCESS_DEP_ENABLE
// We define this here, because GCCs winbase.h limits this to _WIN32_WINNT >= 0x0601 (Windows 7),
// which is not correct. Can be removed, when GCCs winbase.h is fixed!
#define PROCESS_DEP_ENABLE 0x00000001
#endif
    typedef BOOL (WINAPI *PSETPROCDEPPOL)(DWORD);
    PSETPROCDEPPOL setProcDEPPol = (PSETPROCDEPPOL)GetProcAddress(GetModuleHandleA("Kernel32.dll"), "SetProcessDEPPolicy");
    if (setProcDEPPol != NULL) setProcDEPPol(PROCESS_DEP_ENABLE);
#endif
#ifndef WIN32
    umask(077);

    // Clean shutdown on SIGTERM
    struct sigaction sa;
    sa.sa_handler = HandleSIGTERM;
    sigemptyset(&sa.sa_mask);
    sa.sa_flags = 0;
    sigaction(SIGTERM, &sa, NULL);
    sigaction(SIGINT, &sa, NULL);

    // Reopen debug.log on SIGHUP
    struct sigaction sa_hup;
    sa_hup.sa_handler = HandleSIGHUP;
    sigemptyset(&sa_hup.sa_mask);
    sa_hup.sa_flags = 0;
    sigaction(SIGHUP, &sa_hup, NULL);
#endif

    // ********************************************************* Step 2: parameter interactions

    fTestNet = GetBoolArg("-testnet");
    if (fTestNet) {
        SoftSetBoolArg("-irc", true);
    }

    if (mapArgs.count("-bind")) {
        // when specifying an explicit binding address, you want to listen on it
        // even when -connect or -proxy is specified
        SoftSetBoolArg("-listen", true);
    }

    if (mapArgs.count("-connect") && mapMultiArgs["-connect"].size() > 0) {
        // when only connecting to trusted nodes, do not seed via DNS, or listen by default
        SoftSetBoolArg("-dnsseed", false);
        SoftSetBoolArg("-listen", false);
    }

    if (mapArgs.count("-proxy")) {
        // to protect privacy, do not listen by default if a proxy server is specified
        SoftSetBoolArg("-listen", false);
    }

    if (!GetBoolArg("-listen", true)) {
        // do not map ports or try to retrieve public IP when not listening (pointless)
        SoftSetBoolArg("-upnp", false);
        SoftSetBoolArg("-discover", false);
    }

    if (mapArgs.count("-externalip")) {
        // if an explicit public IP is specified, do not try to find others
        SoftSetBoolArg("-discover", false);
    }

    if (GetBoolArg("-salvagewallet")) {
        // Rewrite just private keys: rescan to find transactions
        SoftSetBoolArg("-rescan", true);
    }

    // ********************************************************* Step 3: parameter-to-internal-flags

    fDebug = GetBoolArg("-debug");

    // -debug implies fDebug*
    if (fDebug)
        fDebugNet = true;
    else
        fDebugNet = GetBoolArg("-debugnet");

#if !defined(WIN32) && !defined(QT_GUI)
    fDaemon = GetBoolArg("-daemon");
#else
    fDaemon = false;
#endif

    if (fDaemon)
        fServer = true;
    else
        fServer = GetBoolArg("-server");

    /* force fServer when running without GUI */
#if !defined(QT_GUI)
    fServer = true;
#endif
    fPrintToConsole = GetBoolArg("-printtoconsole");
    fPrintToDebugger = GetBoolArg("-printtodebugger");
    fLogTimestamps = GetBoolArg("-logtimestamps");

    if (mapArgs.count("-timeout"))
    {
        int nNewTimeout = GetArg("-timeout", 5000);
        if (nNewTimeout > 0 && nNewTimeout < 600000)
            nConnectTimeout = nNewTimeout;
    }

    // Continue to put "/P2SH/" in the coinbase to monitor
    // BIP16 support.
    // This can be removed eventually...
    const char* pszP2SH = "/P2SH/";
    COINBASE_FLAGS << std::vector<unsigned char>(pszP2SH, pszP2SH+strlen(pszP2SH));


    if (mapArgs.count("-paytxfee"))
    {
        if (!ParseMoney(mapArgs["-paytxfee"], nTransactionFee))
            return InitError(strprintf(_("Invalid amount for -paytxfee=<amount>: '%s'"), mapArgs["-paytxfee"].c_str()));
        if (nTransactionFee > 0.25 * COIN)
            InitWarning(_("Warning: -paytxfee is set very high! This is the transaction fee you will pay if you send a transaction."));
    }

    if (mapArgs.count("-maxtxfee"))
    {
        if (!ParseMoney(mapArgs["-maxtxfee"], nTransactionFeeMax))
            return InitError(strprintf(_("Invalid amount for -maxtxfee=<amount>: '%s'"), mapArgs["-maxtxfee"].c_str()));
    }

    // ********************************************************* Step 4: application initialization: dir lock, daemonize, pidfile, debug log

    std::string strDataDir = GetDataDir().string();

    // Make sure only a single Bitcoin process is using the data directory.
    boost::filesystem::path pathLockFile = GetDataDir() / ".lock";
    FILE* file = fopen(pathLockFile.string().c_str(), "a"); // empty lock file; created if it doesn't exist.
    if (file) fclose(file);
    static boost::interprocess::file_lock lock(pathLockFile.string().c_str());
    if (!lock.try_lock())
        return InitError(strprintf(_("Cannot obtain a lock on data directory %s. Bitcoin is probably already running."), strDataDir.c_str()));

#if !defined(WIN32) && !defined(QT_GUI)
    if (fDaemon)
    {
        // Daemonize
        pid_t pid = fork();
        if (pid < 0)
        {
            fprintf(stderr, "Error: fork() returned %d errno %d\n", pid, errno);
            return false;
        }
        if (pid > 0)
        {
            CreatePidFile(GetPidFile(), pid);
            return true;
        }

        pid_t sid = setsid();
        if (sid < 0)
            fprintf(stderr, "Error: setsid() returned %d errno %d\n", sid, errno);
    }
#endif

    if (GetBoolArg("-shrinkdebugfile", !fDebug))
        ShrinkDebugFile();
    printf("\n\n\n\n\n\n\n\n\n\n\n\n\n\n\n\n\n\n\n\n");
    printf("Bitcoin version %s (%s)\n", FormatFullVersion().c_str(), CLIENT_DATE.c_str());
    printf("Using OpenSSL version %s\n", SSLeay_version(SSLEAY_VERSION));
    if (!fLogTimestamps)
        printf("Startup time: %s\n", DateTimeStrFormat("%x %H:%M:%S", GetTime()).c_str());
    printf("Default data directory %s\n", GetDefaultDataDir().string().c_str());
    printf("Used data directory %s\n", strDataDir.c_str());
    std::ostringstream strErrors;

    if (fDaemon)
        fprintf(stdout, "Bitcoin server starting\n");

    int64 nStart;

    // ********************************************************* Step 5: verify database integrity

    uiInterface.InitMessage(_("Verifying database integrity..."));

    if (!bitdb.Open(GetDataDir()))
    {
        string msg = strprintf(_("Error initializing database environment %s!"
                                 " To recover, BACKUP THAT DIRECTORY, then remove"
                                 " everything from it except for wallet.dat."), strDataDir.c_str());
        return InitError(msg);
    }

    if (GetBoolArg("-salvagewallet"))
    {
        // Recover readable keypairs:
        if (!CWalletDB::Recover(bitdb, "wallet.dat", true))
            return false;
    }

    if (filesystem::exists(GetDataDir() / "wallet.dat"))
    {
        CDBEnv::VerifyResult r = bitdb.Verify("wallet.dat", CWalletDB::Recover);
        if (r == CDBEnv::RECOVER_OK)
        {
            string msg = strprintf(_("Warning: wallet.dat corrupt, data salvaged!"
                                     " Original wallet.dat saved as wallet.{timestamp}.bak in %s; if"
                                     " your balance or transactions are incorrect you should"
                                     " restore from a backup."), strDataDir.c_str());
            InitWarning(msg);
        }
        if (r == CDBEnv::RECOVER_FAIL)
            return InitError(_("wallet.dat corrupt, salvage failed"));
    }

    // ********************************************************* Step 6: network initialization

    int nSocksVersion = GetArg("-socks", 5);
    if (nSocksVersion != 4 && nSocksVersion != 5)
        return InitError(strprintf(_("Unknown -socks proxy version requested: %i"), nSocksVersion));

    if (mapArgs.count("-onlynet")) {
        std::set<enum Network> nets;
        BOOST_FOREACH(std::string snet, mapMultiArgs["-onlynet"]) {
            enum Network net = ParseNetwork(snet);
            if (net == NET_UNROUTABLE)
                return InitError(strprintf(_("Unknown network specified in -onlynet: '%s'"), snet.c_str()));
            nets.insert(net);
        }
        for (int n = 0; n < NET_MAX; n++) {
            enum Network net = (enum Network)n;
            if (!nets.count(net))
                SetLimited(net);
        }
    }
#if defined(USE_IPV6)
#if ! USE_IPV6
    else
        SetLimited(NET_IPV6);
#endif
#endif

    CService addrProxy;
    bool fNetExplicit[NET_MAX] = {};

    // setup separate SOCKS5 proxy to reach Tor hidden services
    // -tor overrides base proxy, -notor disables Tor proxy
    if (!IsLimited(NET_TOR) && mapArgs.count("-tor") && !(mapArgs["-tor"] == "0")) {
        addrProxy = CService(mapArgs["-tor"], 9050);
        if (!(fNetExplicit[NET_TOR] = SetProxy(NET_TOR, addrProxy, 5)))
            return InitError(strprintf(_("Invalid -tor address: '%s'"), mapArgs["-tor"].c_str()));
        else
            SetReachable(NET_TOR);
        }
    }

#ifdef USE_IPV6
    // setup separate SOCKS5 proxy to reach IPv6 peers
    // -proxy6 overrides base proxy, -noproxy6 disables IPv6 proxy
    if (!IsLimited(NET_IPV6) && mapArgs.count("-proxy6") && !(mapArgs["-proxy6"] == "0")) {
        addrProxy = CService(mapArgs["-proxy6"], 9050);
        if (!(fNetExplicit[NET_IPV6] = SetProxy(NET_IPV6, addrProxy, 5)))
            return InitError(strprintf(_("Invalid -proxy6 address: '%s'"), mapArgs["-proxy6"].c_str()));
    }
#endif

    // setup base SOCKS proxy
    if (mapArgs.count("-proxy")) {
        addrProxy = CService(mapArgs["-proxy"], 9050);
        if (!IsLimited(NET_IPV4))
            if (!SetProxy(NET_IPV4, addrProxy, nSocksVersion))
                return InitError(strprintf(_("Invalid -proxy address: '%s'"), mapArgs["-proxy"].c_str()));

        if (nSocksVersion == 4) {
            // disable outgoing Tor / IPv6 connections if not explicitly enabled
            if (!fNetExplicit[NET_TOR])
                SetLimited(NET_TOR);
            if (!fNetExplicit[NET_IPV6])
                SetLimited(NET_IPV6);
        }
        else if (nSocksVersion == 5) {
            // enable outgoing Tor / IPv6 connections if not already explicitly enabled or network limited
            if (!fNetExplicit[NET_TOR] && !IsLimited(NET_TOR)) {
                SetProxy(NET_TOR, addrProxy, nSocksVersion);  // Todo: Error check!
                SetReachable(NET_TOR);
            }
#ifdef USE_IPV6
            if (!fNetExplicit[NET_IPV6] && !IsLimited(NET_IPV6))
                SetProxy(NET_IPV6, addrProxy, nSocksVersion);  // Todo: Error check!
#endif
            SetNameProxy(addrProxy, nSocksVersion);  // Todo: Error check!
        }
    }

    // see Step 2: parameter interactions for more information about these
    fNoListen = !GetBoolArg("-listen", true);
    fDiscover = GetBoolArg("-discover", true);
    fNameLookup = GetBoolArg("-dns", true);
#ifdef USE_UPNP
    fUseUPnP = GetBoolArg("-upnp", USE_UPNP);
#endif

    bool fBound = false;
    if (!fNoListen) {
        if (mapArgs.count("-bind")) {
            BOOST_FOREACH(std::string strBind, mapMultiArgs["-bind"]) {
                CService addrBind;
                if (!Lookup(strBind.c_str(), addrBind, GetListenPort(), false))
                    return InitError(strprintf(_("Cannot resolve -bind address: '%s'"), strBind.c_str()));
                fBound |= Bind(addrBind, (BF_EXPLICIT | BF_REPORT_ERROR));
            }
        }
        else {
            struct in_addr inaddr_any;
            inaddr_any.s_addr = INADDR_ANY;
#ifdef USE_IPV6
            fBound |= Bind(CService(in6addr_any, GetListenPort()), BF_NONE);
#endif
            fBound |= Bind(CService(inaddr_any, GetListenPort()), !fBound ? BF_REPORT_ERROR : BF_NONE);
        }
        if (!fBound)
            return InitError(_("Failed to listen on any port. Use -listen=0 if you want this."));
    }

    if (mapArgs.count("-externalip")) {
        BOOST_FOREACH(string strAddr, mapMultiArgs["-externalip"]) {
            CService addrLocal(strAddr, GetListenPort(), fNameLookup);
            if (!addrLocal.IsValid())
                return InitError(strprintf(_("Cannot resolve -externalip address: '%s'"), strAddr.c_str()));
            AddLocal(CService(strAddr, GetListenPort(), fNameLookup), LOCAL_MANUAL);
        }
    }

    BOOST_FOREACH(string strDest, mapMultiArgs["-seednode"])
        AddOneShot(strDest);

    // ********************************************************* Step 7: load block chain

    fReindex = GetBoolArg("-reindex");

    if (!bitdb.Open(GetDataDir()))
    {
        string msg = strprintf(_("Error initializing database environment %s!"
                                 " To recover, BACKUP THAT DIRECTORY, then remove"
                                 " everything from it except for wallet.dat."), strDataDir.c_str());
        return InitError(msg);
    }

    // cache size calculations
    size_t nTotalCache = GetArg("-dbcache", 25) << 20;
    if (nTotalCache < (1 << 22))
        nTotalCache = (1 << 22); // total cache cannot be less than 4 MiB
    size_t nBlockTreeDBCache = nTotalCache / 8;
    if (nBlockTreeDBCache > (1 << 21))
        nBlockTreeDBCache = (1 << 21); // block tree db cache shouldn't be larger than 2 MiB
    nTotalCache -= nBlockTreeDBCache;
    size_t nCoinDBCache = nTotalCache / 2; // use half of the remaining cache for coindb cache
    nTotalCache -= nCoinDBCache;
    nCoinCacheSize = nTotalCache / 300; // coins in memory require around 300 bytes

    uiInterface.InitMessage(_("Loading block index..."));
    printf("Loading block index...\n");
    nStart = GetTimeMillis();
    pblocktree = new CBlockTreeDB(nBlockTreeDBCache, false, fReindex);
    pcoinsdbview = new CCoinsViewDB(nCoinDBCache, false, fReindex);
    pcoinsTip = new CCoinsViewCache(*pcoinsdbview);

    if (fReindex)
        pblocktree->WriteReindexing(true);

    if (!LoadBlockIndex())
        return InitError(_("Error loading blkindex.dat"));

    // as LoadBlockIndex can take several minutes, it's possible the user
    // requested to kill bitcoin-qt during the last operation. If so, exit.
    // As the program has not fully started yet, Shutdown() is possibly overkill.
    if (fRequestShutdown)
    {
        printf("Shutdown requested. Exiting.\n");
        return false;
    }
    printf(" block index %15"PRI64d"ms\n", GetTimeMillis() - nStart);

    if (GetBoolArg("-printblockindex") || GetBoolArg("-printblocktree"))
    {
        PrintBlockTree();
        return false;
    }

    if (mapArgs.count("-printblock"))
    {
        string strMatch = mapArgs["-printblock"];
        int nFound = 0;
        for (map<uint256, CBlockIndex*>::iterator mi = mapBlockIndex.begin(); mi != mapBlockIndex.end(); ++mi)
        {
            uint256 hash = (*mi).first;
            if (strncmp(hash.ToString().c_str(), strMatch.c_str(), strMatch.size()) == 0)
            {
                CBlockIndex* pindex = (*mi).second;
                CBlock block;
                block.ReadFromDisk(pindex);
                block.BuildMerkleTree();
                block.print();
                printf("\n");
                nFound++;
            }
        }
        if (nFound == 0)
            printf("No blocks matching %s were found\n", strMatch.c_str());
        return false;
    }

    // ********************************************************* Step 8: load wallet

    uiInterface.InitMessage(_("Loading wallet..."));
    printf("Loading wallet...\n");
    nStart = GetTimeMillis();
    bool fFirstRun = true;
    strWalletFile = GetArg("-wallet", "wallet.dat");
    pwalletMain = new CWallet(strWalletFile.c_str());
    DBErrors nLoadWalletRet = pwalletMain->LoadWallet(fFirstRun);
    if (nLoadWalletRet != DB_LOAD_OK)
    {
        if (nLoadWalletRet == DB_CORRUPT)
            strErrors << _("Error loading wallet.dat: Wallet corrupted") << "\n";
        else if (nLoadWalletRet == DB_NONCRITICAL_ERROR)
        {
            string msg(_("Warning: error reading wallet.dat! All keys read correctly, but transaction data"
                         " or address book entries might be missing or incorrect."));
            InitWarning(msg);
        }
        else if (nLoadWalletRet == DB_TOO_NEW)
            strErrors << _("Error loading wallet.dat: Wallet requires newer version of Bitcoin") << "\n";
        else if (nLoadWalletRet == DB_NEED_REWRITE)
        {
            strErrors << _("Wallet needed to be rewritten: restart Bitcoin to complete") << "\n";
            printf("%s", strErrors.str().c_str());
            return InitError(strErrors.str());
        }
        else
            strErrors << _("Error loading wallet.dat") << "\n";
    }

    if (GetBoolArg("-upgradewallet", fFirstRun))
    {
        int nMaxVersion = GetArg("-upgradewallet", 0);
        if (nMaxVersion == 0) // the -upgradewallet without argument case
        {
            printf("Performing wallet upgrade to %i\n", FEATURE_LATEST);
            nMaxVersion = CLIENT_VERSION;
            pwalletMain->SetMinVersion(FEATURE_LATEST); // permanently upgrade the wallet immediately
        }
        else
            printf("Allowing wallet upgrade up to %i\n", nMaxVersion);
        if (nMaxVersion < pwalletMain->GetVersion())
            strErrors << _("Cannot downgrade wallet") << "\n";
        pwalletMain->SetMaxVersion(nMaxVersion);
    }

    if (fFirstRun)
    {
        // Create new keyUser and set as default key
        RandAddSeedPerfmon();

        CPubKey newDefaultKey;
        if (!pwalletMain->GetKeyFromPool(newDefaultKey, false))
            strErrors << _("Cannot initialize keypool") << "\n";
        pwalletMain->SetDefaultKey(newDefaultKey);
        if (!pwalletMain->SetAddressBookName(pwalletMain->vchDefaultKey.GetID(), ""))
            strErrors << _("Cannot write default address") << "\n";
    }

    printf("%s", strErrors.str().c_str());
    printf(" wallet      %15"PRI64d"ms\n", GetTimeMillis() - nStart);

    RegisterWallet(pwalletMain);

    CBlockIndex *pindexRescan = pindexBest;
    if (GetBoolArg("-rescan"))
        pindexRescan = pindexGenesisBlock;
    else
    {
        CWalletDB walletdb(strWalletFile.c_str());
        CBlockLocator locator;
        if (walletdb.ReadBestBlock(locator))
            pindexRescan = locator.GetBlockIndex();
    }
    if (pindexBest != pindexRescan)
    {
        uiInterface.InitMessage(_("Rescanning..."));
        printf("Rescanning last %i blocks (from block %i)...\n", pindexBest->nHeight - pindexRescan->nHeight, pindexRescan->nHeight);
        nStart = GetTimeMillis();
        pwalletMain->ScanForWalletTransactions(pindexRescan, true);
        printf(" rescan      %15"PRI64d"ms\n", GetTimeMillis() - nStart);
    }

    // ********************************************************* Step 9: import blocks

    // scan for better chains in the block chain database, that are not yet connected in the active best chain
    uiInterface.InitMessage(_("Importing blocks from block database..."));
    if (!ConnectBestBlock())
        strErrors << "Failed to connect best block";

    CImportData *pimport = new CImportData();
    if (mapArgs.count("-loadblock"))
    {
        BOOST_FOREACH(string strFile, mapMultiArgs["-loadblock"])
            pimport->vFiles.push_back(strFile);
    }
    NewThread(ThreadImport, pimport);

    // ********************************************************* Step 10: load peers

    uiInterface.InitMessage(_("Loading addresses..."));
    printf("Loading addresses...\n");
    nStart = GetTimeMillis();

    {
        CAddrDB adb;
        if (!adb.Read(addrman))
            printf("Invalid or missing peers.dat; recreating\n");
    }

    printf("Loaded %i addresses from peers.dat  %"PRI64d"ms\n",
           addrman.size(), GetTimeMillis() - nStart);

    // ********************************************************* Step 11: start node

    if (!CheckDiskSpace())
        return false;

    RandAddSeedPerfmon();

    //// debug print
    printf("mapBlockIndex.size() = %"PRIszu"\n",   mapBlockIndex.size());
    printf("nBestHeight = %d\n",                   nBestHeight);
    printf("setKeyPool.size() = %"PRIszu"\n",      pwalletMain->setKeyPool.size());
    printf("mapWallet.size() = %"PRIszu"\n",       pwalletMain->mapWallet.size());
    printf("mapAddressBook.size() = %"PRIszu"\n",  pwalletMain->mapAddressBook.size());

    if (!NewThread(StartNode, NULL))
        InitError(_("Error: could not start node"));

    if (fServer)
        NewThread(ThreadRPCServer, NULL);

    // ********************************************************* Step 12: finished

    uiInterface.InitMessage(_("Done loading"));
    printf("Done loading\n");

    if (!strErrors.str().empty())
        return InitError(strErrors.str());

     // Add wallet transactions that aren't already in a block to mapTransactions
    pwalletMain->ReacceptWalletTransactions();

#if !defined(QT_GUI)
    // Loop until process is exit()ed from shutdown() function,
    // called from ThreadRPCServer thread when a "stop" command is received.
    while (1)
        Sleep(5000);
#endif

    return true;
}<|MERGE_RESOLUTION|>--- conflicted
+++ resolved
@@ -328,7 +328,6 @@
     return strUsage;
 }
 
-<<<<<<< HEAD
 struct CImportingNow
 {
     CImportingNow() {
@@ -405,8 +404,6 @@
     vnThreadsRunning[THREAD_IMPORT]--;
 }
 
-=======
->>>>>>> d513e732
 /** Initialize bitcoin.
  *  @pre Parameters should be parsed and config file should be read.
  */
@@ -673,7 +670,6 @@
             return InitError(strprintf(_("Invalid -tor address: '%s'"), mapArgs["-tor"].c_str()));
         else
             SetReachable(NET_TOR);
-        }
     }
 
 #ifdef USE_IPV6
