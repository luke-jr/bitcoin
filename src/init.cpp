--- conflicted
+++ resolved
@@ -290,7 +290,7 @@
     }
     strUsage += "  -mintxfee=<amt>        " + _("Fees smaller than this are considered zero fee (for transaction creation) (default:") + " " + FormatMoney(CTransaction::nMinTxFee) + ")" + "\n";
     strUsage += "  -minrelaytxfee=<amt>   " + _("Fees smaller than this are considered zero fee (for relaying) (default:") + " " + FormatMoney(CTransaction::nMinRelayTxFee) + ")" + "\n";
-    strUsage += "  -permitbaremultisig    " + _("Relay non-P2SH multisig (default: 1)") + "\n";
+    strUsage += "  -permitbaremultisig    " + _("Relay non-P2SH multisig (default: 0)") + "\n";
     strUsage += "  -printtoconsole        " + _("Send trace/debug info to console instead of debug.log file") + "\n";
     if (GetBoolArg("-help-debug", false))
     {
@@ -317,35 +317,6 @@
     strUsage += "  -rpcport=<port>        " + _("Listen for JSON-RPC connections on <port> (default: 8332 or testnet: 18332)") + "\n";
     strUsage += "  -rpcallowip=<ip>       " + _("Allow JSON-RPC connections from specified IP address") + "\n";
     strUsage += "  -rpcthreads=<n>        " + _("Set the number of threads to service RPC calls (default: 4)") + "\n";
-<<<<<<< HEAD
-=======
-    strUsage += "  -blocknotify=<cmd>     " + _("Execute command when the best block changes (%s in cmd is replaced by block hash)") + "\n";
-    strUsage += "  -alertnotify=<cmd>     " + _("Execute command when a relevant alert is received or we see a really long fork (%s in cmd is replaced by message)") + "\n";
-    strUsage += "  -keypool=<n>           " + _("Set key pool size to <n> (default: 100)") + "\n";
-    strUsage += "  -checkblocks=<n>       " + _("How many blocks to check at startup (default: 288, 0 = all)") + "\n";
-    strUsage += "  -checklevel=<n>        " + _("How thorough the block verification is (0-4, default: 3)") + "\n";
-    strUsage += "  -txindex               " + _("Maintain a full transaction index (default: 0)") + "\n";
-    strUsage += "  -permitbaremultisig    " + _("Relay non-P2SH multisig (default: 0)") + "\n";
-    strUsage += "  -loadblock=<file>      " + _("Imports blocks from external blk000??.dat file") + "\n";
-    strUsage += "  -reindex               " + _("Rebuild block chain index from current blk000??.dat files") + "\n";
-    strUsage += "  -par=<n>               " + _("Set the number of script verification threads (up to 16, 0 = auto, <0 = leave that many cores free, default: 0)") + "\n";
-#ifdef ENABLE_WALLET
-    strUsage += "\n" + _("Wallet options:") + "\n";
-    strUsage += "  -disablewallet         " + _("Do not load the wallet and disable wallet RPC calls") + "\n";
-    strUsage += "  -paytxfee=<amt>        " + _("Fee per kB to add to transactions you send") + "\n";
-    strUsage += "  -rescan                " + _("Rescan the block chain for missing wallet transactions") + "\n";
-    strUsage += "  -zapwallettxes         " + _("Clear list of wallet transactions (diagnostic tool; implies -rescan)") + "\n";
-    strUsage += "  -salvagewallet         " + _("Attempt to recover private keys from a corrupt wallet.dat") + "\n";
-    strUsage += "  -upgradewallet         " + _("Upgrade wallet to latest format") + "\n";
-    strUsage += "  -wallet=<file>         " + _("Specify wallet file (within data directory)") + "\n";
-    strUsage += "  -walletnotify=<cmd>    " + _("Execute command when a wallet transaction changes (%s in cmd is replaced by TxID)") + "\n";
-    strUsage += "  -spendzeroconfchange   " + _("Spend unconfirmed change when sending transactions (default: 1)") + "\n";
-#endif
-    strUsage += "\n" + _("Block creation options:") + "\n";
-    strUsage += "  -blockminsize=<n>      " + _("Set minimum block size in bytes (default: 0)") + "\n";
-    strUsage += "  -blockmaxsize=<n>      " + strprintf(_("Set maximum block size in bytes (default: %d)"), DEFAULT_BLOCK_MAX_SIZE) + "\n";
-    strUsage += "  -blockprioritysize=<n> " + strprintf(_("Set maximum size of high-priority/low-fee transactions in bytes (default: %d)"), DEFAULT_BLOCK_PRIORITY_SIZE) + "\n";
->>>>>>> 87c2bf94
 
     strUsage += "\n" + _("RPC SSL options: (see the Bitcoin Wiki for SSL setup instructions)") + "\n";
     strUsage += "  -rpcssl                                  " + _("Use OpenSSL (https) for JSON-RPC connections") + "\n";
