// Copyright (c) 2009-2010 Satoshi Nakamoto
// Copyright (c) 2009-2012 The Bitcoin developers
// Distributed under the MIT/X11 software license, see the accompanying
// file COPYING or http://www.opensource.org/licenses/mit-license.php.
#include "db.h"
#include "walletdb.h"
#include "bitcoinrpc.h"
#include "net.h"
#include "init.h"
#include "util.h"
#include "ui_interface.h"
#include <boost/filesystem.hpp>
#include <boost/filesystem/fstream.hpp>
#include <boost/filesystem/convenience.hpp>
#include <boost/interprocess/sync/file_lock.hpp>
#include <boost/algorithm/string/predicate.hpp>
#include <openssl/crypto.h>

#ifndef WIN32
#include <signal.h>
#endif

using namespace std;
using namespace boost;

CWallet* pwalletMain;
CClientUIInterface uiInterface;

//////////////////////////////////////////////////////////////////////////////
//
// Shutdown
//

void ExitTimeout(void* parg)
{
#ifdef WIN32
    Sleep(5000);
    ExitProcess(0);
#endif
}

void StartShutdown()
{
#ifdef QT_GUI
    // ensure we leave the Qt main loop for a clean GUI exit (Shutdown() is called in bitcoin.cpp afterwards)
    uiInterface.QueueShutdown();
#else
    // Without UI, Shutdown() can simply be started in a new thread
    CreateThread(Shutdown, NULL);
#endif
}

void Shutdown(void* parg)
{
    static CCriticalSection cs_Shutdown;
    static bool fTaken;

    // Make this thread recognisable as the shutdown thread
    RenameThread("bitcoin-shutoff");

    bool fFirstThread = false;
    {
        TRY_LOCK(cs_Shutdown, lockShutdown);
        if (lockShutdown)
        {
            fFirstThread = !fTaken;
            fTaken = true;
        }
    }
    static bool fExit;
    if (fFirstThread)
    {
        fShutdown = true;
        nTransactionsUpdated++;
        bitdb.Flush(false);
        StopNode();
        bitdb.Flush(true);
        boost::filesystem::remove(GetPidFile());
        UnregisterWallet(pwalletMain);
        delete pwalletMain;
        CreateThread(ExitTimeout, NULL);
        Sleep(50);
        printf("Bitcoin exited\n\n");
        fExit = true;
#ifndef QT_GUI
        // ensure non UI client get's exited here, but let Bitcoin-Qt reach return 0; in bitcoin.cpp
        exit(0);
#endif
    }
    else
    {
        while (!fExit)
            Sleep(500);
        Sleep(100);
        ExitThread(0);
    }
}

void HandleSIGTERM(int)
{
    fRequestShutdown = true;
}

void HandleSIGHUP(int)
{
    fReopenDebugLog = true;
}





//////////////////////////////////////////////////////////////////////////////
//
// Start
//
#if !defined(QT_GUI)
bool AppInit(int argc, char* argv[])
{
    bool fRet = false;
    try
    {
        //
        // Parameters
        //
        // If Qt is used, parameters/bitcoin.conf are parsed in qt/bitcoin.cpp's main()
        ParseParameters(argc, argv);
        if (!boost::filesystem::is_directory(GetDataDir(false)))
        {
            fprintf(stderr, "Error: Specified directory does not exist\n");
            Shutdown(NULL);
        }
        ReadConfigFile(mapArgs, mapMultiArgs);

        if (mapArgs.count("-?") || mapArgs.count("--help"))
        {
            // First part of help message is specific to bitcoind / RPC client
            std::string strUsage = _("Bitcoin version") + " " + FormatFullVersion() + "\n\n" +
                _("Usage:") + "\n" +
                  "  bitcoind [options]                     " + "\n" +
                  "  bitcoind [options] <command> [params]  " + _("Send command to -server or bitcoind") + "\n" +
                  "  bitcoind [options] help                " + _("List commands") + "\n" +
                  "  bitcoind [options] help <command>      " + _("Get help for a command") + "\n";

            strUsage += "\n" + HelpMessage();

            fprintf(stderr, "%s", strUsage.c_str());
            return false;
        }

        // Command-line RPC
        for (int i = 1; i < argc; i++)
            if (!IsSwitchChar(argv[i][0]) && !boost::algorithm::istarts_with(argv[i], "bitcoin:"))
                fCommandLine = true;

        if (fCommandLine)
        {
            int ret = CommandLineRPC(argc, argv);
            exit(ret);
        }

        fRet = AppInit2();
    }
    catch (std::exception& e) {
        PrintException(&e, "AppInit()");
    } catch (...) {
        PrintException(NULL, "AppInit()");
    }
    if (!fRet)
        Shutdown(NULL);
    return fRet;
}

extern void noui_connect();
int main(int argc, char* argv[])
{
    bool fRet = false;

    // Connect bitcoind signal handlers
    noui_connect();

    fRet = AppInit(argc, argv);

    if (fRet && fDaemon)
        return 0;

    return 1;
}
#endif

bool static InitError(const std::string &str)
{
    uiInterface.ThreadSafeMessageBox(str, _("Bitcoin"), CClientUIInterface::OK | CClientUIInterface::MODAL);
    return false;
}

bool static InitWarning(const std::string &str)
{
    uiInterface.ThreadSafeMessageBox(str, _("Bitcoin"), CClientUIInterface::OK | CClientUIInterface::ICON_EXCLAMATION | CClientUIInterface::MODAL);
    return true;
}


bool static Bind(const CService &addr, bool fError = true) {
    if (IsLimited(addr))
        return false;
    std::string strError;
    if (!BindListenPort(addr, strError)) {
        if (fError)
            return InitError(strError);
        return false;
    }
    return true;
}

// Core-specific options shared between UI and daemon
std::string HelpMessage()
{
    string strUsage = _("Options:") + "\n" +
        "  -conf=<file>           " + _("Specify configuration file (default: bitcoin.conf)") + "\n" +
        "  -pid=<file>            " + _("Specify pid file (default: bitcoind.pid)") + "\n" +
        "  -gen                   " + _("Generate coins") + "\n" +
        "  -gen=0                 " + _("Don't generate coins") + "\n" +
        "  -txprioweighfee        " + _("Weigh fees when calculating transaction priorities for mining (default: 1.0)") + "\n" +
        "  -txprioweighdepth      " + _("Weigh confirmation depth when calculating transaction priorities for mining (default: 1.0)") + "\n" +
        "  -minfee=<amt>          " + _("Fee to require of transactions you mine") + "\n" +
        "  -minfeeper=<bytes>     " + _("Amount of transaction bytes before minfee is doubled") + "\n" +
        "  -datadir=<dir>         " + _("Specify data directory") + "\n" +
        "  -dbcache=<n>           " + _("Set database cache size in megabytes (default: 25)") + "\n" +
        "  -dblogsize=<n>         " + _("Set database disk log size in megabytes (default: 100)") + "\n" +
        "  -timeout=<n>           " + _("Specify connection timeout (in milliseconds)") + "\n" +
        "  -proxy=<ip:port>       " + _("Exclusively connect through socks proxy") + "\n" +
        "  -proxytoo=<ip:port>    " + _("Also connect through socks proxy") + "\n" +
        "  -socks=<n>             " + _("Select the version of socks proxy to use (4-5, default: 5)") + "\n" +
        "  -tor=<ip:port>         " + _("Use proxy to reach tor hidden services (default: same as -proxy)") + "\n"
        "  -dns                   " + _("Allow DNS lookups for -addnode, -seednode and -connect") + "\n" +
        "  -port=<port>           " + _("Listen for connections on <port> (default: 8333 or testnet: 18333)") + "\n" +
        "  -maxconnections=<n>    " + _("Maintain at most <n> connections to peers (default: 125)") + "\n" +
        "  -addnode=<ip>          " + _("Add a node to connect to and attempt to keep the connection open") + "\n" +
        "  -connect=<ip>          " + _("Connect only to the specified node(s)") + "\n" +
        "  -seednode=<ip>         " + _("Connect to a node to retrieve peer addresses, and disconnect") + "\n" +
        "  -externalip=<ip>       " + _("Specify your own public address") + "\n" +
        "  -onlynet=<net>         " + _("Only connect to nodes in network <net> (IPv4, IPv6 or Tor)") + "\n" +
        "  -discover              " + _("Discover own IP address (default: 1 when listening and no -externalip)") + "\n" +
        "  -irc                   " + _("Find peers using internet relay chat (default: 0)") + "\n" +
        "  -listen                " + _("Accept connections from outside (default: 1 if no -proxy or -connect)") + "\n" +
        "  -bind=<addr>           " + _("Bind to given address. Use [host]:port notation for IPv6") + "\n" +
        "  -dnsseed               " + _("Find peers using DNS lookup (default: 1 unless -connect)") + "\n" +
        "  -banscore=<n>          " + _("Threshold for disconnecting misbehaving peers (default: 100)") + "\n" +
        "  -bantime=<n>           " + _("Number of seconds to keep misbehaving peers from reconnecting (default: 86400)") + "\n" +
        "  -maxreceivebuffer=<n>  " + _("Maximum per-connection receive buffer, <n>*1000 bytes (default: 5000)") + "\n" +
        "  -maxsendbuffer=<n>     " + _("Maximum per-connection send buffer, <n>*1000 bytes (default: 1000)") + "\n" +
#ifdef USE_UPNP
#if USE_UPNP
        "  -upnp                  " + _("Use UPnP to map the listening port (default: 1 when listening)") + "\n" +
#else
        "  -upnp                  " + _("Use UPnP to map the listening port (default: 0)") + "\n" +
#endif
#endif
        "  -detachdb              " + _("Detach block and address databases. Increases shutdown time (default: 0)") + "\n" +
        "  -paytxfee=<amt>        " + _("Fee per KB to add to transactions you send") + "\n" +
#ifdef QT_GUI
        "  -server                " + _("Accept command line and JSON-RPC commands") + "\n" +
#endif
#if !defined(WIN32) && !defined(QT_GUI)
        "  -daemon                " + _("Run in the background as a daemon and accept commands") + "\n" +
#endif
        "  -testnet               " + _("Use the test network") + "\n" +
        "  -debug                 " + _("Output extra debugging information. Implies all other -debug* options") + "\n" +
        "  -debugnet              " + _("Output extra network debugging information") + "\n" +
        "  -logtimestamps         " + _("Prepend debug output with timestamp") + "\n" +
<<<<<<< HEAD
        "  -shrinkdebugfile       " + _("Shrink debug.log file on client startup (default: 1 when no -debug)") + "\n" +
=======
        "  -quietinitial          " + _("Reduce debug output on initial block download") + "\n" +
>>>>>>> d4cdd87e
        "  -printtoconsole        " + _("Send trace/debug info to console instead of debug.log file") + "\n" +
#ifdef WIN32
        "  -printtodebugger       " + _("Send trace/debug info to debugger") + "\n" +
#endif
        "  -rpcuser=<user>        " + _("Username for JSON-RPC connections") + "\n" +
        "  -rpcpassword=<pw>      " + _("Password for JSON-RPC connections") + "\n" +
        "  -rpcport=<port>        " + _("Listen for JSON-RPC connections on <port> (default: 8332)") + "\n" +
        "  -rpcallowip=<ip>       " + _("Allow JSON-RPC connections from specified IP address") + "\n" +
        "  -rpcconnect=<ip>       " + _("Send commands to node running on <ip> (default: 127.0.0.1)") + "\n" +
        "  -blocknotify=<cmd>     " + _("Execute command when the best block changes (%s in cmd is replaced by block hash)") + "\n" +
        "  -acceptnonstdtxn       " + _("Accept \"non-standard\" transactions for relay and blocks") + "\n" +
        "  -upgradewallet         " + _("Upgrade wallet to latest format") + "\n" +
        "  -keypool=<n>           " + _("Set key pool size to <n> (default: 100)") + "\n" +
        "  -rescan                " + _("Rescan the block chain for missing wallet transactions") + "\n" +
        "  -checkblocks=<n>       " + _("How many blocks to check at startup (default: 2500, 0 = all)") + "\n" +
        "  -checklevel=<n>        " + _("How thorough the block verification is (0-6, default: 1)") + "\n" +
        "  -loadblock=<file>      " + _("Imports blocks from external blk000?.dat file") + "\n" +
        "  -?                     " + _("This help message") + "\n";

    strUsage += string() +
        _("\nSSL options: (see the Bitcoin Wiki for SSL setup instructions)") + "\n" +
        "  -rpcssl                                  " + _("Use OpenSSL (https) for JSON-RPC connections") + "\n" +
        "  -rpcsslcertificatechainfile=<file.cert>  " + _("Server certificate file (default: server.cert)") + "\n" +
        "  -rpcsslprivatekeyfile=<file.pem>         " + _("Server private key (default: server.pem)") + "\n" +
        "  -rpcsslciphers=<ciphers>                 " + _("Acceptable ciphers (default: TLSv1+HIGH:!SSLv2:!aNULL:!eNULL:!AH:!3DES:@STRENGTH)") + "\n";

    return strUsage;
}

/** Initialize bitcoin.
 *  @pre Parameters should be parsed and config file should be read.
 */
bool AppInit2()
{
    // ********************************************************* Step 1: setup
#ifdef _MSC_VER
    // Turn off microsoft heap dump noise
    _CrtSetReportMode(_CRT_WARN, _CRTDBG_MODE_FILE);
    _CrtSetReportFile(_CRT_WARN, CreateFileA("NUL", GENERIC_WRITE, 0, NULL, OPEN_EXISTING, 0, 0));
#endif
#if _MSC_VER >= 1400
    // Disable confusing "helpful" text message on abort, ctrl-c
    _set_abort_behavior(0, _WRITE_ABORT_MSG | _CALL_REPORTFAULT);
#endif
#ifndef WIN32
    umask(077);
#endif
#ifndef WIN32
    // Clean shutdown on SIGTERM
    struct sigaction sa;
    sa.sa_handler = HandleSIGTERM;
    sigemptyset(&sa.sa_mask);
    sa.sa_flags = 0;
    sigaction(SIGTERM, &sa, NULL);
    sigaction(SIGINT, &sa, NULL);

    // Reopen debug.log on SIGHUP
    struct sigaction sa_hup;
    sa_hup.sa_handler = HandleSIGHUP;
    sigemptyset(&sa_hup.sa_mask);
    sa_hup.sa_flags = 0;
    sigaction(SIGHUP, &sa_hup, NULL);
#endif

    // ********************************************************* Step 2: parameter interactions

    fTestNet = GetBoolArg("-testnet");
    if (fTestNet) {
        SoftSetBoolArg("-irc", true);
    }

    if (mapArgs.count("-bind")) {
        // when specifying an explicit binding address, you want to listen on it
        // even when -connect or -proxy is specified
        SoftSetBoolArg("-listen", true);
    }

    if (mapArgs.count("-connect")) {
        // when only connecting to trusted nodes, do not seed via DNS, or listen by default
        SoftSetBoolArg("-dnsseed", false);
        SoftSetBoolArg("-listen", false);
    }

    if (mapArgs.count("-proxy")) {
        // to protect privacy, do not listen by default if a proxy server is specified
        SoftSetBoolArg("-listen", false);
    }

    if (!GetBoolArg("-listen", true)) {
        // do not map ports or try to retrieve public IP when not listening (pointless)
        SoftSetBoolArg("-upnp", false);
        SoftSetBoolArg("-discover", false);
    }

    if (mapArgs.count("-externalip")) {
        // if an explicit public IP is specified, do not try to find others
        SoftSetBoolArg("-discover", false);
    }

    // ********************************************************* Step 3: parameter-to-internal-flags

    fDebug = GetBoolArg("-debug");

    // -debug implies fDebug*
    if (fDebug)
        fDebugNet = true;
    else
        fDebugNet = GetBoolArg("-debugnet");

    bitdb.SetDetach(GetBoolArg("-detachdb", false));

#if !defined(WIN32) && !defined(QT_GUI)
    fDaemon = GetBoolArg("-daemon");
#else
    fDaemon = false;
#endif

    if (fDaemon)
        fServer = true;
    else
        fServer = GetBoolArg("-server");

    /* force fServer when running without GUI */
#if !defined(QT_GUI)
    fServer = true;
#endif
    fPrintToConsole = GetBoolArg("-printtoconsole");
    fPrintToDebugger = GetBoolArg("-printtodebugger");
    fLogTimestamps = GetBoolArg("-logtimestamps");
    fQuietInitial = GetBoolArg("-quietinitial");

    if (mapArgs.count("-timeout"))
    {
        int nNewTimeout = GetArg("-timeout", 5000);
        if (nNewTimeout > 0 && nNewTimeout < 600000)
            nConnectTimeout = nNewTimeout;
    }

    // Continue to put "/P2SH/" in the coinbase to monitor
    // BIP16 support.
    // This can be removed eventually...
    const char* pszP2SH = "/P2SH/";
    COINBASE_FLAGS << std::vector<unsigned char>(pszP2SH, pszP2SH+strlen(pszP2SH));


    if (mapArgs.count("-paytxfee"))
    {
        if (!ParseMoney(mapArgs["-paytxfee"], nTransactionFee))
            return InitError(strprintf(_("Invalid amount for -paytxfee=<amount>: '%s'"), mapArgs["-paytxfee"].c_str()));
        if (nTransactionFee > 0.25 * COIN)
            InitWarning(_("Warning: -paytxfee is set very high. This is the transaction fee you will pay if you send a transaction."));
    }

    if (mapArgs.count("-maxtxfee"))
    {
        if (!ParseMoney(mapArgs["-maxtxfee"], nTransactionFeeMax))
            return InitError(strprintf(_("Invalid amount for -maxtxfee=<amount>: '%s'"), mapArgs["-maxtxfee"].c_str()));
    }

    if (mapArgs.count("-minfee"))
    {
        if (!ParseMoney(mapArgs["-minfee"], nMinFeeBase))
            return InitError(strprintf(_("Invalid amount for -minfee=<amount>: '%s'"), mapArgs["-minfee"].c_str()));
    }
    if (mapArgs.count("-minfeeper"))
    {
        nMinFeePer = GetArg("-minfeeper", nMinFeePer);
        if (nMinFeePer < 1)
            return InitError(strprintf(_("Invalid amount for -minfeeper=<bytes>: '%s'"), mapArgs["-minfeeper"].c_str()));
    }
    if (nMinFeeBase / nMinFeePer > 0.00025 * COIN)
        InitWarning(_("Warning: -minfee is set very high.  This is the transaction fee people must pay to get transactions accepted into your blocks."));

    // ********************************************************* Step 4: application initialization: dir lock, daemonize, pidfile, debug log

    // Make sure only a single Bitcoin process is using the data directory.
    boost::filesystem::path pathLockFile = GetDataDir() / ".lock";
    FILE* file = fopen(pathLockFile.string().c_str(), "a"); // empty lock file; created if it doesn't exist.
    if (file) fclose(file);
    static boost::interprocess::file_lock lock(pathLockFile.string().c_str());
    if (!lock.try_lock())
        return InitError(strprintf(_("Cannot obtain a lock on data directory %s.  Bitcoin is probably already running."), GetDataDir().string().c_str()));

#if !defined(WIN32) && !defined(QT_GUI)
    if (fDaemon)
    {
        // Daemonize
        pid_t pid = fork();
        if (pid < 0)
        {
            fprintf(stderr, "Error: fork() returned %d errno %d\n", pid, errno);
            return false;
        }
        if (pid > 0)
        {
            CreatePidFile(GetPidFile(), pid);
            return true;
        }

        pid_t sid = setsid();
        if (sid < 0)
            fprintf(stderr, "Error: setsid() returned %d errno %d\n", sid, errno);
    }
#endif

    if (GetBoolArg("-shrinkdebugfile", !fDebug))
        ShrinkDebugFile();
    printf("\n\n\n\n\n\n\n\n\n\n\n\n\n\n\n\n\n\n\n\n");
    printf("Bitcoin version %s (%s)\n", FormatFullVersion().c_str(), CLIENT_DATE.c_str());
    printf("Using OpenSSL version %s\n", SSLeay_version(SSLEAY_VERSION));
    if (!fLogTimestamps)
        printf("Startup time: %s\n", DateTimeStrFormat("%x %H:%M:%S", GetTime()).c_str());
    printf("Default data directory %s\n", GetDefaultDataDir().string().c_str());
    printf("Used data directory %s\n", GetDataDir().string().c_str());
    std::ostringstream strErrors;

    if (fDaemon)
        fprintf(stdout, "Bitcoin server starting\n");

    int64 nStart;

    // ********************************************************* Step 5: network initialization

    int nSocksVersion = GetArg("-socks", 5);

    if (nSocksVersion != 4 && nSocksVersion != 5)
        return InitError(strprintf(_("Unknown -socks proxy version requested: %i"), nSocksVersion));

    if (mapArgs.count("-onlynet")) {
        std::set<enum Network> nets;
        BOOST_FOREACH(std::string snet, mapMultiArgs["-onlynet"]) {
            enum Network net = ParseNetwork(snet);
            if (net == NET_UNROUTABLE)
                return InitError(strprintf(_("Unknown network specified in -onlynet: '%s'"), snet.c_str()));
            nets.insert(net);
        }
        for (int n = 0; n < NET_MAX; n++) {
            enum Network net = (enum Network)n;
            if (!nets.count(net))
                SetLimited(net);
        }
    }
#if defined(USE_IPV6)
#if ! USE_IPV6
    else
        SetLimited(NET_IPV6);
#endif
#endif

    CService addrProxy;
    bool fProxy = false;
    if (mapArgs.count("-proxy")) {
        addrProxy = CService(mapArgs["-proxy"], 9050);
        if (!addrProxy.IsValid())
            return InitError(strprintf(_("Invalid -proxy address: '%s'"), mapArgs["-proxy"].c_str()));

        if (!IsLimited(NET_IPV4))
            SetProxy(NET_IPV4, addrProxy, nSocksVersion);
        if (nSocksVersion > 4) {
#ifdef USE_IPV6
            if (!IsLimited(NET_IPV6))
                SetProxy(NET_IPV6, addrProxy, nSocksVersion);
#endif
            SetNameProxy(addrProxy, nSocksVersion);
        }
        fProxy = true;
    }

    // -tor can override normal proxy, -notor disables tor entirely
    if (!(mapArgs.count("-tor") && mapArgs["-tor"] == "0") && (fProxy || mapArgs.count("-tor"))) {
        CService addrOnion;
        if (!mapArgs.count("-tor"))
            addrOnion = addrProxy;
        else
            addrOnion = CService(mapArgs["-tor"], 9050);
        if (!addrOnion.IsValid())
            return InitError(strprintf(_("Invalid -tor address: '%s'"), mapArgs["-tor"].c_str()));
        SetProxy(NET_TOR, addrOnion, 5);
        SetReachable(NET_TOR);
    }

    if (mapArgs.count("-proxytoo")) {
        fProxyToo = true;
        CService addrProxy = CService(mapArgs["-proxytoo"], 9050);
        if (!addrProxy.IsValid())
            return InitError(strprintf(_("Invalid -proxytoo address: '%s'"), mapArgs["-proxytoo"].c_str()));

        if (!IsLimited(NET_IPV4))
            SetProxy(NET_IPV4, addrProxy, nSocksVersion);
        if (nSocksVersion > 4) {
#ifdef USE_IPV6
            if (!IsLimited(NET_IPV6))
                SetProxy(NET_IPV6, addrProxy, nSocksVersion);
#endif
            SetNameProxy(addrProxy, nSocksVersion);
        }
    }

    // see Step 2: parameter interactions for more information about these
    fNoListen = !GetBoolArg("-listen", true);
    fDiscover = GetBoolArg("-discover", true);
    fNameLookup = GetBoolArg("-dns", true);
#ifdef USE_UPNP
    fUseUPnP = GetBoolArg("-upnp", USE_UPNP);
#endif

    bool fBound = false;
    if (!fNoListen)
    {
        std::string strError;
        if (mapArgs.count("-bind")) {
            BOOST_FOREACH(std::string strBind, mapMultiArgs["-bind"]) {
                CService addrBind;
                if (!Lookup(strBind.c_str(), addrBind, GetListenPort(), false))
                    return InitError(strprintf(_("Cannot resolve -bind address: '%s'"), strBind.c_str()));
                fBound |= Bind(addrBind);
            }
        } else {
            struct in_addr inaddr_any;
            inaddr_any.s_addr = INADDR_ANY;
#ifdef USE_IPV6
            if (!IsLimited(NET_IPV6))
                fBound |= Bind(CService(in6addr_any, GetListenPort()), false);
#endif
            if (!IsLimited(NET_IPV4))
                fBound |= Bind(CService(inaddr_any, GetListenPort()), !fBound);
        }
        if (!fBound)
            return InitError(_("Failed to listen on any port. Use -listen=0 if you want this."));
    }

    if (mapArgs.count("-externalip"))
    {
        BOOST_FOREACH(string strAddr, mapMultiArgs["-externalip"]) {
            CService addrLocal(strAddr, GetListenPort(), fNameLookup);
            if (!addrLocal.IsValid())
                return InitError(strprintf(_("Cannot resolve -externalip address: '%s'"), strAddr.c_str()));
            AddLocal(CService(strAddr, GetListenPort(), fNameLookup), LOCAL_MANUAL);
        }
    }

    BOOST_FOREACH(string strDest, mapMultiArgs["-seednode"])
        AddOneShot(strDest);

    // ********************************************************* Step 6: load blockchain

    if (GetBoolArg("-loadblockindextest"))
    {
        CTxDB txdb("r");
        txdb.LoadBlockIndex();
        PrintBlockTree();
        return false;
    }

    uiInterface.InitMessage(_("Loading block index..."));
    printf("Loading block index...\n");
    nStart = GetTimeMillis();
    if (!LoadBlockIndex())
        strErrors << _("Error loading blkindex.dat") << "\n";

    // as LoadBlockIndex can take several minutes, it's possible the user
    // requested to kill bitcoin-qt during the last operation. If so, exit.
    // As the program has not fully started yet, Shutdown() is possibly overkill.
    if (fRequestShutdown)
    {
        printf("Shutdown requested. Exiting.\n");
        return false;
    }
    printf(" block index %15"PRI64d"ms\n", GetTimeMillis() - nStart);

    if (GetBoolArg("-printblockindex") || GetBoolArg("-printblocktree"))
    {
        PrintBlockTree();
        return false;
    }

    if (mapArgs.count("-printblock"))
    {
        string strMatch = mapArgs["-printblock"];
        int nFound = 0;
        for (map<uint256, CBlockIndex*>::iterator mi = mapBlockIndex.begin(); mi != mapBlockIndex.end(); ++mi)
        {
            uint256 hash = (*mi).first;
            if (strncmp(hash.ToString().c_str(), strMatch.c_str(), strMatch.size()) == 0)
            {
                CBlockIndex* pindex = (*mi).second;
                CBlock block;
                block.ReadFromDisk(pindex);
                block.BuildMerkleTree();
                block.print();
                printf("\n");
                nFound++;
            }
        }
        if (nFound == 0)
            printf("No blocks matching %s were found\n", strMatch.c_str());
        return false;
    }

    // ********************************************************* Step 7: load wallet

    uiInterface.InitMessage(_("Loading wallet..."));
    printf("Loading wallet...\n");
    nStart = GetTimeMillis();
    bool fFirstRun;
    pwalletMain = new CWallet("wallet.dat");
    int nLoadWalletRet = pwalletMain->LoadWallet(fFirstRun);
    if (nLoadWalletRet != DB_LOAD_OK)
    {
        if (nLoadWalletRet == DB_CORRUPT)
            strErrors << _("Error loading wallet.dat: Wallet corrupted") << "\n";
        else if (nLoadWalletRet == DB_TOO_NEW)
            strErrors << _("Error loading wallet.dat: Wallet requires newer version of Bitcoin") << "\n";
        else if (nLoadWalletRet == DB_NEED_REWRITE)
        {
            strErrors << _("Wallet needed to be rewritten: restart Bitcoin to complete") << "\n";
            printf("%s", strErrors.str().c_str());
            return InitError(strErrors.str());
        }
        else
            strErrors << _("Error loading wallet.dat") << "\n";
    }

    if (GetBoolArg("-upgradewallet", fFirstRun))
    {
        int nMaxVersion = GetArg("-upgradewallet", 0);
        if (nMaxVersion == 0) // the -upgradewallet without argument case
        {
            printf("Performing wallet upgrade to %i\n", FEATURE_LATEST);
            nMaxVersion = CLIENT_VERSION;
            pwalletMain->SetMinVersion(FEATURE_LATEST); // permanently upgrade the wallet immediately
        }
        else
            printf("Allowing wallet upgrade up to %i\n", nMaxVersion);
        if (nMaxVersion < pwalletMain->GetVersion())
            strErrors << _("Cannot downgrade wallet") << "\n";
        pwalletMain->SetMaxVersion(nMaxVersion);
    }

    if (fFirstRun)
    {
        // Create new keyUser and set as default key
        RandAddSeedPerfmon();

        CPubKey newDefaultKey;
        if (!pwalletMain->GetKeyFromPool(newDefaultKey, false))
            strErrors << _("Cannot initialize keypool") << "\n";
        pwalletMain->SetDefaultKey(newDefaultKey);
        if (!pwalletMain->SetAddressBookName(pwalletMain->vchDefaultKey.GetID(), ""))
            strErrors << _("Cannot write default address") << "\n";
    }

    printf("%s", strErrors.str().c_str());
    printf(" wallet      %15"PRI64d"ms\n", GetTimeMillis() - nStart);

    RegisterWallet(pwalletMain);

    CBlockIndex *pindexRescan = pindexBest;
    if (GetBoolArg("-rescan"))
        pindexRescan = pindexGenesisBlock;
    else
    {
        CWalletDB walletdb("wallet.dat");
        CBlockLocator locator;
        if (walletdb.ReadBestBlock(locator))
            pindexRescan = locator.GetBlockIndex();
    }
    if (pindexBest != pindexRescan)
    {
        uiInterface.InitMessage(_("Rescanning..."));
        printf("Rescanning last %i blocks (from block %i)...\n", pindexBest->nHeight - pindexRescan->nHeight, pindexRescan->nHeight);
        nStart = GetTimeMillis();
        pwalletMain->ScanForWalletTransactions(pindexRescan, true);
        printf(" rescan      %15"PRI64d"ms\n", GetTimeMillis() - nStart);
    }

    // ********************************************************* Step 8: import blocks

    if (mapArgs.count("-loadblock"))
    {
        BOOST_FOREACH(string strFile, mapMultiArgs["-loadblock"])
        {
            FILE *file = fopen(strFile.c_str(), "rb");
            if (file)
                LoadExternalBlockFile(file);
        }
    }

    // ********************************************************* Step 9: load peers

    uiInterface.InitMessage(_("Loading addresses..."));
    printf("Loading addresses...\n");
    nStart = GetTimeMillis();

    {
        CAddrDB adb;
        if (!adb.Read(addrman))
            printf("Invalid or missing peers.dat; recreating\n");
    }

    printf("Loaded %i addresses from peers.dat  %"PRI64d"ms\n",
           addrman.size(), GetTimeMillis() - nStart);

    // ********************************************************* Step 10: start node

    if (!CheckDiskSpace())
        return false;

    RandAddSeedPerfmon();

    //// debug print
    printf("mapBlockIndex.size() = %d\n",   mapBlockIndex.size());
    printf("nBestHeight = %d\n",            nBestHeight);
    printf("setKeyPool.size() = %d\n",      pwalletMain->setKeyPool.size());
    printf("mapWallet.size() = %d\n",       pwalletMain->mapWallet.size());
    printf("mapAddressBook.size() = %d\n",  pwalletMain->mapAddressBook.size());

    if (!CreateThread(StartNode, NULL))
        InitError(_("Error: could not start node"));

    if (fServer)
        CreateThread(ThreadRPCServer, NULL);

    // ********************************************************* Step 11: finished

    uiInterface.InitMessage(_("Done loading"));
    printf("Done loading\n");

    if (!strErrors.str().empty())
        return InitError(strErrors.str());

     // Add wallet transactions that aren't already in a block to mapTransactions
    pwalletMain->ReacceptWalletTransactions();

#if !defined(QT_GUI)
    // Loop until process is exit()ed from shutdown() function,
    // called from ThreadRPCServer thread when a "stop" command is received.
    while (1)
        Sleep(5000);
#endif

    return true;
}
<|MERGE_RESOLUTION|>--- conflicted
+++ resolved
@@ -269,11 +269,8 @@
         "  -debug                 " + _("Output extra debugging information. Implies all other -debug* options") + "\n" +
         "  -debugnet              " + _("Output extra network debugging information") + "\n" +
         "  -logtimestamps         " + _("Prepend debug output with timestamp") + "\n" +
-<<<<<<< HEAD
         "  -shrinkdebugfile       " + _("Shrink debug.log file on client startup (default: 1 when no -debug)") + "\n" +
-=======
         "  -quietinitial          " + _("Reduce debug output on initial block download") + "\n" +
->>>>>>> d4cdd87e
         "  -printtoconsole        " + _("Send trace/debug info to console instead of debug.log file") + "\n" +
 #ifdef WIN32
         "  -printtodebugger       " + _("Send trace/debug info to debugger") + "\n" +
