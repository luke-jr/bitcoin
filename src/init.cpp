--- conflicted
+++ resolved
@@ -500,7 +500,12 @@
             InitWarning(_("Warning: -paytxfee is set very high! This is the transaction fee you will pay if you send a transaction."));
     }
 
-<<<<<<< HEAD
+    if (mapArgs.count("-maxtxfee"))
+    {
+        if (!ParseMoney(mapArgs["-maxtxfee"], nTransactionFeeMax))
+            return InitError(strprintf(_("Invalid amount for -maxtxfee=<amount>: '%s'"), mapArgs["-maxtxfee"].c_str()));
+    }
+
     // Largest block you're willing to create:
     nBlockMaxSize = GetArg("-blockmaxsize", MAX_BLOCK_SIZE_GEN/2);
     // Limit to betweeen 1K and MAX_BLOCK_SIZE-1K for sanity:
@@ -517,13 +522,6 @@
     nBlockMinSize = std::min(nBlockMaxSize, nBlockMinSize);
 
     strWalletFile = GetArg("-wallet", "wallet.dat");
-=======
-    if (mapArgs.count("-maxtxfee"))
-    {
-        if (!ParseMoney(mapArgs["-maxtxfee"], nTransactionFeeMax))
-            return InitError(strprintf(_("Invalid amount for -maxtxfee=<amount>: '%s'"), mapArgs["-maxtxfee"].c_str()));
-    }
->>>>>>> dca348a7
 
     // ********************************************************* Step 4: application initialization: dir lock, daemonize, pidfile, debug log
 
