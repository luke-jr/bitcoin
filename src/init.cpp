// Copyright (c) 2009-2010 Satoshi Nakamoto
// Copyright (c) 2009-2012 The Bitcoin developers
// Distributed under the MIT/X11 software license, see the accompanying
// file COPYING or http://www.opensource.org/licenses/mit-license.php.
#include "db.h"
#include "walletdb.h"
#include "bitcoinrpc.h"
#include "net.h"
#include "init.h"
#include "util.h"
#include "ui_interface.h"
#include <boost/bind.hpp>
#include <boost/filesystem.hpp>
#include <boost/filesystem/fstream.hpp>
#include <boost/filesystem/convenience.hpp>
#include <boost/interprocess/sync/file_lock.hpp>
#include <boost/algorithm/string/predicate.hpp>
#include <openssl/crypto.h>

#ifndef WIN32
#include <signal.h>
#endif

using namespace std;
using namespace boost;

CWallet* pwalletMain;
CClientUIInterface uiInterface;

//////////////////////////////////////////////////////////////////////////////
//
// Shutdown
//

void ExitTimeout(void* parg)
{
#ifdef WIN32
    Sleep(5000);
    ExitProcess(0);
#endif
}

void StartShutdown()
{
    // ensure we leave the Qt main loop for a clean GUI exit (Shutdown() is called in bitcoin.cpp afterwards)
    uiInterface.QueueShutdown();
}

void Shutdown(void* parg)
{
    static CCriticalSection cs_Shutdown;
    static bool fTaken;
    bool fFirstThread = false;
    {
        TRY_LOCK(cs_Shutdown, lockShutdown);
        if (lockShutdown)
        {
            fFirstThread = !fTaken;
            fTaken = true;
        }
    }
    static bool fExit;
    if (fFirstThread)
    {
        fShutdown = true;
        nTransactionsUpdated++;
        bitdb.Flush(false);
        StopNode();
        bitdb.Flush(true);
        boost::filesystem::remove(GetPidFile());
        UnregisterWallet(pwalletMain);
        delete pwalletMain;
        CreateThread(ExitTimeout, NULL);
        Sleep(50);
        printf("Bitcoin exited\n\n");
        fExit = true;
#ifndef QT_GUI
        // ensure non UI client get's exited here, but let Bitcoin-Qt reach return 0; in bitcoin.cpp
        exit(0);
#endif
    }
    else
    {
        while (!fExit)
            Sleep(500);
        Sleep(100);
        ExitThread(0);
    }
}

void HandleSIGTERM(int)
{
    fRequestShutdown = true;
}

void HandleSIGHUP(int)
{
    fReopenDebugLog = true;
}





//////////////////////////////////////////////////////////////////////////////
//
// Start
//
#if !defined(QT_GUI)
bool AppInit(int argc, char* argv[])
{
    bool fRet = false;
    try
    {
        //
        // Parameters
        //
        // If Qt is used, parameters/bitcoin.conf are parsed in qt/bitcoin.cpp's main()
        ParseParameters(argc, argv);
        if (!boost::filesystem::is_directory(GetDataDir(false)))
        {
            fprintf(stderr, "Error: Specified directory does not exist\n");
            Shutdown(NULL);
        }
        ReadConfigFile(mapArgs, mapMultiArgs);

        if (mapArgs.count("-?") || mapArgs.count("--help"))
        {
            // First part of help message is specific to bitcoind / RPC client
            std::string strUsage = _("Bitcoin version") + " " + FormatFullVersion() + "\n\n" +
                _("Usage:") + "\n" +
                  "  bitcoind [options]                     " + "\n" +
                  "  bitcoind [options] <command> [params]  " + _("Send command to -server or bitcoind") + "\n" +
                  "  bitcoind [options] help                " + _("List commands") + "\n" +
                  "  bitcoind [options] help <command>      " + _("Get help for a command") + "\n";

            strUsage += "\n" + HelpMessage();

            fprintf(stderr, "%s", strUsage.c_str());
            return false;
        }

        // Command-line RPC
        for (int i = 1; i < argc; i++)
            if (!IsSwitchChar(argv[i][0]) && !boost::algorithm::istarts_with(argv[i], "bitcoin:"))
                fCommandLine = true;

        if (fCommandLine)
        {
            int ret = CommandLineRPC(argc, argv);
            exit(ret);
        }

        // Create the shutdown thread when receiving a shutdown signal
        boost::signals2::scoped_connection do_stop(
                uiInterface.QueueShutdown.connect(boost::bind(
                    &CreateThread, &Shutdown, static_cast<void*>(0), false)));

        fRet = AppInit2();
    }
    catch (std::exception& e) {
        PrintException(&e, "AppInit()");
    } catch (...) {
        PrintException(NULL, "AppInit()");
    }
    if (!fRet)
        Shutdown(NULL);
    return fRet;
}

extern void noui_connect();
int main(int argc, char* argv[])
{
    bool fRet = false;

    // Connect bitcoind signal handlers
    noui_connect();

    fRet = AppInit(argc, argv);

    if (fRet && fDaemon)
        return 0;

    return 1;
}
#endif

bool static InitError(const std::string &str)
{
    uiInterface.ThreadSafeMessageBox(str, _("Bitcoin"), CClientUIInterface::OK | CClientUIInterface::MODAL);
    return false;
}

bool static InitWarning(const std::string &str)
{
    uiInterface.ThreadSafeMessageBox(str, _("Bitcoin"), CClientUIInterface::OK | CClientUIInterface::ICON_EXCLAMATION | CClientUIInterface::MODAL);
    return true;
}


bool static Bind(const CService &addr, bool fError = true) {
    if (IsLimited(addr))
        return false;
    std::string strError;
    if (!BindListenPort(addr, strError)) {
        if (fError)
            return InitError(strError);
        return false;
    }
    return true;
}

// Core-specific options shared between UI and daemon
std::string HelpMessage()
{
    string strUsage = _("Options:") + "\n" +
        "  -conf=<file>           " + _("Specify configuration file (default: bitcoin.conf)") + "\n" +
        "  -pid=<file>            " + _("Specify pid file (default: bitcoind.pid)") + "\n" +
        "  -gen                   " + _("Generate coins") + "\n" +
        "  -gen=0                 " + _("Don't generate coins") + "\n" +
        "  -txprioweighfee        " + _("Weigh fees when calculating transaction priorities for mining (default: 1.0)") + "\n" +
        "  -txprioweighdepth      " + _("Weigh confirmation depth when calculating transaction priorities for mining (default: 1.0)") + "\n" +
        "  -minfee=<amt>          " + _("Fee to require of transactions you mine") + "\n" +
        "  -minfeeper=<bytes>     " + _("Amount of transaction bytes before minfee is doubled") + "\n" +
        "  -datadir=<dir>         " + _("Specify data directory") + "\n" +
        "  -dbcache=<n>           " + _("Set database cache size in megabytes (default: 25)") + "\n" +
        "  -dblogsize=<n>         " + _("Set database disk log size in megabytes (default: 100)") + "\n" +
        "  -timeout=<n>           " + _("Specify connection timeout (in milliseconds)") + "\n" +
        "  -proxy=<ip:port>       " + _("Exclusively connect through socks proxy") + "\n" +
        "  -proxytoo=<ip:port>    " + _("Also connect through socks proxy") + "\n" +
        "  -socks=<n>             " + _("Select the version of socks proxy to use (4-5, default: 5)") + "\n" +
        "  -tor=<ip:port>         " + _("Use proxy to reach tor hidden services (default: same as -proxy)") + "\n"
        "  -dns                   " + _("Allow DNS lookups for -addnode, -seednode and -connect") + "\n" +
        "  -port=<port>           " + _("Listen for connections on <port> (default: 8333 or testnet: 18333)") + "\n" +
        "  -maxconnections=<n>    " + _("Maintain at most <n> connections to peers (default: 125)") + "\n" +
        "  -addnode=<ip>          " + _("Add a node to connect to and attempt to keep the connection open") + "\n" +
        "  -connect=<ip>          " + _("Connect only to the specified node(s)") + "\n" +
        "  -seednode=<ip>         " + _("Connect to a node to retrieve peer addresses, and disconnect") + "\n" +
        "  -externalip=<ip>       " + _("Specify your own public address") + "\n" +
        "  -onlynet=<net>         " + _("Only connect to nodes in network <net> (IPv4, IPv6 or Tor)") + "\n" +
        "  -discover              " + _("Discover own IP address (default: 1 when listening and no -externalip)") + "\n" +
        "  -irc                   " + _("Find peers using internet relay chat (default: 0)") + "\n" +
        "  -listen                " + _("Accept connections from outside (default: 1 if no -proxy or -connect)") + "\n" +
        "  -bind=<addr>           " + _("Bind to given address. Use [host]:port notation for IPv6") + "\n" +
        "  -dnsseed               " + _("Find peers using DNS lookup (default: 1 unless -connect)") + "\n" +
        "  -banscore=<n>          " + _("Threshold for disconnecting misbehaving peers (default: 100)") + "\n" +
        "  -bantime=<n>           " + _("Number of seconds to keep misbehaving peers from reconnecting (default: 86400)") + "\n" +
        "  -maxreceivebuffer=<n>  " + _("Maximum per-connection receive buffer, <n>*1000 bytes (default: 5000)") + "\n" +
        "  -maxsendbuffer=<n>     " + _("Maximum per-connection send buffer, <n>*1000 bytes (default: 5000)") + "\n" +
#ifdef USE_UPNP
#if USE_UPNP
        "  -upnp                  " + _("Use UPnP to map the listening port (default: 1 when listening)") + "\n" +
#else
        "  -upnp                  " + _("Use UPnP to map the listening port (default: 0)") + "\n" +
#endif
#endif
        "  -detachdb              " + _("Detach block and address databases. Increases shutdown time (default: 0)") + "\n" +
        "  -paytxfee=<amt>        " + _("Fee per KB to add to transactions you send") + "\n" +
#ifdef QT_GUI
        "  -server                " + _("Accept command line and JSON-RPC commands") + "\n" +
#endif
#if !defined(WIN32) && !defined(QT_GUI)
        "  -daemon                " + _("Run in the background as a daemon and accept commands") + "\n" +
#endif
        "  -testnet               " + _("Use the test network") + "\n" +
        "  -debug                 " + _("Output extra debugging information") + "\n" +
        "  -logtimestamps         " + _("Prepend debug output with timestamp") + "\n" +
<<<<<<< HEAD
        "  -quietinitial          " + _("Reduce debug output on initial block download") + "\n" +
=======
        "  -shrinkdebugfile       " + _("Keep debug.log file small (default: opposite of -debug)") + "\n" +
>>>>>>> e3eeffab
        "  -printtoconsole        " + _("Send trace/debug info to console instead of debug.log file") + "\n" +
#ifdef WIN32
        "  -printtodebugger       " + _("Send trace/debug info to debugger") + "\n" +
#endif
        "  -rpcuser=<user>        " + _("Username for JSON-RPC connections") + "\n" +
        "  -rpcpassword=<pw>      " + _("Password for JSON-RPC connections") + "\n" +
        "  -rpcport=<port>        " + _("Listen for JSON-RPC connections on <port> (default: 8332)") + "\n" +
        "  -rpcallowip=<ip>       " + _("Allow JSON-RPC connections from specified IP address") + "\n" +
        "  -rpcconnect=<ip>       " + _("Send commands to node running on <ip> (default: 127.0.0.1)") + "\n" +
        "  -blocknotify=<cmd>     " + _("Execute command when the best block changes (%s in cmd is replaced by block hash)") + "\n" +
        "  -upgradewallet         " + _("Upgrade wallet to latest format") + "\n" +
        "  -keypool=<n>           " + _("Set key pool size to <n> (default: 100)") + "\n" +
        "  -rescan                " + _("Rescan the block chain for missing wallet transactions") + "\n" +
        "  -checkblocks=<n>       " + _("How many blocks to check at startup (default: 2500, 0 = all)") + "\n" +
        "  -checklevel=<n>        " + _("How thorough the block verification is (0-6, default: 1)") + "\n" +
        "  -loadblock=<file>      " + _("Imports blocks from external blk000?.dat file") + "\n" +
        "  -?                     " + _("This help message") + "\n";

    strUsage += string() +
        _("\nSSL options: (see the Bitcoin Wiki for SSL setup instructions)") + "\n" +
        "  -rpcssl                                  " + _("Use OpenSSL (https) for JSON-RPC connections") + "\n" +
        "  -rpcsslcertificatechainfile=<file.cert>  " + _("Server certificate file (default: server.cert)") + "\n" +
        "  -rpcsslprivatekeyfile=<file.pem>         " + _("Server private key (default: server.pem)") + "\n" +
        "  -rpcsslciphers=<ciphers>                 " + _("Acceptable ciphers (default: TLSv1+HIGH:!SSLv2:!aNULL:!eNULL:!AH:!3DES:@STRENGTH)") + "\n";

    return strUsage;
}

/** Initialize bitcoin.
 *  @pre Parameters should be parsed and config file should be read.
 */
bool AppInit2()
{
    // ********************************************************* Step 1: setup
#ifdef _MSC_VER
    // Turn off microsoft heap dump noise
    _CrtSetReportMode(_CRT_WARN, _CRTDBG_MODE_FILE);
    _CrtSetReportFile(_CRT_WARN, CreateFileA("NUL", GENERIC_WRITE, 0, NULL, OPEN_EXISTING, 0, 0));
#endif
#if _MSC_VER >= 1400
    // Disable confusing "helpful" text message on abort, ctrl-c
    _set_abort_behavior(0, _WRITE_ABORT_MSG | _CALL_REPORTFAULT);
#endif
#ifndef WIN32
    umask(077);
#endif
#ifndef WIN32
    // Clean shutdown on SIGTERM
    struct sigaction sa;
    sa.sa_handler = HandleSIGTERM;
    sigemptyset(&sa.sa_mask);
    sa.sa_flags = 0;
    sigaction(SIGTERM, &sa, NULL);
    sigaction(SIGINT, &sa, NULL);

    // Reopen debug.log on SIGHUP
    struct sigaction sa_hup;
    sa_hup.sa_handler = HandleSIGHUP;
    sigemptyset(&sa_hup.sa_mask);
    sa_hup.sa_flags = 0;
    sigaction(SIGHUP, &sa_hup, NULL);
#endif

    // ********************************************************* Step 2: parameter interactions

    fTestNet = GetBoolArg("-testnet");
    if (fTestNet) {
        SoftSetBoolArg("-irc", true);
    }

    if (mapArgs.count("-bind")) {
        // when specifying an explicit binding address, you want to listen on it
        // even when -connect or -proxy is specified
        SoftSetBoolArg("-listen", true);
    }

    if (mapArgs.count("-connect")) {
        // when only connecting to trusted nodes, do not seed via DNS, or listen by default
        SoftSetBoolArg("-dnsseed", false);
        SoftSetBoolArg("-listen", false);
    }

    if (mapArgs.count("-proxy")) {
        // to protect privacy, do not listen by default if a proxy server is specified
        SoftSetBoolArg("-listen", false);
    }

    if (!GetBoolArg("-listen", true)) {
        // do not map ports or try to retrieve public IP when not listening (pointless)
        SoftSetBoolArg("-upnp", false);
        SoftSetBoolArg("-discover", false);
    }

    if (mapArgs.count("-externalip")) {
        // if an explicit public IP is specified, do not try to find others
        SoftSetBoolArg("-discover", false);
    }

    // ********************************************************* Step 3: parameter-to-internal-flags

    fDebug = GetBoolArg("-debug");
    bitdb.SetDetach(GetBoolArg("-detachdb", false));

#if !defined(WIN32) && !defined(QT_GUI)
    fDaemon = GetBoolArg("-daemon");
#else
    fDaemon = false;
#endif

    if (fDaemon)
        fServer = true;
    else
        fServer = GetBoolArg("-server");

    /* force fServer when running without GUI */
#if !defined(QT_GUI)
    fServer = true;
#endif
    fPrintToConsole = GetBoolArg("-printtoconsole");
    fPrintToDebugger = GetBoolArg("-printtodebugger");
    fLogTimestamps = GetBoolArg("-logtimestamps");
    fQuietInitial = GetBoolArg("-quietinitial");

    if (mapArgs.count("-timeout"))
    {
        int nNewTimeout = GetArg("-timeout", 5000);
        if (nNewTimeout > 0 && nNewTimeout < 600000)
            nConnectTimeout = nNewTimeout;
    }

    // Continue to put "/P2SH/" in the coinbase to monitor
    // BIP16 support.
    // This can be removed eventually...
    const char* pszP2SH = "/P2SH/";
    COINBASE_FLAGS << std::vector<unsigned char>(pszP2SH, pszP2SH+strlen(pszP2SH));


    if (mapArgs.count("-paytxfee"))
    {
        if (!ParseMoney(mapArgs["-paytxfee"], nTransactionFee))
            return InitError(strprintf(_("Invalid amount for -paytxfee=<amount>: '%s'"), mapArgs["-paytxfee"].c_str()));
        if (nTransactionFee > 0.25 * COIN)
            InitWarning(_("Warning: -paytxfee is set very high. This is the transaction fee you will pay if you send a transaction."));
    }

    if (mapArgs.count("-maxtxfee"))
    {
        if (!ParseMoney(mapArgs["-maxtxfee"], nTransactionFeeMax))
            return InitError(strprintf(_("Invalid amount for -maxtxfee=<amount>: '%s'"), mapArgs["-maxtxfee"].c_str()));
    }

    if (mapArgs.count("-minfee"))
    {
        if (!ParseMoney(mapArgs["-minfee"], nMinFeeBase))
            return InitError(strprintf(_("Invalid amount for -minfee=<amount>: '%s'"), mapArgs["-minfee"].c_str()));
    }
    if (mapArgs.count("-minfeeper"))
    {
        nMinFeePer = GetArg("-minfeeper", nMinFeePer);
        if (nMinFeePer < 1)
            return InitError(strprintf(_("Invalid amount for -minfeeper=<bytes>: '%s'"), mapArgs["-minfeeper"].c_str()));
    }
    if (nMinFeeBase / nMinFeePer > 0.00025 * COIN)
        InitWarning(_("Warning: -minfee is set very high.  This is the transaction fee people must pay to get transactions accepted into your blocks."));

    // ********************************************************* Step 4: application initialization: dir lock, daemonize, pidfile, debug log

    // Make sure only a single Bitcoin process is using the data directory.
    boost::filesystem::path pathLockFile = GetDataDir() / ".lock";
    FILE* file = fopen(pathLockFile.string().c_str(), "a"); // empty lock file; created if it doesn't exist.
    if (file) fclose(file);
    static boost::interprocess::file_lock lock(pathLockFile.string().c_str());
    if (!lock.try_lock())
        return InitError(strprintf(_("Cannot obtain a lock on data directory %s.  Bitcoin is probably already running."), GetDataDir().string().c_str()));

#if !defined(WIN32) && !defined(QT_GUI)
    if (fDaemon)
    {
        // Daemonize
        pid_t pid = fork();
        if (pid < 0)
        {
            fprintf(stderr, "Error: fork() returned %d errno %d\n", pid, errno);
            return false;
        }
        if (pid > 0)
        {
            CreatePidFile(GetPidFile(), pid);
            return true;
        }

        pid_t sid = setsid();
        if (sid < 0)
            fprintf(stderr, "Error: setsid() returned %d errno %d\n", sid, errno);
    }
#endif

    if (GetBoolArg("-shrinkdebugfile", !fDebug))
        ShrinkDebugFile();
    printf("\n\n\n\n\n\n\n\n\n\n\n\n\n\n\n\n\n\n\n\n");
    printf("Bitcoin version %s (%s)\n", FormatFullVersion().c_str(), CLIENT_DATE.c_str());
    printf("Using %s\n", SSLeay_version(SSLEAY_VERSION));
    printf("Startup time: %s\n", DateTimeStrFormat("%x %H:%M:%S", GetTime()).c_str());
    printf("Default data directory %s\n", GetDefaultDataDir().string().c_str());
    printf("Used data directory %s\n", GetDataDir().string().c_str());
    std::ostringstream strErrors;

    if (fDaemon)
        fprintf(stdout, "Bitcoin server starting\n");

    int64 nStart;

    // ********************************************************* Step 5: network initialization

    int nSocksVersion = GetArg("-socks", 5);

    if (nSocksVersion != 4 && nSocksVersion != 5)
        return InitError(strprintf(_("Unknown -socks proxy version requested: %i"), nSocksVersion));

    if (mapArgs.count("-onlynet")) {
        std::set<enum Network> nets;
        BOOST_FOREACH(std::string snet, mapMultiArgs["-onlynet"]) {
            enum Network net = ParseNetwork(snet);
            if (net == NET_UNROUTABLE)
                return InitError(strprintf(_("Unknown network specified in -onlynet: '%s'"), snet.c_str()));
            nets.insert(net);
        }
        for (int n = 0; n < NET_MAX; n++) {
            enum Network net = (enum Network)n;
            if (!nets.count(net))
                SetLimited(net);
        }
    }
#if defined(USE_IPV6) && ! USE_IPV6
    else
        SetLimited(NET_IPV6);
#endif

    CService addrProxy;
    bool fProxy = false;
    if (mapArgs.count("-proxy")) {
        addrProxy = CService(mapArgs["-proxy"], 9050);
        if (!addrProxy.IsValid())
            return InitError(strprintf(_("Invalid -proxy address: '%s'"), mapArgs["-proxy"].c_str()));

        if (!IsLimited(NET_IPV4))
            SetProxy(NET_IPV4, addrProxy, nSocksVersion);
        if (nSocksVersion > 4) {
#ifdef USE_IPV6
            if (!IsLimited(NET_IPV6))
                SetProxy(NET_IPV6, addrProxy, nSocksVersion);
#endif
            SetNameProxy(addrProxy, nSocksVersion);
        }
        fProxy = true;
    }

    // -tor can override normal proxy, -notor disables tor entirely
    if (!(mapArgs.count("-tor") && mapArgs["-tor"] == "0") && (fProxy || mapArgs.count("-tor"))) {
        CService addrOnion;
        if (!mapArgs.count("-tor"))
            addrOnion = addrProxy;
        else
            addrOnion = CService(mapArgs["-tor"], 9050);
        if (!addrOnion.IsValid())
            return InitError(strprintf(_("Invalid -tor address: '%s'"), mapArgs["-tor"].c_str()));
        SetProxy(NET_TOR, addrOnion, 5);
        SetReachable(NET_TOR);
    }

    if (mapArgs.count("-proxytoo")) {
        fProxyToo = true;
        CService addrProxy = CService(mapArgs["-proxytoo"], 9050);
        if (!addrProxy.IsValid())
            return InitError(strprintf(_("Invalid -proxytoo address: '%s'"), mapArgs["-proxytoo"].c_str()));

        if (!IsLimited(NET_IPV4))
            SetProxy(NET_IPV4, addrProxy, nSocksVersion);
        if (nSocksVersion > 4) {
#ifdef USE_IPV6
            if (!IsLimited(NET_IPV6))
                SetProxy(NET_IPV6, addrProxy, nSocksVersion);
#endif
            SetNameProxy(addrProxy, nSocksVersion);
        }
    }

    // see Step 2: parameter interactions for more information about these
    fNoListen = !GetBoolArg("-listen", true);
    fDiscover = GetBoolArg("-discover", true);
    fNameLookup = GetBoolArg("-dns", true);
#ifdef USE_UPNP
    fUseUPnP = GetBoolArg("-upnp", USE_UPNP);
#endif

    bool fBound = false;
    if (!fNoListen)
    {
        std::string strError;
        if (mapArgs.count("-bind")) {
            BOOST_FOREACH(std::string strBind, mapMultiArgs["-bind"]) {
                CService addrBind;
                if (!Lookup(strBind.c_str(), addrBind, GetListenPort(), false))
                    return InitError(strprintf(_("Cannot resolve -bind address: '%s'"), strBind.c_str()));
                fBound |= Bind(addrBind);
            }
        } else {
            struct in_addr inaddr_any;
            inaddr_any.s_addr = INADDR_ANY;
#ifdef USE_IPV6
            if (!IsLimited(NET_IPV6))
                fBound |= Bind(CService(in6addr_any, GetListenPort()), false);
#endif
            if (!IsLimited(NET_IPV4))
                fBound |= Bind(CService(inaddr_any, GetListenPort()), !fBound);
        }
        if (!fBound)
            return InitError(_("Failed to listen on any port. Use -listen=0 if you want this."));
    }

    if (mapArgs.count("-externalip"))
    {
        BOOST_FOREACH(string strAddr, mapMultiArgs["-externalip"]) {
            CService addrLocal(strAddr, GetListenPort(), fNameLookup);
            if (!addrLocal.IsValid())
                return InitError(strprintf(_("Cannot resolve -externalip address: '%s'"), strAddr.c_str()));
            AddLocal(CService(strAddr, GetListenPort(), fNameLookup), LOCAL_MANUAL);
        }
    }

    BOOST_FOREACH(string strDest, mapMultiArgs["-seednode"])
        AddOneShot(strDest);

    // ********************************************************* Step 6: load blockchain

    if (GetBoolArg("-loadblockindextest"))
    {
        CTxDB txdb("r");
        txdb.LoadBlockIndex();
        PrintBlockTree();
        return false;
    }

    uiInterface.InitMessage(_("Loading block index..."));
    printf("Loading block index...\n");
    nStart = GetTimeMillis();
    if (!LoadBlockIndex())
        strErrors << _("Error loading blkindex.dat") << "\n";

    // as LoadBlockIndex can take several minutes, it's possible the user
    // requested to kill bitcoin-qt during the last operation. If so, exit.
    // As the program has not fully started yet, Shutdown() is possibly overkill.
    if (fRequestShutdown)
    {
        printf("Shutdown requested. Exiting.\n");
        return false;
    }
    printf(" block index %15"PRI64d"ms\n", GetTimeMillis() - nStart);

    if (GetBoolArg("-printblockindex") || GetBoolArg("-printblocktree"))
    {
        PrintBlockTree();
        return false;
    }

    if (mapArgs.count("-printblock"))
    {
        string strMatch = mapArgs["-printblock"];
        int nFound = 0;
        for (map<uint256, CBlockIndex*>::iterator mi = mapBlockIndex.begin(); mi != mapBlockIndex.end(); ++mi)
        {
            uint256 hash = (*mi).first;
            if (strncmp(hash.ToString().c_str(), strMatch.c_str(), strMatch.size()) == 0)
            {
                CBlockIndex* pindex = (*mi).second;
                CBlock block;
                block.ReadFromDisk(pindex);
                block.BuildMerkleTree();
                block.print();
                printf("\n");
                nFound++;
            }
        }
        if (nFound == 0)
            printf("No blocks matching %s were found\n", strMatch.c_str());
        return false;
    }

    // ********************************************************* Step 7: load wallet

    uiInterface.InitMessage(_("Loading wallet..."));
    printf("Loading wallet...\n");
    nStart = GetTimeMillis();
    bool fFirstRun;
    pwalletMain = new CWallet("wallet.dat");
    int nLoadWalletRet = pwalletMain->LoadWallet(fFirstRun);
    if (nLoadWalletRet != DB_LOAD_OK)
    {
        if (nLoadWalletRet == DB_CORRUPT)
            strErrors << _("Error loading wallet.dat: Wallet corrupted") << "\n";
        else if (nLoadWalletRet == DB_TOO_NEW)
            strErrors << _("Error loading wallet.dat: Wallet requires newer version of Bitcoin") << "\n";
        else if (nLoadWalletRet == DB_NEED_REWRITE)
        {
            strErrors << _("Wallet needed to be rewritten: restart Bitcoin to complete") << "\n";
            printf("%s", strErrors.str().c_str());
            return InitError(strErrors.str());
        }
        else
            strErrors << _("Error loading wallet.dat") << "\n";
    }

    if (GetBoolArg("-upgradewallet", fFirstRun))
    {
        int nMaxVersion = GetArg("-upgradewallet", 0);
        if (nMaxVersion == 0) // the -walletupgrade without argument case
        {
            printf("Performing wallet upgrade to %i\n", FEATURE_LATEST);
            nMaxVersion = CLIENT_VERSION;
            pwalletMain->SetMinVersion(FEATURE_LATEST); // permanently upgrade the wallet immediately
        }
        else
            printf("Allowing wallet upgrade up to %i\n", nMaxVersion);
        if (nMaxVersion < pwalletMain->GetVersion())
            strErrors << _("Cannot downgrade wallet") << "\n";
        pwalletMain->SetMaxVersion(nMaxVersion);
    }

    if (fFirstRun)
    {
        // Create new keyUser and set as default key
        RandAddSeedPerfmon();

        CPubKey newDefaultKey;
        if (!pwalletMain->GetKeyFromPool(newDefaultKey, false))
            strErrors << _("Cannot initialize keypool") << "\n";
        pwalletMain->SetDefaultKey(newDefaultKey);
        if (!pwalletMain->SetAddressBookName(pwalletMain->vchDefaultKey.GetID(), ""))
            strErrors << _("Cannot write default address") << "\n";
    }

    printf("%s", strErrors.str().c_str());
    printf(" wallet      %15"PRI64d"ms\n", GetTimeMillis() - nStart);

    RegisterWallet(pwalletMain);

    CBlockIndex *pindexRescan = pindexBest;
    if (GetBoolArg("-rescan"))
        pindexRescan = pindexGenesisBlock;
    else
    {
        CWalletDB walletdb("wallet.dat");
        CBlockLocator locator;
        if (walletdb.ReadBestBlock(locator))
            pindexRescan = locator.GetBlockIndex();
    }
    if (pindexBest != pindexRescan)
    {
        uiInterface.InitMessage(_("Rescanning..."));
        printf("Rescanning last %i blocks (from block %i)...\n", pindexBest->nHeight - pindexRescan->nHeight, pindexRescan->nHeight);
        nStart = GetTimeMillis();
        pwalletMain->ScanForWalletTransactions(pindexRescan, true);
        printf(" rescan      %15"PRI64d"ms\n", GetTimeMillis() - nStart);
    }

    // ********************************************************* Step 8: import blocks

    if (mapArgs.count("-loadblock"))
    {
        BOOST_FOREACH(string strFile, mapMultiArgs["-loadblock"])
        {
            FILE *file = fopen(strFile.c_str(), "rb");
            if (file)
                LoadExternalBlockFile(file);
        }
    }

    // ********************************************************* Step 9: load peers

    uiInterface.InitMessage(_("Loading addresses..."));
    printf("Loading addresses...\n");
    nStart = GetTimeMillis();

    {
        CAddrDB adb;
        if (!adb.Read(addrman))
            printf("Invalid or missing peers.dat; recreating\n");
    }

    printf("Loaded %i addresses from peers.dat  %"PRI64d"ms\n",
           addrman.size(), GetTimeMillis() - nStart);

    // ********************************************************* Step 10: start node

    if (!CheckDiskSpace())
        return false;

    RandAddSeedPerfmon();

    //// debug print
    printf("mapBlockIndex.size() = %d\n",   mapBlockIndex.size());
    printf("nBestHeight = %d\n",            nBestHeight);
    printf("setKeyPool.size() = %d\n",      pwalletMain->setKeyPool.size());
    printf("mapWallet.size() = %d\n",       pwalletMain->mapWallet.size());
    printf("mapAddressBook.size() = %d\n",  pwalletMain->mapAddressBook.size());

    if (!CreateThread(StartNode, NULL))
        InitError(_("Error: could not start node"));

    if (fServer)
        CreateThread(ThreadRPCServer, NULL);

    // ********************************************************* Step 11: finished

    uiInterface.InitMessage(_("Done loading"));
    printf("Done loading\n");

    if (!strErrors.str().empty())
        return InitError(strErrors.str());

     // Add wallet transactions that aren't already in a block to mapTransactions
    pwalletMain->ReacceptWalletTransactions();

#if !defined(QT_GUI)
    // Loop until process is exit()ed from shutdown() function,
    // called from ThreadRPCServer thread when a "stop" command is received.
    while (1)
        Sleep(5000);
#endif

    return true;
}
<|MERGE_RESOLUTION|>--- conflicted
+++ resolved
@@ -265,11 +265,8 @@
         "  -testnet               " + _("Use the test network") + "\n" +
         "  -debug                 " + _("Output extra debugging information") + "\n" +
         "  -logtimestamps         " + _("Prepend debug output with timestamp") + "\n" +
-<<<<<<< HEAD
         "  -quietinitial          " + _("Reduce debug output on initial block download") + "\n" +
-=======
         "  -shrinkdebugfile       " + _("Keep debug.log file small (default: opposite of -debug)") + "\n" +
->>>>>>> e3eeffab
         "  -printtoconsole        " + _("Send trace/debug info to console instead of debug.log file") + "\n" +
 #ifdef WIN32
         "  -printtodebugger       " + _("Send trace/debug info to debugger") + "\n" +
