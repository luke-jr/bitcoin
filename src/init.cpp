// Copyright (c) 2009-2010 Satoshi Nakamoto
// Copyright (c) 2009-2012 The Bitcoin developers
// Distributed under the MIT/X11 software license, see the accompanying
// file COPYING or http://www.opensource.org/licenses/mit-license.php.

#include "init.h"
#include "main.h"
#include "core.h"
#include "chainparams.h"
#include "txdb.h"
#include "walletdb.h"
#include "walletmanager.h"
#include "bitcoinrpc.h"
#include "net.h"
#include "util.h"
#include "ui_interface.h"
#include "checkpoints.h"

#include <boost/filesystem.hpp>
#include <boost/filesystem/fstream.hpp>
#include <boost/filesystem/convenience.hpp>
#include <boost/interprocess/sync/file_lock.hpp>
#include <boost/algorithm/string/predicate.hpp>
#include <openssl/crypto.h>

#ifndef WIN32
#include <signal.h>
#endif

#if USE_ZMQ
#include "bitcoin_zmq.h"
#endif

using namespace std;
using namespace boost;

CWalletManager g_walletManager;

// TODO: eliminate pwalletMain and request wallet objects from g_walletManager throughout instead.
std::string strWalletFile;
CWallet* pwalletMain;
CClientUIInterface uiInterface;

#ifdef WIN32
// Win32 LevelDB doesn't use filedescriptors, and the ones used for
// accessing block files, don't count towards to fd_set size limit
// anyway.
#define MIN_CORE_FILEDESCRIPTORS 0
#else
#define MIN_CORE_FILEDESCRIPTORS 150
#endif

// Used to pass flags to the Bind() function
enum BindFlags {
    BF_NONE         = 0,
    BF_EXPLICIT     = (1U << 0),
    BF_REPORT_ERROR = (1U << 1)
};


//////////////////////////////////////////////////////////////////////////////
//
// Shutdown
//

//
// Thread management and startup/shutdown:
//
// The network-processing threads are all part of a thread group
// created by AppInit() or the Qt main() function.
//
// A clean exit happens when StartShutdown() or the SIGTERM
// signal handler sets fRequestShutdown, which triggers
// the DetectShutdownThread(), which interrupts the main thread group.
// DetectShutdownThread() then exits, which causes AppInit() to
// continue (it .joins the shutdown thread).
// Shutdown() is then
// called to clean up database connections, and stop other
// threads that should only be stopped after the main network-processing
// threads have exited.
//
// Note that if running -daemon the parent process returns from AppInit2
// before adding any threads to the threadGroup, so .join_all() returns
// immediately and the parent exits from main().
//
// Shutdown for Qt is very similar, only it uses a QTimer to detect
// fRequestShutdown getting set, and then does the normal Qt
// shutdown thing.
//

volatile bool fRequestShutdown = false;

void StartShutdown()
{
    fRequestShutdown = true;
}
bool ShutdownRequested()
{
    return fRequestShutdown;
}

static CCoinsViewDB *pcoinsdbview;

void Shutdown()
{
    static CCriticalSection cs_Shutdown;
    TRY_LOCK(cs_Shutdown, lockShutdown);
    if (!lockShutdown) return;

    RenameThread("bitcoin-shutoff");
    nTransactionsUpdated++;
    StopRPCThreads();
    ShutdownRPCMining();
    bitdb.Flush(false);
    GenerateBitcoins(false, NULL);
    StopNode();
    {
        LOCK(cs_main);
        if (pwalletMain)
            pwalletMain->SetBestChain(CBlockLocator(pindexBest));
        if (pblocktree)
            pblocktree->Flush();
        if (pcoinsTip)
            pcoinsTip->Flush();
        delete pcoinsTip; pcoinsTip = NULL;
        delete pcoinsdbview; pcoinsdbview = NULL;
        delete pblocktree; pblocktree = NULL;
    }
    bitdb.Flush(true);
    boost::filesystem::remove(GetPidFile());
#if USE_ZMQ
    BZmq_Shutdown();
#endif
}

//
// Signal handlers are very limited in what they are allowed to do, so:
//
void HandleSIGTERM(int)
{
    fRequestShutdown = true;
}

void HandleSIGHUP(int)
{
    fReopenDebugLog = true;
}

bool static InitError(const std::string &str)
{
    uiInterface.ThreadSafeMessageBox(str, "", CClientUIInterface::MSG_ERROR);
    return false;
}

bool static InitWarning(const std::string &str)
{
    uiInterface.ThreadSafeMessageBox(str, "", CClientUIInterface::MSG_WARNING);
    return true;
}

bool static Bind(const CService &addr, unsigned int flags) {
    if (!(flags & BF_EXPLICIT) && IsLimited(addr))
        return false;
    std::string strError;
    if (!BindListenPort(addr, strError)) {
        if (flags & BF_REPORT_ERROR)
            return InitError(strError);
        return false;
    }
    return true;
}

// Core-specific options shared between UI and daemon
std::string HelpMessage()
{
    string strUsage = _("Options:") + "\n";
    strUsage += "  -?                     " + _("This help message") + "\n";
    strUsage += "  -conf=<file>           " + _("Specify configuration file (default: bitcoin.conf)") + "\n";
    strUsage += "  -pid=<file>            " + _("Specify pid file (default: bitcoind.pid)") + "\n";
    strUsage += "  -gen                   " + _("Generate coins (default: 0)") + "\n";
    strUsage += "  -datadir=<dir>         " + _("Specify data directory") + "\n";
    strUsage += "  -wallet=<file>         " + _("Specify wallet file (within data directory)") + "\n";
    strUsage += "  -dbcache=<n>           " + _("Set database cache size in megabytes (default: 25)") + "\n";
    strUsage += "  -timeout=<n>           " + _("Specify connection timeout in milliseconds (default: 5000)") + "\n";
    strUsage += "  -proxy=<ip:port>       " + _("Connect through socks proxy") + "\n";
    strUsage += "  -socks=<n>             " + _("Select the version of socks proxy to use (4-5, default: 5)") + "\n";
    strUsage += "  -tor=<ip:port>         " + _("Use proxy to reach tor hidden services (default: same as -proxy)") + "\n";
    strUsage += "  -dns                   " + _("Allow DNS lookups for -addnode, -seednode and -connect") + "\n";
    strUsage += "  -port=<port>           " + _("Listen for connections on <port> (default: 8333 or testnet: 18333)") + "\n";
    strUsage += "  -maxconnections=<n>    " + _("Maintain at most <n> connections to peers (default: 125)") + "\n";
    strUsage += "  -addnode=<ip>          " + _("Add a node to connect to and attempt to keep the connection open") + "\n";
    strUsage += "  -connect=<ip>          " + _("Connect only to the specified node(s)") + "\n";
    strUsage += "  -seednode=<ip>         " + _("Connect to a node to retrieve peer addresses, and disconnect") + "\n";
    strUsage += "  -externalip=<ip>       " + _("Specify your own public address") + "\n";
    strUsage += "  -onlynet=<net>         " + _("Only connect to nodes in network <net> (IPv4, IPv6 or Tor)") + "\n";
    strUsage += "  -discover              " + _("Discover own IP address (default: 1 when listening and no -externalip)") + "\n";
    strUsage += "  -checkpoints           " + _("Only accept block chain matching built-in checkpoints (default: 1)") + "\n";
    strUsage += "  -listen                " + _("Accept connections from outside (default: 1 if no -proxy or -connect)") + "\n";
    strUsage += "  -bind=<addr>           " + _("Bind to given address and always listen on it. Use [host]:port notation for IPv6") + "\n";
    strUsage += "  -dnsseed               " + _("Find peers using DNS lookup (default: 1 unless -connect)") + "\n";
    strUsage += "  -banscore=<n>          " + _("Threshold for disconnecting misbehaving peers (default: 100)") + "\n";
    strUsage += "  -bantime=<n>           " + _("Number of seconds to keep misbehaving peers from reconnecting (default: 86400)") + "\n";
    strUsage += "  -maxreceivebuffer=<n>  " + _("Maximum per-connection receive buffer, <n>*1000 bytes (default: 5000)") + "\n";
    strUsage += "  -maxsendbuffer=<n>     " + _("Maximum per-connection send buffer, <n>*1000 bytes (default: 1000)") + "\n";
#ifdef USE_UPNP
#if USE_UPNP
    strUsage += "  -upnp                  " + _("Use UPnP to map the listening port (default: 1 when listening)") + "\n";
#else
    strUsage += "  -upnp                  " + _("Use UPnP to map the listening port (default: 0)") + "\n";
#endif
#endif
    strUsage += "  -paytxfee=<amt>        " + _("Fee per KB to add to transactions you send") + "\n";
    if (fHaveGUI)
        strUsage += "  -server                " + _("Accept command line and JSON-RPC commands") + "\n";
#if !defined(WIN32)
    if (fHaveGUI)
        strUsage += "  -daemon                " + _("Run in the background as a daemon and accept commands") + "\n";
#endif
    strUsage += "  -testnet               " + _("Use the test network") + "\n";
    strUsage += "  -debug                 " + _("Output extra debugging information. Implies all other -debug* options") + "\n";
    strUsage += "  -debugnet              " + _("Output extra network debugging information") + "\n";
    strUsage += "  -logtimestamps         " + _("Prepend debug output with timestamp") + "\n";
    strUsage += "  -shrinkdebugfile       " + _("Shrink debug.log file on client startup (default: 1 when no -debug)") + "\n";
    strUsage += "  -printtoconsole        " + _("Send trace/debug info to console instead of debug.log file") + "\n";
    strUsage += "  -regtest               " + _("Enter regression test mode, which uses a special chain in which blocks can be "
                                                "solved instantly. This is intended for regression testing tools and app development.") + "\n";
#ifdef WIN32
    strUsage += "  -printtodebugger       " + _("Send trace/debug info to debugger") + "\n";
#endif
    strUsage += "  -rpcuser=<user>        " + _("Username for JSON-RPC connections") + "\n";
    strUsage += "  -rpcpassword=<pw>      " + _("Password for JSON-RPC connections") + "\n";
    strUsage += "  -rpcport=<port>        " + _("Listen for JSON-RPC connections on <port> (default: 8332 or testnet: 18332)") + "\n";
    strUsage += "  -rpcallowip=<ip>       " + _("Allow JSON-RPC connections from specified IP address") + "\n";
    if (!fHaveGUI)
        strUsage += "  -rpcconnect=<ip>       " + _("Send commands to node running on <ip> (default: 127.0.0.1)") + "\n";
    strUsage += "  -rpcthreads=<n>        " + _("Set the number of threads to service RPC calls (default: 4)") + "\n";
    strUsage += "  -blocknotify=<cmd>     " + _("Execute command when the best block changes (%s in cmd is replaced by block hash)") + "\n";
    strUsage += "  -walletnotify=<cmd>    " + _("Execute command when a wallet transaction changes (%s in cmd is replaced by TxID)") + "\n";
    strUsage += "  -alertnotify=<cmd>     " + _("Execute command when a relevant alert is received (%s in cmd is replaced by message)") + "\n";
    strUsage += "  -upgradewallet         " + _("Upgrade wallet to latest format") + "\n";
    strUsage += "  -keypool=<n>           " + _("Set key pool size to <n> (default: 100)") + "\n";
    strUsage += "  -rescan                " + _("Rescan the block chain for missing wallet transactions") + "\n";
    strUsage += "  -salvagewallet         " + _("Attempt to recover private keys from a corrupt wallet.dat") + "\n";
    strUsage += "  -checkblocks=<n>       " + _("How many blocks to check at startup (default: 288, 0 = all)") + "\n";
    strUsage += "  -checklevel=<n>        " + _("How thorough the block verification is (0-4, default: 3)") + "\n";
    strUsage += "  -txindex               " + _("Maintain a full transaction index (default: 0)") + "\n";
    strUsage += "  -loadblock=<file>      " + _("Imports blocks from external blk000??.dat file") + "\n";
    strUsage += "  -reindex               " + _("Rebuild block chain index from current blk000??.dat files") + "\n";
    strUsage += "  -par=<n>               " + _("Set the number of script verification threads (up to 16, 0 = auto, <0 = leave that many cores free, default: 0)") + "\n";

    strUsage += "\n" + _("Block creation options:") + "\n";
    strUsage += "  -blockminsize=<n>      "   + _("Set minimum block size in bytes (default: 0)") + "\n";
    strUsage += "  -blockmaxsize=<n>      "   + _("Set maximum block size in bytes (default: 250000)") + "\n";
    strUsage += "  -blockprioritysize=<n> "   + _("Set maximum size of high-priority/low-fee transactions in bytes (default: 27000)") + "\n";

    strUsage += "\n" + _("SSL options: (see the Bitcoin Wiki for SSL setup instructions)") + "\n";
    strUsage += "  -rpcssl                                  " + _("Use OpenSSL (https) for JSON-RPC connections") + "\n";
    strUsage += "  -rpcsslcertificatechainfile=<file.cert>  " + _("Server certificate file (default: server.cert)") + "\n";
    strUsage += "  -rpcsslprivatekeyfile=<file.pem>         " + _("Server private key (default: server.pem)") + "\n";
    strUsage += "  -rpcsslciphers=<ciphers>                 " + _("Acceptable ciphers (default: TLSv1+HIGH:!SSLv2:!aNULL:!eNULL:!AH:!3DES:@STRENGTH)") + "\n";

#if USE_ZMQ
    strUsage += "\n" + _("ZMQ options:") + "\n";
    strUsage += "  -zmqctxsetopt=<option:value>    " + _("ZMQ_CTX_SET (Example: -zmqctxsetopt=ZMQ_IO_THREADS:2)") + "\n";
    strUsage += "  -zmqpubsetopt=<option:value>    " + _("ZMQ_SETSOCKOPT for the Publisher socket (Example: -zmqpubsetopt=ZMQ_SNDHWM:10)") + "\n";
    strUsage += "  -zmqpubbind=\"<endpoint>\"        " + _("ZMQ_BIND Publisher socket to bind to (default: none)") + "\n";
    strUsage += "  -zmqpubconnect=\"<endpoint>\"     " + _("ZMQ_CONNECT Publisher socket to connect to (default: none)") + "\n";
    strUsage += "  -zmqpublishduringinitaldownload " + _("If we should publish new blocks during the fIsInitalDownload (default: false)") + "\n";
    strUsage += "  -zmqrepsetopt=<option:value>    " + _("ZMQ_SETSOCKOPT for the Replier socket (Example: -zmqrepsetopt=ZMQ_LINGER:0)") + "\n";
    strUsage += "  -zmqrepbind=\"<endpoint>\"        " + _("ZMQ_BIND Replier socket to bind to (default: none)") + "\n";
    strUsage += "  -zmqrepconnect=\"<endpoint>\"     " + _("ZMQ_CONNECT Replier socket to connect to (default: none)") + "\n";
#endif
    strUsage += "\n";

    return strUsage;
}

struct CImportingNow
{
    CImportingNow() {
        assert(fImporting == false);
        fImporting = true;
    }

    ~CImportingNow() {
        assert(fImporting == true);
        fImporting = false;
    }
};

void ThreadImport(std::vector<boost::filesystem::path> vImportFiles)
{
    RenameThread("bitcoin-loadblk");

    // -reindex
    if (fReindex) {
        CImportingNow imp;
        int nFile = 0;
        while (true) {
            CDiskBlockPos pos(nFile, 0);
            FILE *file = OpenBlockFile(pos, true);
            if (!file)
                break;
            printf("Reindexing block file blk%05u.dat...\n", (unsigned int)nFile);
            LoadExternalBlockFile(file, &pos);
            nFile++;
        }
        pblocktree->WriteReindexing(false);
        fReindex = false;
        printf("Reindexing finished\n");
        // To avoid ending up in a situation without genesis block, re-try initializing (no-op if reindexing worked):
        InitBlockIndex();
    }

    // hardcoded $DATADIR/bootstrap.dat
    filesystem::path pathBootstrap = GetDataDir() / "bootstrap.dat";
    if (filesystem::exists(pathBootstrap)) {
        FILE *file = fopen(pathBootstrap.string().c_str(), "rb");
        if (file) {
            CImportingNow imp;
            filesystem::path pathBootstrapOld = GetDataDir() / "bootstrap.dat.old";
            printf("Importing bootstrap.dat...\n");
            LoadExternalBlockFile(file);
            RenameOver(pathBootstrap, pathBootstrapOld);
        }
    }

    // -loadblock=
    BOOST_FOREACH(boost::filesystem::path &path, vImportFiles) {
        FILE *file = fopen(path.string().c_str(), "rb");
        if (file) {
            CImportingNow imp;
            printf("Importing %s...\n", path.string().c_str());
            LoadExternalBlockFile(file);
        }
    }
}

/** Initialize bitcoin.
 *  @pre Parameters should be parsed and config file should be read.
 */
bool AppInit2(boost::thread_group& threadGroup)
{
    // ********************************************************* Step 1: setup
#ifdef _MSC_VER
    // Turn off Microsoft heap dump noise
    _CrtSetReportMode(_CRT_WARN, _CRTDBG_MODE_FILE);
    _CrtSetReportFile(_CRT_WARN, CreateFileA("NUL", GENERIC_WRITE, 0, NULL, OPEN_EXISTING, 0, 0));
#endif
#if _MSC_VER >= 1400
    // Disable confusing "helpful" text message on abort, Ctrl-C
    _set_abort_behavior(0, _WRITE_ABORT_MSG | _CALL_REPORTFAULT);
#endif
#ifdef WIN32
    // Enable Data Execution Prevention (DEP)
    // Minimum supported OS versions: WinXP SP3, WinVista >= SP1, Win Server 2008
    // A failure is non-critical and needs no further attention!
#ifndef PROCESS_DEP_ENABLE
// We define this here, because GCCs winbase.h limits this to _WIN32_WINNT >= 0x0601 (Windows 7),
// which is not correct. Can be removed, when GCCs winbase.h is fixed!
#define PROCESS_DEP_ENABLE 0x00000001
#endif
    typedef BOOL (WINAPI *PSETPROCDEPPOL)(DWORD);
    PSETPROCDEPPOL setProcDEPPol = (PSETPROCDEPPOL)GetProcAddress(GetModuleHandleA("Kernel32.dll"), "SetProcessDEPPolicy");
    if (setProcDEPPol != NULL) setProcDEPPol(PROCESS_DEP_ENABLE);

    // Initialize Windows Sockets
    WSADATA wsadata;
    int ret = WSAStartup(MAKEWORD(2,2), &wsadata);
    if (ret != NO_ERROR || LOBYTE(wsadata.wVersion ) != 2 || HIBYTE(wsadata.wVersion) != 2)
    {
        return InitError(strprintf("Error: Winsock library failed to start (WSAStartup returned error %d)", ret));
    }
#endif
#ifndef WIN32
    umask(077);

    // Clean shutdown on SIGTERM
    struct sigaction sa;
    sa.sa_handler = HandleSIGTERM;
    sigemptyset(&sa.sa_mask);
    sa.sa_flags = 0;
    sigaction(SIGTERM, &sa, NULL);
    sigaction(SIGINT, &sa, NULL);

    // Reopen debug.log on SIGHUP
    struct sigaction sa_hup;
    sa_hup.sa_handler = HandleSIGHUP;
    sigemptyset(&sa_hup.sa_mask);
    sa_hup.sa_flags = 0;
    sigaction(SIGHUP, &sa_hup, NULL);

#if defined (__SVR4) && defined (__sun)
    // ignore SIGPIPE on Solaris
    signal(SIGPIPE, SIG_IGN);
#endif
#endif

    // ********************************************************* Step 2: parameter interactions

    Checkpoints::fEnabled = GetBoolArg("-checkpoints", true);

    if (mapArgs.count("-bind")) {
        // when specifying an explicit binding address, you want to listen on it
        // even when -connect or -proxy is specified
        SoftSetBoolArg("-listen", true);
    }

    if (mapArgs.count("-connect") && mapMultiArgs["-connect"].size() > 0) {
        // when only connecting to trusted nodes, do not seed via DNS, or listen by default
        SoftSetBoolArg("-dnsseed", false);
        SoftSetBoolArg("-listen", false);
    }

    if (mapArgs.count("-proxy")) {
        // to protect privacy, do not listen by default if a proxy server is specified
        SoftSetBoolArg("-listen", false);
    }

    if (!GetBoolArg("-listen", true)) {
        // do not map ports or try to retrieve public IP when not listening (pointless)
        SoftSetBoolArg("-upnp", false);
        SoftSetBoolArg("-discover", false);
    }

    if (mapArgs.count("-externalip")) {
        // if an explicit public IP is specified, do not try to find others
        SoftSetBoolArg("-discover", false);
    }

    if (GetBoolArg("-salvagewallet", false)) {
        // Rewrite just private keys: rescan to find transactions
        SoftSetBoolArg("-rescan", true);
    }

    // Make sure enough file descriptors are available
    int nBind = std::max((int)mapArgs.count("-bind"), 1);
    nMaxConnections = GetArg("-maxconnections", 125);
    nMaxConnections = std::max(std::min(nMaxConnections, (int)(FD_SETSIZE - nBind - MIN_CORE_FILEDESCRIPTORS)), 0);
    int nFD = RaiseFileDescriptorLimit(nMaxConnections + MIN_CORE_FILEDESCRIPTORS);
    if (nFD < MIN_CORE_FILEDESCRIPTORS)
        return InitError(_("Not enough file descriptors available."));
    if (nFD - MIN_CORE_FILEDESCRIPTORS < nMaxConnections)
        nMaxConnections = nFD - MIN_CORE_FILEDESCRIPTORS;

    // ********************************************************* Step 3: parameter-to-internal-flags

    fDebug = GetBoolArg("-debug", false);
    fBenchmark = GetBoolArg("-benchmark", false);

    // -par=0 means autodetect, but nScriptCheckThreads==0 means no concurrency
    nScriptCheckThreads = GetArg("-par", 0);
    if (nScriptCheckThreads <= 0)
        nScriptCheckThreads += boost::thread::hardware_concurrency();
    if (nScriptCheckThreads <= 1)
        nScriptCheckThreads = 0;
    else if (nScriptCheckThreads > MAX_SCRIPTCHECK_THREADS)
        nScriptCheckThreads = MAX_SCRIPTCHECK_THREADS;

    // -debug implies fDebug*
    if (fDebug)
        fDebugNet = true;
    else
        fDebugNet = GetBoolArg("-debugnet", false);

    if (fDaemon)
        fServer = true;
    else
        fServer = GetBoolArg("-server", false);

    /* force fServer when running without GUI */
    if (!fHaveGUI)
        fServer = true;
    fPrintToConsole = GetBoolArg("-printtoconsole", false);
    fPrintToDebugger = GetBoolArg("-printtodebugger", false);
    fLogTimestamps = GetBoolArg("-logtimestamps", false);

    if (mapArgs.count("-timeout"))
    {
        int nNewTimeout = GetArg("-timeout", 5000);
        if (nNewTimeout > 0 && nNewTimeout < 600000)
            nConnectTimeout = nNewTimeout;
    }

    // Continue to put "/P2SH/" in the coinbase to monitor
    // BIP16 support.
    // This can be removed eventually...
    const char* pszP2SH = "/P2SH/";
    COINBASE_FLAGS << std::vector<unsigned char>(pszP2SH, pszP2SH+strlen(pszP2SH));

    // Fee-per-kilobyte amount considered the same as "free"
    // If you are mining, be careful setting this:
    // if you set it to zero then
    // a transaction spammer can cheaply fill blocks using
    // 1-satoshi-fee transactions. It should be set above the real
    // cost to you of processing a transaction.
    if (mapArgs.count("-mintxfee"))
    {
        int64 n = 0;
        if (ParseMoney(mapArgs["-mintxfee"], n) && n > 0)
            CTransaction::nMinTxFee = n;
        else
            return InitError(strprintf(_("Invalid amount for -mintxfee=<amount>: '%s'"), mapArgs["-mintxfee"].c_str()));
    }
    if (mapArgs.count("-minrelaytxfee"))
    {
        int64 n = 0;
        if (ParseMoney(mapArgs["-minrelaytxfee"], n) && n > 0)
            CTransaction::nMinRelayTxFee = n;
        else
            return InitError(strprintf(_("Invalid amount for -minrelaytxfee=<amount>: '%s'"), mapArgs["-minrelaytxfee"].c_str()));
    }

    if (mapArgs.count("-paytxfee"))
    {
        if (!ParseMoney(mapArgs["-paytxfee"], nTransactionFee))
            return InitError(strprintf(_("Invalid amount for -paytxfee=<amount>: '%s'"), mapArgs["-paytxfee"].c_str()));
        if (nTransactionFee > 0.25 * COIN)
            InitWarning(_("Warning: -paytxfee is set very high! This is the transaction fee you will pay if you send a transaction."));
    }

    if (mapArgs.count("-maxtxfee"))
    {
        if (!ParseMoney(mapArgs["-maxtxfee"], nTransactionFeeMax))
            return InitError(strprintf(_("Invalid amount for -maxtxfee=<amount>: '%s'"), mapArgs["-maxtxfee"].c_str()));
    }

    // Largest block you're willing to create:
    nBlockMaxSize = GetArg("-blockmaxsize", MAX_BLOCK_SIZE_GEN/2);
    // Limit to betweeen 1K and MAX_BLOCK_SIZE-1K for sanity:
    nBlockMaxSize = std::max((unsigned int)1000, std::min((unsigned int)(MAX_BLOCK_SIZE-1000), nBlockMaxSize));

    // How much of the block should be dedicated to high-priority transactions,
    // included regardless of the fees they pay
    nBlockPrioritySize = GetArg("-blockprioritysize", DEFAULT_BLOCK_PRIORITY_SIZE);
    nBlockPrioritySize = std::min(nBlockMaxSize, nBlockPrioritySize);

    // Minimum block size you want to create; block will be filled with free transactions
    // until there are no more or the block reaches this size:
    nBlockMinSize = GetArg("-blockminsize", 0);
    nBlockMinSize = std::min(nBlockMaxSize, nBlockMinSize);

    strWalletFile = GetArg("-wallet", "wallet.dat");

    // ********************************************************* Step 4: application initialization: dir lock, daemonize, pidfile, debug log

    std::string strDataDir = GetDataDir().string();

    // Wallet file must be a plain filename without a directory
    if (strWalletFile != boost::filesystem::basename(strWalletFile) + boost::filesystem::extension(strWalletFile))
        return InitError(strprintf(_("Wallet %s resides outside data directory %s\n"), strWalletFile.c_str(), strDataDir.c_str()));

    // Make sure only a single Bitcoin process is using the data directory.
    boost::filesystem::path pathLockFile = GetDataDir() / ".lock";
    FILE* file = fopen(pathLockFile.string().c_str(), "a"); // empty lock file; created if it doesn't exist.
    if (file) fclose(file);
    static boost::interprocess::file_lock lock(pathLockFile.string().c_str());
    if (!lock.try_lock())
        return InitError(strprintf(_("Cannot obtain a lock on data directory %s. Bitcoin is probably already running."), strDataDir.c_str()));

    if (GetBoolArg("-shrinkdebugfile", !fDebug))
        ShrinkDebugFile();
    printf("\n\n\n\n\n\n\n\n\n\n\n\n\n\n\n\n\n\n\n\n");
    printf("Bitcoin version %s (%s)\n", FormatFullVersion().c_str(), CLIENT_DATE.c_str());
    printf("Using OpenSSL version %s\n", SSLeay_version(SSLEAY_VERSION));
#if USE_ZMQ
    BZmq_Version();
#endif
    if (!fLogTimestamps)
        printf("Startup time: %s\n", DateTimeStrFormat("%Y-%m-%d %H:%M:%S", GetTime()).c_str());
    printf("Default data directory %s\n", GetDefaultDataDir().string().c_str());
    printf("Using data directory %s\n", strDataDir.c_str());
    printf("Using at most %i connections (%i file descriptors available)\n", nMaxConnections, nFD);
    std::ostringstream strErrors;

    if (fDaemon)
        fprintf(stdout, "Bitcoin server starting\n");

    if (nScriptCheckThreads) {
        printf("Using %u threads for script verification\n", nScriptCheckThreads);
        for (int i=0; i<nScriptCheckThreads-1; i++)
            threadGroup.create_thread(&ThreadScriptCheck);
    }

    int64 nStart;

    // ********************************************************* Step 5: verify wallet database integrity

    uiInterface.InitMessage(_("Verifying wallet..."));

    if (!bitdb.Open(GetDataDir()))
    {
        // try moving the database env out of the way
        boost::filesystem::path pathDatabase = GetDataDir() / "database";
        boost::filesystem::path pathDatabaseBak = GetDataDir() / strprintf("database.%"PRI64d".bak", GetTime());
        try {
            boost::filesystem::rename(pathDatabase, pathDatabaseBak);
            printf("Moved old %s to %s. Retrying.\n", pathDatabase.string().c_str(), pathDatabaseBak.string().c_str());
        } catch(boost::filesystem::filesystem_error &error) {
             // failure is ok (well, not really, but it's not worse than what we started with)
        }

        // try again
        if (!bitdb.Open(GetDataDir())) {
            // if it still fails, it probably means we can't even create the database env
            string msg = strprintf(_("Error initializing wallet database environment %s!"), strDataDir.c_str());
            return InitError(msg);
        }
    }

    if (GetBoolArg("-salvagewallet", false))
    {
        // Recover readable keypairs:
        if (!CWalletDB::Recover(bitdb, strWalletFile, true))
            return false;
    }

    if (filesystem::exists(GetDataDir() / strWalletFile))
    {
        CDBEnv::VerifyResult r = bitdb.Verify(strWalletFile, CWalletDB::Recover);
        if (r == CDBEnv::RECOVER_OK)
        {
            string msg = strprintf(_("Warning: wallet.dat corrupt, data salvaged!"
                                     " Original wallet.dat saved as wallet.{timestamp}.bak in %s; if"
                                     " your balance or transactions are incorrect you should"
                                     " restore from a backup."), strDataDir.c_str());
            InitWarning(msg);
        }
        if (r == CDBEnv::RECOVER_FAIL)
            return InitError(_("wallet.dat corrupt, salvage failed"));
    }

    // ********************************************************* Step 6: network initialization

    RegisterNodeSignals(GetNodeSignals());

    int nSocksVersion = GetArg("-socks", 5);
    if (nSocksVersion != 4 && nSocksVersion != 5)
        return InitError(strprintf(_("Unknown -socks proxy version requested: %i"), nSocksVersion));

    if (mapArgs.count("-onlynet")) {
        std::set<enum Network> nets;
        BOOST_FOREACH(std::string snet, mapMultiArgs["-onlynet"]) {
            enum Network net = ParseNetwork(snet);
            if (net == NET_UNROUTABLE)
                return InitError(strprintf(_("Unknown network specified in -onlynet: '%s'"), snet.c_str()));
            nets.insert(net);
        }
        for (int n = 0; n < NET_MAX; n++) {
            enum Network net = (enum Network)n;
            if (!nets.count(net))
                SetLimited(net);
        }
    }
#if defined(USE_IPV6)
#if ! USE_IPV6
    else
        SetLimited(NET_IPV6);
#endif
#endif

    CService addrProxy;
    bool fProxy = false;
    if (mapArgs.count("-proxy")) {
        addrProxy = CService(mapArgs["-proxy"], 9050);
        if (!addrProxy.IsValid())
            return InitError(strprintf(_("Invalid -proxy address: '%s'"), mapArgs["-proxy"].c_str()));

        if (!IsLimited(NET_IPV4))
            SetProxy(NET_IPV4, addrProxy, nSocksVersion);
        if (nSocksVersion > 4) {
#ifdef USE_IPV6
            if (!IsLimited(NET_IPV6))
                SetProxy(NET_IPV6, addrProxy, nSocksVersion);
#endif
            SetNameProxy(addrProxy, nSocksVersion);
        }
        fProxy = true;
    }

    // -tor can override normal proxy, -notor disables tor entirely
    if (!(mapArgs.count("-tor") && mapArgs["-tor"] == "0") && (fProxy || mapArgs.count("-tor"))) {
        CService addrOnion;
        if (!mapArgs.count("-tor"))
            addrOnion = addrProxy;
        else
            addrOnion = CService(mapArgs["-tor"], 9050);
        if (!addrOnion.IsValid())
            return InitError(strprintf(_("Invalid -tor address: '%s'"), mapArgs["-tor"].c_str()));
        SetProxy(NET_TOR, addrOnion, 5);
        SetReachable(NET_TOR);
    }

    // see Step 2: parameter interactions for more information about these
    fNoListen = !GetBoolArg("-listen", true);
    fDiscover = GetBoolArg("-discover", true);
    fNameLookup = GetBoolArg("-dns", true);

    bool fBound = false;
    if (!fNoListen) {
        if (mapArgs.count("-bind")) {
            BOOST_FOREACH(std::string strBind, mapMultiArgs["-bind"]) {
                CService addrBind;
                if (!Lookup(strBind.c_str(), addrBind, GetListenPort(), false))
                    return InitError(strprintf(_("Cannot resolve -bind address: '%s'"), strBind.c_str()));
                fBound |= Bind(addrBind, (BF_EXPLICIT | BF_REPORT_ERROR));
            }
        }
        else {
            struct in_addr inaddr_any;
            inaddr_any.s_addr = INADDR_ANY;
#ifdef USE_IPV6
            fBound |= Bind(CService(in6addr_any, GetListenPort()), BF_NONE);
#endif
            fBound |= Bind(CService(inaddr_any, GetListenPort()), !fBound ? BF_REPORT_ERROR : BF_NONE);
        }
        if (!fBound)
            return InitError(_("Failed to listen on any port. Use -listen=0 if you want this."));
    }

    if (mapArgs.count("-externalip")) {
        BOOST_FOREACH(string strAddr, mapMultiArgs["-externalip"]) {
            CService addrLocal(strAddr, GetListenPort(), fNameLookup);
            if (!addrLocal.IsValid())
                return InitError(strprintf(_("Cannot resolve -externalip address: '%s'"), strAddr.c_str()));
            AddLocal(CService(strAddr, GetListenPort(), fNameLookup), LOCAL_MANUAL);
        }
    }

    BOOST_FOREACH(string strDest, mapMultiArgs["-seednode"])
        AddOneShot(strDest);

    // ********************************************************* Step 7: load block chain

    fReindex = GetBoolArg("-reindex", false);

    // Upgrading to 0.8; hard-link the old blknnnn.dat files into /blocks/
    filesystem::path blocksDir = GetDataDir() / "blocks";
    if (!filesystem::exists(blocksDir))
    {
        filesystem::create_directories(blocksDir);
        bool linked = false;
        for (unsigned int i = 1; i < 10000; i++) {
            filesystem::path source = GetDataDir() / strprintf("blk%04u.dat", i);
            if (!filesystem::exists(source)) break;
            filesystem::path dest = blocksDir / strprintf("blk%05u.dat", i-1);
            try {
                filesystem::create_hard_link(source, dest);
                printf("Hardlinked %s -> %s\n", source.string().c_str(), dest.string().c_str());
                linked = true;
            } catch (filesystem::filesystem_error & e) {
                // Note: hardlink creation failing is not a disaster, it just means
                // blocks will get re-downloaded from peers.
                printf("Error hardlinking blk%04u.dat : %s\n", i, e.what());
                break;
            }
        }
        if (linked)
        {
            fReindex = true;
        }
    }

    // cache size calculations
    size_t nTotalCache = GetArg("-dbcache", 25) << 20;
    if (nTotalCache < (1 << 22))
        nTotalCache = (1 << 22); // total cache cannot be less than 4 MiB
    size_t nBlockTreeDBCache = nTotalCache / 8;
    if (nBlockTreeDBCache > (1 << 21) && !GetBoolArg("-txindex", false))
        nBlockTreeDBCache = (1 << 21); // block tree db cache shouldn't be larger than 2 MiB
    nTotalCache -= nBlockTreeDBCache;
    size_t nCoinDBCache = nTotalCache / 2; // use half of the remaining cache for coindb cache
    nTotalCache -= nCoinDBCache;
    nCoinCacheSize = nTotalCache / 300; // coins in memory require around 300 bytes

    bool fLoaded = false;
    while (!fLoaded) {
        bool fReset = fReindex;
        std::string strLoadError;

        uiInterface.InitMessage(_("Loading block index..."));

        nStart = GetTimeMillis();
        do {
            try {
                UnloadBlockIndex();
                delete pcoinsTip;
                delete pcoinsdbview;
                delete pblocktree;

                pblocktree = new CBlockTreeDB(nBlockTreeDBCache, false, fReindex);
                pcoinsdbview = new CCoinsViewDB(nCoinDBCache, false, fReindex);
                pcoinsTip = new CCoinsViewCache(*pcoinsdbview);

                if (fReindex)
                    pblocktree->WriteReindexing(true);

                if (!LoadBlockIndex()) {
                    strLoadError = _("Error loading block database");
                    break;
                }

                // If the loaded chain has a wrong genesis, bail out immediately
                // (we're likely using a testnet datadir, or the other way around).
                if (!mapBlockIndex.empty() && pindexGenesisBlock == NULL)
                    return InitError(_("Incorrect or no genesis block found. Wrong datadir for network?"));

                // Initialize the block index (no-op if non-empty database was already loaded)
                if (!InitBlockIndex()) {
                    strLoadError = _("Error initializing block database");
                    break;
                }

                // Check for changed -txindex state
                if (fTxIndex != GetBoolArg("-txindex", false)) {
                    strLoadError = _("You need to rebuild the database using -reindex to change -txindex");
                    break;
                }

                uiInterface.InitMessage(_("Verifying blocks..."));
                if (!VerifyDB(GetArg("-checklevel", 3),
                              GetArg( "-checkblocks", 288))) {
                    strLoadError = _("Corrupted block database detected");
                    break;
                }
            } catch(std::exception &e) {
                strLoadError = _("Error opening block database");
                break;
            }

            fLoaded = true;
        } while(false);

        if (!fLoaded) {
            // first suggest a reindex
            if (!fReset) {
                bool fRet = uiInterface.ThreadSafeMessageBox(
                    strLoadError + ".\n\n" + _("Do you want to rebuild the block database now?"),
                    "", CClientUIInterface::MSG_ERROR | CClientUIInterface::BTN_ABORT);
                if (fRet) {
                    fReindex = true;
                    fRequestShutdown = false;
                } else {
                    return false;
                }
            } else {
                return InitError(strLoadError);
            }
        }
    }

    // as LoadBlockIndex can take several minutes, it's possible the user
    // requested to kill bitcoin-qt during the last operation. If so, exit.
    // As the program has not fully started yet, Shutdown() is possibly overkill.
    if (fRequestShutdown)
    {
        printf("Shutdown requested. Exiting.\n");
        return false;
    }
    printf(" block index %15"PRI64d"ms\n", GetTimeMillis() - nStart);

    if (GetBoolArg("-printblockindex", false) || GetBoolArg("-printblocktree", false))
    {
        PrintBlockTree();
        return false;
    }

    if (mapArgs.count("-printblock"))
    {
        string strMatch = mapArgs["-printblock"];
        int nFound = 0;
        for (map<uint256, CBlockIndex*>::iterator mi = mapBlockIndex.begin(); mi != mapBlockIndex.end(); ++mi)
        {
            uint256 hash = (*mi).first;
            if (strncmp(hash.ToString().c_str(), strMatch.c_str(), strMatch.size()) == 0)
            {
                CBlockIndex* pindex = (*mi).second;
                CBlock block;
                ReadBlockFromDisk(block, pindex);
                block.BuildMerkleTree();
                block.print();
                printf("\n");
                nFound++;
            }
        }
        if (nFound == 0)
            printf("No blocks matching %s were found\n", strMatch.c_str());
        return false;
    }

    // ********************************************************* Step 8: load default wallet

    uiInterface.InitMessage(_("Loading default wallet..."));

    try
    {
        g_walletManager.LoadDefaultWallet();

        // pwalletMain needs to be eliminated throughout the application.
        // Wallet objects should always be requested from g_walletManager instead.
        pwalletMain = g_walletManager.GetDefaultWallet().get();
    }
    catch (const std::exception& e)
    {
<<<<<<< HEAD
        ostringstream err;
        err << _("Failed to load default wallet. Error: ") << e.what() << _(" Exiting...");
        printf("%s\n", err.str().c_str());
        return false;
=======
        // Create new keyUser and set as default key
        RandAddSeedPerfmon();

        CPubKey newDefaultKey;
        if (pwalletMain->GetKeyFromPool(newDefaultKey, false)) {
            pwalletMain->SetDefaultKey(newDefaultKey);
            if (!pwalletMain->SetAddressBook(pwalletMain->vchDefaultKey.GetID(), "", "receive"))
                strErrors << _("Cannot write default address") << "\n";
        }

        pwalletMain->SetBestChain(CBlockLocator(pindexBest));
    }

    printf("%s", strErrors.str().c_str());
    printf(" wallet      %15"PRI64d"ms\n", GetTimeMillis() - nStart);

    RegisterWallet(pwalletMain);

    CBlockIndex *pindexRescan = pindexBest;
    if (GetBoolArg("-rescan", false))
        pindexRescan = pindexGenesisBlock;
    else
    {
        CWalletDB walletdb("wallet.dat");
        CBlockLocator locator;
        if (walletdb.ReadBestBlock(locator))
            pindexRescan = locator.GetBlockIndex();
        else
            pindexRescan = pindexGenesisBlock;
    }
    if (pindexBest && pindexBest != pindexRescan)
    {
        uiInterface.InitMessage(_("Rescanning..."));
        printf("Rescanning last %i blocks (from block %i)...\n", pindexBest->nHeight - pindexRescan->nHeight, pindexRescan->nHeight);
        nStart = GetTimeMillis();
        pwalletMain->ScanForWalletTransactions(pindexRescan, true);
        printf(" rescan      %15"PRI64d"ms\n", GetTimeMillis() - nStart);
        pwalletMain->SetBestChain(CBlockLocator(pindexBest));
        nWalletDBUpdated++;
>>>>>>> 6c48bd44
    }

    // ********************************************************* Step 9: import blocks

    // scan for better chains in the block chain database, that are not yet connected in the active best chain
    CValidationState state;
    if (!ConnectBestBlock(state))
        strErrors << "Failed to connect best block";

    std::vector<boost::filesystem::path> vImportFiles;
    if (mapArgs.count("-loadblock"))
    {
        BOOST_FOREACH(string strFile, mapMultiArgs["-loadblock"])
            vImportFiles.push_back(strFile);
    }
    threadGroup.create_thread(boost::bind(&ThreadImport, vImportFiles));

    // ********************************************************* Step 10: load peers

    uiInterface.InitMessage(_("Loading addresses..."));

    nStart = GetTimeMillis();

    {
        CAddrDB adb;
        if (!adb.Read(addrman))
            printf("Invalid or missing peers.dat; recreating\n");
    }

    printf("Loaded %i addresses from peers.dat  %"PRI64d"ms\n",
           addrman.size(), GetTimeMillis() - nStart);

    // ********************************************************* Step 11: start node

    if (!CheckDiskSpace())
        return false;

    if (!strErrors.str().empty())
        return InitError(strErrors.str());

    RandAddSeedPerfmon();

    //// debug print
    printf("mapBlockIndex.size() = %"PRIszu"\n",   mapBlockIndex.size());
    printf("nBestHeight = %d\n",                   nBestHeight);
    printf("setKeyPool.size() = %"PRIszu"\n",      pwalletMain->setKeyPool.size());
    printf("mapWallet.size() = %"PRIszu"\n",       pwalletMain->mapWallet.size());
    printf("mapAddressBook.size() = %"PRIszu"\n",  pwalletMain->mapAddressBook.size());

#if USE_ZMQ
    BZmq_InitCtx();

    if (mapArgs.count("-zmqctxsetopt")) 
    {
        BOOST_FOREACH(string strZmqCtxSetOpt, mapMultiArgs["-zmqctxsetopt"]) {
            BZmq_CtxSetOptions(strZmqCtxSetOpt);
        }
    }

    BZmq_InitSockets();

    if (mapArgs.count("-zmqpubsetopt")) 
    {
        BOOST_FOREACH(string strZmqPubSetOpt, mapMultiArgs["-zmqpubsetopt"]) {
            BZmq_PubSetOptions(strZmqPubSetOpt);
        }
    }

    if (mapArgs.count("-zmqpubbind")) 
    {
        BOOST_FOREACH(string strZmqPubBind, mapMultiArgs["-zmqpubbind"]) {
            BZmq_PubBind(strZmqPubBind);
        }
    }

    if (mapArgs.count("-zmqpubconnect")) 
    {
        BOOST_FOREACH(string strZmqPubConnect, mapMultiArgs["-zmqpubconnect"]) {
            BZmq_PubConnect(strZmqPubConnect);
        }
    }
    if (mapArgs.count("-zmqrepsetopt")) 
    {
        BOOST_FOREACH(string strZmqRepSetOpt, mapMultiArgs["-zmqrepsetopt"]) {
            BZmq_RepSetOptions(strZmqRepSetOpt);
        }
    }

    if (mapArgs.count("-zmqrepbind")) 
    {
        BOOST_FOREACH(string strZmqRepBind, mapMultiArgs["-zmqrepbind"]) {
            BZmq_RepBind(strZmqRepBind);
        }
    }

    if (mapArgs.count("-zmqrepconnect")) 
    {
        BOOST_FOREACH(string strZmqRepConnect, mapMultiArgs["-zmqrepconnect"]) {
            BZmq_RepConnect(strZmqRepConnect);
        }
    }
    NewThread(BZmq_ThreadReqRep, NULL);
#endif

    StartNode(threadGroup);

    // InitRPCMining is needed here so getwork/getblocktemplate in the GUI debug console works properly.
    InitRPCMining();
    if (fServer)
        StartRPCThreads();

    // Generate coins in the background
    GenerateBitcoins(GetBoolArg("-gen", false), pwalletMain);

    // ********************************************************* Step 12: finished

    uiInterface.InitMessage(_("Done loading"));

     // Add wallet transactions that aren't already in a block to mapTransactions
    pwalletMain->ReacceptWalletTransactions();

    // Run a thread to flush wallet periodically
    threadGroup.create_thread(boost::bind(&ThreadFlushWalletDB, boost::ref(pwalletMain->strWalletFile)));

    return !fRequestShutdown;
}<|MERGE_RESOLUTION|>--- conflicted
+++ resolved
@@ -902,52 +902,10 @@
     }
     catch (const std::exception& e)
     {
-<<<<<<< HEAD
         ostringstream err;
         err << _("Failed to load default wallet. Error: ") << e.what() << _(" Exiting...");
         printf("%s\n", err.str().c_str());
         return false;
-=======
-        // Create new keyUser and set as default key
-        RandAddSeedPerfmon();
-
-        CPubKey newDefaultKey;
-        if (pwalletMain->GetKeyFromPool(newDefaultKey, false)) {
-            pwalletMain->SetDefaultKey(newDefaultKey);
-            if (!pwalletMain->SetAddressBook(pwalletMain->vchDefaultKey.GetID(), "", "receive"))
-                strErrors << _("Cannot write default address") << "\n";
-        }
-
-        pwalletMain->SetBestChain(CBlockLocator(pindexBest));
-    }
-
-    printf("%s", strErrors.str().c_str());
-    printf(" wallet      %15"PRI64d"ms\n", GetTimeMillis() - nStart);
-
-    RegisterWallet(pwalletMain);
-
-    CBlockIndex *pindexRescan = pindexBest;
-    if (GetBoolArg("-rescan", false))
-        pindexRescan = pindexGenesisBlock;
-    else
-    {
-        CWalletDB walletdb("wallet.dat");
-        CBlockLocator locator;
-        if (walletdb.ReadBestBlock(locator))
-            pindexRescan = locator.GetBlockIndex();
-        else
-            pindexRescan = pindexGenesisBlock;
-    }
-    if (pindexBest && pindexBest != pindexRescan)
-    {
-        uiInterface.InitMessage(_("Rescanning..."));
-        printf("Rescanning last %i blocks (from block %i)...\n", pindexBest->nHeight - pindexRescan->nHeight, pindexRescan->nHeight);
-        nStart = GetTimeMillis();
-        pwalletMain->ScanForWalletTransactions(pindexRescan, true);
-        printf(" rescan      %15"PRI64d"ms\n", GetTimeMillis() - nStart);
-        pwalletMain->SetBestChain(CBlockLocator(pindexBest));
-        nWalletDBUpdated++;
->>>>>>> 6c48bd44
     }
 
     // ********************************************************* Step 9: import blocks
