--- conflicted
+++ resolved
@@ -2575,11 +2575,8 @@
 extern UniValue importwallet(const UniValue& params, bool fHelp);
 extern UniValue importprunedfunds(const UniValue& params, bool fHelp);
 extern UniValue removeprunedfunds(const UniValue& params, bool fHelp);
-<<<<<<< HEAD
 extern UniValue importmulti(const UniValue& params, bool fHelp);
-=======
 extern UniValue rescanblockchain(const UniValue& params, bool fHelp);
->>>>>>> 93efd38d
 
 static const CRPCCommand commands[] =
 { //  category              name                        actor (function)           okSafeMode
