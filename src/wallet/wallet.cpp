--- conflicted
+++ resolved
@@ -3359,21 +3359,14 @@
     }
     else if (mapArgs.count("-usehd")) {
         bool useHD = GetBoolArg("-usehd", DEFAULT_USE_HD_WALLET);
-<<<<<<< HEAD
-        if (!walletInstance->hdChain.masterKeyID.IsNull() && !useHD) {
+        if (walletInstance->IsHDEnabled() && !useHD) {
             InitError(strprintf(_("Error loading %s: You can't disable HD on a already existing HD wallet"), walletFile));
             return NULL;
         }
-        if (walletInstance->hdChain.masterKeyID.IsNull() && useHD) {
+        if (!walletInstance->IsHDEnabled() && useHD) {
             InitError(strprintf(_("Error loading %s: You can't enable HD on a already existing non-HD wallet"), walletFile));
             return NULL;
         }
-=======
-        if (walletInstance->IsHDEnabled() && !useHD)
-            return InitError(strprintf(_("Error loading %s: You can't disable HD on a already existing HD wallet"), walletFile));
-        if (!walletInstance->IsHDEnabled() && useHD)
-            return InitError(strprintf(_("Error loading %s: You can't enable HD on a already existing non-HD wallet"), walletFile));
->>>>>>> b7f42a10
     }
 
     LogPrintf(" wallet      %15dms\n", GetTimeMillis() - nStart);
