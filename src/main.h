--- conflicted
+++ resolved
@@ -5,6 +5,7 @@
 #ifndef BITCOIN_MAIN_H
 #define BITCOIN_MAIN_H
 
+#include "chainparams.h"
 #include "core.h"
 #include "script.h"
 #include "sync.h"
@@ -273,11 +274,7 @@
     GMF_SEND,
 };
 
-<<<<<<< HEAD
-int64_t GetMinFee(const CTransaction& tx, unsigned int nBlockSize = 1, bool fAllowFree = true, enum GetMinFee_mode mode = GMF_BLOCK);
-=======
-int64 GetMinFee(const CTransaction& tx, bool fAllowFree, enum GetMinFee_mode mode);
->>>>>>> c2aca505
+int64_t GetMinFee(const CTransaction& tx, bool fAllowFree, enum GetMinFee_mode mode);
 
 //
 // Check transaction inputs, and make sure any
