// Copyright (c) 2009-2010 Satoshi Nakamoto
// Copyright (c) 2009-2012 The Bitcoin developers
// Distributed under the MIT/X11 software license, see the accompanying
// file COPYING or http://www.opensource.org/licenses/mit-license.php.
#ifndef BITCOIN_MAIN_H
#define BITCOIN_MAIN_H

<<<<<<< HEAD
#include <boost/thread/condition_variable.hpp>
#include <boost/thread/mutex.hpp>

=======
#include "chainparams.h"
>>>>>>> 8637dc2d
#include "core.h"
#include "script.h"
#include "sync.h"
#include "uint256.h"

#include <list>
<<<<<<< HEAD
#include <boost/heap/fibonacci_heap.hpp>
=======
#include <stdint.h>
#include <vector>
>>>>>>> 8637dc2d

class CAddress;
class CBigNum;
class CBlock;
class CBlockHeader;
class CBlockIndex;
class CBloomFilter;
class CInv;
class CKeyItem;
class CNode;
class CNodeSignals;
class CReserveKey;
class CTransaction;
class CWallet;

struct CBlockIndexWorkComparator;

/** The maximum allowed size for a serialized block, in bytes (network rule) */
static const unsigned int MAX_BLOCK_SIZE = 1000000;
/** The maximum size for mined blocks */
static const unsigned int MAX_BLOCK_SIZE_GEN = MAX_BLOCK_SIZE/2;
/** The maximum size for transactions we're willing to relay/mine */
static const unsigned int MAX_STANDARD_TX_SIZE = MAX_BLOCK_SIZE_GEN/5;
/** The maximum allowed number of signature check operations in a block (network rule) */
static const unsigned int MAX_BLOCK_SIGOPS = MAX_BLOCK_SIZE/50;
/** The maximum number of orphan transactions kept in memory */
static const unsigned int MAX_ORPHAN_TRANSACTIONS = MAX_BLOCK_SIZE/100;
/** The maximum size of a blk?????.dat file (since 0.8) */
static const unsigned int MAX_BLOCKFILE_SIZE = 0x8000000; // 128 MiB
/** The pre-allocation chunk size for blk?????.dat files (since 0.8) */
static const unsigned int BLOCKFILE_CHUNK_SIZE = 0x1000000; // 16 MiB
/** The pre-allocation chunk size for rev?????.dat files (since 0.8) */
static const unsigned int UNDOFILE_CHUNK_SIZE = 0x100000; // 1 MiB
/** Fake height value used in CCoins to signify they are only in the memory pool (since 0.8) */
static const unsigned int MEMPOOL_HEIGHT = 0x7FFFFFFF;
/** No amount larger than this (in satoshi) is valid */
static const int64_t MAX_MONEY = 21000000 * COIN;
inline bool MoneyRange(int64_t nValue) { return (nValue >= 0 && nValue <= MAX_MONEY); }
/** Coinbase transaction outputs can only be spent after this number of new blocks (network rule) */
static const int COINBASE_MATURITY = 100;
/** Threshold for nLockTime: below this value it is interpreted as block number, otherwise as UNIX timestamp. */
static const unsigned int LOCKTIME_THRESHOLD = 500000000; // Tue Nov  5 00:53:20 1985 UTC
/** Maximum number of script-checking threads allowed */
static const int MAX_SCRIPTCHECK_THREADS = 16;
/** Default amount of block size reserved for high-priority transactions (in bytes) */
static const int DEFAULT_BLOCK_PRIORITY_SIZE = 27000;
#ifdef USE_UPNP
static const int fHaveUPnP = true;
#else
static const int fHaveUPnP = false;
#endif


extern CScript COINBASE_FLAGS;






extern CCriticalSection cs_main;
extern std::map<uint256, CBlockIndex*> mapBlockIndex;
extern std::vector<CBlockIndex*> vBlockIndexByHeight;
extern std::set<CBlockIndex*, CBlockIndexWorkComparator> setBlockIndexValid;
extern CBlockIndex* pindexGenesisBlock;
extern int nBestHeight;
extern uint256 nBestChainWork;
extern uint256 nBestInvalidWork;
extern uint256 hashBestChain;
extern CBlockIndex* pindexBest;
extern unsigned int nTransactionsUpdated;
extern uint64_t nLastBlockTx;
extern uint64_t nLastBlockSize;
extern const std::string strMessageMagic;
extern double dHashesPerSec;
<<<<<<< HEAD
extern int64 nHPSTimerStart;
extern int64 nTimeBestReceived;
extern boost::mutex csBestBlock;
extern boost::condition_variable cvBlockChange;
extern boost::shared_mutex cs_setpwalletRegistered;
=======
extern int64_t nHPSTimerStart;
extern int64_t nTimeBestReceived;
extern CCriticalSection cs_setpwalletRegistered;
>>>>>>> 8637dc2d
extern std::set<CWallet*> setpwalletRegistered;
extern bool fImporting;
extern bool fReindex;
extern bool fBenchmark;
extern int nScriptCheckThreads;
extern bool fTxIndex;
extern unsigned int nCoinCacheSize;
extern bool fHaveGUI;

// Settings
<<<<<<< HEAD
extern int64 nTransactionFee;
extern int64 nTransactionFeeMax;
extern bool fForceFee;
=======
extern int64_t nTransactionFee;
>>>>>>> 8637dc2d

// Minimum disk space required - used in CheckDiskSpace()
static const uint64_t nMinDiskSpace = 52428800;

extern unsigned int nBlockMaxSize;
extern unsigned int nBlockMinSize;
extern unsigned int nBlockPrioritySize;

class CReserveKey;
class CCoinsDB;
class CBlockTreeDB;
struct CDiskBlockPos;
class CCoins;
class CTxUndo;
class CCoinsView;
class CCoinsViewCache;
class CScriptCheck;
class CValidationState;

struct CBlockTemplate;

/** Register a wallet to receive updates from core */
void RegisterWallet(CWallet* pwalletIn);
/** Unregister a wallet from core */
void UnregisterWallet(CWallet* pwalletIn);
/** Unregister all wallets from core */
void UnregisterAllWallets();
/** Push an updated transaction to all registered wallets */
void SyncWithWallets(const uint256 &hash, const CTransaction& tx, const CBlock* pblock = NULL, bool fUpdate = false);

/** Register with a network node to receive its signals */
void RegisterNodeSignals(CNodeSignals& nodeSignals);
/** Unregister a network node */
void UnregisterNodeSignals(CNodeSignals& nodeSignals);

void PushGetBlocks(CNode* pnode, CBlockIndex* pindexBegin, uint256 hashEnd);

/** Process an incoming block */
bool ProcessBlock(CValidationState &state, CNode* pfrom, CBlock* pblock, CDiskBlockPos *dbp = NULL, bool fCheckPOW = true);
/** Check whether enough disk space is available for an incoming block */
bool CheckDiskSpace(uint64_t nAdditionalBytes = 0);
/** Open a block file (blk?????.dat) */
FILE* OpenBlockFile(const CDiskBlockPos &pos, bool fReadOnly = false);
/** Open an undo file (rev?????.dat) */
FILE* OpenUndoFile(const CDiskBlockPos &pos, bool fReadOnly = false);
/** Import blocks from an external file */
bool LoadExternalBlockFile(FILE* fileIn, CDiskBlockPos *dbp = NULL);
/** Initialize a new block tree database + block data on disk */
bool InitBlockIndex();
/** Load the block tree and coins database from disk */
bool LoadBlockIndex();
/** Unload database information */
void UnloadBlockIndex();
/** Verify consistency of the block and coin databases */
bool VerifyDB(int nCheckLevel, int nCheckDepth);
/** Print the loaded block tree */
void PrintBlockTree();
/** Find a block by height in the currently-connected chain */
CBlockIndex* FindBlockByHeight(int nHeight);
/** Process protocol messages received from a given node */
bool ProcessMessages(CNode* pfrom);
/** Send queued protocol messages to be sent to a give node */
bool SendMessages(CNode* pto, bool fSendTrickle);
/** Run an instance of the script checking thread */
void ThreadScriptCheck();
/** Run the miner threads */
void GenerateBitcoins(bool fGenerate, CWallet* pwallet);
/** Generate a new block, without valid proof-of-work */
CBlockTemplate* CreateNewBlock(CReserveKey& reservekey);
/** Modify the extranonce in a block */
void IncrementExtraNonce(CBlock* pblock, CBlockIndex* pindexPrev, unsigned int& nExtraNonce);
/** Do mining precalculation */
void FormatHashBuffers(CBlock* pblock, char* pmidstate, char* pdata, char* phash1);
/** Check mined block */
bool CheckWork(CBlock* pblock, CWallet& wallet, CReserveKey& reservekey);
/** Check whether a block hash satisfies the proof-of-work requirement specified by nBits */
bool CheckProofOfWork(uint256 hash, unsigned int nBits, bool fSilent = false);
/** Calculate the minimum amount of work a received block needs, without knowing its direct parent */
unsigned int ComputeMinWork(unsigned int nBase, int64_t nTime);
/** Get the number of active peers */
int GetNumBlocksOfPeers();
/** Check whether we are doing an initial block download (synchronizing from disk or network) */
bool IsInitialBlockDownload();
/** Format a string that describes several potential problems detected by the core */
std::string GetWarnings(std::string strFor);
/** Retrieve a transaction (from memory pool, or from disk, if possible) */
bool GetTransaction(const uint256 &hash, CTransaction &tx, uint256 &hashBlock, bool fAllowSlow = false);
/** Connect/disconnect blocks until pindexNew is the new tip of the active block chain */
bool SetBestChain(CValidationState &state, CBlockIndex* pindexNew);
/** Find the best known block, and make it the tip of the block chain */
bool ConnectBestBlock(CValidationState &state);

void UpdateTime(CBlockHeader& block, const CBlockIndex* pindexPrev);

/** Create a new block index entry for a given block hash */
CBlockIndex * InsertBlockIndex(uint256 hash);
/** Verify a signature */
bool VerifySignature(const CCoins& txFrom, const CTransaction& txTo, unsigned int nIn, unsigned int flags, int nHashType);
/** Abort with a message */
bool AbortNode(const std::string &msg);
/** Mark a block as invalid, and reorganize away from it if necessary */
void InvalidBlockFound(CBlockIndex *pindex);











bool GetWalletFile(CWallet* pwallet, std::string &strWalletFileOut);

struct CDiskBlockPos
{
    int nFile;
    unsigned int nPos;

    IMPLEMENT_SERIALIZE(
        READWRITE(VARINT(nFile));
        READWRITE(VARINT(nPos));
    )

    CDiskBlockPos() {
        SetNull();
    }

    CDiskBlockPos(int nFileIn, unsigned int nPosIn) {
        nFile = nFileIn;
        nPos = nPosIn;
    }

    friend bool operator==(const CDiskBlockPos &a, const CDiskBlockPos &b) {
        return (a.nFile == b.nFile && a.nPos == b.nPos);
    }

    friend bool operator!=(const CDiskBlockPos &a, const CDiskBlockPos &b) {
        return !(a == b);
    }

    void SetNull() { nFile = -1; nPos = 0; }
    bool IsNull() const { return (nFile == -1); }
};

struct CDiskTxPos : public CDiskBlockPos
{
    unsigned int nTxOffset; // after header

    IMPLEMENT_SERIALIZE(
        READWRITE(*(CDiskBlockPos*)this);
        READWRITE(VARINT(nTxOffset));
    )

    CDiskTxPos(const CDiskBlockPos &blockIn, unsigned int nTxOffsetIn) : CDiskBlockPos(blockIn.nFile, blockIn.nPos), nTxOffset(nTxOffsetIn) {
    }

    CDiskTxPos() {
        SetNull();
    }

    void SetNull() {
        CDiskBlockPos::SetNull();
        nTxOffset = 0;
    }
};



enum GetMinFee_mode
{
    GMF_RELAY,
    GMF_SEND,
};

int64_t GetMinFee(const CTransaction& tx, bool fAllowFree, enum GetMinFee_mode mode);

//
// Check transaction inputs, and make sure any
// pay-to-script-hash transactions are evaluating IsStandard scripts
//
// Why bother? To avoid denial-of-service attacks; an attacker
// can submit a standard HASH... OP_EQUAL transaction,
// which will get accepted into blocks. The redemption
// script can be anything; an attacker could use a very
// expensive-to-check-upon-redemption script like:
//   DUP CHECKSIG DROP ... repeated 100 times... OP_1
//

    /** Check for standard transaction types
        @param[in] mapInputs    Map of previous transactions that have outputs we're spending
        @return True if all inputs (scriptSigs) use only standard transaction forms
    */
bool AreInputsStandard(const CTransaction& tx, CCoinsViewCache& mapInputs);

/** Count ECDSA signature operations the old-fashioned (pre-0.6) way
    @return number of sigops this transaction's outputs will produce when spent
    @see CTransaction::FetchInputs
*/
unsigned int GetLegacySigOpCount(const CTransaction& tx);

/** Count ECDSA signature operations in pay-to-script-hash inputs.

    @param[in] mapInputs	Map of previous transactions that have outputs we're spending
    @return maximum number of sigops required to validate this transaction's inputs
    @see CTransaction::FetchInputs
 */
unsigned int GetP2SHSigOpCount(const CTransaction& tx, CCoinsViewCache& mapInputs);


inline bool AllowFree(double dPriority)
{
    // Large (in bytes) low-priority (new, small-coin) transactions
    // need a fee.
    return dPriority > COIN * 144 / 250;
}

// Check whether all inputs of this transaction are valid (no double spends, scripts & sigs, amounts)
// This does not modify the UTXO set. If pvChecks is not NULL, script checks are pushed onto it
// instead of being performed inline.
bool CheckInputs(const CTransaction& tx, CValidationState &state, CCoinsViewCache &view, bool fScriptChecks = true,
                 unsigned int flags = SCRIPT_VERIFY_P2SH | SCRIPT_VERIFY_STRICTENC,
                 std::vector<CScriptCheck> *pvChecks = NULL);

// Apply the effects of this transaction on the UTXO set represented by view
bool UpdateCoins(const CTransaction& tx, CCoinsViewCache &view, CTxUndo &txundo, int nHeight, const uint256 &txhash);

// Context-independent validity checks
bool CheckTransaction(const CTransaction& tx, CValidationState& state);

/** Check for standard transaction types
    @return True if all outputs (scriptPubKeys) use only standard transaction forms
*/
bool IsStandardTx(const CTransaction& tx, std::string& reason);

bool IsFinalTx(const CTransaction &tx, int nBlockHeight = 0, int64_t nBlockTime = 0);

/** Amount of bitcoins spent by the transaction.
    @return sum of all outputs (note: does not include fees)
 */
int64_t GetValueOut(const CTransaction& tx);

/** Undo information for a CBlock */
class CBlockUndo
{
public:
    std::vector<CTxUndo> vtxundo; // for all but the coinbase

    IMPLEMENT_SERIALIZE(
        READWRITE(vtxundo);
    )

    bool WriteToDisk(CDiskBlockPos &pos, const uint256 &hashBlock)
    {
        // Open history file to append
        CAutoFile fileout = CAutoFile(OpenUndoFile(pos), SER_DISK, CLIENT_VERSION);
        if (!fileout)
            return error("CBlockUndo::WriteToDisk() : OpenUndoFile failed");

        // Write index header
        unsigned int nSize = fileout.GetSerializeSize(*this);
        fileout << FLATDATA(Params().MessageStart()) << nSize;

        // Write undo data
        long fileOutPos = ftell(fileout);
        if (fileOutPos < 0)
            return error("CBlockUndo::WriteToDisk() : ftell failed");
        pos.nPos = (unsigned int)fileOutPos;
        fileout << *this;

        // calculate & write checksum
        CHashWriter hasher(SER_GETHASH, PROTOCOL_VERSION);
        hasher << hashBlock;
        hasher << *this;
        fileout << hasher.GetHash();

        // Flush stdio buffers and commit to disk before returning
        fflush(fileout);
        if (!IsInitialBlockDownload())
            FileCommit(fileout);

        return true;
    }

    bool ReadFromDisk(const CDiskBlockPos &pos, const uint256 &hashBlock)
    {
        // Open history file to read
        CAutoFile filein = CAutoFile(OpenUndoFile(pos, true), SER_DISK, CLIENT_VERSION);
        if (!filein)
            return error("CBlockUndo::ReadFromDisk() : OpenBlockFile failed");

        // Read block
        uint256 hashChecksum;
        try {
            filein >> *this;
            filein >> hashChecksum;
        }
        catch (std::exception &e) {
            return error("%s() : deserialize or I/O error", __PRETTY_FUNCTION__);
        }

        // Verify checksum
        CHashWriter hasher(SER_GETHASH, PROTOCOL_VERSION);
        hasher << hashBlock;
        hasher << *this;
        if (hashChecksum != hasher.GetHash())
            return error("CBlockUndo::ReadFromDisk() : checksum mismatch");

        return true;
    }
};


/** Closure representing one script verification
 *  Note that this stores references to the spending transaction */
class CScriptCheck
{
private:
    CScript scriptPubKey;
    const CTransaction *ptxTo;
    unsigned int nIn;
    unsigned int nFlags;
    int nHashType;

public:
    CScriptCheck() {}
    CScriptCheck(const CCoins& txFromIn, const CTransaction& txToIn, unsigned int nInIn, unsigned int nFlagsIn, int nHashTypeIn) :
        scriptPubKey(txFromIn.vout[txToIn.vin[nInIn].prevout.n].scriptPubKey),
        ptxTo(&txToIn), nIn(nInIn), nFlags(nFlagsIn), nHashType(nHashTypeIn) { }

    bool operator()() const;

    void swap(CScriptCheck &check) {
        scriptPubKey.swap(check.scriptPubKey);
        std::swap(ptxTo, check.ptxTo);
        std::swap(nIn, check.nIn);
        std::swap(nFlags, check.nFlags);
        std::swap(nHashType, check.nHashType);
    }
};

/** A transaction with a merkle branch linking it to the block chain. */
class CMerkleTx : public CTransaction
{
public:
    uint256 hashBlock;
    std::vector<uint256> vMerkleBranch;
    int nIndex;

    // memory only
    mutable bool fMerkleVerified;


    CMerkleTx()
    {
        Init();
    }

    CMerkleTx(const CTransaction& txIn) : CTransaction(txIn)
    {
        Init();
    }

    void Init()
    {
        hashBlock = 0;
        nIndex = -1;
        fMerkleVerified = false;
    }


    IMPLEMENT_SERIALIZE
    (
        nSerSize += SerReadWrite(s, *(CTransaction*)this, nType, nVersion, ser_action);
        nVersion = this->nVersion;
        READWRITE(hashBlock);
        READWRITE(vMerkleBranch);
        READWRITE(nIndex);
    )


    int SetMerkleBranch(const CBlock* pblock=NULL);
    int GetDepthInMainChain(CBlockIndex* &pindexRet) const;
    int GetDepthInMainChain() const { CBlockIndex *pindexRet; return GetDepthInMainChain(pindexRet); }
    bool IsInMainChain() const { return GetDepthInMainChain() > 0; }
    int GetBlocksToMaturity() const;
    bool AcceptToMemoryPool(bool fLimitFree=true);
};





/** Data structure that represents a partial merkle tree.
 *
 * It respresents a subset of the txid's of a known block, in a way that
 * allows recovery of the list of txid's and the merkle root, in an
 * authenticated way.
 *
 * The encoding works as follows: we traverse the tree in depth-first order,
 * storing a bit for each traversed node, signifying whether the node is the
 * parent of at least one matched leaf txid (or a matched txid itself). In
 * case we are at the leaf level, or this bit is 0, its merkle node hash is
 * stored, and its children are not explorer further. Otherwise, no hash is
 * stored, but we recurse into both (or the only) child branch. During
 * decoding, the same depth-first traversal is performed, consuming bits and
 * hashes as they written during encoding.
 *
 * The serialization is fixed and provides a hard guarantee about the
 * encoded size:
 *
 *   SIZE <= 10 + ceil(32.25*N)
 *
 * Where N represents the number of leaf nodes of the partial tree. N itself
 * is bounded by:
 *
 *   N <= total_transactions
 *   N <= 1 + matched_transactions*tree_height
 *
 * The serialization format:
 *  - uint32     total_transactions (4 bytes)
 *  - varint     number of hashes   (1-3 bytes)
 *  - uint256[]  hashes in depth-first order (<= 32*N bytes)
 *  - varint     number of bytes of flag bits (1-3 bytes)
 *  - byte[]     flag bits, packed per 8 in a byte, least significant bit first (<= 2*N-1 bits)
 * The size constraints follow from this.
 */
class CPartialMerkleTree
{
protected:
    // the total number of transactions in the block
    unsigned int nTransactions;

    // node-is-parent-of-matched-txid bits
    std::vector<bool> vBits;

    // txids and internal hashes
    std::vector<uint256> vHash;

    // flag set when encountering invalid data
    bool fBad;

    // helper function to efficiently calculate the number of nodes at given height in the merkle tree
    unsigned int CalcTreeWidth(int height) {
        return (nTransactions+(1 << height)-1) >> height;
    }

    // calculate the hash of a node in the merkle tree (at leaf level: the txid's themself)
    uint256 CalcHash(int height, unsigned int pos, const std::vector<uint256> &vTxid);

    // recursive function that traverses tree nodes, storing the data as bits and hashes
    void TraverseAndBuild(int height, unsigned int pos, const std::vector<uint256> &vTxid, const std::vector<bool> &vMatch);

    // recursive function that traverses tree nodes, consuming the bits and hashes produced by TraverseAndBuild.
    // it returns the hash of the respective node.
    uint256 TraverseAndExtract(int height, unsigned int pos, unsigned int &nBitsUsed, unsigned int &nHashUsed, std::vector<uint256> &vMatch);

public:

    // serialization implementation
    IMPLEMENT_SERIALIZE(
        READWRITE(nTransactions);
        READWRITE(vHash);
        std::vector<unsigned char> vBytes;
        if (fRead) {
            READWRITE(vBytes);
            CPartialMerkleTree &us = *(const_cast<CPartialMerkleTree*>(this));
            us.vBits.resize(vBytes.size() * 8);
            for (unsigned int p = 0; p < us.vBits.size(); p++)
                us.vBits[p] = (vBytes[p / 8] & (1 << (p % 8))) != 0;
            us.fBad = false;
        } else {
            vBytes.resize((vBits.size()+7)/8);
            for (unsigned int p = 0; p < vBits.size(); p++)
                vBytes[p / 8] |= vBits[p] << (p % 8);
            READWRITE(vBytes);
        }
    )

    // Construct a partial merkle tree from a list of transaction id's, and a mask that selects a subset of them
    CPartialMerkleTree(const std::vector<uint256> &vTxid, const std::vector<bool> &vMatch);

    CPartialMerkleTree();

    // extract the matching txid's represented by this partial merkle tree.
    // returns the merkle root, or 0 in case of failure
    uint256 ExtractMatches(std::vector<uint256> &vMatch);
};



/** Functions for disk access for blocks */
bool WriteBlockToDisk(CBlock& block, CDiskBlockPos& pos);
bool ReadBlockFromDisk(CBlock& block, const CDiskBlockPos& pos);
bool ReadBlockFromDisk(CBlock& block, const CBlockIndex* pindex);


/** Functions for validating blocks and updating the block tree */

/** Undo the effects of this block (with given index) on the UTXO set represented by coins.
 *  In case pfClean is provided, operation will try to be tolerant about errors, and *pfClean
 *  will be true if no problems were found. Otherwise, the return value will be false in case
 *  of problems. Note that in any case, coins may be modified. */
bool DisconnectBlock(CBlock& block, CValidationState& state, CBlockIndex* pindex, CCoinsViewCache& coins, bool* pfClean = NULL);

// Apply the effects of this block (with given index) on the UTXO set represented by coins
bool ConnectBlock(CBlock& block, CValidationState& state, CBlockIndex* pindex, CCoinsViewCache& coins, bool fJustCheck = false);

// Add this block to the block index, and if necessary, switch the active block chain to this
bool AddToBlockIndex(CBlock& block, CValidationState& state, const CDiskBlockPos& pos);

// Context-independent validity checks
bool CheckBlock(const CBlock& block, CValidationState& state, bool fCheckPOW = true, bool fCheckMerkleRoot = true);

// Store block on disk
// if dbp is provided, the file is known to already reside on disk
bool AcceptBlock(CBlock& block, CValidationState& state, CDiskBlockPos* dbp = NULL, bool fWriteToDisk = true);



class CBlockFileInfo
{
public:
    unsigned int nBlocks;      // number of blocks stored in file
    unsigned int nSize;        // number of used bytes of block file
    unsigned int nUndoSize;    // number of used bytes in the undo file
    unsigned int nHeightFirst; // lowest height of block in file
    unsigned int nHeightLast;  // highest height of block in file
    uint64_t nTimeFirst;         // earliest time of block in file
    uint64_t nTimeLast;          // latest time of block in file

    IMPLEMENT_SERIALIZE(
        READWRITE(VARINT(nBlocks));
        READWRITE(VARINT(nSize));
        READWRITE(VARINT(nUndoSize));
        READWRITE(VARINT(nHeightFirst));
        READWRITE(VARINT(nHeightLast));
        READWRITE(VARINT(nTimeFirst));
        READWRITE(VARINT(nTimeLast));
     )

     void SetNull() {
         nBlocks = 0;
         nSize = 0;
         nUndoSize = 0;
         nHeightFirst = 0;
         nHeightLast = 0;
         nTimeFirst = 0;
         nTimeLast = 0;
     }

     CBlockFileInfo() {
         SetNull();
     }

     std::string ToString() const {
         return strprintf("CBlockFileInfo(blocks=%u, size=%u, heights=%u...%u, time=%s...%s)", nBlocks, nSize, nHeightFirst, nHeightLast, DateTimeStrFormat("%Y-%m-%d", nTimeFirst).c_str(), DateTimeStrFormat("%Y-%m-%d", nTimeLast).c_str());
     }

     // update statistics (does not update nSize)
     void AddBlock(unsigned int nHeightIn, uint64_t nTimeIn) {
         if (nBlocks==0 || nHeightFirst > nHeightIn)
             nHeightFirst = nHeightIn;
         if (nBlocks==0 || nTimeFirst > nTimeIn)
             nTimeFirst = nTimeIn;
         nBlocks++;
         if (nHeightIn > nHeightFirst)
             nHeightLast = nHeightIn;
         if (nTimeIn > nTimeLast)
             nTimeLast = nTimeIn;
     }
};

extern CCriticalSection cs_LastBlockFile;
extern CBlockFileInfo infoLastBlockFile;
extern int nLastBlockFile;

enum BlockStatus {
    BLOCK_VALID_UNKNOWN      =    0,
    BLOCK_VALID_HEADER       =    1, // parsed, version ok, hash satisfies claimed PoW, 1 <= vtx count <= max, timestamp not in future
    BLOCK_VALID_TREE         =    2, // parent found, difficulty matches, timestamp >= median previous, checkpoint
    BLOCK_VALID_TRANSACTIONS =    3, // only first tx is coinbase, 2 <= coinbase input script length <= 100, transactions valid, no duplicate txids, sigops, size, merkle root
    BLOCK_VALID_CHAIN        =    4, // outputs do not overspend inputs, no double spends, coinbase output ok, immature coinbase spends, BIP30
    BLOCK_VALID_SCRIPTS      =    5, // scripts/signatures ok
    BLOCK_VALID_MASK         =    7,

    BLOCK_HAVE_DATA          =    8, // full block available in blk*.dat
    BLOCK_HAVE_UNDO          =   16, // undo data available in rev*.dat
    BLOCK_HAVE_MASK          =   24,

    BLOCK_FAILED_VALID       =   32, // stage after last reached validness failed
    BLOCK_FAILED_CHILD       =   64, // descends from failed block
    BLOCK_FAILED_MASK        =   96
};

/** The block chain is a tree shaped structure starting with the
 * genesis block at the root, with each block potentially having multiple
 * candidates to be the next block. A blockindex may have multiple pprev pointing
 * to it, but at most one of them can be part of the currently active branch.
 */
class CBlockIndex
{
public:
    // pointer to the hash of the block, if any. memory is owned by this CBlockIndex
    const uint256* phashBlock;

    // pointer to the index of the predecessor of this block
    CBlockIndex* pprev;

    // height of the entry in the chain. The genesis block has height 0
    int nHeight;

    // Which # file this block is stored in (blk?????.dat)
    int nFile;

    // Byte offset within blk?????.dat where this block's data is stored
    unsigned int nDataPos;

    // Byte offset within rev?????.dat where this block's undo data is stored
    unsigned int nUndoPos;

    // (memory only) Total amount of work (expected number of hashes) in the chain up to and including this block
    uint256 nChainWork;

    // Number of transactions in this block.
    // Note: in a potential headers-first mode, this number cannot be relied upon
    unsigned int nTx;

    // (memory only) Number of transactions in the chain up to and including this block
    unsigned int nChainTx; // change to 64-bit type when necessary; won't happen before 2030

    // Verification status of this block. See enum BlockStatus
    unsigned int nStatus;

    // block header
    int nVersion;
    uint256 hashMerkleRoot;
    unsigned int nTime;
    unsigned int nBits;
    unsigned int nNonce;


    CBlockIndex()
    {
        phashBlock = NULL;
        pprev = NULL;
        nHeight = 0;
        nFile = 0;
        nDataPos = 0;
        nUndoPos = 0;
        nChainWork = 0;
        nTx = 0;
        nChainTx = 0;
        nStatus = 0;

        nVersion       = 0;
        hashMerkleRoot = 0;
        nTime          = 0;
        nBits          = 0;
        nNonce         = 0;
    }

    CBlockIndex(CBlockHeader& block)
    {
        phashBlock = NULL;
        pprev = NULL;
        nHeight = 0;
        nFile = 0;
        nDataPos = 0;
        nUndoPos = 0;
        nChainWork = 0;
        nTx = 0;
        nChainTx = 0;
        nStatus = 0;

        nVersion       = block.nVersion;
        hashMerkleRoot = block.hashMerkleRoot;
        nTime          = block.nTime;
        nBits          = block.nBits;
        nNonce         = block.nNonce;
    }

    CDiskBlockPos GetBlockPos() const {
        CDiskBlockPos ret;
        if (nStatus & BLOCK_HAVE_DATA) {
            ret.nFile = nFile;
            ret.nPos  = nDataPos;
        }
        return ret;
    }

    CDiskBlockPos GetUndoPos() const {
        CDiskBlockPos ret;
        if (nStatus & BLOCK_HAVE_UNDO) {
            ret.nFile = nFile;
            ret.nPos  = nUndoPos;
        }
        return ret;
    }

    CBlockHeader GetBlockHeader() const
    {
        CBlockHeader block;
        block.nVersion       = nVersion;
        if (pprev)
            block.hashPrevBlock = pprev->GetBlockHash();
        block.hashMerkleRoot = hashMerkleRoot;
        block.nTime          = nTime;
        block.nBits          = nBits;
        block.nNonce         = nNonce;
        return block;
    }

    uint256 GetBlockHash() const
    {
        return *phashBlock;
    }

    int64_t GetBlockTime() const
    {
        return (int64_t)nTime;
    }

    CBigNum GetBlockWork() const
    {
        CBigNum bnTarget;
        bnTarget.SetCompact(nBits);
        if (bnTarget <= 0)
            return 0;
        return (CBigNum(1)<<256) / (bnTarget+1);
    }

    bool IsInMainChain() const
    {
        return nHeight < (int)vBlockIndexByHeight.size() && vBlockIndexByHeight[nHeight] == this;
    }

    CBlockIndex *GetNextInMainChain() const {
        return nHeight+1 >= (int)vBlockIndexByHeight.size() ? NULL : vBlockIndexByHeight[nHeight+1];
    }

    bool CheckIndex() const
    {
        return CheckProofOfWork(GetBlockHash(), nBits);
    }

    enum { nMedianTimeSpan=11 };

    int64_t GetMedianTimePast() const
    {
        int64_t pmedian[nMedianTimeSpan];
        int64_t* pbegin = &pmedian[nMedianTimeSpan];
        int64_t* pend = &pmedian[nMedianTimeSpan];

        const CBlockIndex* pindex = this;
        for (int i = 0; i < nMedianTimeSpan && pindex; i++, pindex = pindex->pprev)
            *(--pbegin) = pindex->GetBlockTime();

        std::sort(pbegin, pend);
        return pbegin[(pend - pbegin)/2];
    }

    int64_t GetMedianTime() const
    {
        const CBlockIndex* pindex = this;
        for (int i = 0; i < nMedianTimeSpan/2; i++)
        {
            if (!pindex->GetNextInMainChain())
                return GetBlockTime();
            pindex = pindex->GetNextInMainChain();
        }
        return pindex->GetMedianTimePast();
    }

    /**
     * Returns true if there are nRequired or more blocks of minVersion or above
     * in the last nToCheck blocks, starting at pstart and going backwards.
     */
    static bool IsSuperMajority(int minVersion, const CBlockIndex* pstart,
                                unsigned int nRequired, unsigned int nToCheck);

    std::string ToString() const
    {
        return strprintf("CBlockIndex(pprev=%p, pnext=%p, nHeight=%d, merkle=%s, hashBlock=%s)",
            pprev, GetNextInMainChain(), nHeight,
            hashMerkleRoot.ToString().c_str(),
            GetBlockHash().ToString().c_str());
    }

    void print() const
    {
        printf("%s\n", ToString().c_str());
    }
};

struct CBlockIndexWorkComparator
{
    bool operator()(CBlockIndex *pa, CBlockIndex *pb) {
        if (pa->nChainWork > pb->nChainWork) return false;
        if (pa->nChainWork < pb->nChainWork) return true;

        if (pa->GetBlockHash() < pb->GetBlockHash()) return false;
        if (pa->GetBlockHash() > pb->GetBlockHash()) return true;

        return false; // identical blocks
    }
};



/** Used to marshal pointers into hashes for db storage. */
class CDiskBlockIndex : public CBlockIndex
{
public:
    uint256 hashPrev;

    CDiskBlockIndex() {
        hashPrev = 0;
    }

    explicit CDiskBlockIndex(CBlockIndex* pindex) : CBlockIndex(*pindex) {
        hashPrev = (pprev ? pprev->GetBlockHash() : 0);
    }

    IMPLEMENT_SERIALIZE
    (
        if (!(nType & SER_GETHASH))
            READWRITE(VARINT(nVersion));

        READWRITE(VARINT(nHeight));
        READWRITE(VARINT(nStatus));
        READWRITE(VARINT(nTx));
        if (nStatus & (BLOCK_HAVE_DATA | BLOCK_HAVE_UNDO))
            READWRITE(VARINT(nFile));
        if (nStatus & BLOCK_HAVE_DATA)
            READWRITE(VARINT(nDataPos));
        if (nStatus & BLOCK_HAVE_UNDO)
            READWRITE(VARINT(nUndoPos));

        // block header
        READWRITE(this->nVersion);
        READWRITE(hashPrev);
        READWRITE(hashMerkleRoot);
        READWRITE(nTime);
        READWRITE(nBits);
        READWRITE(nNonce);
    )

    uint256 GetBlockHash() const
    {
        CBlockHeader block;
        block.nVersion        = nVersion;
        block.hashPrevBlock   = hashPrev;
        block.hashMerkleRoot  = hashMerkleRoot;
        block.nTime           = nTime;
        block.nBits           = nBits;
        block.nNonce          = nNonce;
        return block.GetHash();
    }


    std::string ToString() const
    {
        std::string str = "CDiskBlockIndex(";
        str += CBlockIndex::ToString();
        str += strprintf("\n                hashBlock=%s, hashPrev=%s)",
            GetBlockHash().ToString().c_str(),
            hashPrev.ToString().c_str());
        return str;
    }

    void print() const
    {
        printf("%s\n", ToString().c_str());
    }
};

/** Capture information about block/transaction validation */
class CValidationState {
private:
    enum mode_state {
        MODE_VALID,   // everything ok
        MODE_INVALID, // network rule violation (DoS value may be set)
        MODE_ERROR,   // run-time error
        MODE_ORPHAN,  // orphan data, processing deferred
    } mode;
    int nDoS;
    std::string strMsg;
public:
    CValidationState() : mode(MODE_VALID), nDoS(0) {}
    bool DoS(int level, const std::string &strRR, bool ret = false) {
        if (mode == MODE_ERROR)
            return ret;
        nDoS += level;
        mode = MODE_INVALID;
        if (strMsg.empty())
            strMsg = strRR;
        return ret;
    }
    bool DoS(int level, bool ret = false) {
        return DoS(level, "", ret);
    }
    bool Invalid(const std::string &strRR, bool ret = false) {
        return DoS(0, strRR, ret);
    }
    bool Invalid(bool ret = false) {
        return DoS(0, "", ret);
    }
    bool Error(const std::string &msg, bool ret = false) {
        if (mode != MODE_ERROR)
            strMsg = msg;
        mode = MODE_ERROR;
        return ret;
    }
    bool Abort(const std::string &msg) {
        AbortNode(msg);
        return Error(msg);
    }
    bool Orphan() {
        if (IsValid())
            mode = MODE_ORPHAN;
        return true;
    }
    bool IsValid() {
        return mode == MODE_VALID || mode == MODE_ORPHAN;
    }
    bool IsOrphan() {
        return mode == MODE_ORPHAN;
    }
    bool IsInvalid() {
        return mode == MODE_INVALID;
    }
    bool IsError() {
        return mode == MODE_ERROR;
    }
    bool IsError(std::string &strMsgOut) {
        if (IsError()) {
            strMsgOut = strMsg;
            return true;
        }
        return false;
    }
    bool IsInvalid(int &nDoSOut, std::string &strRROut) {
        if (IsInvalid()) {
            nDoSOut = nDoS;
            strRROut = strMsg;
            return true;
        }
        return false;
    }
    bool IsInvalid(int &nDoSOut) {
        std::string strDummy;
        return IsInvalid(nDoSOut, strDummy);
    }
    bool IsInvalid(std::string &strRROut) {
        int nDummy;
        return IsInvalid(nDummy, strRROut);
    }
};







/** Describes a place in the block chain to another node such that if the
 * other node doesn't have the same branch, it can find a recent common trunk.
 * The further back it is, the further before the fork it may be.
 */
class CBlockLocator
{
protected:
    std::vector<uint256> vHave;
public:
    CBlockLocator() {}

    explicit CBlockLocator(const CBlockIndex* pindex)
    {
        Set(pindex);
    }

    explicit CBlockLocator(uint256 hashBlock);

    CBlockLocator(const std::vector<uint256>& vHaveIn)
    {
        vHave = vHaveIn;
    }

    IMPLEMENT_SERIALIZE
    (
        if (!(nType & SER_GETHASH))
            READWRITE(nVersion);
        READWRITE(vHave);
    )

    void SetNull()
    {
        vHave.clear();
    }

    bool IsNull()
    {
        return vHave.empty();
    }

    /** Given a block initialises the locator to that point in the chain. */
    void Set(const CBlockIndex* pindex);
    /** Returns the distance in blocks this locator is from our chain head. */
    int GetDistanceBack();
    /** Returns the first best-chain block the locator contains. */
    CBlockIndex* GetBlockIndex();
    /** Returns the hash of the first best chain block the locator contains. */
    uint256 GetBlockHash();
    /** Returns the height of the first best chain block the locator has. */
    int GetHeight();
};


class CTxMemPool;

/*** A transaction with the priority/profit information needed by the mempool */
class CMemPoolTx : public CTransaction
{
public:
    int64 nFees;
    int64 nDepth;
    int64 nRecvTime;
    int64 nSumTxFees;
    int   nSumTxSize;

    boost::heap::fibonacci_heap<CMemPoolTx>::handle_type handle;

    double FeesPerKB() const{
        assert(nSumTxFees >= 0);
        assert(nSumTxSize >= 0);

        if (nSumTxSize > 0)
            // The +1 makes the order meaningful even for zero-fee txs
            return (double)(nSumTxFees+1) / ((double)nSumTxSize/1000);
        else
            return 0;
    }

    double priority() const{
        return FeesPerKB();
    }

    inline bool operator<(const CMemPoolTx& rhs) const{
        return priority() < rhs.priority();
    }

    void calcPrioritySums(const CTxMemPool &mempool);

    CMemPoolTx(const CTransaction &old_tx, int64 nFees){
        CTransaction();
        *((CTransaction *)this) = old_tx;
        this->nFees = nFees;
        nRecvTime = GetTime();
    }
};

/** An inpoint - a combination of a transaction pointer and an index n into its vin */
class CInPoint
{
public:
    CMemPoolTx* ptx;
    unsigned int n;

    CInPoint() { SetNull(); }
    CInPoint(CMemPoolTx* ptxIn, unsigned int nIn) { ptx = ptxIn; n = nIn; }
    void SetNull() { ptx = NULL; n = (unsigned int) -1; }
    bool IsNull() const { return (ptx == NULL && n == (unsigned int) -1); }
};

class CTxMemPool
{
public:
    mutable CCriticalSection cs;
    boost::heap::fibonacci_heap<CMemPoolTx> heapTx;
    std::map<uint256, CMemPoolTx *> mapTx;
    std::map<COutPoint, CInPoint> mapNextTx;
    std::map<uint256, std::pair<double, int64> > mapDeltas;

    bool accept(CValidationState &state, CTransaction &tx, bool fLimitFree, bool* pfMissingInputs);
    bool addUnchecked(const CTransaction &tx, int64 nFees);
    bool remove(const uint256 hash, bool fRecursive = true);
    bool removeConflicts(const CTransaction &tx);
    void updatePriorities(std::set<uint256> &setChangedHashes);
    void clear();
    void queryHashes(std::vector<uint256>& vtxid);
    void pruneSpent(const uint256& hash, CCoins &coins);

    /** Affect CreateNewBlock prioritisation of transactions */
    void PrioritiseTransaction(const uint256 hash, const std::string strHash, double dPriorityDelta, int64 nFeeDelta);
    void ApplyDeltas(const uint256 hash, double &dPriorityDelta, int64 &nFeeDelta);

    unsigned long size()
    {
        LOCK(cs);
        return heapTx.size();
    }

    bool exists(uint256 hash)
    {
        return (mapTx.count(hash) != 0);
    }

    CMemPoolTx& lookup(uint256 hash)
    {
        return *(mapTx[hash]->handle);
    }

    void getTxParents(const CTransaction &tx, std::set<CMemPoolTx *> &parents)
    {
        BOOST_FOREACH(const CTxIn txin, tx.vin) {
            std::map<uint256, CMemPoolTx *>::iterator it = mapTx.find(txin.prevout.hash);
            if (it != mapTx.end())
                parents.insert(it->second);
        }
    }

    void getTxChildren(const CTransaction &tx, std::set<CMemPoolTx *> &children)
    {
        uint256 hash = tx.GetHash();
        for (unsigned int i = 0; i < tx.vout.size(); i++) {
            std::map<COutPoint, CInPoint>::iterator it = mapNextTx.find(COutPoint(hash, i));
            if (it != mapNextTx.end())
                children.insert(it->second.ptx);
        }
    }
};

extern CTxMemPool mempool;

struct CCoinsStats
{
    int nHeight;
    uint256 hashBlock;
    uint64_t nTransactions;
    uint64_t nTransactionOutputs;
    uint64_t nSerializedSize;
    uint256 hashSerialized;
    int64_t nTotalAmount;

    CCoinsStats() : nHeight(0), hashBlock(0), nTransactions(0), nTransactionOutputs(0), nSerializedSize(0), hashSerialized(0), nTotalAmount(0) {}
};

/** Abstract view on the open txout dataset. */
class CCoinsView
{
public:
    // Retrieve the CCoins (unspent transaction outputs) for a given txid
    virtual bool GetCoins(const uint256 &txid, CCoins &coins);

    // Modify the CCoins for a given txid
    virtual bool SetCoins(const uint256 &txid, const CCoins &coins);

    // Just check whether we have data for a given txid.
    // This may (but cannot always) return true for fully spent transactions
    virtual bool HaveCoins(const uint256 &txid);

    // Retrieve the block index whose state this CCoinsView currently represents
    virtual CBlockIndex *GetBestBlock();

    // Modify the currently active block index
    virtual bool SetBestBlock(CBlockIndex *pindex);

    // Do a bulk modification (multiple SetCoins + one SetBestBlock)
    virtual bool BatchWrite(const std::map<uint256, CCoins> &mapCoins, CBlockIndex *pindex);

    // Calculate statistics about the unspent transaction output set
    virtual bool GetStats(CCoinsStats &stats);

    // As we use CCoinsViews polymorphically, have a virtual destructor
    virtual ~CCoinsView() {}
};

/** CCoinsView backed by another CCoinsView */
class CCoinsViewBacked : public CCoinsView
{
protected:
    CCoinsView *base;

public:
    CCoinsViewBacked(CCoinsView &viewIn);
    bool GetCoins(const uint256 &txid, CCoins &coins);
    bool SetCoins(const uint256 &txid, const CCoins &coins);
    bool HaveCoins(const uint256 &txid);
    CBlockIndex *GetBestBlock();
    bool SetBestBlock(CBlockIndex *pindex);
    void SetBackend(CCoinsView &viewIn);
    bool BatchWrite(const std::map<uint256, CCoins> &mapCoins, CBlockIndex *pindex);
    bool GetStats(CCoinsStats &stats);
};

/** CCoinsView that adds a memory cache for transactions to another CCoinsView */
class CCoinsViewCache : public CCoinsViewBacked
{
protected:
    CBlockIndex *pindexTip;
    std::map<uint256,CCoins> cacheCoins;

public:
    CCoinsViewCache(CCoinsView &baseIn, bool fDummy = false);

    // Standard CCoinsView methods
    bool GetCoins(const uint256 &txid, CCoins &coins);
    bool SetCoins(const uint256 &txid, const CCoins &coins);
    bool HaveCoins(const uint256 &txid);
    CBlockIndex *GetBestBlock();
    bool SetBestBlock(CBlockIndex *pindex);
    bool BatchWrite(const std::map<uint256, CCoins> &mapCoins, CBlockIndex *pindex);

    // Return a modifiable reference to a CCoins. Check HaveCoins first.
    // Many methods explicitly require a CCoinsViewCache because of this method, to reduce
    // copying.
    CCoins &GetCoins(const uint256 &txid);

    // Push the modifications applied to this cache to its base.
    // Failure to call this method before destruction will cause the changes to be forgotten.
    bool Flush();

    // Calculate the size of the cache (in number of transactions)
    unsigned int GetCacheSize();

    /** Amount of bitcoins coming in to a transaction
        Note that lightweight clients may not know anything besides the hash of previous transactions,
        so may not be able to calculate this.

        @param[in] tx	transaction for which we are checking input total
        @return	Sum of value of all inputs (scriptSigs)
        @see CTransaction::FetchInputs
     */
    int64_t GetValueIn(const CTransaction& tx);
    
    // Check whether all prevouts of the transaction are present in the UTXO set represented by this view
    bool HaveInputs(const CTransaction& tx);

    const CTxOut &GetOutputFor(const CTxIn& input);

private:
    std::map<uint256,CCoins>::iterator FetchCoins(const uint256 &txid);
};

/** CCoinsView that brings transactions from a memorypool into view.
    It does not check for spendings by memory pool transactions. */
class CCoinsViewMemPool : public CCoinsViewBacked
{
protected:
    CTxMemPool &mempool;

public:
    CCoinsViewMemPool(CCoinsView &baseIn, CTxMemPool &mempoolIn);
    bool GetCoins(const uint256 &txid, CCoins &coins);
    bool HaveCoins(const uint256 &txid);
};

/** Global variable that points to the active CCoinsView (protected by cs_main) */
extern CCoinsViewCache *pcoinsTip;

/** Global variable that points to the active block tree (protected by cs_main) */
extern CBlockTreeDB *pblocktree;

struct CBlockTemplate
{
    CBlock block;
    std::vector<int64_t> vTxFees;
    std::vector<int64_t> vTxSigOps;
};






/** Used to relay blocks as header + vector<merkle branch>
 * to filtered nodes.
 */
class CMerkleBlock
{
public:
    // Public only for unit testing
    CBlockHeader header;
    CPartialMerkleTree txn;

public:
    // Public only for unit testing and relay testing
    // (not relayed)
    std::vector<std::pair<unsigned int, uint256> > vMatchedTxn;

    // Create from a CBlock, filtering transactions according to filter
    // Note that this will call IsRelevantAndUpdate on the filter for each transaction,
    // thus the filter will likely be modified.
    CMerkleBlock(const CBlock& block, CBloomFilter& filter);

    IMPLEMENT_SERIALIZE
    (
        READWRITE(header);
        READWRITE(txn);
    )
};

#endif<|MERGE_RESOLUTION|>--- conflicted
+++ resolved
@@ -5,25 +5,19 @@
 #ifndef BITCOIN_MAIN_H
 #define BITCOIN_MAIN_H
 
-<<<<<<< HEAD
 #include <boost/thread/condition_variable.hpp>
 #include <boost/thread/mutex.hpp>
 
-=======
 #include "chainparams.h"
->>>>>>> 8637dc2d
 #include "core.h"
 #include "script.h"
 #include "sync.h"
 #include "uint256.h"
 
 #include <list>
-<<<<<<< HEAD
-#include <boost/heap/fibonacci_heap.hpp>
-=======
 #include <stdint.h>
 #include <vector>
->>>>>>> 8637dc2d
+#include <boost/heap/fibonacci_heap.hpp>
 
 class CAddress;
 class CBigNum;
@@ -99,17 +93,11 @@
 extern uint64_t nLastBlockSize;
 extern const std::string strMessageMagic;
 extern double dHashesPerSec;
-<<<<<<< HEAD
-extern int64 nHPSTimerStart;
-extern int64 nTimeBestReceived;
+extern int64_t nHPSTimerStart;
+extern int64_t nTimeBestReceived;
 extern boost::mutex csBestBlock;
 extern boost::condition_variable cvBlockChange;
 extern boost::shared_mutex cs_setpwalletRegistered;
-=======
-extern int64_t nHPSTimerStart;
-extern int64_t nTimeBestReceived;
-extern CCriticalSection cs_setpwalletRegistered;
->>>>>>> 8637dc2d
 extern std::set<CWallet*> setpwalletRegistered;
 extern bool fImporting;
 extern bool fReindex;
@@ -120,13 +108,9 @@
 extern bool fHaveGUI;
 
 // Settings
-<<<<<<< HEAD
-extern int64 nTransactionFee;
-extern int64 nTransactionFeeMax;
+extern int64_t nTransactionFee;
+extern int64_t nTransactionFeeMax;
 extern bool fForceFee;
-=======
-extern int64_t nTransactionFee;
->>>>>>> 8637dc2d
 
 // Minimum disk space required - used in CheckDiskSpace()
 static const uint64_t nMinDiskSpace = 52428800;
@@ -1153,10 +1137,10 @@
 class CMemPoolTx : public CTransaction
 {
 public:
-    int64 nFees;
-    int64 nDepth;
-    int64 nRecvTime;
-    int64 nSumTxFees;
+    int64_t nFees;
+    int64_t nDepth;
+    int64_t nRecvTime;
+    int64_t nSumTxFees;
     int   nSumTxSize;
 
     boost::heap::fibonacci_heap<CMemPoolTx>::handle_type handle;
@@ -1182,7 +1166,7 @@
 
     void calcPrioritySums(const CTxMemPool &mempool);
 
-    CMemPoolTx(const CTransaction &old_tx, int64 nFees){
+    CMemPoolTx(const CTransaction &old_tx, int64_t nFees){
         CTransaction();
         *((CTransaction *)this) = old_tx;
         this->nFees = nFees;
@@ -1210,10 +1194,10 @@
     boost::heap::fibonacci_heap<CMemPoolTx> heapTx;
     std::map<uint256, CMemPoolTx *> mapTx;
     std::map<COutPoint, CInPoint> mapNextTx;
-    std::map<uint256, std::pair<double, int64> > mapDeltas;
+    std::map<uint256, std::pair<double, int64_t> > mapDeltas;
 
     bool accept(CValidationState &state, CTransaction &tx, bool fLimitFree, bool* pfMissingInputs);
-    bool addUnchecked(const CTransaction &tx, int64 nFees);
+    bool addUnchecked(const CTransaction &tx, int64_t nFees);
     bool remove(const uint256 hash, bool fRecursive = true);
     bool removeConflicts(const CTransaction &tx);
     void updatePriorities(std::set<uint256> &setChangedHashes);
@@ -1222,8 +1206,8 @@
     void pruneSpent(const uint256& hash, CCoins &coins);
 
     /** Affect CreateNewBlock prioritisation of transactions */
-    void PrioritiseTransaction(const uint256 hash, const std::string strHash, double dPriorityDelta, int64 nFeeDelta);
-    void ApplyDeltas(const uint256 hash, double &dPriorityDelta, int64 &nFeeDelta);
+    void PrioritiseTransaction(const uint256 hash, const std::string strHash, double dPriorityDelta, int64_t nFeeDelta);
+    void ApplyDeltas(const uint256 hash, double &dPriorityDelta, int64_t &nFeeDelta);
 
     unsigned long size()
     {
