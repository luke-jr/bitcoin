--- conflicted
+++ resolved
@@ -1356,7 +1356,6 @@
     // memory only
     mutable std::vector<uint256> vMerkleTree;
 
-<<<<<<< HEAD
     CBlock()
     {
         SetNull();
@@ -1380,7 +1379,7 @@
         vtx.clear();
         vMerkleTree.clear();
     }
-=======
+
     CBlock GetBlockHeader() const
     {
         CBlock block;
@@ -1392,8 +1391,6 @@
         block.nNonce         = nNonce;
         return block;
     }
-
->>>>>>> 21e780e0
 
     uint256 BuildMerkleTree() const
     {
@@ -2223,7 +2220,7 @@
     IMPLEMENT_SERIALIZE
     (
         // Force header into SER_BLOCKHEADERONLY
-        nSerSize += ::SerReadWrite(s, header, nType|SER_BLOCKHEADERONLY, nVersion, ser_action);
+        nSerSize += ::SerReadWrite(s, header.GetBlockHeader(), nType, nVersion, ser_action);
         READWRITE(txn);
     )
 };
