--- conflicted
+++ resolved
@@ -1026,21 +1026,8 @@
     }
 
 
-<<<<<<< HEAD
-    bool DisconnectBlock(CTxDB& txdb, CBlockIndex* pindex);
-    bool ConnectBlock(CTxDB& txdb, CBlockIndex* pindex, bool fJustCheck=false);
     bool ReadFromDisk(const CBlockIndex* pindex, bool fReadTransactions=true);
-    bool SetBestChain(CTxDB& txdb, CBlockIndex* pindexNew);
-    bool AddToBlockIndex(unsigned int nFile, unsigned int nBlockPos);
     bool CheckBlock(bool fCheckPOW=true, bool fCheckMerkleRoot=true) const;
-    bool AcceptBlock();
-
-private:
-    bool SetBestChainInner(CTxDB& txdb, CBlockIndex *pindexNew);
-=======
-    bool ReadFromDisk(const CBlockIndex* pindex, bool fReadTransactions=true);
-    bool CheckBlock() const;
->>>>>>> 9a8cd1de
 };
 
 
