// Copyright (c) 2009-2010 Satoshi Nakamoto
// Copyright (c) 2009-2015 The Bitcoin Core developers
// Distributed under the MIT software license, see the accompanying
// file COPYING or http://www.opensource.org/licenses/mit-license.php.

#include "miner.h"

#include "amount.h"
#include "chain.h"
#include "chainparams.h"
#include "coins.h"
#include "consensus/consensus.h"
#include "consensus/merkle.h"
#include "consensus/validation.h"
#include "hash.h"
#include "main.h"
#include "net.h"
#include "policy/policy.h"
#include "pow.h"
#include "primitives/transaction.h"
#include "script/standard.h"
#include "timedata.h"
#include "txmempool.h"
#include "util.h"
#include "utilmoneystr.h"
#include "validationinterface.h"

#include <algorithm>
#include <boost/thread.hpp>
#include <boost/tuple/tuple.hpp>
#include <queue>

using namespace std;

//////////////////////////////////////////////////////////////////////////////
//
// BitcoinMiner
//

//
// Unconfirmed transactions in the memory pool often depend on other
// transactions in the memory pool. When we select transactions from the
// pool, we select by highest priority or fee rate, so we might consider
// transactions that depend on transactions that aren't yet in the block.

uint64_t nLastBlockTx = 0;
uint64_t nLastBlockSize = 0;
uint64_t nLastBlockCost = 0;

class ScoreCompare
{
public:
    ScoreCompare() {}

    bool operator()(const CTxMemPool::txiter a, const CTxMemPool::txiter b)
    {
        return CompareTxMemPoolEntryByScore()(*b,*a); // Convert to less than
    }
};

int64_t UpdateTime(CBlockHeader* pblock, const Consensus::Params& consensusParams, const CBlockIndex* pindexPrev)
{
    int64_t nOldTime = pblock->nTime;
    int64_t nNewTime = std::max(pindexPrev->GetMedianTimePast()+1, GetAdjustedTime());

    if (nOldTime < nNewTime)
        pblock->nTime = nNewTime;

    // Updating time can change work required on testnet:
    if (consensusParams.fPowAllowMinDifficultyBlocks)
        pblock->nBits = GetNextWorkRequired(pindexPrev, pblock, consensusParams);

    return nNewTime - nOldTime;
}

BlockAssembler::BlockAssembler(const CChainParams& _chainparams)
    : chainparams(_chainparams)
{
    // Block resource limits
    // If neither -blockmaxsize or -blockmaxcost is given, limit to DEFAULT_BLOCK_MAX_*
    // If only one is given, only restrict the specified resource.
    // If both are given, restrict both.
    nBlockMaxCost = DEFAULT_BLOCK_MAX_COST;
    nBlockMaxSize = DEFAULT_BLOCK_MAX_SIZE;
    bool fCostSet = false;
    if (mapArgs.count("-blockmaxcost")) {
        nBlockMaxCost = GetArg("-blockmaxcost", DEFAULT_BLOCK_MAX_COST);
        nBlockMaxSize = MAX_BLOCK_SERIALIZED_SIZE;
        fCostSet = true;
    }
    if (mapArgs.count("-blockmaxsize")) {
        nBlockMaxSize = GetArg("-blockmaxsize", DEFAULT_BLOCK_MAX_SIZE);
        if (!fCostSet) {
            nBlockMaxCost = nBlockMaxSize * WITNESS_SCALE_FACTOR;
        }
    }

    // Limit cost to between 4K and MAX_BLOCK_COST-4K for sanity:
    nBlockMaxCost = std::max((unsigned int)4000, std::min((unsigned int)(MAX_BLOCK_COST-4000), nBlockMaxCost));
    // Limit size to between 1K and MAX_BLOCK_SERIALIZED_SIZE-1K for sanity:
    nBlockMaxSize = std::max((unsigned int)1000, std::min((unsigned int)(MAX_BLOCK_SERIALIZED_SIZE-1000), nBlockMaxSize));

    // Whether we need to account for byte usage (in addition to cost usage)
    fNeedSizeAccounting = (nBlockMaxSize < MAX_BLOCK_SERIALIZED_SIZE-1000);
}

void BlockAssembler::resetBlock()
{
    inBlock.clear();

    // Reserve space for coinbase tx
    nBlockSize = 1000;
    nBlockCost = 4000;
    nBlockSigOpsCost = 400;
    fIncludeWitness = false;

    // These counters do not include coinbase tx
    nBlockTx = 0;
    nFees = 0;

    lastFewTxs = 0;
    blockFinished = false;
}

CBlockTemplate* BlockAssembler::CreateNewBlock(const CScript& scriptPubKeyIn)
{
    resetBlock();

    pblocktemplate.reset(new CBlockTemplate());

    if(!pblocktemplate.get())
        return NULL;
    pblock = &pblocktemplate->block; // pointer for convenience

    // Add dummy coinbase tx as first transaction
    pblock->vtx.push_back(CTransaction());
    pblocktemplate->vTxFees.push_back(-1); // updated at end
    pblocktemplate->vTxSigOpsCost.push_back(-1); // updated at end

    LOCK2(cs_main, mempool.cs);
    CBlockIndex* pindexPrev = chainActive.Tip();
    nHeight = pindexPrev->nHeight + 1;

    pblock->nVersion = ComputeBlockVersion(pindexPrev, chainparams.GetConsensus());
    // -regtest only: allow overriding block.nVersion with
    // -blockversion=N to test forking scenarios
    if (chainparams.MineBlocksOnDemand())
        pblock->nVersion = GetArg("-blockversion", pblock->nVersion);

    pblock->nTime = GetAdjustedTime();
    const int64_t nMedianTimePast = pindexPrev->GetMedianTimePast();

    nLockTimeCutoff = (STANDARD_LOCKTIME_VERIFY_FLAGS & LOCKTIME_MEDIAN_TIME_PAST)
                       ? nMedianTimePast
                       : pblock->GetBlockTime();

    // Decide whether to include witness transactions
    // This is only needed in case the witness softfork activation is reverted
    // (which would require a very deep reorganization) or when
    // -promiscuousmempoolflags is used.
    // TODO: replace this with a call to main to assess validity of a mempool
    // transaction (which in most cases can be a no-op).
    fIncludeWitness = IsWitnessEnabled(pindexPrev, chainparams.GetConsensus());

    addPriorityTxs();
    addPackageTxs();

    nLastBlockTx = nBlockTx;
    nLastBlockSize = nBlockSize;
    nLastBlockCost = nBlockCost;
    LogPrintf("CreateNewBlock(): total size %u txs: %u fees: %ld sigops %d\n", nBlockSize, nBlockTx, nFees, nBlockSigOpsCost);

    // Create coinbase transaction.
    CMutableTransaction coinbaseTx;
    coinbaseTx.vin.resize(1);
    coinbaseTx.vin[0].prevout.SetNull();
    coinbaseTx.vout.resize(1);
    coinbaseTx.vout[0].scriptPubKey = scriptPubKeyIn;
    coinbaseTx.vout[0].nValue = nFees + GetBlockSubsidy(nHeight, chainparams.GetConsensus());
    coinbaseTx.vin[0].scriptSig = CScript() << nHeight << OP_0;
    pblock->vtx[0] = coinbaseTx;
    pblocktemplate->vchCoinbaseCommitment = GenerateCoinbaseCommitment(*pblock, pindexPrev, chainparams.GetConsensus());
    pblocktemplate->vTxFees[0] = -nFees;

    // Fill in header
    pblock->hashPrevBlock  = pindexPrev->GetBlockHash();
    UpdateTime(pblock, chainparams.GetConsensus(), pindexPrev);
    pblock->nBits          = GetNextWorkRequired(pindexPrev, pblock, chainparams.GetConsensus());
    pblock->nNonce         = 0;
    pblocktemplate->vTxSigOpsCost[0] = GetLegacySigOpCount(pblock->vtx[0]);

    CValidationState state;
    if (!TestBlockValidity(state, chainparams, *pblock, pindexPrev, false, false)) {
        throw std::runtime_error(strprintf("%s: TestBlockValidity failed: %s", __func__, FormatStateMessage(state)));
    }

    return pblocktemplate.release();
}

bool BlockAssembler::isStillDependent(CTxMemPool::txiter iter)
{
    BOOST_FOREACH(CTxMemPool::txiter parent, mempool.GetMemPoolParents(iter))
    {
        if (!inBlock.count(parent)) {
            return true;
        }
    }
    return false;
}

void BlockAssembler::onlyUnconfirmed(CTxMemPool::setEntries& testSet)
{
    for (CTxMemPool::setEntries::iterator iit = testSet.begin(); iit != testSet.end(); ) {
        // Only test txs not already in the block
        if (inBlock.count(*iit)) {
            testSet.erase(iit++);
        }
        else {
            iit++;
        }
    }
}

<<<<<<< HEAD
    std::priority_queue<CTxMemPool::txiter, std::vector<CTxMemPool::txiter>, ScoreCompare> clearedTxs;
    bool fPrintPriority = GetBoolArg("-printpriority", DEFAULT_PRINTPRIORITY);
    if (fPrintPriority) {
        pblocktemplate->vTxPriorities.push_back(-1);  // n/a
    }
    uint64_t nBlockSize = 1000;
    uint64_t nBlockTx = 0;
    unsigned int nBlockSigOps = 100;
    int lastFewTxs = 0;
    CAmount nFees = 0;
=======
bool BlockAssembler::TestPackage(uint64_t packageSize, int64_t packageSigOpsCost)
{
    // TODO: switch to cost-based accounting for packages instead of vsize-based accounting.
    if (nBlockCost + WITNESS_SCALE_FACTOR * packageSize >= nBlockMaxCost)
        return false;
    if (nBlockSigOpsCost + packageSigOpsCost >= MAX_BLOCK_SIGOPS_COST)
        return false;
    return true;
}
>>>>>>> e4382fbe

// Perform transaction-level checks before adding to block:
// - transaction finality (locktime)
// - premature witness (in case segwit transactions are added to mempool before
//   segwit activation)
// - serialized size (in case -blockmaxsize is in use)
bool BlockAssembler::TestPackageTransactions(const CTxMemPool::setEntries& package)
{
    uint64_t nPotentialBlockSize = nBlockSize; // only used with fNeedSizeAccounting
    BOOST_FOREACH (const CTxMemPool::txiter it, package) {
        if (!IsFinalTx(it->GetTx(), nHeight, nLockTimeCutoff))
            return false;
        if (!fIncludeWitness && !it->GetTx().wit.IsNull())
            return false;
        if (fNeedSizeAccounting) {
            uint64_t nTxSize = ::GetSerializeSize(it->GetTx(), SER_NETWORK, PROTOCOL_VERSION);
            if (nPotentialBlockSize + nTxSize >= nBlockMaxSize) {
                return false;
            }
            nPotentialBlockSize += nTxSize;
        }
    }
    return true;
}

bool BlockAssembler::TestForBlock(CTxMemPool::txiter iter)
{
    if (nBlockCost + iter->GetTxCost() >= nBlockMaxCost) {
        // If the block is so close to full that no more txs will fit
        // or if we've tried more than 50 times to fill remaining space
        // then flag that the block is finished
        if (nBlockCost >  nBlockMaxCost - 400 || lastFewTxs > 50) {
             blockFinished = true;
             return false;
        }
        // Once we're within 4000 cost of a full block, only look at 50 more txs
        // to try to fill the remaining space.
        if (nBlockCost > nBlockMaxCost - 4000) {
            lastFewTxs++;
        }
        return false;
    }

    if (fNeedSizeAccounting) {
        if (nBlockSize + ::GetSerializeSize(iter->GetTx(), SER_NETWORK, PROTOCOL_VERSION) >= nBlockMaxSize) {
            if (nBlockSize >  nBlockMaxSize - 100 || lastFewTxs > 50) {
                 blockFinished = true;
                 return false;
            }
            if (nBlockSize > nBlockMaxSize - 1000) {
                lastFewTxs++;
            }
            return false;
        }
    }

    if (nBlockSigOpsCost + iter->GetSigOpCost() >= MAX_BLOCK_SIGOPS_COST) {
        // If the block has room for no more sig ops then
        // flag that the block is finished
        if (nBlockSigOpsCost > MAX_BLOCK_SIGOPS_COST - 8) {
            blockFinished = true;
            return false;
        }
        // Otherwise attempt to find another tx with fewer sigops
        // to put in the block.
        return false;
    }

    // Must check that lock times are still valid
    // This can be removed once MTP is always enforced
    // as long as reorgs keep the mempool consistent.
    if (!IsFinalTx(iter->GetTx(), nHeight, nLockTimeCutoff))
        return false;

    return true;
}

void BlockAssembler::AddToBlock(CTxMemPool::txiter iter)
{
    pblock->vtx.push_back(iter->GetTx());
    pblocktemplate->vTxFees.push_back(iter->GetFee());
    pblocktemplate->vTxSigOpsCost.push_back(iter->GetSigOpCost());
    if (fNeedSizeAccounting) {
        nBlockSize += ::GetSerializeSize(iter->GetTx(), SER_NETWORK, PROTOCOL_VERSION);
    }
    nBlockCost += iter->GetTxCost();
    ++nBlockTx;
    nBlockSigOpsCost += iter->GetSigOpCost();
    nFees += iter->GetFee();
    inBlock.insert(iter);

    bool fPrintPriority = GetBoolArg("-printpriority", DEFAULT_PRINTPRIORITY);
    if (fPrintPriority) {
        double dPriority = iter->GetPriority(nHeight);
        CAmount dummy;
        mempool.ApplyDeltas(iter->GetTx().GetHash(), dPriority, dummy);
        LogPrintf("priority %.1f fee %s txid %s\n",
                  dPriority,
                  CFeeRate(iter->GetModifiedFee(), iter->GetTxSize()).ToString(),
                  iter->GetTx().GetHash().ToString());
    }
}

void BlockAssembler::UpdatePackagesForAdded(const CTxMemPool::setEntries& alreadyAdded,
        indexed_modified_transaction_set &mapModifiedTx)
{
    BOOST_FOREACH(const CTxMemPool::txiter it, alreadyAdded) {
        CTxMemPool::setEntries descendants;
        mempool.CalculateDescendants(it, descendants);
        // Insert all descendants (not yet in block) into the modified set
        BOOST_FOREACH(CTxMemPool::txiter desc, descendants) {
            if (alreadyAdded.count(desc))
                continue;
            modtxiter mit = mapModifiedTx.find(desc);
            if (mit == mapModifiedTx.end()) {
                CTxMemPoolModifiedEntry modEntry(desc);
                modEntry.nSizeWithAncestors -= it->GetTxSize();
                modEntry.nModFeesWithAncestors -= it->GetModifiedFee();
                modEntry.nSigOpCostWithAncestors -= it->GetSigOpCost();
                mapModifiedTx.insert(modEntry);
            } else {
                mapModifiedTx.modify(mit, update_for_parent_inclusion(it));
            }
        }
    }
}

<<<<<<< HEAD
            CAmount nTxFees = iter->GetFee();
            // Added
            pblock->vtx.push_back(tx);
            pblocktemplate->vTxFees.push_back(nTxFees);
            pblocktemplate->vTxSigOps.push_back(nTxSigOps);
            nBlockSize += nTxSize;
            ++nBlockTx;
            nBlockSigOps += nTxSigOps;
            nFees += nTxFees;

            if (fPrintPriority)
            {
                double dPriority = iter->GetPriority(nHeight);
                CAmount dummy;
                mempool.ApplyDeltas(tx.GetHash(), dPriority, dummy);
                LogPrintf("priority %.1f fee %s txid %s\n",
                          dPriority , CFeeRate(iter->GetModifiedFee(), nTxSize).ToString(), tx.GetHash().ToString());
                pblocktemplate->vTxPriorities.push_back(dPriority);
            }
=======
// Skip entries in mapTx that are already in a block or are present
// in mapModifiedTx (which implies that the mapTx ancestor state is
// stale due to ancestor inclusion in the block)
// Also skip transactions that we've already failed to add. This can happen if
// we consider a transaction in mapModifiedTx and it fails: we can then
// potentially consider it again while walking mapTx.  It's currently
// guaranteed to fail again, but as a belt-and-suspenders check we put it in
// failedTx and avoid re-evaluation, since the re-evaluation would be using
// cached size/sigops/fee values that are not actually correct.
bool BlockAssembler::SkipMapTxEntry(CTxMemPool::txiter it, indexed_modified_transaction_set &mapModifiedTx, CTxMemPool::setEntries &failedTx)
{
    assert (it != mempool.mapTx.end());
    if (mapModifiedTx.count(it) || inBlock.count(it) || failedTx.count(it))
        return true;
    return false;
}
>>>>>>> e4382fbe

void BlockAssembler::SortForBlock(const CTxMemPool::setEntries& package, CTxMemPool::txiter entry, std::vector<CTxMemPool::txiter>& sortedEntries)
{
    // Sort package by ancestor count
    // If a transaction A depends on transaction B, then A's ancestor count
    // must be greater than B's.  So this is sufficient to validly order the
    // transactions for block inclusion.
    sortedEntries.clear();
    sortedEntries.insert(sortedEntries.begin(), package.begin(), package.end());
    std::sort(sortedEntries.begin(), sortedEntries.end(), CompareTxIterByAncestorCount());
}

// This transaction selection algorithm orders the mempool based
// on feerate of a transaction including all unconfirmed ancestors.
// Since we don't remove transactions from the mempool as we select them
// for block inclusion, we need an alternate method of updating the feerate
// of a transaction with its not-yet-selected ancestors as we go.
// This is accomplished by walking the in-mempool descendants of selected
// transactions and storing a temporary modified state in mapModifiedTxs.
// Each time through the loop, we compare the best transaction in
// mapModifiedTxs with the next transaction in the mempool to decide what
// transaction package to work on next.
void BlockAssembler::addPackageTxs()
{
    // mapModifiedTx will store sorted packages after they are modified
    // because some of their txs are already in the block
    indexed_modified_transaction_set mapModifiedTx;
    // Keep track of entries that failed inclusion, to avoid duplicate work
    CTxMemPool::setEntries failedTx;

    // Start by adding all descendants of previously added txs to mapModifiedTx
    // and modifying them for their already included ancestors
    UpdatePackagesForAdded(inBlock, mapModifiedTx);

    CTxMemPool::indexed_transaction_set::index<ancestor_score>::type::iterator mi = mempool.mapTx.get<ancestor_score>().begin();
    CTxMemPool::txiter iter;
    while (mi != mempool.mapTx.get<ancestor_score>().end() || !mapModifiedTx.empty())
    {
        // First try to find a new transaction in mapTx to evaluate.
        if (mi != mempool.mapTx.get<ancestor_score>().end() &&
                SkipMapTxEntry(mempool.mapTx.project<0>(mi), mapModifiedTx, failedTx)) {
            ++mi;
            continue;
        }

        // Now that mi is not stale, determine which transaction to evaluate:
        // the next entry from mapTx, or the best from mapModifiedTx?
        bool fUsingModified = false;

        modtxscoreiter modit = mapModifiedTx.get<ancestor_score>().begin();
        if (mi == mempool.mapTx.get<ancestor_score>().end()) {
            // We're out of entries in mapTx; use the entry from mapModifiedTx
            iter = modit->iter;
            fUsingModified = true;
        } else {
            // Try to compare the mapTx entry to the mapModifiedTx entry
            iter = mempool.mapTx.project<0>(mi);
            if (modit != mapModifiedTx.get<ancestor_score>().end() &&
                    CompareModifiedEntry()(*modit, CTxMemPoolModifiedEntry(iter))) {
                // The best entry in mapModifiedTx has higher score
                // than the one from mapTx.
                // Switch which transaction (package) to consider
                iter = modit->iter;
                fUsingModified = true;
            } else {
                // Either no entry in mapModifiedTx, or it's worse than mapTx.
                // Increment mi for the next loop iteration.
                ++mi;
            }
        }

        // We skip mapTx entries that are inBlock, and mapModifiedTx shouldn't
        // contain anything that is inBlock.
        assert(!inBlock.count(iter));

        uint64_t packageSize = iter->GetSizeWithAncestors();
        CAmount packageFees = iter->GetModFeesWithAncestors();
        int64_t packageSigOpsCost = iter->GetSigOpCostWithAncestors();
        if (fUsingModified) {
            packageSize = modit->nSizeWithAncestors;
            packageFees = modit->nModFeesWithAncestors;
            packageSigOpsCost = modit->nSigOpCostWithAncestors;
        }

        if (packageFees < ::minRelayTxFee.GetFee(packageSize)) {
            // Everything else we might consider has a lower fee rate
            return;
        }

        if (!TestPackage(packageSize, packageSigOpsCost)) {
            if (fUsingModified) {
                // Since we always look at the best entry in mapModifiedTx,
                // we must erase failed entries so that we can consider the
                // next best entry on the next loop iteration
                mapModifiedTx.get<ancestor_score>().erase(modit);
                failedTx.insert(iter);
            }
            continue;
        }

        CTxMemPool::setEntries ancestors;
        uint64_t nNoLimit = std::numeric_limits<uint64_t>::max();
        std::string dummy;
        mempool.CalculateMemPoolAncestors(*iter, ancestors, nNoLimit, nNoLimit, nNoLimit, nNoLimit, dummy, false);

        onlyUnconfirmed(ancestors);
        ancestors.insert(iter);

        // Test if all tx's are Final
        if (!TestPackageTransactions(ancestors)) {
            if (fUsingModified) {
                mapModifiedTx.get<ancestor_score>().erase(modit);
                failedTx.insert(iter);
            }
            continue;
        }

        // Package can be added. Sort the entries in a valid order.
        vector<CTxMemPool::txiter> sortedEntries;
        SortForBlock(ancestors, iter, sortedEntries);

        for (size_t i=0; i<sortedEntries.size(); ++i) {
            AddToBlock(sortedEntries[i]);
            // Erase from the modified set, if present
            mapModifiedTx.erase(sortedEntries[i]);
        }

        // Update transactions that depend on each of these
        UpdatePackagesForAdded(ancestors, mapModifiedTx);
    }
}

void BlockAssembler::addPriorityTxs()
{
    // How much of the block should be dedicated to high-priority transactions,
    // included regardless of the fees they pay
    unsigned int nBlockPrioritySize = GetArg("-blockprioritysize", DEFAULT_BLOCK_PRIORITY_SIZE);
    nBlockPrioritySize = std::min(nBlockMaxSize, nBlockPrioritySize);

    if (nBlockPrioritySize == 0) {
        return;
    }

    bool fSizeAccounting = fNeedSizeAccounting;
    fNeedSizeAccounting = true;

    // This vector will be sorted into a priority queue:
    vector<TxCoinAgePriority> vecPriority;
    TxCoinAgePriorityCompare pricomparer;
    std::map<CTxMemPool::txiter, double, CTxMemPool::CompareIteratorByHash> waitPriMap;
    typedef std::map<CTxMemPool::txiter, double, CTxMemPool::CompareIteratorByHash>::iterator waitPriIter;
    double actualPriority = -1;

    vecPriority.reserve(mempool.mapTx.size());
    for (CTxMemPool::indexed_transaction_set::iterator mi = mempool.mapTx.begin();
         mi != mempool.mapTx.end(); ++mi)
    {
        double dPriority = mi->GetPriority(nHeight);
        CAmount dummy;
        mempool.ApplyDeltas(mi->GetTx().GetHash(), dPriority, dummy);
        vecPriority.push_back(TxCoinAgePriority(dPriority, mi));
    }
    std::make_heap(vecPriority.begin(), vecPriority.end(), pricomparer);

    CTxMemPool::txiter iter;
    while (!vecPriority.empty() && !blockFinished) { // add a tx from priority queue to fill the blockprioritysize
        iter = vecPriority.front().second;
        actualPriority = vecPriority.front().first;
        std::pop_heap(vecPriority.begin(), vecPriority.end(), pricomparer);
        vecPriority.pop_back();

        // If tx already in block, skip
        if (inBlock.count(iter)) {
            assert(false); // shouldn't happen for priority txs
            continue;
        }

        // cannot accept witness transactions into a non-witness block
        if (!fIncludeWitness && !iter->GetTx().wit.IsNull())
            continue;

        // If tx is dependent on other mempool txs which haven't yet been included
        // then put it in the waitSet
        if (isStillDependent(iter)) {
            waitPriMap.insert(std::make_pair(iter, actualPriority));
            continue;
        }

        // If this tx fits in the block add it, otherwise keep looping
        if (TestForBlock(iter)) {
            AddToBlock(iter);

            // If now that this txs is added we've surpassed our desired priority size
            // or have dropped below the AllowFreeThreshold, then we're done adding priority txs
            if (nBlockSize >= nBlockPrioritySize || !AllowFree(actualPriority)) {
                break;
            }

            // This tx was successfully added, so
            // add transactions that depend on this one to the priority queue to try again
            BOOST_FOREACH(CTxMemPool::txiter child, mempool.GetMemPoolChildren(iter))
            {
                waitPriIter wpiter = waitPriMap.find(child);
                if (wpiter != waitPriMap.end()) {
                    vecPriority.push_back(TxCoinAgePriority(wpiter->second,child));
                    std::push_heap(vecPriority.begin(), vecPriority.end(), pricomparer);
                    waitPriMap.erase(wpiter);
                }
            }
        }
    }
    fNeedSizeAccounting = fSizeAccounting;
}

void IncrementExtraNonce(CBlock* pblock, const CBlockIndex* pindexPrev, unsigned int& nExtraNonce)
{
    // Update nExtraNonce
    static uint256 hashPrevBlock;
    if (hashPrevBlock != pblock->hashPrevBlock)
    {
        nExtraNonce = 0;
        hashPrevBlock = pblock->hashPrevBlock;
    }
    ++nExtraNonce;
    unsigned int nHeight = pindexPrev->nHeight+1; // Height first in coinbase required for block.version=2
    CMutableTransaction txCoinbase(pblock->vtx[0]);
    txCoinbase.vin[0].scriptSig = (CScript() << nHeight << CScriptNum(nExtraNonce)) + COINBASE_FLAGS;
    assert(txCoinbase.vin[0].scriptSig.size() <= 100);

    pblock->vtx[0] = txCoinbase;
    pblock->hashMerkleRoot = BlockMerkleRoot(*pblock);
}<|MERGE_RESOLUTION|>--- conflicted
+++ resolved
@@ -137,6 +137,11 @@
     pblocktemplate->vTxFees.push_back(-1); // updated at end
     pblocktemplate->vTxSigOpsCost.push_back(-1); // updated at end
 
+    bool fPrintPriority = GetBoolArg("-printpriority", DEFAULT_PRINTPRIORITY);
+    if (fPrintPriority) {
+        pblocktemplate->vTxPriorities.push_back(-1);  // n/a
+    }
+
     LOCK2(cs_main, mempool.cs);
     CBlockIndex* pindexPrev = chainActive.Tip();
     nHeight = pindexPrev->nHeight + 1;
@@ -221,18 +226,6 @@
     }
 }
 
-<<<<<<< HEAD
-    std::priority_queue<CTxMemPool::txiter, std::vector<CTxMemPool::txiter>, ScoreCompare> clearedTxs;
-    bool fPrintPriority = GetBoolArg("-printpriority", DEFAULT_PRINTPRIORITY);
-    if (fPrintPriority) {
-        pblocktemplate->vTxPriorities.push_back(-1);  // n/a
-    }
-    uint64_t nBlockSize = 1000;
-    uint64_t nBlockTx = 0;
-    unsigned int nBlockSigOps = 100;
-    int lastFewTxs = 0;
-    CAmount nFees = 0;
-=======
 bool BlockAssembler::TestPackage(uint64_t packageSize, int64_t packageSigOpsCost)
 {
     // TODO: switch to cost-based accounting for packages instead of vsize-based accounting.
@@ -242,7 +235,6 @@
         return false;
     return true;
 }
->>>>>>> e4382fbe
 
 // Perform transaction-level checks before adding to block:
 // - transaction finality (locktime)
@@ -343,6 +335,7 @@
                   dPriority,
                   CFeeRate(iter->GetModifiedFee(), iter->GetTxSize()).ToString(),
                   iter->GetTx().GetHash().ToString());
+        pblocktemplate->vTxPriorities.push_back(dPriority);
     }
 }
 
@@ -370,27 +363,6 @@
     }
 }
 
-<<<<<<< HEAD
-            CAmount nTxFees = iter->GetFee();
-            // Added
-            pblock->vtx.push_back(tx);
-            pblocktemplate->vTxFees.push_back(nTxFees);
-            pblocktemplate->vTxSigOps.push_back(nTxSigOps);
-            nBlockSize += nTxSize;
-            ++nBlockTx;
-            nBlockSigOps += nTxSigOps;
-            nFees += nTxFees;
-
-            if (fPrintPriority)
-            {
-                double dPriority = iter->GetPriority(nHeight);
-                CAmount dummy;
-                mempool.ApplyDeltas(tx.GetHash(), dPriority, dummy);
-                LogPrintf("priority %.1f fee %s txid %s\n",
-                          dPriority , CFeeRate(iter->GetModifiedFee(), nTxSize).ToString(), tx.GetHash().ToString());
-                pblocktemplate->vTxPriorities.push_back(dPriority);
-            }
-=======
 // Skip entries in mapTx that are already in a block or are present
 // in mapModifiedTx (which implies that the mapTx ancestor state is
 // stale due to ancestor inclusion in the block)
@@ -407,7 +379,6 @@
         return true;
     return false;
 }
->>>>>>> e4382fbe
 
 void BlockAssembler::SortForBlock(const CTxMemPool::setEntries& package, CTxMemPool::txiter entry, std::vector<CTxMemPool::txiter>& sortedEntries)
 {
