//
// Unit tests for denial-of-service detection/prevention code
//


<<<<<<< HEAD
#include "bignum.h"
#include "keystore.h"
=======
#include "chainparams.h"
>>>>>>> c2aca505
#include "main.h"
#include "net.h"
#include "script.h"
#include "serialize.h"

#include <stdint.h>

#include <boost/assign/list_of.hpp> // for 'map_list_of()'
#include <boost/date_time/posix_time/posix_time_types.hpp>
#include <boost/foreach.hpp>
#include <boost/test/unit_test.hpp>

// Tests this internal-to-main.cpp method:
extern bool AddOrphanTx(const CDataStream& vMsg);
extern unsigned int LimitOrphanTxSize(unsigned int nMaxOrphans);
extern std::map<uint256, CDataStream*> mapOrphanTransactions;
extern std::map<uint256, std::map<uint256, CDataStream*> > mapOrphanTransactionsByPrev;

CService ip(uint32_t i)
{
    struct in_addr s;
    s.s_addr = i;
    return CService(CNetAddr(s), Params().GetDefaultPort());
}

BOOST_AUTO_TEST_SUITE(DoS_tests)

BOOST_AUTO_TEST_CASE(DoS_banning)
{
    CNode::ClearBanned();
    CAddress addr1(ip(0xa0b0c001));
    CNode dummyNode1(INVALID_SOCKET, addr1, "", true);
    dummyNode1.Misbehaving(100); // Should get banned
    BOOST_CHECK(CNode::IsBanned(addr1));
    BOOST_CHECK(!CNode::IsBanned(ip(0xa0b0c001|0x0000ff00))); // Different IP, not banned

    CAddress addr2(ip(0xa0b0c002));
    CNode dummyNode2(INVALID_SOCKET, addr2, "", true);
    dummyNode2.Misbehaving(50);
    BOOST_CHECK(!CNode::IsBanned(addr2)); // 2 not banned yet...
    BOOST_CHECK(CNode::IsBanned(addr1));  // ... but 1 still should be
    dummyNode2.Misbehaving(50);
    BOOST_CHECK(CNode::IsBanned(addr2));
}

BOOST_AUTO_TEST_CASE(DoS_banscore)
{
    CNode::ClearBanned();
    mapArgs["-banscore"] = "111"; // because 11 is my favorite number
    CAddress addr1(ip(0xa0b0c001));
    CNode dummyNode1(INVALID_SOCKET, addr1, "", true);
    dummyNode1.Misbehaving(100);
    BOOST_CHECK(!CNode::IsBanned(addr1));
    dummyNode1.Misbehaving(10);
    BOOST_CHECK(!CNode::IsBanned(addr1));
    dummyNode1.Misbehaving(1);
    BOOST_CHECK(CNode::IsBanned(addr1));
    mapArgs.erase("-banscore");
}

BOOST_AUTO_TEST_CASE(DoS_bantime)
{
    CNode::ClearBanned();
    int64_t nStartTime = GetTime();
    SetMockTime(nStartTime); // Overrides future calls to GetTime()

    CAddress addr(ip(0xa0b0c001));
    CNode dummyNode(INVALID_SOCKET, addr, "", true);

    dummyNode.Misbehaving(100);
    BOOST_CHECK(CNode::IsBanned(addr));

    SetMockTime(nStartTime+60*60);
    BOOST_CHECK(CNode::IsBanned(addr));

    SetMockTime(nStartTime+60*60*24+1);
    BOOST_CHECK(!CNode::IsBanned(addr));
}

static bool CheckNBits(unsigned int nbits1, int64_t time1, unsigned int nbits2, int64_t time2)\
{
    if (time1 > time2)
        return CheckNBits(nbits2, time2, nbits1, time1);
    int64_t deltaTime = time2-time1;

    CBigNum required;
    required.SetCompact(ComputeMinWork(nbits1, deltaTime));
    CBigNum have;
    have.SetCompact(nbits2);
    return (have <= required);
}

BOOST_AUTO_TEST_CASE(DoS_checknbits)
{
    using namespace boost::assign; // for 'map_list_of()'

    // Timestamps,nBits from the bitcoin block chain.
    // These are the block-chain checkpoint blocks
    typedef std::map<int64_t, unsigned int> BlockData;
    BlockData chainData =
        map_list_of(1239852051,486604799)(1262749024,486594666)
        (1279305360,469854461)(1280200847,469830746)(1281678674,469809688)
        (1296207707,453179945)(1302624061,453036989)(1309640330,437004818)
        (1313172719,436789733);

    // Make sure CheckNBits considers every combination of block-chain-lock-in-points
    // "sane":
    BOOST_FOREACH(const BlockData::value_type& i, chainData)
    {
        BOOST_FOREACH(const BlockData::value_type& j, chainData)
        {
            BOOST_CHECK(CheckNBits(i.second, i.first, j.second, j.first));
        }
    }

    // Test a couple of insane combinations:
    BlockData::value_type firstcheck = *(chainData.begin());
    BlockData::value_type lastcheck = *(chainData.rbegin());

    // First checkpoint difficulty at or a while after the last checkpoint time should fail when
    // compared to last checkpoint
    BOOST_CHECK(!CheckNBits(firstcheck.second, lastcheck.first+60*10, lastcheck.second, lastcheck.first));
    BOOST_CHECK(!CheckNBits(firstcheck.second, lastcheck.first+60*60*24*14, lastcheck.second, lastcheck.first));

    // ... but OK if enough time passed for difficulty to adjust downward:
    BOOST_CHECK(CheckNBits(firstcheck.second, lastcheck.first+60*60*24*365*4, lastcheck.second, lastcheck.first));
}

CTransaction RandomOrphan()
{
    std::map<uint256, CDataStream*>::iterator it;
    it = mapOrphanTransactions.lower_bound(GetRandHash());
    if (it == mapOrphanTransactions.end())
        it = mapOrphanTransactions.begin();
    const CDataStream* pvMsg = it->second;
    CTransaction tx;
    CDataStream(*pvMsg) >> tx;
    return tx;
}

BOOST_AUTO_TEST_CASE(DoS_mapOrphans)
{
    CKey key;
    key.MakeNewKey(true);
    CBasicKeyStore keystore;
    keystore.AddKey(key);

    // 50 orphan transactions:
    for (int i = 0; i < 50; i++)
    {
        CTransaction tx;
        tx.vin.resize(1);
        tx.vin[0].prevout.n = 0;
        tx.vin[0].prevout.hash = GetRandHash();
        tx.vin[0].scriptSig << OP_1;
        tx.vout.resize(1);
        tx.vout[0].nValue = 1*CENT;
        tx.vout[0].scriptPubKey.SetDestination(key.GetPubKey().GetID());

        CDataStream ds(SER_DISK, CLIENT_VERSION);
        ds << tx;
        AddOrphanTx(ds);
    }

    // ... and 50 that depend on other orphans:
    for (int i = 0; i < 50; i++)
    {
        CTransaction txPrev = RandomOrphan();

        CTransaction tx;
        tx.vin.resize(1);
        tx.vin[0].prevout.n = 0;
        tx.vin[0].prevout.hash = txPrev.GetHash();
        tx.vout.resize(1);
        tx.vout[0].nValue = 1*CENT;
        tx.vout[0].scriptPubKey.SetDestination(key.GetPubKey().GetID());
        SignSignature(keystore, txPrev, tx, 0);

        CDataStream ds(SER_DISK, CLIENT_VERSION);
        ds << tx;
        AddOrphanTx(ds);
    }

    // This really-big orphan should be ignored:
    for (int i = 0; i < 10; i++)
    {
        CTransaction txPrev = RandomOrphan();

        CTransaction tx;
        tx.vout.resize(1);
        tx.vout[0].nValue = 1*CENT;
        tx.vout[0].scriptPubKey.SetDestination(key.GetPubKey().GetID());
        tx.vin.resize(500);
        for (unsigned int j = 0; j < tx.vin.size(); j++)
        {
            tx.vin[j].prevout.n = j;
            tx.vin[j].prevout.hash = txPrev.GetHash();
        }
        SignSignature(keystore, txPrev, tx, 0);
        // Re-use same signature for other inputs
        // (they don't have to be valid for this test)
        for (unsigned int j = 1; j < tx.vin.size(); j++)
            tx.vin[j].scriptSig = tx.vin[0].scriptSig;

        CDataStream ds(SER_DISK, CLIENT_VERSION);
        ds << tx;
        BOOST_CHECK(!AddOrphanTx(ds));
    }

    // Test LimitOrphanTxSize() function:
    LimitOrphanTxSize(40);
    BOOST_CHECK(mapOrphanTransactions.size() <= 40);
    LimitOrphanTxSize(10);
    BOOST_CHECK(mapOrphanTransactions.size() <= 10);
    LimitOrphanTxSize(0);
    BOOST_CHECK(mapOrphanTransactions.empty());
    BOOST_CHECK(mapOrphanTransactionsByPrev.empty());
}

BOOST_AUTO_TEST_CASE(DoS_checkSig)
{
    // Test signature caching code (see key.cpp Verify() methods)

    CKey key;
    key.MakeNewKey(true);
    CBasicKeyStore keystore;
    keystore.AddKey(key);
    unsigned int flags = SCRIPT_VERIFY_P2SH | SCRIPT_VERIFY_STRICTENC;

    // 100 orphan transactions:
    static const int NPREV=100;
    CTransaction orphans[NPREV];
    for (int i = 0; i < NPREV; i++)
    {
        CTransaction& tx = orphans[i];
        tx.vin.resize(1);
        tx.vin[0].prevout.n = 0;
        tx.vin[0].prevout.hash = GetRandHash();
        tx.vin[0].scriptSig << OP_1;
        tx.vout.resize(1);
        tx.vout[0].nValue = 1*CENT;
        tx.vout[0].scriptPubKey.SetDestination(key.GetPubKey().GetID());

        CDataStream ds(SER_DISK, CLIENT_VERSION);
        ds << tx;
        AddOrphanTx(ds);
    }

    // Create a transaction that depends on orphans:
    CTransaction tx;
    tx.vout.resize(1);
    tx.vout[0].nValue = 1*CENT;
    tx.vout[0].scriptPubKey.SetDestination(key.GetPubKey().GetID());
    tx.vin.resize(NPREV);
    for (unsigned int j = 0; j < tx.vin.size(); j++)
    {
        tx.vin[j].prevout.n = 0;
        tx.vin[j].prevout.hash = orphans[j].GetHash();
    }
    // Creating signatures primes the cache:
    boost::posix_time::ptime mst1 = boost::posix_time::microsec_clock::local_time();
    for (unsigned int j = 0; j < tx.vin.size(); j++)
        BOOST_CHECK(SignSignature(keystore, orphans[j], tx, j));
    boost::posix_time::ptime mst2 = boost::posix_time::microsec_clock::local_time();
    boost::posix_time::time_duration msdiff = mst2 - mst1;
    long nOneValidate = msdiff.total_milliseconds();
    if (fDebug) printf("DoS_Checksig sign: %ld\n", nOneValidate);

    // ... now validating repeatedly should be quick:
    // 2.8GHz machine, -g build: Sign takes ~760ms,
    // uncached Verify takes ~250ms, cached Verify takes ~50ms
    // (for 100 single-signature inputs)
    mst1 = boost::posix_time::microsec_clock::local_time();
    for (unsigned int i = 0; i < 5; i++)
        for (unsigned int j = 0; j < tx.vin.size(); j++)
            BOOST_CHECK(VerifySignature(CCoins(orphans[j], MEMPOOL_HEIGHT), tx, j, flags, SIGHASH_ALL));
    mst2 = boost::posix_time::microsec_clock::local_time();
    msdiff = mst2 - mst1;
    long nManyValidate = msdiff.total_milliseconds();
    if (fDebug) printf("DoS_Checksig five: %ld\n", nManyValidate);

    BOOST_CHECK_MESSAGE(nManyValidate < nOneValidate, "Signature cache timing failed");

    // Empty a signature, validation should fail:
    CScript save = tx.vin[0].scriptSig;
    tx.vin[0].scriptSig = CScript();
    BOOST_CHECK(!VerifySignature(CCoins(orphans[0], MEMPOOL_HEIGHT), tx, 0, flags, SIGHASH_ALL));
    tx.vin[0].scriptSig = save;

    // Swap signatures, validation should fail:
    std::swap(tx.vin[0].scriptSig, tx.vin[1].scriptSig);
    BOOST_CHECK(!VerifySignature(CCoins(orphans[0], MEMPOOL_HEIGHT), tx, 0, flags, SIGHASH_ALL));
    BOOST_CHECK(!VerifySignature(CCoins(orphans[1], MEMPOOL_HEIGHT), tx, 1, flags, SIGHASH_ALL));
    std::swap(tx.vin[0].scriptSig, tx.vin[1].scriptSig);

    // Exercise -maxsigcachesize code:
    mapArgs["-maxsigcachesize"] = "10";
    // Generate a new, different signature for vin[0] to trigger cache clear:
    CScript oldSig = tx.vin[0].scriptSig;
    BOOST_CHECK(SignSignature(keystore, orphans[0], tx, 0));
    BOOST_CHECK(tx.vin[0].scriptSig != oldSig);
    for (unsigned int j = 0; j < tx.vin.size(); j++)
        BOOST_CHECK(VerifySignature(CCoins(orphans[j], MEMPOOL_HEIGHT), tx, j, flags, SIGHASH_ALL));
    mapArgs.erase("-maxsigcachesize");

    LimitOrphanTxSize(0);
}

BOOST_AUTO_TEST_SUITE_END()<|MERGE_RESOLUTION|>--- conflicted
+++ resolved
@@ -3,12 +3,9 @@
 //
 
 
-<<<<<<< HEAD
 #include "bignum.h"
+#include "chainparams.h"
 #include "keystore.h"
-=======
-#include "chainparams.h"
->>>>>>> c2aca505
 #include "main.h"
 #include "net.h"
 #include "script.h"
