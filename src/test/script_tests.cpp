--- conflicted
+++ resolved
@@ -7,13 +7,8 @@
 
 using namespace std;
 extern uint256 SignatureHash(CScript scriptCode, const CTransaction& txTo, unsigned int nIn, int nHashType);
-<<<<<<< HEAD
 extern bool VerifyScript(const CScript& scriptSig, const CScript& scriptPubKey, const CTransaction& txTo, unsigned int nIn,
-                         int nHashType);
-=======
-extern bool VerifyScript(const CScript& scriptSig, const CScript& scriptPubKey, const CTransaction& txTo, unsigned int nIn, bool fValidatePayToScriptHash, int nHashType);
-extern bool VerifySignature(const CTransaction& txFrom, const CTransaction& txTo, unsigned int nIn, bool fValidatePayToScriptHash, int nHashType);
->>>>>>> 7e45c375
+                         bool fValidatePayToScriptHash, int nHashType);
 
 BOOST_AUTO_TEST_SUITE(script_tests)
 
@@ -26,9 +21,8 @@
     static const unsigned char pushdata2[] = { OP_PUSHDATA2, 1, 0, 0x5a };
     static const unsigned char pushdata4[] = { OP_PUSHDATA4, 1, 0, 0, 0, 0x5a };
 
+    vector<vector<unsigned char> > directStack;
     vector<unsigned char> vchLastScript;
-
-    vector<vector<unsigned char> > directStack;
     BOOST_CHECK(EvalScript(directStack, CScript(&direct[0], &direct[sizeof(direct)]), CTransaction(), 0, 0, true, vchLastScript));
 
     vector<vector<unsigned char> > pushdata1Stack;
