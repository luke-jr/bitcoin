#define BOOST_TEST_MODULE Bitcoin Test Suite
#include <boost/test/unit_test.hpp>

#include "db.h"
#include "main.h"
#include "wallet.h"

CWallet* pwalletMain;
CClientUIInterface uiInterface;

extern bool fDontPrint;
extern void noui_connect();

struct TestingSetup {
    TestingSetup() {
<<<<<<< HEAD
        fPrintToDebugger = true; // don't want to write to debug.log file
=======
        fDontPrint = true; // don't want to write to debug.log file
>>>>>>> d3d8bf6f
        noui_connect();
        bitdb.MakeMock();
        LoadBlockIndex(true);
        bool fFirstRun;
        pwalletMain = new CWallet("wallet.dat");
        pwalletMain->LoadWallet(fFirstRun);
        RegisterWallet(pwalletMain);
    }
    ~TestingSetup()
    {
        delete pwalletMain;
        pwalletMain = NULL;
        bitdb.Flush(true);
    }
};

BOOST_GLOBAL_FIXTURE(TestingSetup);

void Shutdown(void* parg)
{
  exit(0);
}

void StartShutdown()
{
  exit(0);
}
<|MERGE_RESOLUTION|>--- conflicted
+++ resolved
@@ -13,11 +13,7 @@
 
 struct TestingSetup {
     TestingSetup() {
-<<<<<<< HEAD
-        fPrintToDebugger = true; // don't want to write to debug.log file
-=======
         fDontPrint = true; // don't want to write to debug.log file
->>>>>>> d3d8bf6f
         noui_connect();
         bitdb.MakeMock();
         LoadBlockIndex(true);
