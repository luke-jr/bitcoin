// Copyright (c) 2010 Satoshi Nakamoto
// Copyright (c) 2009-2015 The Bitcoin Core developers
// Distributed under the MIT software license, see the accompanying
// file COPYING or http://www.opensource.org/licenses/mit-license.php.

#include "rpc/server.h"

#include "base58.h"
#include "init.h"
#include "random.h"
#include "sync.h"
#include "ui_interface.h"
#include "util.h"
#include "utilstrencodings.h"
#ifdef ENABLE_WALLET
#include "wallet/wallet.h"
#endif

#include <univalue.h>

#include <boost/bind.hpp>
#include <boost/filesystem.hpp>
#include <boost/foreach.hpp>
#include <boost/iostreams/concepts.hpp>
#include <boost/iostreams/stream.hpp>
#include <boost/shared_ptr.hpp>
#include <boost/signals2/signal.hpp>
#include <boost/thread.hpp>
#include <boost/algorithm/string/case_conv.hpp> // for to_upper()

using namespace RPCServer;
using namespace std;

static bool fRPCRunning = false;
static bool fRPCInWarmup = true;
static std::string rpcWarmupStatus("RPC server started");
static CCriticalSection cs_rpcWarmup;
/* Timer-creating functions */
static RPCTimerInterface* timerInterface = NULL;
/* Map of name to timer.
 * @note Can be changed to std::unique_ptr when C++11 */
static std::map<std::string, boost::shared_ptr<RPCTimerBase> > deadlineTimers;

static struct CRPCSignals
{
    boost::signals2::signal<void ()> Started;
    boost::signals2::signal<void ()> Stopped;
    boost::signals2::signal<void (const CRPCCommand&)> PreCommand;
    boost::signals2::signal<void (const CRPCCommand&)> PostCommand;
} g_rpcSignals;

void RPCServer::OnStarted(boost::function<void ()> slot)
{
    g_rpcSignals.Started.connect(slot);
}

void RPCServer::OnStopped(boost::function<void ()> slot)
{
    g_rpcSignals.Stopped.connect(slot);
}

void RPCServer::OnPreCommand(boost::function<void (const CRPCCommand&)> slot)
{
    g_rpcSignals.PreCommand.connect(boost::bind(slot, _1));
}

void RPCServer::OnPostCommand(boost::function<void (const CRPCCommand&)> slot)
{
    g_rpcSignals.PostCommand.connect(boost::bind(slot, _1));
}

void RPCTypeCheck(const UniValue& params,
                  const list<UniValue::VType>& typesExpected,
                  bool fAllowNull)
{
    unsigned int i = 0;
    BOOST_FOREACH(UniValue::VType t, typesExpected)
    {
        if (params.size() <= i)
            break;

        const UniValue& v = params[i];
        if (!((v.type() == t) || (fAllowNull && (v.isNull()))))
        {
            string err = strprintf("Expected type %s, got %s",
                                   uvTypeName(t), uvTypeName(v.type()));
            throw JSONRPCError(RPC_TYPE_ERROR, err);
        }
        i++;
    }
}

void RPCTypeCheckObj(const UniValue& o,
    const map<string, UniValueType>& typesExpected,
    bool fAllowNull,
    bool fStrict)
{
    for (const auto& t : typesExpected) {
        const UniValue& v = find_value(o, t.first);
        if (!fAllowNull && v.isNull())
            throw JSONRPCError(RPC_TYPE_ERROR, strprintf("Missing %s", t.first));

        if (!(t.second.typeAny || v.type() == t.second.type || (fAllowNull && v.isNull()))) {
            string err = strprintf("Expected type %s for %s, got %s",
                uvTypeName(t.second.type), t.first, uvTypeName(v.type()));
            throw JSONRPCError(RPC_TYPE_ERROR, err);
        }
    }

    if (fStrict)
    {
        BOOST_FOREACH(const string& k, o.getKeys())
        {
            if (typesExpected.count(k) == 0)
            {
                string err = strprintf("Unexpected key %s", k);
                throw JSONRPCError(RPC_TYPE_ERROR, err);
            }
        }
    }
}

CAmount AmountFromValue(const UniValue& value)
{
    if (!value.isNum() && !value.isStr())
        throw JSONRPCError(RPC_TYPE_ERROR, "Amount is not a number or string");
    CAmount amount;
    if (!ParseFixedPoint(value.getValStr(), 8, &amount))
        throw JSONRPCError(RPC_TYPE_ERROR, "Invalid amount");
    if (!MoneyRange(amount))
        throw JSONRPCError(RPC_TYPE_ERROR, "Amount out of range");
    return amount;
}

UniValue ValueFromAmount(const CAmount& amount)
{
    bool sign = amount < 0;
    int64_t n_abs = (sign ? -amount : amount);
    int64_t quotient = n_abs / COIN;
    int64_t remainder = n_abs % COIN;
    return UniValue(UniValue::VNUM,
            strprintf("%s%d.%08d", sign ? "-" : "", quotient, remainder));
}

uint256 ParseHashV(const UniValue& v, string strName)
{
    string strHex;
    if (v.isStr())
        strHex = v.get_str();
    if (!IsHex(strHex)) // Note: IsHex("") is false
        throw JSONRPCError(RPC_INVALID_PARAMETER, strName+" must be hexadecimal string (not '"+strHex+"')");
    uint256 result;
    result.SetHex(strHex);
    return result;
}
uint256 ParseHashO(const UniValue& o, string strKey)
{
    return ParseHashV(find_value(o, strKey), strKey);
}
vector<unsigned char> ParseHexV(const UniValue& v, string strName)
{
    string strHex;
    if (v.isStr())
        strHex = v.get_str();
    if (!IsHex(strHex))
        throw JSONRPCError(RPC_INVALID_PARAMETER, strName+" must be hexadecimal string (not '"+strHex+"')");
    return ParseHex(strHex);
}
vector<unsigned char> ParseHexO(const UniValue& o, string strKey)
{
    return ParseHexV(find_value(o, strKey), strKey);
}

/**
 * Note: This interface may still be subject to change.
 */

std::string CRPCTable::help(const std::string& strCommand) const
{
    string strRet;
    string category;
    set<rpcfn_type> setDone;
    vector<pair<string, const CRPCCommand*> > vCommands;

    for (map<string, const CRPCCommand*>::const_iterator mi = mapCommands.begin(); mi != mapCommands.end(); ++mi)
        vCommands.push_back(make_pair(mi->second->category + mi->first, mi->second));
    sort(vCommands.begin(), vCommands.end());

    BOOST_FOREACH(const PAIRTYPE(string, const CRPCCommand*)& command, vCommands)
    {
        const CRPCCommand *pcmd = command.second;
        string strMethod = pcmd->name;
        // We already filter duplicates, but these deprecated screw up the sort order
        if (strMethod.find("label") != string::npos)
            continue;
        if ((strCommand != "" || pcmd->category == "hidden") && strMethod != strCommand)
            continue;
        try
        {
            UniValue params;
            rpcfn_type pfn = pcmd->actor;
            if (setDone.insert(pfn).second) {
                CRPCRequestInfo reqinfo;
                pfn(params, true, reqinfo);
            }
        }
        catch (const std::exception& e)
        {
            // Help text is returned in an exception
            string strHelp = string(e.what());
            if (strCommand == "")
            {
                if (strHelp.find('\n') != string::npos)
                    strHelp = strHelp.substr(0, strHelp.find('\n'));

                if (category != pcmd->category)
                {
                    if (!category.empty())
                        strRet += "\n";
                    category = pcmd->category;
                    string firstLetter = category.substr(0,1);
                    boost::to_upper(firstLetter);
                    strRet += "== " + firstLetter + category.substr(1) + " ==\n";
                }
            }
            strRet += strHelp + "\n";
        }
    }
    if (strRet == "")
        strRet = strprintf("help: unknown command: %s\n", strCommand);
    strRet = strRet.substr(0,strRet.size()-1);
    return strRet;
}

UniValue help(const UniValue& params, bool fHelp)
{
    if (fHelp || params.size() > 1)
        throw runtime_error(
            "help ( \"command\" )\n"
            "\nList all commands, or get help for a specified command.\n"
            "\nArguments:\n"
            "1. \"command\"     (string, optional) The command to get help on\n"
            "\nResult:\n"
            "\"text\"     (string) The help text\n"
        );

    string strCommand;
    if (params.size() > 0)
        strCommand = params[0].get_str();

    return tableRPC.help(strCommand);
}


UniValue stop(const UniValue& params, bool fHelp)
{
    // Accept the deprecated and ignored 'detach' boolean argument
    if (fHelp || params.size() > 1)
        throw runtime_error(
            "stop\n"
            "\nStop Bitcoin server.");
    // Event loop will exit after current HTTP requests have been handled, so
    // this reply will get back to the client.
    StartShutdown();
    return "Bitcoin server stopping";
}

/**
 * Call Table
 */
static const CRPCCommand vRPCCommands[] =
{ //  category              name                      actor (function)         okSafeMode
  //  --------------------- ------------------------  -----------------------  ----------
    /* Overall control/query calls */
    { "control",            "help",                   &help,                   true  },
    { "control",            "stop",                   &stop,                   true  },
};

CRPCTable::CRPCTable()
{
    unsigned int vcidx;
    for (vcidx = 0; vcidx < (sizeof(vRPCCommands) / sizeof(vRPCCommands[0])); vcidx++)
    {
        const CRPCCommand *pcmd;

        pcmd = &vRPCCommands[vcidx];
        mapCommands[pcmd->name] = pcmd;
    }
}

const CRPCCommand *CRPCTable::operator[](const std::string &name) const
{
    map<string, const CRPCCommand*>::const_iterator it = mapCommands.find(name);
    if (it == mapCommands.end())
        return NULL;
    return (*it).second;
}

bool CRPCTable::appendCommand(const std::string& name, const CRPCCommand* pcmd)
{
    if (IsRPCRunning())
        return false;

    // don't allow overwriting for now
    map<string, const CRPCCommand*>::const_iterator it = mapCommands.find(name);
    if (it != mapCommands.end())
        return false;

    mapCommands[name] = pcmd;
    return true;
}

bool StartRPC()
{
    LogPrint("rpc", "Starting RPC\n");
    fRPCRunning = true;
    g_rpcSignals.Started();
    return true;
}

void InterruptRPC()
{
    LogPrint("rpc", "Interrupting RPC\n");
    // Interrupt e.g. running longpolls
    fRPCRunning = false;
}

void StopRPC()
{
    LogPrint("rpc", "Stopping RPC\n");
    deadlineTimers.clear();
    g_rpcSignals.Stopped();
}

bool IsRPCRunning()
{
    return fRPCRunning;
}

void SetRPCWarmupStatus(const std::string& newStatus)
{
    LOCK(cs_rpcWarmup);
    rpcWarmupStatus = newStatus;
}

void SetRPCWarmupFinished()
{
    LOCK(cs_rpcWarmup);
    assert(fRPCInWarmup);
    fRPCInWarmup = false;
}

bool RPCIsInWarmup(std::string *outStatus)
{
    LOCK(cs_rpcWarmup);
    if (outStatus)
        *outStatus = rpcWarmupStatus;
    return fRPCInWarmup;
}

void JSONRequest::parse(const UniValue& valRequest)
{
    // Parse request
    if (!valRequest.isObject())
        throw JSONRPCError(RPC_INVALID_REQUEST, "Invalid Request object");
    const UniValue& request = valRequest.get_obj();

    // Parse id now so errors from here on will have the id
    id = find_value(request, "id");

    // Parse method
    UniValue valMethod = find_value(request, "method");
    if (valMethod.isNull())
        throw JSONRPCError(RPC_INVALID_REQUEST, "Missing method");
    if (!valMethod.isStr())
        throw JSONRPCError(RPC_INVALID_REQUEST, "Method must be a string");
    strMethod = valMethod.get_str();
    if (strMethod != "getblocktemplate")
        LogPrint("rpc", "ThreadRPCServer method=%s\n", SanitizeString(strMethod));

    // Parse params
    UniValue valParams = find_value(request, "params");
    if (valParams.isArray())
        params = valParams.get_array();
    else if (valParams.isNull())
        params = UniValue(UniValue::VARR);
    else
        throw JSONRPCError(RPC_INVALID_REQUEST, "Params must be an array");
}

static UniValue JSONRPCExecOne(const UniValue& req, CRPCRequestInfo& reqinfo)
{
    UniValue rpc_result(UniValue::VOBJ);

    JSONRequest jreq;
    try {
        jreq.parse(req);

        UniValue result = tableRPC.execute(jreq.strMethod, jreq.params, reqinfo);
        rpc_result = JSONRPCReplyObj(result, NullUniValue, jreq.id);
    }
    catch (const UniValue& objError)
    {
        rpc_result = JSONRPCReplyObj(NullUniValue, objError, jreq.id);
    }
    catch (const std::exception& e)
    {
        rpc_result = JSONRPCReplyObj(NullUniValue,
                                     JSONRPCError(RPC_PARSE_ERROR, e.what()), jreq.id);
    }

    return rpc_result;
}

std::string JSONRPCExecBatch(const UniValue& vReq, CRPCRequestInfo& reqinfo)
{
    UniValue ret(UniValue::VARR);
    for (unsigned int reqIdx = 0; reqIdx < vReq.size(); reqIdx++)
        ret.push_back(JSONRPCExecOne(vReq[reqIdx], reqinfo));

    return ret.write() + "\n";
}

UniValue rpcfn_type::operator()(const UniValue& params, bool fHelp, CRPCRequestInfo& reqinfo) const {
    if (func.which()) {
        const reqinfo_rpcfn_type f = boost::get<reqinfo_rpcfn_type>(func);
        return f(params, fHelp, reqinfo);
    } else {
        const simple_rpcfn_type f = boost::get<simple_rpcfn_type>(func);
        return f(params, fHelp);
    }
}

<<<<<<< HEAD
UniValue CRPCTable::execute(const std::string &strMethod, const UniValue &params) const
=======
UniValue CRPCTable::execute(const std::string &strMethod, const UniValue &params, CRPCRequestInfo& reqinfo) const
>>>>>>> eb7ebf79
{
    // Return immediately if in warmup
    {
        LOCK(cs_rpcWarmup);
        if (fRPCInWarmup)
            throw JSONRPCError(RPC_IN_WARMUP, rpcWarmupStatus);
    }

    // Find method
    const CRPCCommand *pcmd = tableRPC[strMethod];
    if (!pcmd)
        throw JSONRPCError(RPC_METHOD_NOT_FOUND, "Method not found");

    g_rpcSignals.PreCommand(*pcmd);

    try
    {
        // Execute
<<<<<<< HEAD
        CRPCRequestInfo reqinfo;
#ifdef ENABLE_WALLET
        reqinfo.wallet = pwalletMain;
#endif
=======
>>>>>>> eb7ebf79
        return pcmd->actor(params, false, reqinfo);
    }
    catch (const std::exception& e)
    {
        throw JSONRPCError(RPC_MISC_ERROR, e.what());
    }

    g_rpcSignals.PostCommand(*pcmd);
}

std::vector<std::string> CRPCTable::listCommands() const
{
    std::vector<std::string> commandList;
    typedef std::map<std::string, const CRPCCommand*> commandMap;

    std::transform( mapCommands.begin(), mapCommands.end(),
                   std::back_inserter(commandList),
                   boost::bind(&commandMap::value_type::first,_1) );
    return commandList;
}

std::string HelpExampleCli(const std::string& methodname, const std::string& args)
{
    return "> bitcoin-cli " + methodname + " " + args + "\n";
}

std::string HelpExampleRpc(const std::string& methodname, const std::string& args)
{
    return "> curl --user myusername --data-binary '{\"jsonrpc\": \"1.0\", \"id\":\"curltest\", "
        "\"method\": \"" + methodname + "\", \"params\": [" + args + "] }' -H 'content-type: text/plain;' http://127.0.0.1:8332/\n";
}

void RPCSetTimerInterfaceIfUnset(RPCTimerInterface *iface)
{
    if (!timerInterface)
        timerInterface = iface;
}

void RPCSetTimerInterface(RPCTimerInterface *iface)
{
    timerInterface = iface;
}

void RPCUnsetTimerInterface(RPCTimerInterface *iface)
{
    if (timerInterface == iface)
        timerInterface = NULL;
}

void RPCRunLater(const std::string& name, boost::function<void(void)> func, int64_t nSeconds)
{
    if (!timerInterface)
        throw JSONRPCError(RPC_INTERNAL_ERROR, "No timer handler registered for RPC");
    deadlineTimers.erase(name);
    LogPrint("rpc", "queue run of timer %s in %i seconds (using %s)\n", name, nSeconds, timerInterface->Name());
    deadlineTimers.insert(std::make_pair(name, boost::shared_ptr<RPCTimerBase>(timerInterface->NewTimer(func, nSeconds*1000))));
}

CRPCTable tableRPC;<|MERGE_RESOLUTION|>--- conflicted
+++ resolved
@@ -431,11 +431,7 @@
     }
 }
 
-<<<<<<< HEAD
-UniValue CRPCTable::execute(const std::string &strMethod, const UniValue &params) const
-=======
 UniValue CRPCTable::execute(const std::string &strMethod, const UniValue &params, CRPCRequestInfo& reqinfo) const
->>>>>>> eb7ebf79
 {
     // Return immediately if in warmup
     {
@@ -454,13 +450,6 @@
     try
     {
         // Execute
-<<<<<<< HEAD
-        CRPCRequestInfo reqinfo;
-#ifdef ENABLE_WALLET
-        reqinfo.wallet = pwalletMain;
-#endif
-=======
->>>>>>> eb7ebf79
         return pcmd->actor(params, false, reqinfo);
     }
     catch (const std::exception& e)
