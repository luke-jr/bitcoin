--- conflicted
+++ resolved
@@ -3576,11 +3576,7 @@
 
             // Transaction fee required depends on block size
             bool fAllowFree = (nBlockSize + nTxSize < 4000 || CTransaction::AllowFree(dPriority));
-<<<<<<< HEAD
-            int64 nMinFee = pwalletMain->IsFromMe(tx) ? 0 : tx.GetMinFee(nBlockSize, fAllowFree, GMF_BLOCK);
-=======
-            int64 nMinFee = tx.GetMinFee(nBlockSize, fAllowFree, GMF_BLOCK, nTxSize);
->>>>>>> e7e7df1a
+            int64 nMinFee = pwalletMain->IsFromMe(tx) ? 0 : tx.GetMinFee(nBlockSize, fAllowFree, GMF_BLOCK, nTxSize);
 
             uint64& nTxFees = txinfo.nTxFee;
             if (nTxFees < nMinFee)
