// Copyright (c) 2009-2010 Satoshi Nakamoto
// Copyright (c) 2009-2012 The Bitcoin developers
// Distributed under the MIT/X11 software license, see the accompanying
// file COPYING or http://www.opensource.org/licenses/mit-license.php.

#include "checkpoints.h"
#include "db.h"
#include "net.h"
#include "init.h"
#include "ui_interface.h"
#include <boost/algorithm/string/replace.hpp>
#include <boost/filesystem.hpp>
#include <boost/filesystem/fstream.hpp>

using namespace std;
using namespace boost;

//
// Global state
//

CCriticalSection cs_setpwalletRegistered;
set<CWallet*> setpwalletRegistered;

CCriticalSection cs_main;

CTxMemPool mempool;
unsigned int nTransactionsUpdated = 0;

map<uint256, CBlockIndex*> mapBlockIndex;
uint256 hashGenesisBlock("0x000000000019d6689c085ae165831e934ff763ae46a2a6c172b3f1b60a8ce26f");
static CBigNum bnProofOfWorkLimit(~uint256(0) >> 32);
CBlockIndex* pindexGenesisBlock = NULL;
int nBestHeight = -1;
CBigNum bnBestChainWork = 0;
CBigNum bnBestInvalidWork = 0;
uint256 hashBestChain = 0;
CBlockIndex* pindexBest = NULL;
int64 nTimeBestReceived = 0;

CMedianFilter<int> cPeerBlockCounts(5, 0); // Amount of blocks that other nodes claim to have

map<uint256, CBlock*> mapOrphanBlocks;
multimap<uint256, CBlock*> mapOrphanBlocksByPrev;

map<uint256, CDataStream*> mapOrphanTransactions;
map<uint256, map<uint256, CDataStream*> > mapOrphanTransactionsByPrev;

// Constant stuff for coinbase transactions we create:
CScript COINBASE_FLAGS;

const string strMessageMagic = "Bitcoin Signed Message:\n";

double dHashesPerSec;
int64 nHPSTimerStart;

// Settings
int64 nTransactionFee = 0;
int64 nTransactionFeeMax = CENT;
bool fForceFee = false;
int64 nMinFeeBase = 0;
int64 nMinFeePer = 1000;



//////////////////////////////////////////////////////////////////////////////
//
// dispatching functions
//

// These functions dispatch to one or all registered wallets


void RegisterWallet(CWallet* pwalletIn)
{
    {
        LOCK(cs_setpwalletRegistered);
        setpwalletRegistered.insert(pwalletIn);
    }
}

void UnregisterWallet(CWallet* pwalletIn)
{
    {
        LOCK(cs_setpwalletRegistered);
        setpwalletRegistered.erase(pwalletIn);
    }
}

// check whether the passed transaction is from us
bool static IsFromMe(CTransaction& tx)
{
    BOOST_FOREACH(CWallet* pwallet, setpwalletRegistered)
        if (pwallet->IsFromMe(tx))
            return true;
    return false;
}

// get the wallet transaction with the given hash (if it exists)
bool static GetTransaction(const uint256& hashTx, CWalletTx& wtx)
{
    BOOST_FOREACH(CWallet* pwallet, setpwalletRegistered)
        if (pwallet->GetTransaction(hashTx,wtx))
            return true;
    return false;
}

// erases transaction with the given hash from all wallets
void static EraseFromWallets(uint256 hash)
{
    BOOST_FOREACH(CWallet* pwallet, setpwalletRegistered)
        pwallet->EraseFromWallet(hash);
}

// make sure all wallets know about the given transaction, in the given block
void SyncWithWallets(const CTransaction& tx, const CBlock* pblock, bool fUpdate)
{
    BOOST_FOREACH(CWallet* pwallet, setpwalletRegistered)
        pwallet->AddToWalletIfInvolvingMe(tx, pblock, fUpdate);
}

// notify wallets about a new best chain
void static SetBestChain(const CBlockLocator& loc)
{
    BOOST_FOREACH(CWallet* pwallet, setpwalletRegistered)
        pwallet->SetBestChain(loc);
}

// notify wallets about an updated transaction
void static UpdatedTransaction(const uint256& hashTx)
{
    BOOST_FOREACH(CWallet* pwallet, setpwalletRegistered)
        pwallet->UpdatedTransaction(hashTx);
}

// dump all wallets
void static PrintWallets(const CBlock& block)
{
    BOOST_FOREACH(CWallet* pwallet, setpwalletRegistered)
        pwallet->PrintWallet(block);
}

// notify wallets about an incoming inventory (for request counts)
void static Inventory(const uint256& hash)
{
    BOOST_FOREACH(CWallet* pwallet, setpwalletRegistered)
        pwallet->Inventory(hash);
}

// ask wallets to resend their transactions
void static ResendWalletTransactions()
{
    BOOST_FOREACH(CWallet* pwallet, setpwalletRegistered)
        pwallet->ResendWalletTransactions();
}







//////////////////////////////////////////////////////////////////////////////
//
// mapOrphanTransactions
//

bool AddOrphanTx(const CDataStream& vMsg)
{
    CTransaction tx;
    CDataStream(vMsg) >> tx;
    uint256 hash = tx.GetHash();
    if (mapOrphanTransactions.count(hash))
        return false;

    CDataStream* pvMsg = new CDataStream(vMsg);

    // Ignore big transactions, to avoid a
    // send-big-orphans memory exhaustion attack. If a peer has a legitimate
    // large transaction with a missing parent then we assume
    // it will rebroadcast it later, after the parent transaction(s)
    // have been mined or received.
    // 10,000 orphans, each of which is at most 5,000 bytes big is
    // at most 500 megabytes of orphans:
    if (pvMsg->size() > 5000)
    {
        printf("ignoring large orphan tx (size: %u, hash: %s)\n", pvMsg->size(), hash.ToString().substr(0,10).c_str());
        delete pvMsg;
        return false;
    }

    mapOrphanTransactions[hash] = pvMsg;
    BOOST_FOREACH(const CTxIn& txin, tx.vin)
        mapOrphanTransactionsByPrev[txin.prevout.hash].insert(make_pair(hash, pvMsg));

    printf("stored orphan tx %s (mapsz %u)\n", hash.ToString().substr(0,10).c_str(),
        mapOrphanTransactions.size());
    return true;
}

void static EraseOrphanTx(uint256 hash)
{
    if (!mapOrphanTransactions.count(hash))
        return;
    const CDataStream* pvMsg = mapOrphanTransactions[hash];
    CTransaction tx;
    CDataStream(*pvMsg) >> tx;
    BOOST_FOREACH(const CTxIn& txin, tx.vin)
    {
        mapOrphanTransactionsByPrev[txin.prevout.hash].erase(hash);
        if (mapOrphanTransactionsByPrev[txin.prevout.hash].empty())
            mapOrphanTransactionsByPrev.erase(txin.prevout.hash);
    }
    delete pvMsg;
    mapOrphanTransactions.erase(hash);
}

unsigned int LimitOrphanTxSize(unsigned int nMaxOrphans)
{
    unsigned int nEvicted = 0;
    while (mapOrphanTransactions.size() > nMaxOrphans)
    {
        // Evict a random orphan:
        uint256 randomhash = GetRandHash();
        map<uint256, CDataStream*>::iterator it = mapOrphanTransactions.lower_bound(randomhash);
        if (it == mapOrphanTransactions.end())
            it = mapOrphanTransactions.begin();
        EraseOrphanTx(it->first);
        ++nEvicted;
    }
    return nEvicted;
}







//////////////////////////////////////////////////////////////////////////////
//
// CTransaction and CTxIndex
//

bool CTransaction::ReadFromDisk(CTxDB& txdb, COutPoint prevout, CTxIndex& txindexRet)
{
    SetNull();
    if (!txdb.ReadTxIndex(prevout.hash, txindexRet))
        return false;
    if (!ReadFromDisk(txindexRet.pos))
        return false;
    if (prevout.n >= vout.size())
    {
        SetNull();
        return false;
    }
    return true;
}

bool CTransaction::ReadFromDisk(CTxDB& txdb, COutPoint prevout)
{
    CTxIndex txindex;
    return ReadFromDisk(txdb, prevout, txindex);
}

bool CTransaction::ReadFromDisk(COutPoint prevout)
{
    CTxDB txdb("r");
    CTxIndex txindex;
    return ReadFromDisk(txdb, prevout, txindex);
}

bool CTransaction::IsStandard() const
{
    BOOST_FOREACH(const CTxIn& txin, vin)
    {
        // Biggest 'standard' txin is a 3-signature 3-of-3 CHECKMULTISIG
        // pay-to-script-hash, which is 3 ~80-byte signatures, 3
        // ~65-byte public keys, plus a few script ops.
        if (txin.scriptSig.size() > 500)
            return false;
        if (!txin.scriptSig.IsPushOnly())
            return false;
    }
    BOOST_FOREACH(const CTxOut& txout, vout)
        if (!::IsStandard(txout.scriptPubKey))
            return false;
    return true;
}

//
// Check transaction inputs, and make sure any
// pay-to-script-hash transactions are evaluating IsStandard scripts
//
// Why bother? To avoid denial-of-service attacks; an attacker
// can submit a standard HASH... OP_EQUAL transaction,
// which will get accepted into blocks. The redemption
// script can be anything; an attacker could use a very
// expensive-to-check-upon-redemption script like:
//   DUP CHECKSIG DROP ... repeated 100 times... OP_1
//
bool CTransaction::AreInputsStandard(const MapPrevTx& mapInputs) const
{
    if (IsCoinBase())
        return true; // Coinbases don't use vin normally

    for (unsigned int i = 0; i < vin.size(); i++)
    {
        const CTxOut& prev = GetOutputFor(vin[i], mapInputs);

        vector<vector<unsigned char> > vSolutions;
        txnouttype whichType;
        // get the scriptPubKey corresponding to this input:
        const CScript& prevScript = prev.scriptPubKey;
        if (!Solver(prevScript, whichType, vSolutions))
            return false;
        int nArgsExpected = ScriptSigArgsExpected(whichType, vSolutions);
        if (nArgsExpected < 0)
            return false;

        // Transactions with extra stuff in their scriptSigs are
        // non-standard. Note that this EvalScript() call will
        // be quick, because if there are any operations
        // beside "push data" in the scriptSig the
        // IsStandard() call returns false
        vector<vector<unsigned char> > stack;
        if (!EvalScript(stack, vin[i].scriptSig, *this, i, 0))
            return false;

        if (whichType == TX_SCRIPTHASH)
        {
            if (stack.empty())
                return false;
            CScript subscript(stack.back().begin(), stack.back().end());
            vector<vector<unsigned char> > vSolutions2;
            txnouttype whichType2;
            if (!Solver(subscript, whichType2, vSolutions2))
                return false;
            if (whichType2 == TX_SCRIPTHASH)
                return false;

            int tmpExpected;
            tmpExpected = ScriptSigArgsExpected(whichType2, vSolutions2);
            if (tmpExpected < 0)
                return false;
            nArgsExpected += tmpExpected;
        }

        if (stack.size() != (unsigned int)nArgsExpected)
            return false;
    }

    return true;
}

unsigned int
CTransaction::GetLegacySigOpCount() const
{
    unsigned int nSigOps = 0;
    BOOST_FOREACH(const CTxIn& txin, vin)
    {
        nSigOps += txin.scriptSig.GetSigOpCount(false);
    }
    BOOST_FOREACH(const CTxOut& txout, vout)
    {
        nSigOps += txout.scriptPubKey.GetSigOpCount(false);
    }
    return nSigOps;
}


int CMerkleTx::SetMerkleBranch(const CBlock* pblock)
{
    if (fClient)
    {
        if (hashBlock == 0)
            return 0;
    }
    else
    {
        CBlock blockTmp;
        if (pblock == NULL)
        {
            // Load the block this tx is in
            CTxIndex txindex;
            if (!CTxDB("r").ReadTxIndex(GetHash(), txindex))
                return 0;
            if (!blockTmp.ReadFromDisk(txindex.pos.nFile, txindex.pos.nBlockPos))
                return 0;
            pblock = &blockTmp;
        }

        // Update the tx's hashBlock
        hashBlock = pblock->GetHash();

        // Locate the transaction
        for (nIndex = 0; nIndex < (int)pblock->vtx.size(); nIndex++)
            if (pblock->vtx[nIndex] == *(CTransaction*)this)
                break;
        if (nIndex == (int)pblock->vtx.size())
        {
            vMerkleBranch.clear();
            nIndex = -1;
            printf("ERROR: SetMerkleBranch() : couldn't find tx in block\n");
            return 0;
        }

        // Fill in merkle branch
        vMerkleBranch = pblock->GetMerkleBranch(nIndex);
    }

    // Is the tx in a block that's in the main chain
    map<uint256, CBlockIndex*>::iterator mi = mapBlockIndex.find(hashBlock);
    if (mi == mapBlockIndex.end())
        return 0;
    CBlockIndex* pindex = (*mi).second;
    if (!pindex || !pindex->IsInMainChain())
        return 0;

    return pindexBest->nHeight - pindex->nHeight + 1;
}







bool CTransaction::CheckTransaction() const
{
    // Basic checks that don't depend on any context
    if (vin.empty())
        return DoS(10, error("CTransaction::CheckTransaction() : vin empty"));
    if (vout.empty())
        return DoS(10, error("CTransaction::CheckTransaction() : vout empty"));
    // Size limits
    if (::GetSerializeSize(*this, SER_NETWORK, PROTOCOL_VERSION) > MAX_BLOCK_SIZE)
        return DoS(100, error("CTransaction::CheckTransaction() : size limits failed"));

    // Check for negative or overflow output values
    int64 nValueOut = 0;
    BOOST_FOREACH(const CTxOut& txout, vout)
    {
        if (txout.nValue < 0)
            return DoS(100, error("CTransaction::CheckTransaction() : txout.nValue negative"));
        if (txout.nValue > MAX_MONEY)
            return DoS(100, error("CTransaction::CheckTransaction() : txout.nValue too high"));
        nValueOut += txout.nValue;
        if (!MoneyRange(nValueOut))
            return DoS(100, error("CTransaction::CheckTransaction() : txout total out of range"));
    }

    // Check for duplicate inputs
    set<COutPoint> vInOutPoints;
    BOOST_FOREACH(const CTxIn& txin, vin)
    {
        if (vInOutPoints.count(txin.prevout))
            return false;
        vInOutPoints.insert(txin.prevout);
    }

    if (IsCoinBase())
    {
        if (vin[0].scriptSig.size() < 2 || vin[0].scriptSig.size() > 100)
            return DoS(100, error("CTransaction::CheckTransaction() : coinbase script size"));
    }
    else
    {
        BOOST_FOREACH(const CTxIn& txin, vin)
            if (txin.prevout.IsNull())
                return DoS(10, error("CTransaction::CheckTransaction() : prevout is null"));
    }

    return true;
}

bool CTxMemPool::accept(CTxDB& txdb, CTransaction &tx, bool fCheckInputs,
                        bool* pfMissingInputs)
{
    if (pfMissingInputs)
        *pfMissingInputs = false;

    if (!tx.CheckTransaction())
        return error("CTxMemPool::accept() : CheckTransaction failed");

    // Coinbase is only valid in a block, not as a loose transaction
    if (tx.IsCoinBase())
        return tx.DoS(100, error("CTxMemPool::accept() : coinbase as individual tx"));

    // To help v0.1.5 clients who would see it as a negative number
    if ((int64)tx.nLockTime > std::numeric_limits<int>::max())
        return error("CTxMemPool::accept() : not accepting nLockTime beyond 2038 yet");

    bool fFromMe = pwalletMain->IsFromMe(tx);

    // Rather not work on nonstandard transactions (unless -testnet)
    if (!fTestNet && !tx.IsStandard() && !fFromMe)
        return error("CTxMemPool::accept() : nonstandard transaction type");

    // Do we already have it?
    uint256 hash = tx.GetHash();
    {
        LOCK(cs);
        if (mapTx.count(hash))
            return false;
    }
    if (fCheckInputs)
        if (txdb.ContainsTx(hash))
            return false;

    // Check for conflicts with in-memory transactions
    CTransaction* ptxOld = NULL;
    for (unsigned int i = 0; i < tx.vin.size(); i++)
    {
        COutPoint outpoint = tx.vin[i].prevout;
        if (mapNextTx.count(outpoint))
        {
            // Disable replacement feature for now
            return false;

            // Allow replacing with a newer version of the same transaction
            if (i != 0)
                return false;
            ptxOld = mapNextTx[outpoint].ptx;
            if (ptxOld->IsFinal())
                return false;
            if (!tx.IsNewerThan(*ptxOld))
                return false;
            for (unsigned int i = 0; i < tx.vin.size(); i++)
            {
                COutPoint outpoint = tx.vin[i].prevout;
                if (!mapNextTx.count(outpoint) || mapNextTx[outpoint].ptx != ptxOld)
                    return false;
            }
            break;
        }
    }

    if (fCheckInputs)
    {
        MapPrevTx mapInputs;
        map<uint256, CTxIndex> mapUnused;
        bool fInvalid = false;
        if (!tx.FetchInputs(txdb, mapUnused, false, false, mapInputs, fInvalid))
        {
            if (fInvalid)
                return error("CTxMemPool::accept() : FetchInputs found invalid tx %s", hash.ToString().substr(0,10).c_str());
            if (pfMissingInputs)
                *pfMissingInputs = true;
            return false;
        }

        // Check for non-standard pay-to-script-hash in inputs
        if (!tx.AreInputsStandard(mapInputs) && !fFromMe && !fTestNet)
            return error("CTxMemPool::accept() : nonstandard transaction input");

        // Note: if you modify this code to accept non-standard transactions, then
        // you should add code here to check that the transaction does a
        // reasonable number of ECDSA signature verifications.

        int64 nFees = tx.GetValueIn(mapInputs)-tx.GetValueOut();
        unsigned int nSize = ::GetSerializeSize(tx, SER_NETWORK, PROTOCOL_VERSION);

<<<<<<< HEAD
        if (!fFromMe)
=======
        if (!fFromMe || pwalletMain->IsMine(tx))
>>>>>>> 9a510cfa
        {

        // Don't accept it if it can't get into a block
        if (nFees < tx.GetMinFee(1000, true, GMF_RELAY))
            return error("CTxMemPool::accept() : not enough fees");

        // Continuously rate-limit free transactions
        // This mitigates 'penny-flooding' -- sending thousands of free transactions just to
        // be annoying or make other's transactions take longer to confirm.
        if (nFees < MIN_RELAY_TX_FEE)
        {
            static CCriticalSection cs;
            static double dFreeCount;
            static int64 nLastTime;
            int64 nNow = GetTime();

            {
                LOCK(cs);
                // Use an exponentially decaying ~10-minute window:
                dFreeCount *= pow(1.0 - 1.0/600.0, (double)(nNow - nLastTime));
                nLastTime = nNow;
                // -limitfreerelay unit is thousand-bytes-per-minute
                // At default rate it would take over a month to fill 1GB
                if (dFreeCount > GetArg("-limitfreerelay", 15)*10*1000 && !IsFromMe(tx))
                    return error("CTxMemPool::accept() : free transaction rejected by rate limiter");
                if (fDebug)
                    printf("Rate limit dFreeCount: %g => %g\n", dFreeCount, dFreeCount+nSize);
                dFreeCount += nSize;
            }
        }

        }

        // Check against previous transactions
        // This is done last to help prevent CPU exhaustion denial-of-service attacks.
        if (!tx.ConnectInputs(mapInputs, mapUnused, CDiskTxPos(1,1,1), pindexBest, false, false))
        {
            return error("CTxMemPool::accept() : ConnectInputs failed %s", hash.ToString().substr(0,10).c_str());
        }
    }

    // Store transaction in memory
    {
        LOCK(cs);
        if (ptxOld)
        {
            printf("CTxMemPool::accept() : replacing tx %s with new version\n", ptxOld->GetHash().ToString().c_str());
            remove(*ptxOld);
        }
        addUnchecked(tx);
    }

    ///// are we sure this is ok when loading transactions or restoring block txes
    // If updated, erase old tx from wallet
    if (ptxOld)
        EraseFromWallets(ptxOld->GetHash());

    printf("CTxMemPool::accept() : accepted %s (poolsz %u)\n",
           hash.ToString().substr(0,10).c_str(),
           mapTx.size());
    return true;
}

bool CTransaction::AcceptToMemoryPool(CTxDB& txdb, bool fCheckInputs, bool* pfMissingInputs)
{
    return mempool.accept(txdb, *this, fCheckInputs, pfMissingInputs);
}

bool CTxMemPool::addUnchecked(CTransaction &tx)
{
    // Add to memory pool without checking anything.  Don't call this directly,
    // call CTxMemPool::accept to properly check the transaction first.
    {
        LOCK(cs);
        uint256 hash = tx.GetHash();
        mapTx[hash] = tx;
        for (unsigned int i = 0; i < tx.vin.size(); i++)
            mapNextTx[tx.vin[i].prevout] = CInPoint(&mapTx[hash], i);
        nTransactionsUpdated++;
    }
    return true;
}


bool CTxMemPool::remove(CTransaction &tx)
{
    // Remove transaction from memory pool
    {
        LOCK(cs);
        uint256 hash = tx.GetHash();
        if (mapTx.count(hash))
        {
            BOOST_FOREACH(const CTxIn& txin, tx.vin)
                mapNextTx.erase(txin.prevout);
            mapTx.erase(hash);
            nTransactionsUpdated++;
        }
    }
    return true;
}

void
CTxMemPool::clear()
{
    LOCK(cs);
    mapTx.clear();
    mapNextTx.clear();
    ++nTransactionsUpdated;
}






int CMerkleTx::GetDepthInMainChain(CBlockIndex* &pindexRet) const
{
    if (hashBlock == 0 || nIndex == -1)
        return 0;

    // Find the block it claims to be in
    map<uint256, CBlockIndex*>::iterator mi = mapBlockIndex.find(hashBlock);
    if (mi == mapBlockIndex.end())
        return 0;
    CBlockIndex* pindex = (*mi).second;
    if (!pindex || !pindex->IsInMainChain())
        return 0;

    // Make sure the merkle branch connects to this block
    if (!fMerkleVerified)
    {
        if (CBlock::CheckMerkleBranch(GetHash(), vMerkleBranch, nIndex) != pindex->hashMerkleRoot)
            return 0;
        fMerkleVerified = true;
    }

    pindexRet = pindex;
    return pindexBest->nHeight - pindex->nHeight + 1;
}


int CMerkleTx::GetBlocksToMaturity() const
{
    if (!IsCoinBase())
        return 0;
    return max(0, (COINBASE_MATURITY+20) - GetDepthInMainChain());
}


bool CMerkleTx::AcceptToMemoryPool(CTxDB& txdb, bool fCheckInputs)
{
    if (fClient)
    {
        if (!IsInMainChain() && !ClientConnectInputs())
            return false;
        return CTransaction::AcceptToMemoryPool(txdb, false);
    }
    else
    {
        return CTransaction::AcceptToMemoryPool(txdb, fCheckInputs);
    }
}

bool CMerkleTx::AcceptToMemoryPool()
{
    CTxDB txdb("r");
    return AcceptToMemoryPool(txdb);
}



bool CWalletTx::AcceptWalletTransaction(CTxDB& txdb, bool fCheckInputs)
{

    {
        LOCK(mempool.cs);
        // Add previous supporting transactions first
        BOOST_FOREACH(CMerkleTx& tx, vtxPrev)
        {
            if (!tx.IsCoinBase())
            {
                uint256 hash = tx.GetHash();
                if (!mempool.exists(hash) && !txdb.ContainsTx(hash))
                    tx.AcceptToMemoryPool(txdb, fCheckInputs);
            }
        }
        return AcceptToMemoryPool(txdb, fCheckInputs);
    }
    return false;
}

bool CWalletTx::AcceptWalletTransaction()
{
    CTxDB txdb("r");
    return AcceptWalletTransaction(txdb);
}

int CTxIndex::GetDepthInMainChain() const
{
    // Read block header
    CBlock block;
    if (!block.ReadFromDisk(pos.nFile, pos.nBlockPos, false))
        return 0;
    // Find the block in the index
    map<uint256, CBlockIndex*>::iterator mi = mapBlockIndex.find(block.GetHash());
    if (mi == mapBlockIndex.end())
        return 0;
    CBlockIndex* pindex = (*mi).second;
    if (!pindex || !pindex->IsInMainChain())
        return 0;
    return 1 + nBestHeight - pindex->nHeight;
}

// Return transaction in tx, and if it was found inside a block, its hash is placed in hashBlock
bool GetTransaction(const uint256 &hash, CTransaction &tx, uint256 &hashBlock)
{
    {
        LOCK(cs_main);
        {
            LOCK(mempool.cs);
            if (mempool.exists(hash))
            {
                tx = mempool.lookup(hash);
                return true;
            }
        }
        CTxDB txdb("r");
        CTxIndex txindex;
        if (tx.ReadFromDisk(txdb, COutPoint(hash, 0), txindex))
        {
            CBlock block;
            if (block.ReadFromDisk(txindex.pos.nFile, txindex.pos.nBlockPos, false))
                hashBlock = block.GetHash();
            return true;
        }
    }
    return false;
}








//////////////////////////////////////////////////////////////////////////////
//
// CBlock and CBlockIndex
//

bool CBlock::ReadFromDisk(const CBlockIndex* pindex, bool fReadTransactions)
{
    if (!fReadTransactions)
    {
        *this = pindex->GetBlockHeader();
        return true;
    }
    if (!ReadFromDisk(pindex->nFile, pindex->nBlockPos, fReadTransactions))
        return false;
    if (GetHash() != pindex->GetBlockHash())
        return error("CBlock::ReadFromDisk() : GetHash() doesn't match index");
    return true;
}

uint256 static GetOrphanRoot(const CBlock* pblock)
{
    // Work back to the first block in the orphan chain
    while (mapOrphanBlocks.count(pblock->hashPrevBlock))
        pblock = mapOrphanBlocks[pblock->hashPrevBlock];
    return pblock->GetHash();
}

int64 static GetBlockValue(int nHeight, int64 nFees)
{
    int64 nSubsidy = 50 * COIN;

    // Subsidy is cut in half every 4 years
    nSubsidy >>= (nHeight / 210000);

    return nSubsidy + nFees;
}

static const int64 nTargetTimespan = 14 * 24 * 60 * 60; // two weeks
static const int64 nTargetSpacing = 10 * 60;
static const int64 nInterval = nTargetTimespan / nTargetSpacing;

//
// minimum amount of work that could possibly be required nTime after
// minimum work required was nBase
//
unsigned int ComputeMinWork(unsigned int nBase, int64 nTime)
{
    // Testnet has min-difficulty blocks
    // after nTargetSpacing*2 time between blocks:
    if (fTestNet && nTime > nTargetSpacing*2)
        return bnProofOfWorkLimit.GetCompact();

    CBigNum bnResult;
    bnResult.SetCompact(nBase);
    while (nTime > 0 && bnResult < bnProofOfWorkLimit)
    {
        // Maximum 400% adjustment...
        bnResult *= 4;
        // ... in best-case exactly 4-times-normal target time
        nTime -= nTargetTimespan*4;
    }
    if (bnResult > bnProofOfWorkLimit)
        bnResult = bnProofOfWorkLimit;
    return bnResult.GetCompact();
}

unsigned int static GetNextWorkRequired(const CBlockIndex* pindexLast, const CBlock *pblock)
{
    unsigned int nProofOfWorkLimit = bnProofOfWorkLimit.GetCompact();

    // Genesis block
    if (pindexLast == NULL)
        return nProofOfWorkLimit;

    // Only change once per interval
    if ((pindexLast->nHeight+1) % nInterval != 0)
    {
        // Special difficulty rule for testnet:
        if (fTestNet)
        {
            // If the new block's timestamp is more than 2* 10 minutes
            // then allow mining of a min-difficulty block.
            if (pblock->nTime > pindexLast->nTime + nTargetSpacing*2)
                return nProofOfWorkLimit;
            else
            {
                // Return the last non-special-min-difficulty-rules-block
                const CBlockIndex* pindex = pindexLast;
                while (pindex->pprev && pindex->nHeight % nInterval != 0 && pindex->nBits == nProofOfWorkLimit)
                    pindex = pindex->pprev;
                return pindex->nBits;
            }
        }

        return pindexLast->nBits;
    }

    // Go back by what we want to be 14 days worth of blocks
    const CBlockIndex* pindexFirst = pindexLast;
    for (int i = 0; pindexFirst && i < nInterval-1; i++)
        pindexFirst = pindexFirst->pprev;
    assert(pindexFirst);

    // Limit adjustment step
    int64 nActualTimespan = pindexLast->GetBlockTime() - pindexFirst->GetBlockTime();
    printf("  nActualTimespan = %"PRI64d"  before bounds\n", nActualTimespan);
    if (nActualTimespan < nTargetTimespan/4)
        nActualTimespan = nTargetTimespan/4;
    if (nActualTimespan > nTargetTimespan*4)
        nActualTimespan = nTargetTimespan*4;

    // Retarget
    CBigNum bnNew;
    bnNew.SetCompact(pindexLast->nBits);
    bnNew *= nActualTimespan;
    bnNew /= nTargetTimespan;

    if (bnNew > bnProofOfWorkLimit)
        bnNew = bnProofOfWorkLimit;

    /// debug print
    printf("GetNextWorkRequired RETARGET\n");
    printf("nTargetTimespan = %"PRI64d"    nActualTimespan = %"PRI64d"\n", nTargetTimespan, nActualTimespan);
    printf("Before: %08x  %s\n", pindexLast->nBits, CBigNum().SetCompact(pindexLast->nBits).getuint256().ToString().c_str());
    printf("After:  %08x  %s\n", bnNew.GetCompact(), bnNew.getuint256().ToString().c_str());

    return bnNew.GetCompact();
}

bool CheckProofOfWork(uint256 hash, unsigned int nBits)
{
    CBigNum bnTarget;
    bnTarget.SetCompact(nBits);

    // Check range
    if (bnTarget <= 0 || bnTarget > bnProofOfWorkLimit)
        return error("CheckProofOfWork() : nBits below minimum work");

    // Check proof of work matches claimed amount
    if (hash > bnTarget.getuint256())
        return error("CheckProofOfWork() : hash doesn't match nBits");

    return true;
}

// Return maximum amount of blocks that other nodes claim to have
int GetNumBlocksOfPeers()
{
    return std::max(cPeerBlockCounts.median(), Checkpoints::GetTotalBlocksEstimate());
}

bool IsInitialBlockDownload()
{
    if (pindexBest == NULL || nBestHeight < Checkpoints::GetTotalBlocksEstimate())
        return true;
    static int64 nLastUpdate;
    static CBlockIndex* pindexLastBest;
    if (pindexBest != pindexLastBest)
    {
        pindexLastBest = pindexBest;
        nLastUpdate = GetTime();
    }
    return (GetTime() - nLastUpdate < 10 &&
            pindexBest->GetBlockTime() < GetTime() - 24 * 60 * 60);
}

void static InvalidChainFound(CBlockIndex* pindexNew)
{
    if (pindexNew->bnChainWork > bnBestInvalidWork)
    {
        bnBestInvalidWork = pindexNew->bnChainWork;
        CTxDB().WriteBestInvalidWork(bnBestInvalidWork);
        uiInterface.NotifyBlocksChanged();
    }
    printf("InvalidChainFound: invalid block=%s  height=%d  work=%s  date=%s\n",
      pindexNew->GetBlockHash().ToString().substr(0,20).c_str(), pindexNew->nHeight,
      pindexNew->bnChainWork.ToString().c_str(), DateTimeStrFormat("%x %H:%M:%S",
      pindexNew->GetBlockTime()).c_str());
    printf("InvalidChainFound:  current best=%s  height=%d  work=%s  date=%s\n",
      hashBestChain.ToString().substr(0,20).c_str(), nBestHeight, bnBestChainWork.ToString().c_str(),
      DateTimeStrFormat("%x %H:%M:%S", pindexBest->GetBlockTime()).c_str());
    if (pindexBest && bnBestInvalidWork > bnBestChainWork + pindexBest->GetBlockWork() * 6)
        printf("InvalidChainFound: WARNING: Displayed transactions may not be correct!  You may need to upgrade, or other nodes may need to upgrade.\n");
}

void CBlock::UpdateTime(const CBlockIndex* pindexPrev)
{
    nTime = max(pindexPrev->GetMedianTimePast()+1, GetAdjustedTime());

    // Updating time can change work required on testnet:
    if (fTestNet)
        nBits = GetNextWorkRequired(pindexPrev, this);
}











bool CTransaction::DisconnectInputs(CTxDB& txdb)
{
    // Relinquish previous transactions' spent pointers
    if (!IsCoinBase())
    {
        BOOST_FOREACH(const CTxIn& txin, vin)
        {
            COutPoint prevout = txin.prevout;

            // Get prev txindex from disk
            CTxIndex txindex;
            if (!txdb.ReadTxIndex(prevout.hash, txindex))
                return error("DisconnectInputs() : ReadTxIndex failed");

            if (prevout.n >= txindex.vSpent.size())
                return error("DisconnectInputs() : prevout.n out of range");

            // Mark outpoint as not spent
            txindex.vSpent[prevout.n].SetNull();

            // Write back
            if (!txdb.UpdateTxIndex(prevout.hash, txindex))
                return error("DisconnectInputs() : UpdateTxIndex failed");
        }
    }

    // Remove transaction from index
    // This can fail if a duplicate of this transaction was in a chain that got
    // reorganized away. This is only possible if this transaction was completely
    // spent, so erasing it would be a no-op anway.
    txdb.EraseTxIndex(*this);

    return true;
}


bool CTransaction::FetchInputs(CTxDB& txdb, const map<uint256, CTxIndex>& mapTestPool,
                               bool fBlock, bool fMiner, MapPrevTx& inputsRet, bool& fInvalid)
{
    // FetchInputs can return false either because we just haven't seen some inputs
    // (in which case the transaction should be stored as an orphan)
    // or because the transaction is malformed (in which case the transaction should
    // be dropped).  If tx is definitely invalid, fInvalid will be set to true.
    fInvalid = false;

    if (IsCoinBase())
        return true; // Coinbase transactions have no inputs to fetch.

    for (unsigned int i = 0; i < vin.size(); i++)
    {
        COutPoint prevout = vin[i].prevout;
        if (inputsRet.count(prevout.hash))
            continue; // Got it already

        // Read txindex
        CTxIndex& txindex = inputsRet[prevout.hash].first;
        bool fFound = true;
        if ((fBlock || fMiner) && mapTestPool.count(prevout.hash))
        {
            // Get txindex from current proposed changes
            txindex = mapTestPool.find(prevout.hash)->second;
        }
        else
        {
            // Read txindex from txdb
            fFound = txdb.ReadTxIndex(prevout.hash, txindex);
        }
        if (!fFound && (fBlock || fMiner))
            return fMiner ? false : error("FetchInputs() : %s prev tx %s index entry not found", GetHash().ToString().substr(0,10).c_str(),  prevout.hash.ToString().substr(0,10).c_str());

        // Read txPrev
        CTransaction& txPrev = inputsRet[prevout.hash].second;
        if (!fFound || txindex.pos == CDiskTxPos(1,1,1))
        {
            // Get prev tx from single transactions in memory
            {
                LOCK(mempool.cs);
                if (!mempool.exists(prevout.hash))
                    return error("FetchInputs() : %s mempool Tx prev not found %s", GetHash().ToString().substr(0,10).c_str(),  prevout.hash.ToString().substr(0,10).c_str());
                txPrev = mempool.lookup(prevout.hash);
            }
            if (!fFound)
                txindex.vSpent.resize(txPrev.vout.size());
        }
        else
        {
            // Get prev tx from disk
            if (!txPrev.ReadFromDisk(txindex.pos))
                return error("FetchInputs() : %s ReadFromDisk prev tx %s failed", GetHash().ToString().substr(0,10).c_str(),  prevout.hash.ToString().substr(0,10).c_str());
        }
    }

    // Make sure all prevout.n's are valid:
    for (unsigned int i = 0; i < vin.size(); i++)
    {
        const COutPoint prevout = vin[i].prevout;
        assert(inputsRet.count(prevout.hash) != 0);
        const CTxIndex& txindex = inputsRet[prevout.hash].first;
        const CTransaction& txPrev = inputsRet[prevout.hash].second;
        if (prevout.n >= txPrev.vout.size() || prevout.n >= txindex.vSpent.size())
        {
            // Revisit this if/when transaction replacement is implemented and allows
            // adding inputs:
            fInvalid = true;
            return DoS(100, error("FetchInputs() : %s prevout.n out of range %d %d %d prev tx %s\n%s", GetHash().ToString().substr(0,10).c_str(), prevout.n, txPrev.vout.size(), txindex.vSpent.size(), prevout.hash.ToString().substr(0,10).c_str(), txPrev.ToString().c_str()));
        }
    }

    return true;
}

const CTxOut& CTransaction::GetOutputFor(const CTxIn& input, const MapPrevTx& inputs) const
{
    MapPrevTx::const_iterator mi = inputs.find(input.prevout.hash);
    if (mi == inputs.end())
        throw std::runtime_error("CTransaction::GetOutputFor() : prevout.hash not found");

    const CTransaction& txPrev = (mi->second).second;
    if (input.prevout.n >= txPrev.vout.size())
        throw std::runtime_error("CTransaction::GetOutputFor() : prevout.n out of range");

    return txPrev.vout[input.prevout.n];
}

int64 CTransaction::GetValueIn(const MapPrevTx& inputs) const
{
    if (IsCoinBase())
        return 0;

    int64 nResult = 0;
    for (unsigned int i = 0; i < vin.size(); i++)
    {
        nResult += GetOutputFor(vin[i], inputs).nValue;
    }
    return nResult;

}

unsigned int CTransaction::GetP2SHSigOpCount(const MapPrevTx& inputs) const
{
    if (IsCoinBase())
        return 0;

    unsigned int nSigOps = 0;
    for (unsigned int i = 0; i < vin.size(); i++)
    {
        const CTxOut& prevout = GetOutputFor(vin[i], inputs);
        if (prevout.scriptPubKey.IsPayToScriptHash())
            nSigOps += prevout.scriptPubKey.GetSigOpCount(vin[i].scriptSig);
    }
    return nSigOps;
}

bool CTransaction::ConnectInputs(MapPrevTx inputs,
                                 map<uint256, CTxIndex>& mapTestPool, const CDiskTxPos& posThisTx,
                                 const CBlockIndex* pindexBlock, bool fBlock, bool fMiner, bool fStrictPayToScriptHash)
{
    // Take over previous transactions' spent pointers
    // fBlock is true when this is called from AcceptBlock when a new best-block is added to the blockchain
    // fMiner is true when called from the internal bitcoin miner
    // ... both are false when called from CTransaction::AcceptToMemoryPool
    if (!IsCoinBase())
    {
        int64 nValueIn = 0;
        int64 nFees = 0;
        for (unsigned int i = 0; i < vin.size(); i++)
        {
            COutPoint prevout = vin[i].prevout;
            assert(inputs.count(prevout.hash) > 0);
            CTxIndex& txindex = inputs[prevout.hash].first;
            CTransaction& txPrev = inputs[prevout.hash].second;

            if (prevout.n >= txPrev.vout.size() || prevout.n >= txindex.vSpent.size())
                return DoS(100, error("ConnectInputs() : %s prevout.n out of range %d %d %d prev tx %s\n%s", GetHash().ToString().substr(0,10).c_str(), prevout.n, txPrev.vout.size(), txindex.vSpent.size(), prevout.hash.ToString().substr(0,10).c_str(), txPrev.ToString().c_str()));

            // If prev is coinbase, check that it's matured
            if (txPrev.IsCoinBase())
                for (const CBlockIndex* pindex = pindexBlock; pindex && pindexBlock->nHeight - pindex->nHeight < COINBASE_MATURITY; pindex = pindex->pprev)
                    if (pindex->nBlockPos == txindex.pos.nBlockPos && pindex->nFile == txindex.pos.nFile)
                        return error("ConnectInputs() : tried to spend coinbase at depth %d", pindexBlock->nHeight - pindex->nHeight);

            // Check for negative or overflow input values
            nValueIn += txPrev.vout[prevout.n].nValue;
            if (!MoneyRange(txPrev.vout[prevout.n].nValue) || !MoneyRange(nValueIn))
                return DoS(100, error("ConnectInputs() : txin values out of range"));

        }
        // The first loop above does all the inexpensive checks.
        // Only if ALL inputs pass do we perform expensive ECDSA signature checks.
        // Helps prevent CPU exhaustion attacks.
        for (unsigned int i = 0; i < vin.size(); i++)
        {
            COutPoint prevout = vin[i].prevout;
            assert(inputs.count(prevout.hash) > 0);
            CTxIndex& txindex = inputs[prevout.hash].first;
            CTransaction& txPrev = inputs[prevout.hash].second;

            // Check for conflicts (double-spend)
            // This doesn't trigger the DoS code on purpose; if it did, it would make it easier
            // for an attacker to attempt to split the network.
            if (!txindex.vSpent[prevout.n].IsNull())
                return fMiner ? false : error("ConnectInputs() : %s prev tx already used at %s", GetHash().ToString().substr(0,10).c_str(), txindex.vSpent[prevout.n].ToString().c_str());

            // Skip ECDSA signature verification when connecting blocks (fBlock=true)
            // before the last blockchain checkpoint. This is safe because block merkle hashes are
            // still computed and checked, and any change will be caught at the next checkpoint.
            if (!(fBlock && (nBestHeight < Checkpoints::GetTotalBlocksEstimate())))
            {
                // Verify signature
                if (!VerifySignature(txPrev, *this, i, fStrictPayToScriptHash, 0))
                {
                    // only during transition phase for P2SH: do not invoke anti-DoS code for
                    // potentially old clients relaying bad P2SH transactions
                    if (fStrictPayToScriptHash && VerifySignature(txPrev, *this, i, false, 0))
                        return error("ConnectInputs() : %s P2SH VerifySignature failed", GetHash().ToString().substr(0,10).c_str());

                    return DoS(100,error("ConnectInputs() : %s VerifySignature failed", GetHash().ToString().substr(0,10).c_str()));
                }
            }

            // Mark outpoints as spent
            txindex.vSpent[prevout.n] = posThisTx;

            // Write back
            if (fBlock || fMiner)
            {
                mapTestPool[prevout.hash] = txindex;
            }
        }

        if (nValueIn < GetValueOut())
            return DoS(100, error("ConnectInputs() : %s value in < value out", GetHash().ToString().substr(0,10).c_str()));

        // Tally transaction fees
        int64 nTxFee = nValueIn - GetValueOut();
        if (nTxFee < 0)
            return DoS(100, error("ConnectInputs() : %s nTxFee < 0", GetHash().ToString().substr(0,10).c_str()));
        nFees += nTxFee;
        if (!MoneyRange(nFees))
            return DoS(100, error("ConnectInputs() : nFees out of range"));
    }

    return true;
}


bool CTransaction::ClientConnectInputs()
{
    if (IsCoinBase())
        return false;

    // Take over previous transactions' spent pointers
    {
        LOCK(mempool.cs);
        int64 nValueIn = 0;
        for (unsigned int i = 0; i < vin.size(); i++)
        {
            // Get prev tx from single transactions in memory
            COutPoint prevout = vin[i].prevout;
            if (!mempool.exists(prevout.hash))
                return false;
            CTransaction& txPrev = mempool.lookup(prevout.hash);

            if (prevout.n >= txPrev.vout.size())
                return false;

            // Verify signature
            if (!VerifySignature(txPrev, *this, i, true, 0))
                return error("ConnectInputs() : VerifySignature failed");

            ///// this is redundant with the mempool.mapNextTx stuff,
            ///// not sure which I want to get rid of
            ///// this has to go away now that posNext is gone
            // // Check for conflicts
            // if (!txPrev.vout[prevout.n].posNext.IsNull())
            //     return error("ConnectInputs() : prev tx already used");
            //
            // // Flag outpoints as used
            // txPrev.vout[prevout.n].posNext = posThisTx;

            nValueIn += txPrev.vout[prevout.n].nValue;

            if (!MoneyRange(txPrev.vout[prevout.n].nValue) || !MoneyRange(nValueIn))
                return error("ClientConnectInputs() : txin values out of range");
        }
        if (GetValueOut() > nValueIn)
            return false;
    }

    return true;
}




bool CBlock::DisconnectBlock(CTxDB& txdb, CBlockIndex* pindex)
{
    // Disconnect in reverse order
    for (int i = vtx.size()-1; i >= 0; i--)
        if (!vtx[i].DisconnectInputs(txdb))
            return false;

    // Update block index on disk without changing it in memory.
    // The memory index structure will be changed after the db commits.
    if (pindex->pprev)
    {
        CDiskBlockIndex blockindexPrev(pindex->pprev);
        blockindexPrev.hashNext = 0;
        if (!txdb.WriteBlockIndex(blockindexPrev))
            return error("DisconnectBlock() : WriteBlockIndex failed");
    }

    return true;
}

bool CBlock::ConnectBlock(CTxDB& txdb, CBlockIndex* pindex, bool fJustCheck)
{
    // Check it again in case a previous version let a bad block in
    if (!CheckBlock(!fJustCheck, !fJustCheck))
        return false;

    // Do not allow blocks that contain transactions which 'overwrite' older transactions,
    // unless those are already completely spent.
    // If such overwrites are allowed, coinbases and transactions depending upon those
    // can be duplicated to remove the ability to spend the first instance -- even after
    // being sent to another address.
    // See BIP30 and http://r6.ca/blog/20120206T005236Z.html for more information.
    // This logic is not necessary for memory pool transactions, as AcceptToMemoryPool
    // already refuses previously-known transaction id's entirely.
    // This rule applies to all blocks whose timestamp is after March 15, 2012, 0:00 UTC.
    // On testnet it is enabled as of februari 20, 2012, 0:00 UTC.
    if (pindex->nTime > 1331769600 || (fTestNet && pindex->nTime > 1329696000))
    {
        BOOST_FOREACH(CTransaction& tx, vtx)
        {
            CTxIndex txindexOld;
            if (txdb.ReadTxIndex(tx.GetHash(), txindexOld))
            {
                BOOST_FOREACH(CDiskTxPos &pos, txindexOld.vSpent)
                    if (pos.IsNull())
                        return false;
            }
        }
    }

    // BIP16 didn't become active until Apr 1 2012 (Feb 15 on testnet)
    int64 nBIP16SwitchTime = fTestNet ? 1329264000 : 1333238400;
    bool fStrictPayToScriptHash = (pindex->nTime >= nBIP16SwitchTime);

    //// issue here: it doesn't know the version
    unsigned int nTxPos;
    if (fJustCheck)
        // FetchInputs treats CDiskTxPos(1,1,1) as a special "refer to memorypool" indicator
        // Since we're just checking the block and not actually connecting it, it might not (and probably shouldn't) be on the disk to get the transaction from
        nTxPos = 1;
    else
        nTxPos = pindex->nBlockPos + ::GetSerializeSize(CBlock(), SER_DISK, CLIENT_VERSION) - 1 + GetSizeOfCompactSize(vtx.size());

    map<uint256, CTxIndex> mapQueuedChanges;
    int64 nFees = 0;
    unsigned int nSigOps = 0;
    BOOST_FOREACH(CTransaction& tx, vtx)
    {
        nSigOps += tx.GetLegacySigOpCount();
        if (nSigOps > MAX_BLOCK_SIGOPS)
            return DoS(100, error("ConnectBlock() : too many sigops"));

        CDiskTxPos posThisTx(pindex->nFile, pindex->nBlockPos, nTxPos);
        if (!fJustCheck)
            nTxPos += ::GetSerializeSize(tx, SER_DISK, CLIENT_VERSION);

        MapPrevTx mapInputs;
        if (!tx.IsCoinBase())
        {
            bool fInvalid;
            if (!tx.FetchInputs(txdb, mapQueuedChanges, true, false, mapInputs, fInvalid))
                return false;

            if (fStrictPayToScriptHash)
            {
                // Add in sigops done by pay-to-script-hash inputs;
                // this is to prevent a "rogue miner" from creating
                // an incredibly-expensive-to-validate block.
                nSigOps += tx.GetP2SHSigOpCount(mapInputs);
                if (nSigOps > MAX_BLOCK_SIGOPS)
                    return DoS(100, error("ConnectBlock() : too many sigops"));
            }

            nFees += tx.GetValueIn(mapInputs)-tx.GetValueOut();

            if (!tx.ConnectInputs(mapInputs, mapQueuedChanges, posThisTx, pindex, true, false, fStrictPayToScriptHash))
                return false;
        }

        mapQueuedChanges[tx.GetHash()] = CTxIndex(posThisTx, tx.vout.size());
    }

    if (vtx[0].GetValueOut() > GetBlockValue(pindex->nHeight, nFees))
        return false;

    if (fJustCheck)
        return true;

    // Write queued txindex changes
    for (map<uint256, CTxIndex>::iterator mi = mapQueuedChanges.begin(); mi != mapQueuedChanges.end(); ++mi)
    {
        if (!txdb.UpdateTxIndex((*mi).first, (*mi).second))
            return error("ConnectBlock() : UpdateTxIndex failed");
    }

    // Update block index on disk without changing it in memory.
    // The memory index structure will be changed after the db commits.
    if (pindex->pprev)
    {
        CDiskBlockIndex blockindexPrev(pindex->pprev);
        blockindexPrev.hashNext = pindex->GetBlockHash();
        if (!txdb.WriteBlockIndex(blockindexPrev))
            return error("ConnectBlock() : WriteBlockIndex failed");
    }

    // Watch for transactions paying to me
    BOOST_FOREACH(CTransaction& tx, vtx)
        SyncWithWallets(tx, this, true);

    return true;
}

bool static Reorganize(CTxDB& txdb, CBlockIndex* pindexNew)
{
    printf("REORGANIZE\n");

    // Find the fork
    CBlockIndex* pfork = pindexBest;
    CBlockIndex* plonger = pindexNew;
    while (pfork != plonger)
    {
        while (plonger->nHeight > pfork->nHeight)
            if (!(plonger = plonger->pprev))
                return error("Reorganize() : plonger->pprev is null");
        if (pfork == plonger)
            break;
        if (!(pfork = pfork->pprev))
            return error("Reorganize() : pfork->pprev is null");
    }

    // List of what to disconnect
    vector<CBlockIndex*> vDisconnect;
    for (CBlockIndex* pindex = pindexBest; pindex != pfork; pindex = pindex->pprev)
        vDisconnect.push_back(pindex);

    // List of what to connect
    vector<CBlockIndex*> vConnect;
    for (CBlockIndex* pindex = pindexNew; pindex != pfork; pindex = pindex->pprev)
        vConnect.push_back(pindex);
    reverse(vConnect.begin(), vConnect.end());

    printf("REORGANIZE: Disconnect %i blocks; %s..%s\n", vDisconnect.size(), pfork->GetBlockHash().ToString().substr(0,20).c_str(), pindexBest->GetBlockHash().ToString().substr(0,20).c_str());
    printf("REORGANIZE: Connect %i blocks; %s..%s\n", vConnect.size(), pfork->GetBlockHash().ToString().substr(0,20).c_str(), pindexNew->GetBlockHash().ToString().substr(0,20).c_str());

    // Disconnect shorter branch
    vector<CTransaction> vResurrect;
    BOOST_FOREACH(CBlockIndex* pindex, vDisconnect)
    {
        CBlock block;
        if (!block.ReadFromDisk(pindex))
            return error("Reorganize() : ReadFromDisk for disconnect failed");
        if (!block.DisconnectBlock(txdb, pindex))
            return error("Reorganize() : DisconnectBlock %s failed", pindex->GetBlockHash().ToString().substr(0,20).c_str());

        // Queue memory transactions to resurrect
        BOOST_FOREACH(const CTransaction& tx, block.vtx)
            if (!tx.IsCoinBase())
                vResurrect.push_back(tx);
    }

    // Connect longer branch
    vector<CTransaction> vDelete;
    for (unsigned int i = 0; i < vConnect.size(); i++)
    {
        CBlockIndex* pindex = vConnect[i];
        CBlock block;
        if (!block.ReadFromDisk(pindex))
            return error("Reorganize() : ReadFromDisk for connect failed");
        if (!block.ConnectBlock(txdb, pindex))
        {
            // Invalid block
            return error("Reorganize() : ConnectBlock %s failed", pindex->GetBlockHash().ToString().substr(0,20).c_str());
        }

        // Queue memory transactions to delete
        BOOST_FOREACH(const CTransaction& tx, block.vtx)
            vDelete.push_back(tx);
    }
    if (!txdb.WriteHashBestChain(pindexNew->GetBlockHash()))
        return error("Reorganize() : WriteHashBestChain failed");

    // Make sure it's successfully written to disk before changing memory structure
    if (!txdb.TxnCommit())
        return error("Reorganize() : TxnCommit failed");

    // Disconnect shorter branch
    BOOST_FOREACH(CBlockIndex* pindex, vDisconnect)
        if (pindex->pprev)
            pindex->pprev->pnext = NULL;

    // Connect longer branch
    BOOST_FOREACH(CBlockIndex* pindex, vConnect)
        if (pindex->pprev)
            pindex->pprev->pnext = pindex;

    // Resurrect memory transactions that were in the disconnected branch
    BOOST_FOREACH(CTransaction& tx, vResurrect)
        tx.AcceptToMemoryPool(txdb, false);

    // Delete redundant memory transactions that are in the connected branch
    BOOST_FOREACH(CTransaction& tx, vDelete)
        mempool.remove(tx);

    printf("REORGANIZE: done\n");

    return true;
}


// Called from inside SetBestChain: attaches a block to the new best chain being built
bool CBlock::SetBestChainInner(CTxDB& txdb, CBlockIndex *pindexNew)
{
    uint256 hash = GetHash();

    // Adding to current best branch
    if (!ConnectBlock(txdb, pindexNew) || !txdb.WriteHashBestChain(hash))
    {
        txdb.TxnAbort();
        InvalidChainFound(pindexNew);
        return false;
    }
    if (!txdb.TxnCommit())
        return error("SetBestChain() : TxnCommit failed");

    // Add to current best branch
    pindexNew->pprev->pnext = pindexNew;

    // Delete redundant memory transactions
    BOOST_FOREACH(CTransaction& tx, vtx)
        mempool.remove(tx);

    return true;
}

bool CBlock::SetBestChain(CTxDB& txdb, CBlockIndex* pindexNew)
{
    uint256 hash = GetHash();

    if (!txdb.TxnBegin())
        return error("SetBestChain() : TxnBegin failed");

    if (pindexGenesisBlock == NULL && hash == hashGenesisBlock)
    {
        txdb.WriteHashBestChain(hash);
        if (!txdb.TxnCommit())
            return error("SetBestChain() : TxnCommit failed");
        pindexGenesisBlock = pindexNew;
    }
    else if (hashPrevBlock == hashBestChain)
    {
        if (!SetBestChainInner(txdb, pindexNew))
            return error("SetBestChain() : SetBestChainInner failed");
    }
    else
    {
        // the first block in the new chain that will cause it to become the new best chain
        CBlockIndex *pindexIntermediate = pindexNew;

        // list of blocks that need to be connected afterwards
        std::vector<CBlockIndex*> vpindexSecondary;

        // Reorganize is costly in terms of db load, as it works in a single db transaction.
        // Try to limit how much needs to be done inside
        while (pindexIntermediate->pprev && pindexIntermediate->pprev->bnChainWork > pindexBest->bnChainWork)
        {
            vpindexSecondary.push_back(pindexIntermediate);
            pindexIntermediate = pindexIntermediate->pprev;
        }

        if (!vpindexSecondary.empty())
            printf("Postponing %i reconnects\n", vpindexSecondary.size());

        // Switch to new best branch
        if (!Reorganize(txdb, pindexIntermediate))
        {
            txdb.TxnAbort();
            InvalidChainFound(pindexNew);
            return error("SetBestChain() : Reorganize failed");
        }

        // Connect futher blocks
        BOOST_REVERSE_FOREACH(CBlockIndex *pindex, vpindexSecondary)
        {
            CBlock block;
            if (!block.ReadFromDisk(pindex))
            {
                printf("SetBestChain() : ReadFromDisk failed\n");
                break;
            }
            if (!txdb.TxnBegin()) {
                printf("SetBestChain() : TxnBegin 2 failed\n");
                break;
            }
            // errors now are not fatal, we still did a reorganisation to a new chain in a valid way
            if (!block.SetBestChainInner(txdb, pindex))
                break;
        }
    }

    // Update best block in wallet (so we can detect restored wallets)
    bool fIsInitialDownload = IsInitialBlockDownload();
    if (!fIsInitialDownload)
    {
        const CBlockLocator locator(pindexNew);
        ::SetBestChain(locator);
    }

    // New best block
    hashBestChain = hash;
    pindexBest = pindexNew;
    nBestHeight = pindexBest->nHeight;
    bnBestChainWork = pindexNew->bnChainWork;
    nTimeBestReceived = GetTime();
    nTransactionsUpdated++;
    printf("SetBestChain: new best=%s  height=%d  work=%s  date=%s\n",
      hashBestChain.ToString().substr(0,20).c_str(), nBestHeight, bnBestChainWork.ToString().c_str(),
      DateTimeStrFormat("%x %H:%M:%S", pindexBest->GetBlockTime()).c_str());

    std::string strCmd = GetArg("-blocknotify", "");

    if (!fIsInitialDownload && !strCmd.empty())
    {
        boost::replace_all(strCmd, "%s", hashBestChain.GetHex());
        boost::thread t(runCommand, strCmd); // thread runs free
    }

    return true;
}


bool CBlock::AddToBlockIndex(unsigned int nFile, unsigned int nBlockPos)
{
    // Check for duplicate
    uint256 hash = GetHash();
    if (mapBlockIndex.count(hash))
        return error("AddToBlockIndex() : %s already exists", hash.ToString().substr(0,20).c_str());

    // Construct new block index object
    CBlockIndex* pindexNew = new CBlockIndex(nFile, nBlockPos, *this);
    if (!pindexNew)
        return error("AddToBlockIndex() : new CBlockIndex failed");
    map<uint256, CBlockIndex*>::iterator mi = mapBlockIndex.insert(make_pair(hash, pindexNew)).first;
    pindexNew->phashBlock = &((*mi).first);
    map<uint256, CBlockIndex*>::iterator miPrev = mapBlockIndex.find(hashPrevBlock);
    if (miPrev != mapBlockIndex.end())
    {
        pindexNew->pprev = (*miPrev).second;
        pindexNew->nHeight = pindexNew->pprev->nHeight + 1;
    }
    pindexNew->bnChainWork = (pindexNew->pprev ? pindexNew->pprev->bnChainWork : 0) + pindexNew->GetBlockWork();

    CTxDB txdb;
    if (!txdb.TxnBegin())
        return false;
    txdb.WriteBlockIndex(CDiskBlockIndex(pindexNew));
    if (!txdb.TxnCommit())
        return false;

    // New best
    if (pindexNew->bnChainWork > bnBestChainWork)
        if (!SetBestChain(txdb, pindexNew))
            return false;

    txdb.Close();

    if (pindexNew == pindexBest)
    {
        // Notify UI to display prev block's coinbase if it was ours
        static uint256 hashPrevBestCoinBase;
        UpdatedTransaction(hashPrevBestCoinBase);
        hashPrevBestCoinBase = vtx[0].GetHash();
    }

    uiInterface.NotifyBlocksChanged();
    return true;
}




bool CBlock::CheckBlock(bool fCheckPOW, bool fCheckMerkleRoot) const
{
    // These are checks that are independent of context
    // that can be verified before saving an orphan block.

    // Size limits
    if (vtx.empty() || vtx.size() > MAX_BLOCK_SIZE || ::GetSerializeSize(*this, SER_NETWORK, PROTOCOL_VERSION) > MAX_BLOCK_SIZE)
        return DoS(100, error("CheckBlock() : size limits failed"));

    // Check proof of work matches claimed amount
    if (fCheckPOW && !CheckProofOfWork(GetHash(), nBits))
        return DoS(50, error("CheckBlock() : proof of work failed"));

    // Check timestamp
    if (GetBlockTime() > GetAdjustedTime() + 2 * 60 * 60)
        return error("CheckBlock() : block timestamp too far in the future");

    // First transaction must be coinbase, the rest must not be
    if (vtx.empty() || !vtx[0].IsCoinBase())
        return DoS(100, error("CheckBlock() : first tx is not coinbase"));
    for (unsigned int i = 1; i < vtx.size(); i++)
        if (vtx[i].IsCoinBase())
            return DoS(100, error("CheckBlock() : more than one coinbase"));

    // Check transactions
    BOOST_FOREACH(const CTransaction& tx, vtx)
        if (!tx.CheckTransaction())
            return DoS(tx.nDoS, error("CheckBlock() : CheckTransaction failed"));

    // Check for duplicate txids. This is caught by ConnectInputs(),
    // but catching it earlier avoids a potential DoS attack:
    set<uint256> uniqueTx;
    BOOST_FOREACH(const CTransaction& tx, vtx)
    {
        uniqueTx.insert(tx.GetHash());
    }
    if (uniqueTx.size() != vtx.size())
        return DoS(100, error("CheckBlock() : duplicate transaction"));

    unsigned int nSigOps = 0;
    BOOST_FOREACH(const CTransaction& tx, vtx)
    {
        nSigOps += tx.GetLegacySigOpCount();
    }
    if (nSigOps > MAX_BLOCK_SIGOPS)
        return DoS(100, error("CheckBlock() : out-of-bounds SigOpCount"));

    // Check merkleroot
    if (fCheckMerkleRoot && hashMerkleRoot != BuildMerkleTree())
        return DoS(100, error("CheckBlock() : hashMerkleRoot mismatch"));

    return true;
}

bool CBlock::AcceptBlock()
{
    // Check for duplicate
    uint256 hash = GetHash();
    if (mapBlockIndex.count(hash))
        return error("AcceptBlock() : block already in mapBlockIndex");

    // Get prev block index
    map<uint256, CBlockIndex*>::iterator mi = mapBlockIndex.find(hashPrevBlock);
    if (mi == mapBlockIndex.end())
        return DoS(10, error("AcceptBlock() : prev block not found"));
    CBlockIndex* pindexPrev = (*mi).second;
    int nHeight = pindexPrev->nHeight+1;

    // Check proof of work
    if (nBits != GetNextWorkRequired(pindexPrev, this))
        return DoS(100, error("AcceptBlock() : incorrect proof of work"));

    // Check timestamp against prev
    if (GetBlockTime() <= pindexPrev->GetMedianTimePast())
        return error("AcceptBlock() : block's timestamp is too early");

    // Check that all transactions are finalized
    BOOST_FOREACH(const CTransaction& tx, vtx)
        if (!tx.IsFinal(nHeight, GetBlockTime()))
            return DoS(10, error("AcceptBlock() : contains a non-final transaction"));

    // Check that the block chain matches the known block chain up to a checkpoint
    if (!Checkpoints::CheckBlock(nHeight, hash))
        return DoS(100, error("AcceptBlock() : rejected by checkpoint lockin at %d", nHeight));

    // Write block to history file
    if (!CheckDiskSpace(::GetSerializeSize(*this, SER_DISK, CLIENT_VERSION)))
        return error("AcceptBlock() : out of disk space");
    unsigned int nFile = -1;
    unsigned int nBlockPos = 0;
    if (!WriteToDisk(nFile, nBlockPos))
        return error("AcceptBlock() : WriteToDisk failed");
    if (!AddToBlockIndex(nFile, nBlockPos))
        return error("AcceptBlock() : AddToBlockIndex failed");

    // Relay inventory, but don't relay old inventory during initial block download
    int nBlockEstimate = Checkpoints::GetTotalBlocksEstimate();
    if (hashBestChain == hash)
    {
        LOCK(cs_vNodes);
        BOOST_FOREACH(CNode* pnode, vNodes)
            if (nBestHeight > (pnode->nStartingHeight != -1 ? pnode->nStartingHeight - 2000 : nBlockEstimate))
                pnode->PushInventory(CInv(MSG_BLOCK, hash));
    }

    return true;
}

bool ProcessBlock(CNode* pfrom, CBlock* pblock)
{
    // Check for duplicate
    uint256 hash = pblock->GetHash();
    if (mapBlockIndex.count(hash))
        return error("ProcessBlock() : already have block %d %s", mapBlockIndex[hash]->nHeight, hash.ToString().substr(0,20).c_str());
    if (mapOrphanBlocks.count(hash))
        return error("ProcessBlock() : already have block (orphan) %s", hash.ToString().substr(0,20).c_str());

    // Preliminary checks
    if (!pblock->CheckBlock())
        return error("ProcessBlock() : CheckBlock FAILED");

    CBlockIndex* pcheckpoint = Checkpoints::GetLastCheckpoint(mapBlockIndex);
    if (pcheckpoint && pblock->hashPrevBlock != hashBestChain)
    {
        // Extra checks to prevent "fill up memory by spamming with bogus blocks"
        int64 deltaTime = pblock->GetBlockTime() - pcheckpoint->nTime;
        if (deltaTime < 0)
        {
            if (pfrom)
                pfrom->Misbehaving(100);
            return error("ProcessBlock() : block with timestamp before last checkpoint");
        }
        CBigNum bnNewBlock;
        bnNewBlock.SetCompact(pblock->nBits);
        CBigNum bnRequired;
        bnRequired.SetCompact(ComputeMinWork(pcheckpoint->nBits, deltaTime));
        if (bnNewBlock > bnRequired)
        {
            if (pfrom)
                pfrom->Misbehaving(100);
            return error("ProcessBlock() : block with too little proof-of-work");
        }
    }


    // If don't already have its previous block, shunt it off to holding area until we get it
    if (!mapBlockIndex.count(pblock->hashPrevBlock))
    {
        printf("ProcessBlock: ORPHAN BLOCK, prev=%s\n", pblock->hashPrevBlock.ToString().substr(0,20).c_str());
        CBlock* pblock2 = new CBlock(*pblock);
        mapOrphanBlocks.insert(make_pair(hash, pblock2));
        mapOrphanBlocksByPrev.insert(make_pair(pblock2->hashPrevBlock, pblock2));

        // Ask this guy to fill in what we're missing
        if (pfrom)
            pfrom->PushGetBlocks(pindexBest, GetOrphanRoot(pblock2));
        return true;
    }

    // Store to disk
    if (!pblock->AcceptBlock())
        return error("ProcessBlock() : AcceptBlock FAILED");

    // Recursively process any orphan blocks that depended on this one
    vector<uint256> vWorkQueue;
    vWorkQueue.push_back(hash);
    for (unsigned int i = 0; i < vWorkQueue.size(); i++)
    {
        uint256 hashPrev = vWorkQueue[i];
        for (multimap<uint256, CBlock*>::iterator mi = mapOrphanBlocksByPrev.lower_bound(hashPrev);
             mi != mapOrphanBlocksByPrev.upper_bound(hashPrev);
             ++mi)
        {
            CBlock* pblockOrphan = (*mi).second;
            if (pblockOrphan->AcceptBlock())
                vWorkQueue.push_back(pblockOrphan->GetHash());
            mapOrphanBlocks.erase(pblockOrphan->GetHash());
            delete pblockOrphan;
        }
        mapOrphanBlocksByPrev.erase(hashPrev);
    }

    printf("ProcessBlock: ACCEPTED\n");
    return true;
}








bool CheckDiskSpace(uint64 nAdditionalBytes)
{
    uint64 nFreeBytesAvailable = filesystem::space(GetDataDir()).available;

    // Check for nMinDiskSpace bytes (currently 50MB)
    if (nFreeBytesAvailable < nMinDiskSpace + nAdditionalBytes)
    {
        fShutdown = true;
        string strMessage = _("Warning: Disk space is low");
        strMiscWarning = strMessage;
        printf("*** %s\n", strMessage.c_str());
        uiInterface.ThreadSafeMessageBox(strMessage, "Bitcoin", CClientUIInterface::OK | CClientUIInterface::ICON_EXCLAMATION | CClientUIInterface::MODAL);
        StartShutdown();
        return false;
    }
    return true;
}

FILE* OpenBlockFile(unsigned int nFile, unsigned int nBlockPos, const char* pszMode)
{
    if ((nFile < 1) || (nFile == (unsigned int) -1))
        return NULL;
    FILE* file = fopen((GetDataDir() / strprintf("blk%04d.dat", nFile)).string().c_str(), pszMode);
    if (!file)
        return NULL;
    if (nBlockPos != 0 && !strchr(pszMode, 'a') && !strchr(pszMode, 'w'))
    {
        if (fseek(file, nBlockPos, SEEK_SET) != 0)
        {
            fclose(file);
            return NULL;
        }
    }
    return file;
}

static unsigned int nCurrentBlockFile = 1;

FILE* AppendBlockFile(unsigned int& nFileRet)
{
    nFileRet = 0;
    loop
    {
        FILE* file = OpenBlockFile(nCurrentBlockFile, 0, "ab");
        if (!file)
            return NULL;
        if (fseek(file, 0, SEEK_END) != 0)
            return NULL;
        // FAT32 filesize max 4GB, fseek and ftell max 2GB, so we must stay under 2GB
        if (ftell(file) < 0x7F000000 - MAX_SIZE)
        {
            nFileRet = nCurrentBlockFile;
            return file;
        }
        fclose(file);
        nCurrentBlockFile++;
    }
}

bool LoadBlockIndex(bool fAllowNew)
{
    if (fTestNet)
    {
        pchMessageStart[0] = 0xfa;
        pchMessageStart[1] = 0xbf;
        pchMessageStart[2] = 0xb5;
        pchMessageStart[3] = 0xda;
        hashGenesisBlock = uint256("000000000933ea01ad0ee984209779baaec3ced90fa3f408719526f8d77f4943");
    }

    //
    // Load block index
    //
    CTxDB txdb("cr");
    if (!txdb.LoadBlockIndex())
        return false;
    txdb.Close();

    //
    // Init with genesis block
    //
    if (mapBlockIndex.empty())
    {
        if (!fAllowNew)
            return false;

        // Genesis Block:
        // CBlock(hash=000000000019d6, ver=1, hashPrevBlock=00000000000000, hashMerkleRoot=4a5e1e, nTime=1231006505, nBits=1d00ffff, nNonce=2083236893, vtx=1)
        //   CTransaction(hash=4a5e1e, ver=1, vin.size=1, vout.size=1, nLockTime=0)
        //     CTxIn(COutPoint(000000, -1), coinbase 04ffff001d0104455468652054696d65732030332f4a616e2f32303039204368616e63656c6c6f72206f6e206272696e6b206f66207365636f6e64206261696c6f757420666f722062616e6b73)
        //     CTxOut(nValue=50.00000000, scriptPubKey=0x5F1DF16B2B704C8A578D0B)
        //   vMerkleTree: 4a5e1e

        // Genesis block
        const char* pszTimestamp = "The Times 03/Jan/2009 Chancellor on brink of second bailout for banks";
        CTransaction txNew;
        txNew.vin.resize(1);
        txNew.vout.resize(1);
        txNew.vin[0].scriptSig = CScript() << 486604799 << CBigNum(4) << vector<unsigned char>((const unsigned char*)pszTimestamp, (const unsigned char*)pszTimestamp + strlen(pszTimestamp));
        txNew.vout[0].nValue = 50 * COIN;
        txNew.vout[0].scriptPubKey = CScript() << ParseHex("04678afdb0fe5548271967f1a67130b7105cd6a828e03909a67962e0ea1f61deb649f6bc3f4cef38c4f35504e51ec112de5c384df7ba0b8d578a4c702b6bf11d5f") << OP_CHECKSIG;
        CBlock block;
        block.vtx.push_back(txNew);
        block.hashPrevBlock = 0;
        block.hashMerkleRoot = block.BuildMerkleTree();
        block.nVersion = 1;
        block.nTime    = 1231006505;
        block.nBits    = 0x1d00ffff;
        block.nNonce   = 2083236893;

        if (fTestNet)
        {
            block.nTime    = 1296688602;
            block.nNonce   = 414098458;
        }

        //// debug print
        printf("%s\n", block.GetHash().ToString().c_str());
        printf("%s\n", hashGenesisBlock.ToString().c_str());
        printf("%s\n", block.hashMerkleRoot.ToString().c_str());
        assert(block.hashMerkleRoot == uint256("0x4a5e1e4baab89f3a32518a88c31bc87f618f76673e2cc77ab2127b7afdeda33b"));
        block.print();
        assert(block.GetHash() == hashGenesisBlock);

        // Start new block file
        unsigned int nFile;
        unsigned int nBlockPos;
        if (!block.WriteToDisk(nFile, nBlockPos))
            return error("LoadBlockIndex() : writing genesis block to disk failed");
        if (!block.AddToBlockIndex(nFile, nBlockPos))
            return error("LoadBlockIndex() : genesis block not accepted");
    }

    return true;
}



void PrintBlockTree()
{
    // precompute tree structure
    map<CBlockIndex*, vector<CBlockIndex*> > mapNext;
    for (map<uint256, CBlockIndex*>::iterator mi = mapBlockIndex.begin(); mi != mapBlockIndex.end(); ++mi)
    {
        CBlockIndex* pindex = (*mi).second;
        mapNext[pindex->pprev].push_back(pindex);
        // test
        //while (rand() % 3 == 0)
        //    mapNext[pindex->pprev].push_back(pindex);
    }

    vector<pair<int, CBlockIndex*> > vStack;
    vStack.push_back(make_pair(0, pindexGenesisBlock));

    int nPrevCol = 0;
    while (!vStack.empty())
    {
        int nCol = vStack.back().first;
        CBlockIndex* pindex = vStack.back().second;
        vStack.pop_back();

        // print split or gap
        if (nCol > nPrevCol)
        {
            for (int i = 0; i < nCol-1; i++)
                printf("| ");
            printf("|\\\n");
        }
        else if (nCol < nPrevCol)
        {
            for (int i = 0; i < nCol; i++)
                printf("| ");
            printf("|\n");
       }
        nPrevCol = nCol;

        // print columns
        for (int i = 0; i < nCol; i++)
            printf("| ");

        // print item
        CBlock block;
        block.ReadFromDisk(pindex);
        printf("%d (%u,%u) %s  %s  tx %d",
            pindex->nHeight,
            pindex->nFile,
            pindex->nBlockPos,
            block.GetHash().ToString().substr(0,20).c_str(),
            DateTimeStrFormat("%x %H:%M:%S", block.GetBlockTime()).c_str(),
            block.vtx.size());

        PrintWallets(block);

        // put the main timechain first
        vector<CBlockIndex*>& vNext = mapNext[pindex];
        for (unsigned int i = 0; i < vNext.size(); i++)
        {
            if (vNext[i]->pnext)
            {
                swap(vNext[0], vNext[i]);
                break;
            }
        }

        // iterate children
        for (unsigned int i = 0; i < vNext.size(); i++)
            vStack.push_back(make_pair(nCol+i, vNext[i]));
    }
}

bool LoadExternalBlockFile(FILE* fileIn)
{
    int nLoaded = 0;
    {
        LOCK(cs_main);
        try {
            CAutoFile blkdat(fileIn, SER_DISK, CLIENT_VERSION);
            unsigned int nPos = 0;
            while (nPos != (unsigned int)-1 && blkdat.good() && !fRequestShutdown)
            {
                unsigned char pchData[65536];
                do {
                    fseek(blkdat, nPos, SEEK_SET);
                    int nRead = fread(pchData, 1, sizeof(pchData), blkdat);
                    if (nRead <= 8)
                    {
                        nPos = (unsigned int)-1;
                        break;
                    }
                    void* nFind = memchr(pchData, pchMessageStart[0], nRead+1-sizeof(pchMessageStart));
                    if (nFind)
                    {
                        if (memcmp(nFind, pchMessageStart, sizeof(pchMessageStart))==0)
                        {
                            nPos += ((unsigned char*)nFind - pchData) + sizeof(pchMessageStart);
                            break;
                        }
                        nPos += ((unsigned char*)nFind - pchData) + 1;
                    }
                    else
                        nPos += sizeof(pchData) - sizeof(pchMessageStart) + 1;
                } while(!fRequestShutdown);
                if (nPos == (unsigned int)-1)
                    break;
                fseek(blkdat, nPos, SEEK_SET);
                unsigned int nSize;
                blkdat >> nSize;
                if (nSize > 0 && nSize <= MAX_BLOCK_SIZE)
                {
                    CBlock block;
                    blkdat >> block;
                    if (ProcessBlock(NULL,&block))
                    {
                        nLoaded++;
                        nPos += 4 + nSize;
                    }
                }
            }
        }
        catch (std::exception &e) {
            printf("%s() : Deserialize or I/O error caught during load\n",
                   __PRETTY_FUNCTION__);
        }
    }
    printf("Loaded %i blocks from external file\n", nLoaded);
    return nLoaded > 0;
}









//////////////////////////////////////////////////////////////////////////////
//
// CAlert
//

map<uint256, CAlert> mapAlerts;
CCriticalSection cs_mapAlerts;

string GetWarnings(string strFor)
{
    int nPriority = 0;
    string strStatusBar;
    string strRPC;
    if (GetBoolArg("-testsafemode"))
        strRPC = "test";

    // Misc warnings like out of disk space and clock is wrong
    if (strMiscWarning != "")
    {
        nPriority = 1000;
        strStatusBar = strMiscWarning;
    }

    // Longer invalid proof-of-work chain
    if (pindexBest && bnBestInvalidWork > bnBestChainWork + pindexBest->GetBlockWork() * 6)
    {
        nPriority = 2000;
        strStatusBar = strRPC = "WARNING: Displayed transactions may not be correct!  You may need to upgrade, or other nodes may need to upgrade.";
    }

    // Alerts
    {
        LOCK(cs_mapAlerts);
        BOOST_FOREACH(PAIRTYPE(const uint256, CAlert)& item, mapAlerts)
        {
            const CAlert& alert = item.second;
            if (alert.AppliesToMe() && alert.nPriority > nPriority)
            {
                nPriority = alert.nPriority;
                strStatusBar = alert.strStatusBar;
            }
        }
    }

    if (strFor == "statusbar")
        return strStatusBar;
    else if (strFor == "rpc")
        return strRPC;
    assert(!"GetWarnings() : invalid parameter");
    return "error";
}

CAlert CAlert::getAlertByHash(const uint256 &hash)
{
    CAlert retval;
    {
        LOCK(cs_mapAlerts);
        map<uint256, CAlert>::iterator mi = mapAlerts.find(hash);
        if(mi != mapAlerts.end())
            retval = mi->second;
    }
    return retval;
}

bool CAlert::ProcessAlert()
{
    if (!CheckSignature())
        return false;
    if (!IsInEffect())
        return false;

    {
        LOCK(cs_mapAlerts);
        // Cancel previous alerts
        for (map<uint256, CAlert>::iterator mi = mapAlerts.begin(); mi != mapAlerts.end();)
        {
            const CAlert& alert = (*mi).second;
            if (Cancels(alert))
            {
                printf("cancelling alert %d\n", alert.nID);
                uiInterface.NotifyAlertChanged((*mi).first, CT_DELETED);
                mapAlerts.erase(mi++);
            }
            else if (!alert.IsInEffect())
            {
                printf("expiring alert %d\n", alert.nID);
                uiInterface.NotifyAlertChanged((*mi).first, CT_DELETED);
                mapAlerts.erase(mi++);
            }
            else
                mi++;
        }

        // Check if this alert has been cancelled
        BOOST_FOREACH(PAIRTYPE(const uint256, CAlert)& item, mapAlerts)
        {
            const CAlert& alert = item.second;
            if (alert.Cancels(*this))
            {
                printf("alert already cancelled by %d\n", alert.nID);
                return false;
            }
        }

        // Add to mapAlerts
        mapAlerts.insert(make_pair(GetHash(), *this));
        // Notify UI if it applies to me
        if(AppliesToMe())
            uiInterface.NotifyAlertChanged(GetHash(), CT_NEW);
    }

    printf("accepted alert %d, AppliesToMe()=%d\n", nID, AppliesToMe());
    return true;
}








//////////////////////////////////////////////////////////////////////////////
//
// Messages
//


bool static AlreadyHave(CTxDB& txdb, const CInv& inv)
{
    switch (inv.type)
    {
    case MSG_TX:
        {
        bool txInMap = false;
            {
            LOCK(mempool.cs);
            txInMap = (mempool.exists(inv.hash));
            }
        return txInMap ||
               mapOrphanTransactions.count(inv.hash) ||
               txdb.ContainsTx(inv.hash);
        }

    case MSG_BLOCK:
        return mapBlockIndex.count(inv.hash) ||
               mapOrphanBlocks.count(inv.hash);
    }
    // Don't know what it is, just say we already got one
    return true;
}




// The message start string is designed to be unlikely to occur in normal data.
// The characters are rarely used upper ascii, not valid as UTF-8, and produce
// a large 4-byte int at any alignment.
unsigned char pchMessageStart[4] = { 0xf9, 0xbe, 0xb4, 0xd9 };


bool static ProcessMessage(CNode* pfrom, string strCommand, CDataStream& vRecv)
{
    static map<CService, CPubKey> mapReuseKey;
    RandAddSeedPerfmon();
    if (fDebug)
        printf("received: %s (%d bytes)\n", strCommand.c_str(), vRecv.size());
    if (mapArgs.count("-dropmessagestest") && GetRand(atoi(mapArgs["-dropmessagestest"])) == 0)
    {
        printf("dropmessagestest DROPPING RECV MESSAGE\n");
        return true;
    }





    if (strCommand == "version")
    {
        // Each connection can only send one version message
        if (pfrom->nVersion != 0)
        {
            pfrom->Misbehaving(1);
            return false;
        }

        int64 nTime;
        CAddress addrMe;
        CAddress addrFrom;
        uint64 nNonce = 1;
        vRecv >> pfrom->nVersion >> pfrom->nServices >> nTime >> addrMe;
        if (pfrom->nVersion < MIN_PROTO_VERSION)
        {
            // Since February 20, 2012, the protocol is initiated at version 209,
            // and earlier versions are no longer supported
            printf("partner %s using obsolete version %i; disconnecting\n", pfrom->addr.ToString().c_str(), pfrom->nVersion);
            pfrom->fDisconnect = true;
            return false;
        }

        if (pfrom->nVersion == 10300)
            pfrom->nVersion = 300;
        if (!vRecv.empty())
            vRecv >> addrFrom >> nNonce;
        if (!vRecv.empty())
            vRecv >> pfrom->strSubVer;
        if (!vRecv.empty())
            vRecv >> pfrom->nStartingHeight;

        if (pfrom->fInbound && addrMe.IsRoutable())
        {
            pfrom->addrLocal = addrMe;
            SeenLocal(addrMe);
        }

        // Disconnect if we connected to ourself
        if (nNonce == nLocalHostNonce && nNonce > 1)
        {
            printf("connected to self at %s, disconnecting\n", pfrom->addr.ToString().c_str());
            pfrom->fDisconnect = true;
            return true;
        }

        // Be shy and don't send version until we hear
        if (pfrom->fInbound)
            pfrom->PushVersion();

        pfrom->fClient = !(pfrom->nServices & NODE_NETWORK);

        AddTimeData(pfrom->addr, nTime);

        // Change version
        pfrom->PushMessage("verack");
        pfrom->vSend.SetVersion(min(pfrom->nVersion, PROTOCOL_VERSION));

        if (!pfrom->fInbound)
        {
            // Advertise our address
            if (!fNoListen && !IsInitialBlockDownload())
            {
                CAddress addr = GetLocalAddress(&pfrom->addr);
                if (addr.IsRoutable())
                    pfrom->PushAddress(addr);
            }

            // Get recent addresses
            if (pfrom->fOneShot || pfrom->nVersion >= CADDR_TIME_VERSION || addrman.size() < 1000)
            {
                pfrom->PushMessage("getaddr");
                pfrom->fGetAddr = true;
            }
            addrman.Good(pfrom->addr);
        } else {
            if (((CNetAddr)pfrom->addr) == (CNetAddr)addrFrom)
            {
                addrman.Add(addrFrom, addrFrom);
                addrman.Good(addrFrom);
            }
        }

        // Ask the first connected node for block updates
        static int nAskedForBlocks = 0;
        if (!pfrom->fClient && !pfrom->fOneShot &&
            (pfrom->nVersion < NOBLKS_VERSION_START ||
             pfrom->nVersion >= NOBLKS_VERSION_END) &&
             (nAskedForBlocks < 1 || vNodes.size() <= 1))
        {
            nAskedForBlocks++;
            pfrom->PushGetBlocks(pindexBest, uint256(0));
        }

        // Relay alerts
        {
            LOCK(cs_mapAlerts);
            BOOST_FOREACH(PAIRTYPE(const uint256, CAlert)& item, mapAlerts)
                item.second.RelayTo(pfrom);
        }

        pfrom->fSuccessfullyConnected = true;

        printf("receive version message: version %d, blocks=%d, us=%s, them=%s, peer=%s\n", pfrom->nVersion, pfrom->nStartingHeight, addrMe.ToString().c_str(), addrFrom.ToString().c_str(), pfrom->addr.ToString().c_str());

        cPeerBlockCounts.input(pfrom->nStartingHeight);
    }


    else if (pfrom->nVersion == 0)
    {
        // Must have a version message before anything else
        pfrom->Misbehaving(1);
        return false;
    }


    else if (strCommand == "verack")
    {
        pfrom->vRecv.SetVersion(min(pfrom->nVersion, PROTOCOL_VERSION));
    }


    else if (strCommand == "addr")
    {
        vector<CAddress> vAddr;
        vRecv >> vAddr;

        // Don't want addr from older versions unless seeding
        if (pfrom->nVersion < CADDR_TIME_VERSION && addrman.size() > 1000)
            return true;
        if (vAddr.size() > 1000)
        {
            pfrom->Misbehaving(20);
            return error("message addr size() = %d", vAddr.size());
        }

        // Store the new addresses
        vector<CAddress> vAddrOk;
        int64 nNow = GetAdjustedTime();
        int64 nSince = nNow - 10 * 60;
        BOOST_FOREACH(CAddress& addr, vAddr)
        {
            if (fShutdown)
                return true;
            if (addr.nTime <= 100000000 || addr.nTime > nNow + 10 * 60)
                addr.nTime = nNow - 5 * 24 * 60 * 60;
            pfrom->AddAddressKnown(addr);
            bool fReachable = IsReachable(addr);
            if (addr.nTime > nSince && !pfrom->fGetAddr && vAddr.size() <= 10 && addr.IsRoutable())
            {
                // Relay to a limited number of other nodes
                {
                    LOCK(cs_vNodes);
                    // Use deterministic randomness to send to the same nodes for 24 hours
                    // at a time so the setAddrKnowns of the chosen nodes prevent repeats
                    static uint256 hashSalt;
                    if (hashSalt == 0)
                        hashSalt = GetRandHash();
                    uint64 hashAddr = addr.GetHash();
                    uint256 hashRand = hashSalt ^ (hashAddr<<32) ^ ((GetTime()+hashAddr)/(24*60*60));
                    hashRand = Hash(BEGIN(hashRand), END(hashRand));
                    multimap<uint256, CNode*> mapMix;
                    BOOST_FOREACH(CNode* pnode, vNodes)
                    {
                        if (pnode->nVersion < CADDR_TIME_VERSION)
                            continue;
                        unsigned int nPointer;
                        memcpy(&nPointer, &pnode, sizeof(nPointer));
                        uint256 hashKey = hashRand ^ nPointer;
                        hashKey = Hash(BEGIN(hashKey), END(hashKey));
                        mapMix.insert(make_pair(hashKey, pnode));
                    }
                    int nRelayNodes = fReachable ? 2 : 1; // limited relaying of addresses outside our network(s)
                    for (multimap<uint256, CNode*>::iterator mi = mapMix.begin(); mi != mapMix.end() && nRelayNodes-- > 0; ++mi)
                        ((*mi).second)->PushAddress(addr);
                }
            }
            // Do not store addresses outside our network
            if (fReachable)
                vAddrOk.push_back(addr);
        }
        addrman.Add(vAddrOk, pfrom->addr, 2 * 60 * 60);
        if (vAddr.size() < 1000)
            pfrom->fGetAddr = false;
        if (pfrom->fOneShot)
            pfrom->fDisconnect = true;
    }


    else if (strCommand == "inv")
    {
        vector<CInv> vInv;
        vRecv >> vInv;
        if (vInv.size() > 50000)
        {
            pfrom->Misbehaving(20);
            return error("message inv size() = %d", vInv.size());
        }

        // find last block in inv vector
        unsigned int nLastBlock = (unsigned int)(-1);
        for (unsigned int nInv = 0; nInv < vInv.size(); nInv++) {
            if (vInv[vInv.size() - 1 - nInv].type == MSG_BLOCK) {
                nLastBlock = vInv.size() - 1 - nInv;
                break;
            }
        }
        CTxDB txdb("r");
        for (unsigned int nInv = 0; nInv < vInv.size(); nInv++)
        {
            const CInv &inv = vInv[nInv];

            if (fShutdown)
                return true;
            pfrom->AddInventoryKnown(inv);

            bool fAlreadyHave = AlreadyHave(txdb, inv);
            if (fDebug)
                printf("  got inventory: %s  %s\n", inv.ToString().c_str(), fAlreadyHave ? "have" : "new");

            if (!fAlreadyHave)
                pfrom->AskFor(inv);
            else if (inv.type == MSG_BLOCK && mapOrphanBlocks.count(inv.hash)) {
                pfrom->PushGetBlocks(pindexBest, GetOrphanRoot(mapOrphanBlocks[inv.hash]));
            } else if (nInv == nLastBlock) {
                // In case we are on a very long side-chain, it is possible that we already have
                // the last block in an inv bundle sent in response to getblocks. Try to detect
                // this situation and push another getblocks to continue.
                std::vector<CInv> vGetData(1,inv);
                pfrom->PushGetBlocks(mapBlockIndex[inv.hash], uint256(0));
                if (fDebug)
                    printf("force request: %s\n", inv.ToString().c_str());
            }

            // Track requests for our stuff
            Inventory(inv.hash);
        }
    }


    else if (strCommand == "getdata")
    {
        vector<CInv> vInv;
        vRecv >> vInv;
        if (vInv.size() > 50000)
        {
            pfrom->Misbehaving(20);
            return error("message getdata size() = %d", vInv.size());
        }

        BOOST_FOREACH(const CInv& inv, vInv)
        {
            if (fShutdown)
                return true;
            printf("received getdata for: %s\n", inv.ToString().c_str());

            if (inv.type == MSG_BLOCK)
            {
                // Send block from disk
                map<uint256, CBlockIndex*>::iterator mi = mapBlockIndex.find(inv.hash);
                if (mi != mapBlockIndex.end())
                {
                    CBlock block;
                    block.ReadFromDisk((*mi).second);
                    pfrom->PushMessage("block", block);

                    // Trigger them to send a getblocks request for the next batch of inventory
                    if (inv.hash == pfrom->hashContinue)
                    {
                        // Bypass PushInventory, this must send even if redundant,
                        // and we want it right after the last block so they don't
                        // wait for other stuff first.
                        vector<CInv> vInv;
                        vInv.push_back(CInv(MSG_BLOCK, hashBestChain));
                        pfrom->PushMessage("inv", vInv);
                        pfrom->hashContinue = 0;
                    }
                }
            }
            else if (inv.IsKnownType())
            {
                // Send stream from relay memory
                {
                    LOCK(cs_mapRelay);
                    map<CInv, CDataStream>::iterator mi = mapRelay.find(inv);
                    if (mi != mapRelay.end())
                        pfrom->PushMessage(inv.GetCommand(), (*mi).second);
                }
            }

            // Track requests for our stuff
            Inventory(inv.hash);
        }
    }


    else if (strCommand == "getblocks")
    {
        CBlockLocator locator;
        uint256 hashStop;
        vRecv >> locator >> hashStop;

        // Find the last block the caller has in the main chain
        CBlockIndex* pindex = locator.GetBlockIndex();

        // Send the rest of the chain
        if (pindex)
            pindex = pindex->pnext;
        int nLimit = 500;
        printf("getblocks %d to %s limit %d\n", (pindex ? pindex->nHeight : -1), hashStop.ToString().substr(0,20).c_str(), nLimit);
        for (; pindex; pindex = pindex->pnext)
        {
            if (pindex->GetBlockHash() == hashStop)
            {
                printf("  getblocks stopping at %d %s\n", pindex->nHeight, pindex->GetBlockHash().ToString().substr(0,20).c_str());
                break;
            }
            pfrom->PushInventory(CInv(MSG_BLOCK, pindex->GetBlockHash()));
            if (--nLimit <= 0)
            {
                // When this block is requested, we'll send an inv that'll make them
                // getblocks the next batch of inventory.
                printf("  getblocks stopping at limit %d %s\n", pindex->nHeight, pindex->GetBlockHash().ToString().substr(0,20).c_str());
                pfrom->hashContinue = pindex->GetBlockHash();
                break;
            }
        }
    }


    else if (strCommand == "getheaders")
    {
        CBlockLocator locator;
        uint256 hashStop;
        vRecv >> locator >> hashStop;

        CBlockIndex* pindex = NULL;
        if (locator.IsNull())
        {
            // If locator is null, return the hashStop block
            map<uint256, CBlockIndex*>::iterator mi = mapBlockIndex.find(hashStop);
            if (mi == mapBlockIndex.end())
                return true;
            pindex = (*mi).second;
        }
        else
        {
            // Find the last block the caller has in the main chain
            pindex = locator.GetBlockIndex();
            if (pindex)
                pindex = pindex->pnext;
        }

        vector<CBlock> vHeaders;
        int nLimit = 2000;
        printf("getheaders %d to %s\n", (pindex ? pindex->nHeight : -1), hashStop.ToString().substr(0,20).c_str());
        for (; pindex; pindex = pindex->pnext)
        {
            vHeaders.push_back(pindex->GetBlockHeader());
            if (--nLimit <= 0 || pindex->GetBlockHash() == hashStop)
                break;
        }
        pfrom->PushMessage("headers", vHeaders);
    }


    else if (strCommand == "tx")
    {
        vector<uint256> vWorkQueue;
        vector<uint256> vEraseQueue;
        CDataStream vMsg(vRecv);
        CTxDB txdb("r");
        CTransaction tx;
        vRecv >> tx;

        CInv inv(MSG_TX, tx.GetHash());
        pfrom->AddInventoryKnown(inv);

        bool fMissingInputs = false;
        if (tx.AcceptToMemoryPool(txdb, true, &fMissingInputs))
        {
            SyncWithWallets(tx, NULL, true);
            RelayMessage(inv, vMsg);
            mapAlreadyAskedFor.erase(inv);
            vWorkQueue.push_back(inv.hash);
            vEraseQueue.push_back(inv.hash);

            // Recursively process any orphan transactions that depended on this one
            for (unsigned int i = 0; i < vWorkQueue.size(); i++)
            {
                uint256 hashPrev = vWorkQueue[i];
                for (map<uint256, CDataStream*>::iterator mi = mapOrphanTransactionsByPrev[hashPrev].begin();
                     mi != mapOrphanTransactionsByPrev[hashPrev].end();
                     ++mi)
                {
                    const CDataStream& vMsg = *((*mi).second);
                    CTransaction tx;
                    CDataStream(vMsg) >> tx;
                    CInv inv(MSG_TX, tx.GetHash());
                    bool fMissingInputs2 = false;

                    if (tx.AcceptToMemoryPool(txdb, true, &fMissingInputs2))
                    {
                        printf("   accepted orphan tx %s\n", inv.hash.ToString().substr(0,10).c_str());
                        SyncWithWallets(tx, NULL, true);
                        RelayMessage(inv, vMsg);
                        mapAlreadyAskedFor.erase(inv);
                        vWorkQueue.push_back(inv.hash);
                        vEraseQueue.push_back(inv.hash);
                    }
                    else if (!fMissingInputs2)
                    {
                        // invalid orphan
                        vEraseQueue.push_back(inv.hash);
                        printf("   removed invalid orphan tx %s\n", inv.hash.ToString().substr(0,10).c_str());
                    }
                }
            }

            BOOST_FOREACH(uint256 hash, vEraseQueue)
                EraseOrphanTx(hash);
        }
        else if (fMissingInputs)
        {
            AddOrphanTx(vMsg);

            // DoS prevention: do not allow mapOrphanTransactions to grow unbounded
            unsigned int nEvicted = LimitOrphanTxSize(MAX_ORPHAN_TRANSACTIONS);
            if (nEvicted > 0)
                printf("mapOrphan overflow, removed %u tx\n", nEvicted);
        }
        if (tx.nDoS) pfrom->Misbehaving(tx.nDoS);
    }


    else if (strCommand == "block")
    {
        CBlock block;
        vRecv >> block;

        printf("received block %s\n", block.GetHash().ToString().substr(0,20).c_str());
        // block.print();

        CInv inv(MSG_BLOCK, block.GetHash());
        pfrom->AddInventoryKnown(inv);

        if (ProcessBlock(pfrom, &block))
            mapAlreadyAskedFor.erase(inv);
        if (block.nDoS) pfrom->Misbehaving(block.nDoS);
    }


    else if (strCommand == "getaddr")
    {
        pfrom->vAddrToSend.clear();
        vector<CAddress> vAddr = addrman.GetAddr();
        BOOST_FOREACH(const CAddress &addr, vAddr)
            pfrom->PushAddress(addr);
    }


    else if (strCommand == "checkorder")
    {
        uint256 hashReply;
        vRecv >> hashReply;

        if (!GetBoolArg("-allowreceivebyip"))
        {
            pfrom->PushMessage("reply", hashReply, (int)2, string(""));
            return true;
        }

        CWalletTx order;
        vRecv >> order;

        /// we have a chance to check the order here

        // Keep giving the same key to the same ip until they use it
        if (!mapReuseKey.count(pfrom->addr))
            pwalletMain->GetKeyFromPool(mapReuseKey[pfrom->addr], true);

        // Send back approval of order and pubkey to use
        CScript scriptPubKey;
        scriptPubKey << mapReuseKey[pfrom->addr] << OP_CHECKSIG;
        pfrom->PushMessage("reply", hashReply, (int)0, scriptPubKey);
    }


    else if (strCommand == "reply")
    {
        uint256 hashReply;
        vRecv >> hashReply;

        CRequestTracker tracker;
        {
            LOCK(pfrom->cs_mapRequests);
            map<uint256, CRequestTracker>::iterator mi = pfrom->mapRequests.find(hashReply);
            if (mi != pfrom->mapRequests.end())
            {
                tracker = (*mi).second;
                pfrom->mapRequests.erase(mi);
            }
        }
        if (!tracker.IsNull())
            tracker.fn(tracker.param1, vRecv);
    }


    else if (strCommand == "ping")
    {
        if (pfrom->nVersion > BIP0031_VERSION)
        {
            uint64 nonce = 0;
            vRecv >> nonce;
            // Echo the message back with the nonce. This allows for two useful features:
            //
            // 1) A remote node can quickly check if the connection is operational
            // 2) Remote nodes can measure the latency of the network thread. If this node
            //    is overloaded it won't respond to pings quickly and the remote node can
            //    avoid sending us more work, like chain download requests.
            //
            // The nonce stops the remote getting confused between different pings: without
            // it, if the remote node sends a ping once per second and this node takes 5
            // seconds to respond to each, the 5th ping the remote sends would appear to
            // return very quickly.
            pfrom->PushMessage("pong", nonce);
        }
    }


    else if (strCommand == "alert")
    {
        CAlert alert;
        vRecv >> alert;

        if (alert.ProcessAlert())
        {
            // Relay
            pfrom->setKnown.insert(alert.GetHash());
            {
                LOCK(cs_vNodes);
                BOOST_FOREACH(CNode* pnode, vNodes)
                    alert.RelayTo(pnode);
            }
        }
    }


    else
    {
        // Ignore unknown commands for extensibility
    }


    // Update the last seen time for this node's address
    if (pfrom->fNetworkNode)
        if (strCommand == "version" || strCommand == "addr" || strCommand == "inv" || strCommand == "getdata" || strCommand == "ping")
            AddressCurrentlyConnected(pfrom->addr);


    return true;
}

bool ProcessMessages(CNode* pfrom)
{
    CDataStream& vRecv = pfrom->vRecv;
    if (vRecv.empty())
        return true;
    //if (fDebug)
    //    printf("ProcessMessages(%u bytes)\n", vRecv.size());

    //
    // Message format
    //  (4) message start
    //  (12) command
    //  (4) size
    //  (4) checksum
    //  (x) data
    //

    loop
    {
        // Don't bother if send buffer is too full to respond anyway
        if (pfrom->vSend.size() >= SendBufferSize())
            break;

        // Scan for message start
        CDataStream::iterator pstart = search(vRecv.begin(), vRecv.end(), BEGIN(pchMessageStart), END(pchMessageStart));
        int nHeaderSize = vRecv.GetSerializeSize(CMessageHeader());
        if (vRecv.end() - pstart < nHeaderSize)
        {
            if ((int)vRecv.size() > nHeaderSize)
            {
                printf("\n\nPROCESSMESSAGE MESSAGESTART NOT FOUND\n\n");
                vRecv.erase(vRecv.begin(), vRecv.end() - nHeaderSize);
            }
            break;
        }
        if (pstart - vRecv.begin() > 0)
            printf("\n\nPROCESSMESSAGE SKIPPED %d BYTES\n\n", pstart - vRecv.begin());
        vRecv.erase(vRecv.begin(), pstart);

        // Read header
        vector<char> vHeaderSave(vRecv.begin(), vRecv.begin() + nHeaderSize);
        CMessageHeader hdr;
        vRecv >> hdr;
        if (!hdr.IsValid())
        {
            printf("\n\nPROCESSMESSAGE: ERRORS IN HEADER %s\n\n\n", hdr.GetCommand().c_str());
            continue;
        }
        string strCommand = hdr.GetCommand();

        // Message size
        unsigned int nMessageSize = hdr.nMessageSize;
        if (nMessageSize > MAX_SIZE)
        {
            printf("ProcessMessages(%s, %u bytes) : nMessageSize > MAX_SIZE\n", strCommand.c_str(), nMessageSize);
            continue;
        }
        if (nMessageSize > vRecv.size())
        {
            // Rewind and wait for rest of message
            vRecv.insert(vRecv.begin(), vHeaderSave.begin(), vHeaderSave.end());
            break;
        }

        // Checksum
        uint256 hash = Hash(vRecv.begin(), vRecv.begin() + nMessageSize);
        unsigned int nChecksum = 0;
        memcpy(&nChecksum, &hash, sizeof(nChecksum));
        if (nChecksum != hdr.nChecksum)
        {
            printf("ProcessMessages(%s, %u bytes) : CHECKSUM ERROR nChecksum=%08x hdr.nChecksum=%08x\n",
               strCommand.c_str(), nMessageSize, nChecksum, hdr.nChecksum);
            continue;
        }

        // Copy message to its own buffer
        CDataStream vMsg(vRecv.begin(), vRecv.begin() + nMessageSize, vRecv.nType, vRecv.nVersion);
        vRecv.ignore(nMessageSize);

        // Process message
        bool fRet = false;
        try
        {
            {
                LOCK(cs_main);
                fRet = ProcessMessage(pfrom, strCommand, vMsg);
            }
            if (fShutdown)
                return true;
        }
        catch (std::ios_base::failure& e)
        {
            if (strstr(e.what(), "end of data"))
            {
                // Allow exceptions from underlength message on vRecv
                printf("ProcessMessages(%s, %u bytes) : Exception '%s' caught, normally caused by a message being shorter than its stated length\n", strCommand.c_str(), nMessageSize, e.what());
            }
            else if (strstr(e.what(), "size too large"))
            {
                // Allow exceptions from overlong size
                printf("ProcessMessages(%s, %u bytes) : Exception '%s' caught\n", strCommand.c_str(), nMessageSize, e.what());
            }
            else
            {
                PrintExceptionContinue(&e, "ProcessMessages()");
            }
        }
        catch (std::exception& e) {
            PrintExceptionContinue(&e, "ProcessMessages()");
        } catch (...) {
            PrintExceptionContinue(NULL, "ProcessMessages()");
        }

        if (!fRet)
            printf("ProcessMessage(%s, %u bytes) FAILED\n", strCommand.c_str(), nMessageSize);
    }

    vRecv.Compact();
    return true;
}


bool SendMessages(CNode* pto, bool fSendTrickle)
{
    TRY_LOCK(cs_main, lockMain);
    if (lockMain) {
        // Don't send anything until we get their version message
        if (pto->nVersion == 0)
            return true;

        // Keep-alive ping. We send a nonce of zero because we don't use it anywhere
        // right now.
        if (pto->nLastSend && GetTime() - pto->nLastSend > 30 * 60 && pto->vSend.empty()) {
            uint64 nonce = 0;
            if (pto->nVersion > BIP0031_VERSION)
                pto->PushMessage("ping", nonce);
            else
                pto->PushMessage("ping");
        }

        // Resend wallet transactions that haven't gotten in a block yet
        ResendWalletTransactions();

        // Address refresh broadcast
        static int64 nLastRebroadcast;
        if (!IsInitialBlockDownload() && (GetTime() - nLastRebroadcast > 24 * 60 * 60))
        {
            {
                LOCK(cs_vNodes);
                BOOST_FOREACH(CNode* pnode, vNodes)
                {
                    // Periodically clear setAddrKnown to allow refresh broadcasts
                    if (nLastRebroadcast)
                        pnode->setAddrKnown.clear();

                    // Rebroadcast our address
                    if (!fNoListen)
                    {
                        CAddress addr = GetLocalAddress(&pnode->addr);
                        if (addr.IsRoutable())
                            pnode->PushAddress(addr);
                    }
                }
            }
            nLastRebroadcast = GetTime();
        }

        //
        // Message: addr
        //
        if (fSendTrickle)
        {
            vector<CAddress> vAddr;
            vAddr.reserve(pto->vAddrToSend.size());
            BOOST_FOREACH(const CAddress& addr, pto->vAddrToSend)
            {
                // returns true if wasn't already contained in the set
                if (pto->setAddrKnown.insert(addr).second)
                {
                    vAddr.push_back(addr);
                    // receiver rejects addr messages larger than 1000
                    if (vAddr.size() >= 1000)
                    {
                        pto->PushMessage("addr", vAddr);
                        vAddr.clear();
                    }
                }
            }
            pto->vAddrToSend.clear();
            if (!vAddr.empty())
                pto->PushMessage("addr", vAddr);
        }


        //
        // Message: inventory
        //
        vector<CInv> vInv;
        vector<CInv> vInvWait;
        {
            LOCK(pto->cs_inventory);
            vInv.reserve(pto->vInventoryToSend.size());
            vInvWait.reserve(pto->vInventoryToSend.size());
            BOOST_FOREACH(const CInv& inv, pto->vInventoryToSend)
            {
                if (pto->setInventoryKnown.count(inv))
                    continue;

                // trickle out tx inv to protect privacy
                if (inv.type == MSG_TX && !fSendTrickle)
                {
                    // 1/4 of tx invs blast to all immediately
                    static uint256 hashSalt;
                    if (hashSalt == 0)
                        hashSalt = GetRandHash();
                    uint256 hashRand = inv.hash ^ hashSalt;
                    hashRand = Hash(BEGIN(hashRand), END(hashRand));
                    bool fTrickleWait = ((hashRand & 3) != 0);

                    // always trickle our own transactions
                    if (!fTrickleWait)
                    {
                        CWalletTx wtx;
                        if (GetTransaction(inv.hash, wtx))
                            if (wtx.fFromMe)
                                fTrickleWait = true;
                    }

                    if (fTrickleWait)
                    {
                        vInvWait.push_back(inv);
                        continue;
                    }
                }

                // returns true if wasn't already contained in the set
                if (pto->setInventoryKnown.insert(inv).second)
                {
                    vInv.push_back(inv);
                    if (vInv.size() >= 1000)
                    {
                        pto->PushMessage("inv", vInv);
                        vInv.clear();
                    }
                }
            }
            pto->vInventoryToSend = vInvWait;
        }
        if (!vInv.empty())
            pto->PushMessage("inv", vInv);


        //
        // Message: getdata
        //
        vector<CInv> vGetData;
        int64 nNow = GetTime() * 1000000;
        CTxDB txdb("r");
        while (!pto->mapAskFor.empty() && (*pto->mapAskFor.begin()).first <= nNow)
        {
            const CInv& inv = (*pto->mapAskFor.begin()).second;
            if (!AlreadyHave(txdb, inv))
            {
                printf("sending getdata: %s\n", inv.ToString().c_str());
                vGetData.push_back(inv);
                if (vGetData.size() >= 1000)
                {
                    pto->PushMessage("getdata", vGetData);
                    vGetData.clear();
                }
            }
            mapAlreadyAskedFor[inv] = nNow;
            pto->mapAskFor.erase(pto->mapAskFor.begin());
        }
        if (!vGetData.empty())
            pto->PushMessage("getdata", vGetData);

    }
    return true;
}














//////////////////////////////////////////////////////////////////////////////
//
// BitcoinMiner
//

int static FormatHashBlocks(void* pbuffer, unsigned int len)
{
    unsigned char* pdata = (unsigned char*)pbuffer;
    unsigned int blocks = 1 + ((len + 8) / 64);
    unsigned char* pend = pdata + 64 * blocks;
    memset(pdata + len, 0, 64 * blocks - len);
    pdata[len] = 0x80;
    unsigned int bits = len * 8;
    pend[-1] = (bits >> 0) & 0xff;
    pend[-2] = (bits >> 8) & 0xff;
    pend[-3] = (bits >> 16) & 0xff;
    pend[-4] = (bits >> 24) & 0xff;
    return blocks;
}

static const unsigned int pSHA256InitState[8] =
{0x6a09e667, 0xbb67ae85, 0x3c6ef372, 0xa54ff53a, 0x510e527f, 0x9b05688c, 0x1f83d9ab, 0x5be0cd19};

void SHA256Transform(void* pstate, void* pinput, const void* pinit)
{
    SHA256_CTX ctx;
    unsigned char data[64];

    SHA256_Init(&ctx);

    for (int i = 0; i < 16; i++)
        ((uint32_t*)data)[i] = ByteReverse(((uint32_t*)pinput)[i]);

    for (int i = 0; i < 8; i++)
        ctx.h[i] = ((uint32_t*)pinit)[i];

    SHA256_Update(&ctx, data, sizeof(data));
    for (int i = 0; i < 8; i++)
        ((uint32_t*)pstate)[i] = ctx.h[i];
}

//
// ScanHash scans nonces looking for a hash with at least some zero bits.
// It operates on big endian data.  Caller does the byte reversing.
// All input buffers are 16-byte aligned.  nNonce is usually preserved
// between calls, but periodically or if nNonce is 0xffff0000 or above,
// the block is rebuilt and nNonce starts over at zero.
//
unsigned int static ScanHash_CryptoPP(char* pmidstate, char* pdata, char* phash1, char* phash, unsigned int& nHashesDone)
{
    unsigned int& nNonce = *(unsigned int*)(pdata + 12);
    for (;;)
    {
        // Crypto++ SHA-256
        // Hash pdata using pmidstate as the starting state into
        // preformatted buffer phash1, then hash phash1 into phash
        nNonce++;
        SHA256Transform(phash1, pdata, pmidstate);
        SHA256Transform(phash, phash1, pSHA256InitState);

        // Return the nonce if the hash has at least some zero bits,
        // caller will check if it has enough to reach the target
        if (((unsigned short*)phash)[14] == 0)
            return nNonce;

        // If nothing found after trying for a while, return -1
        if ((nNonce & 0xffff) == 0)
        {
            nHashesDone = 0xffff+1;
            return (unsigned int) -1;
        }
    }
}

// CTxInfo represents a logical transaction to potentially be included in blocks
// It stores extra metadata such as the subjective priority of a transaction at the time of building the block
// When there are unconfirmed transactions that depend on other unconfirmed transactions, these "child" transactions' CTxInfo object factors in its "parents" to its priority and effective size; this way, the "child" can cover the "cost" of its "parents", and the "parents" are included into the block as part of the "child"

class CTxInfo;
typedef std::map<uint256, CTxInfo> mapInfo_t;

class CTxInfo
{
public:
    mapInfo_t *pmapInfoById;
    CTransaction* ptx;
    uint256 hash;
private:
    set<uint256> setDependsOn;
public:
    set<uint256> setDependents;
    double dPriority;
    uint64 nTxFee;
    bool fInvalid;
    unsigned int nSize;
    unsigned int nEffectiveSizeCached;

    CTxInfo()
    {
        pmapInfoById = NULL;
        hash = 0;
        ptx = NULL;
        dPriority = 0;
        nTxFee = 0;
        fInvalid = false;
        nSize = 0;
        nEffectiveSizeCached = 0;
    }

    void print() const
    {
        printf("CTxInfo(hash=%s, dPriority=%.1f, nTxFee=%"PRI64u")\n", hash.ToString().substr(0,10).c_str(), dPriority, nTxFee);
        BOOST_FOREACH(uint256 hash, setDependsOn)
            printf("   setDependsOn %s\n", hash.ToString().substr(0,10).c_str());
    }

    void addDependsOn(const uint256& hashPrev)
    {
        setDependsOn.insert(hashPrev);
        nEffectiveSizeCached = 0;
    }

    void rmDependsOn(const uint256& hashPrev)
    {
        setDependsOn.erase(hashPrev);
        nEffectiveSizeCached = 0;
    }

    // effectiveSize and effectivePriority handle inheriting the fInvalid flag as a side effect
    unsigned int
    effectiveSize()
    {
        if (fInvalid)
            return -1;

        if (nEffectiveSizeCached)
            return nEffectiveSizeCached;

        assert(pmapInfoById);

        if (!nSize)
            nSize = ::GetSerializeSize(*ptx, SER_NETWORK, PROTOCOL_VERSION);
        unsigned int nEffectiveSize = nSize;
        BOOST_FOREACH(const uint256& dephash, setDependsOn)
        {
            CTxInfo& depinfo = (*pmapInfoById)[dephash];
            nEffectiveSize += depinfo.effectiveSize();

            if (depinfo.fInvalid)
            {
                fInvalid = true;
                return -1;
            }
        }
        nEffectiveSizeCached = nEffectiveSize;
        return nEffectiveSize;
    }

    double
    effectivePriority()
    {
        // Priority is sum(valuein * age) / txsize
        return dPriority / effectiveSize();
    }

    unsigned int
    GetLegacySigOpCount()
    {
        assert(pmapInfoById);

        unsigned int n = ptx->GetLegacySigOpCount();
        BOOST_FOREACH(const uint256& dephash, setDependsOn)
        {
            CTxInfo& depinfo = (*pmapInfoById)[dephash];
            n += depinfo.GetLegacySigOpCount();
        }
        return n;
    }

    bool
    DoInputs(CTxDB& txdb, map<uint256, CTxIndex>& mapTestPoolTmp, CBlockIndex*pindexPrev, std::vector<CTxInfo*>& vAdded, unsigned int& nTxSigOps)
    {
        CTransaction& tx = *ptx;

        if (mapTestPoolTmp.count(hash))
            // Already included in block template
            return true;

        assert(pmapInfoById);

        BOOST_FOREACH(const uint256& dephash, setDependsOn)
        {
            CTxInfo& depinfo = (*pmapInfoById)[dephash];
            if (!depinfo.DoInputs(txdb, mapTestPoolTmp, pindexPrev, vAdded, nTxSigOps))
                return false;
        }

        MapPrevTx mapInputs;
        bool fInvalid;
        if (!tx.FetchInputs(txdb, mapTestPoolTmp, false, true, mapInputs, fInvalid))
            return false;

        nTxSigOps += tx.GetP2SHSigOpCount(mapInputs);

        if (!tx.ConnectInputs(mapInputs, mapTestPoolTmp, CDiskTxPos(1,1,1), pindexPrev, false, true))
            return false;

        mapTestPoolTmp[hash] = CTxIndex(CDiskTxPos(1,1,1), tx.vout.size());
        vAdded.push_back(this);

        return true;
    }
};


uint64 nLastBlockTx = 0;
uint64 nLastBlockSize = 0;

const char* pszDummy = "\0\0";
CScript scriptDummy(std::vector<unsigned char>(pszDummy, pszDummy + sizeof(pszDummy)));

CBlock* CreateNewBlock(CReserveKey& reservekey)
{
    CBlockIndex* pindexPrev = pindexBest;

    // Create new block
    auto_ptr<CBlock> pblock(new CBlock());
    if (!pblock.get())
        return NULL;

    // Create coinbase tx
    CTransaction txNew;
    txNew.vin.resize(1);
    txNew.vin[0].prevout.SetNull();
    txNew.vout.resize(1);
    txNew.vout[0].scriptPubKey << reservekey.GetReservedKey() << OP_CHECKSIG;

    // Add our coinbase tx as first transaction
    pblock->vtx.push_back(txNew);

    // Collect memory pool transactions into the block
    int64 nFees = 0;
    {
        LOCK2(cs_main, mempool.cs);
        CTxDB txdb("r");

        double nFeeWeight = GetFloatArg("-txprioweighfee", 1.);
        double nDepthWeight = GetFloatArg("-txprioweighdepth", 1.);
        bool fPrintPriority = GetBoolArg("-printpriority");

        // Priority order to process transactions
        mapInfo_t mapInfoById;
        for (map<uint256, CTransaction>::iterator mi = mempool.mapTx.begin(); mi != mempool.mapTx.end(); ++mi)
        {
            CTransaction& tx = (*mi).second;
            if (tx.IsCoinBase() || !tx.IsFinal())
                continue;

            const uint256& hash = tx.GetHash();
            CTxInfo& txinfo = mapInfoById[hash];
            txinfo.hash = hash;
            txinfo.pmapInfoById = &mapInfoById;
            txinfo.ptx = &tx;

            double& dPriority = txinfo.dPriority;
            uint64& nTxFee = txinfo.nTxFee;
            uint64 nValueIn;
            BOOST_FOREACH(const CTxIn& txin, tx.vin)
            {
                // Read prev transaction
                CTransaction txPrev;
                CTxIndex txindex;
                int64 nValueIn;
                int nConf;
                if (txPrev.ReadFromDisk(txdb, txin.prevout, txindex))
                {
                    // Input is confirmed
                    nConf = txindex.GetDepthInMainChain();
                    nValueIn = txPrev.vout[txin.prevout.n].nValue;
                    dPriority += (double)nValueIn * nConf;
                }
                else
                if (mempool.mapTx.count(txin.prevout.hash))
                {
                    // Input is still unconfirmed
                    const uint256& hashPrev = txin.prevout.hash;
                    nValueIn = mempool.mapTx[hashPrev].vout[txin.prevout.n].nValue;
                    txinfo.addDependsOn(hashPrev);
                    mapInfoById[hashPrev].setDependents.insert(hash);
                    nConf = 0;
                }
                else
                {
                    // We don't know where the input is
                    // In this case, it's impossible to include this transaction in a block, so mark it invalid and move on
                    txinfo.fInvalid = true;
                    printf("priority %s invalid input %s", txinfo.hash.ToString().substr(0,10).c_str(), txin.prevout.hash.ToString().substr(0,10).c_str());
                    goto nexttxn;
                }
                nTxFee += nValueIn;

                if (fPrintPriority)
                    printf("priority     nValueIn=%-12"PRI64d" nConf=%-5d dPriority=%-20.1f\n", nValueIn, nConf, dPriority);
            }

            nValueIn = nTxFee;
            nTxFee -= tx.GetValueOut();

<<<<<<< HEAD
            dPriority *= nDepthWeight;
=======
            if (pwalletMain->IsFromMe(tx) || pwalletMain->IsMine(tx))
                dPriority += 100000000.;

            if (porphan)
                porphan->dPriority = dPriority;
            else
                mapPriority.insert(make_pair(-dPriority, &(*mi).second));
>>>>>>> 9a510cfa

            // Allow boosting "age" with fees
            dPriority += (double)nValueIn * (double)nTxFee * nFeeWeight;

            if (fPrintPriority)
                txinfo.print();
nexttxn:    (void)1;
        }

        // Second pass: consider dependencies
        multimap<double, CTxInfo*> mapPriority;
        BOOST_FOREACH(mapInfo_t::value_type& i, mapInfoById)
        {
            CTxInfo& txinfo = i.second;

            double dPriority = txinfo.effectivePriority();

            // effectivePriority does fInvalid inheritance as a side-effect
            if (txinfo.fInvalid)
                continue;

            mapPriority.insert(make_pair(-dPriority, &txinfo));

            if (fPrintPriority)
                printf("priority insert %s at priority %.1f\n", txinfo.hash.ToString().substr(0,10).c_str(), dPriority);
        }

        // Collect transactions into block
        map<uint256, CTxIndex> mapTestPool;
        uint64 nBlockSize = 1000;
        uint64 nBlockTx = 0;
        int nBlockSigOps = 100;
        while (!mapPriority.empty())
        {
            // Take highest priority transaction off priority queue
            double dPriority = -(*mapPriority.begin()).first;
            CTxInfo& txinfo = *(*mapPriority.begin()).second;
            CTransaction& tx = *txinfo.ptx;
            mapPriority.erase(mapPriority.begin());

            if (mapTestPool.count(txinfo.hash))
                // Already in the block
                continue;

            // Size limits
            unsigned int nTxSize = txinfo.effectiveSize();
            if (nBlockSize + nTxSize >= MAX_BLOCK_SIZE_GEN)
                continue;

            // Legacy limits on sigOps:
            unsigned int nTxSigOps = txinfo.GetLegacySigOpCount();
            if (nBlockSigOps + nTxSigOps >= MAX_BLOCK_SIGOPS)
                continue;

            // Transaction fee required depends on block size
            bool fAllowFree = (nBlockSize + nTxSize < 4000 || CTransaction::AllowFree(dPriority));
<<<<<<< HEAD
            int64 nMinFee = pwalletMain->IsFromMe(tx) ? 0 : tx.GetMinFee(nBlockSize, fAllowFree, GMF_BLOCK, nTxSize);
=======
            int64 nMinFee = pwalletMain->IsFromMe(tx) ? 0 : tx.GetMinFee(nBlockSize, fAllowFree, GMF_BLOCK);
            int64 nMyCredit = pwalletMain->GetCredit(tx);
            nMinFee = (nMyCredit >= nMinFee) ? 0 : (nMinFee - nMyCredit);
>>>>>>> 9a510cfa

            uint64& nTxFees = txinfo.nTxFee;
            if (nTxFees < nMinFee)
                continue;

            map<uint256, CTxIndex> mapTestPoolTmp(mapTestPool);
            std::vector<CTxInfo*> vAdded;
            if (!txinfo.DoInputs(txdb, mapTestPoolTmp, pindexPrev, vAdded, nTxSigOps))
                continue;

            if (nBlockSigOps + nTxSigOps >= MAX_BLOCK_SIGOPS)
                continue;

            swap(mapTestPool, mapTestPoolTmp);

            // Added
            nBlockSize += nTxSize;
            nBlockTx += vAdded.size();
            nBlockSigOps += nTxSigOps;
            BOOST_FOREACH(CTxInfo* ptxinfo, vAdded)
            {
                pblock->vtx.push_back(*ptxinfo->ptx);
                nFees += ptxinfo->nTxFee;

                // Add transactions that depend on this one to the priority queue
                // again, since they likely have improved their standing alone
                BOOST_FOREACH(const uint256& dhash, ptxinfo->setDependents)
                {
                    CTxInfo& dtxinfo = mapInfoById[dhash];
                    dtxinfo.rmDependsOn(ptxinfo->hash);
                    if (dtxinfo.fInvalid)
                        continue;
                    double dPriority = dtxinfo.effectivePriority();
                    mapPriority.insert(make_pair(-dPriority, &dtxinfo));
                }
            }
        }

        nLastBlockTx = nBlockTx;
        nLastBlockSize = nBlockSize;
        printf("CreateNewBlock(): total size %lu\n", nBlockSize);

    pblock->vtx[0].vout[0].nValue = GetBlockValue(pindexPrev->nHeight+1, nFees);

    // Fill in header
    pblock->hashPrevBlock  = pindexPrev->GetBlockHash();
    pblock->UpdateTime(pindexPrev);
    pblock->nBits          = GetNextWorkRequired(pindexPrev, pblock.get());
    pblock->nNonce         = 0;

        pblock->vtx[0].vin[0].scriptSig = scriptDummy;
        CBlockIndex indexDummy(1, 1, *pblock);
        indexDummy.pprev = pindexPrev;
        indexDummy.nHeight = pindexPrev->nHeight + 1;
        if (!pblock->ConnectBlock(txdb, &indexDummy, true))
            throw std::runtime_error("CreateNewBlock() : ConnectBlock failed");
    }

    return pblock.release();
}


void IncrementExtraNonce(CBlock* pblock, CBlockIndex* pindexPrev, unsigned int& nExtraNonce)
{
    // Update nExtraNonce
    static uint256 hashPrevBlock;
    if (hashPrevBlock != pblock->hashPrevBlock)
    {
        nExtraNonce = 0;
        hashPrevBlock = pblock->hashPrevBlock;
    }
    ++nExtraNonce;
    pblock->vtx[0].vin[0].scriptSig = (CScript() << pblock->nTime << CBigNum(nExtraNonce)) + COINBASE_FLAGS;
    assert(pblock->vtx[0].vin[0].scriptSig.size() <= 100);

    pblock->hashMerkleRoot = pblock->BuildMerkleTree();
}


void FormatHashBuffers(CBlock* pblock, char* pmidstate, char* pdata, char* phash1)
{
    //
    // Prebuild hash buffers
    //
    struct
    {
        struct unnamed2
        {
            int nVersion;
            uint256 hashPrevBlock;
            uint256 hashMerkleRoot;
            unsigned int nTime;
            unsigned int nBits;
            unsigned int nNonce;
        }
        block;
        unsigned char pchPadding0[64];
        uint256 hash1;
        unsigned char pchPadding1[64];
    }
    tmp;
    memset(&tmp, 0, sizeof(tmp));

    tmp.block.nVersion       = pblock->nVersion;
    tmp.block.hashPrevBlock  = pblock->hashPrevBlock;
    tmp.block.hashMerkleRoot = pblock->hashMerkleRoot;
    tmp.block.nTime          = pblock->nTime;
    tmp.block.nBits          = pblock->nBits;
    tmp.block.nNonce         = pblock->nNonce;

    FormatHashBlocks(&tmp.block, sizeof(tmp.block));
    FormatHashBlocks(&tmp.hash1, sizeof(tmp.hash1));

    // Byte swap all the input buffer
    for (unsigned int i = 0; i < sizeof(tmp)/4; i++)
        ((unsigned int*)&tmp)[i] = ByteReverse(((unsigned int*)&tmp)[i]);

    // Precalc the first half of the first hash, which stays constant
    SHA256Transform(pmidstate, &tmp.block, pSHA256InitState);

    memcpy(pdata, &tmp.block, 128);
    memcpy(phash1, &tmp.hash1, 64);
}


bool CheckWork(CBlock* pblock, CWallet& wallet, CReserveKey& reservekey)
{
    uint256 hash = pblock->GetHash();
    uint256 hashTarget = CBigNum().SetCompact(pblock->nBits).getuint256();

    if (hash > hashTarget)
        return false;

    //// debug print
    printf("BitcoinMiner:\n");
    printf("proof-of-work found  \n  hash: %s  \ntarget: %s\n", hash.GetHex().c_str(), hashTarget.GetHex().c_str());
    pblock->print();
    printf("generated %s\n", FormatMoney(pblock->vtx[0].vout[0].nValue).c_str());

    // Found a solution
    {
        LOCK(cs_main);
        if (pblock->hashPrevBlock != hashBestChain)
            return error("BitcoinMiner : generated block is stale");

        // Remove key from key pool
        reservekey.KeepKey();

        // Track how many getdata requests this block gets
        {
            LOCK(wallet.cs_wallet);
            wallet.mapRequestCount[pblock->GetHash()] = 0;
        }

        // Process this block the same as if we had received it from another node
        if (!ProcessBlock(NULL, pblock))
            return error("BitcoinMiner : ProcessBlock, block not accepted");
    }

    return true;
}

void static ThreadBitcoinMiner(void* parg);

static bool fGenerateBitcoins = false;
static bool fLimitProcessors = false;
static int nLimitProcessors = -1;

void static BitcoinMiner(CWallet *pwallet)
{
    printf("BitcoinMiner started\n");
    SetThreadPriority(THREAD_PRIORITY_LOWEST);

    // Each thread has its own key and counter
    CReserveKey reservekey(pwallet);
    unsigned int nExtraNonce = 0;

    while (fGenerateBitcoins)
    {
        if (fShutdown)
            return;
        while (vNodes.empty() || IsInitialBlockDownload())
        {
            Sleep(1000);
            if (fShutdown)
                return;
            if (!fGenerateBitcoins)
                return;
        }


        //
        // Create new block
        //
        unsigned int nTransactionsUpdatedLast = nTransactionsUpdated;
        CBlockIndex* pindexPrev = pindexBest;

        auto_ptr<CBlock> pblock(CreateNewBlock(reservekey));
        if (!pblock.get())
            return;
        IncrementExtraNonce(pblock.get(), pindexPrev, nExtraNonce);

        printf("Running BitcoinMiner with %d transactions in block\n", pblock->vtx.size());


        //
        // Prebuild hash buffers
        //
        char pmidstatebuf[32+16]; char* pmidstate = alignup<16>(pmidstatebuf);
        char pdatabuf[128+16];    char* pdata     = alignup<16>(pdatabuf);
        char phash1buf[64+16];    char* phash1    = alignup<16>(phash1buf);

        FormatHashBuffers(pblock.get(), pmidstate, pdata, phash1);

        unsigned int& nBlockTime = *(unsigned int*)(pdata + 64 + 4);
        unsigned int& nBlockBits = *(unsigned int*)(pdata + 64 + 8);
        unsigned int& nBlockNonce = *(unsigned int*)(pdata + 64 + 12);


        //
        // Search
        //
        int64 nStart = GetTime();
        uint256 hashTarget = CBigNum().SetCompact(pblock->nBits).getuint256();
        uint256 hashbuf[2];
        uint256& hash = *alignup<16>(hashbuf);
        loop
        {
            unsigned int nHashesDone = 0;
            unsigned int nNonceFound;

            // Crypto++ SHA-256
            nNonceFound = ScanHash_CryptoPP(pmidstate, pdata + 64, phash1,
                                            (char*)&hash, nHashesDone);

            // Check if something found
            if (nNonceFound != (unsigned int) -1)
            {
                for (unsigned int i = 0; i < sizeof(hash)/4; i++)
                    ((unsigned int*)&hash)[i] = ByteReverse(((unsigned int*)&hash)[i]);

                if (hash <= hashTarget)
                {
                    // Found a solution
                    pblock->nNonce = ByteReverse(nNonceFound);
                    assert(hash == pblock->GetHash());

                    SetThreadPriority(THREAD_PRIORITY_NORMAL);
                    CheckWork(pblock.get(), *pwalletMain, reservekey);
                    SetThreadPriority(THREAD_PRIORITY_LOWEST);
                    break;
                }
            }

            // Meter hashes/sec
            static int64 nHashCounter;
            if (nHPSTimerStart == 0)
            {
                nHPSTimerStart = GetTimeMillis();
                nHashCounter = 0;
            }
            else
                nHashCounter += nHashesDone;
            if (GetTimeMillis() - nHPSTimerStart > 4000)
            {
                static CCriticalSection cs;
                {
                    LOCK(cs);
                    if (GetTimeMillis() - nHPSTimerStart > 4000)
                    {
                        dHashesPerSec = 1000.0 * nHashCounter / (GetTimeMillis() - nHPSTimerStart);
                        nHPSTimerStart = GetTimeMillis();
                        nHashCounter = 0;
                        static int64 nLogTime;
                        if (GetTime() - nLogTime > 30 * 60)
                        {
                            nLogTime = GetTime();
                            printf("hashmeter %3d CPUs %6.0f khash/s\n", vnThreadsRunning[THREAD_MINER], dHashesPerSec/1000.0);
                        }
                    }
                }
            }

            // Check for stop or if block needs to be rebuilt
            if (fShutdown)
                return;
            if (!fGenerateBitcoins)
                return;
            if (fLimitProcessors && vnThreadsRunning[THREAD_MINER] > nLimitProcessors)
                return;
            if (vNodes.empty())
                break;
            if (nBlockNonce >= 0xffff0000)
                break;
            if (nTransactionsUpdated != nTransactionsUpdatedLast && GetTime() - nStart > 60)
                break;
            if (pindexPrev != pindexBest)
                break;

            // Update nTime every few seconds
            pblock->UpdateTime(pindexPrev);
            nBlockTime = ByteReverse(pblock->nTime);
            if (fTestNet)
            {
                // Changing pblock->nTime can change work required on testnet:
                nBlockBits = ByteReverse(pblock->nBits);
                hashTarget = CBigNum().SetCompact(pblock->nBits).getuint256();
            }
        }
    }
}

void static ThreadBitcoinMiner(void* parg)
{
    CWallet* pwallet = (CWallet*)parg;
    try
    {
        vnThreadsRunning[THREAD_MINER]++;
        BitcoinMiner(pwallet);
        vnThreadsRunning[THREAD_MINER]--;
    }
    catch (std::exception& e) {
        vnThreadsRunning[THREAD_MINER]--;
        PrintException(&e, "ThreadBitcoinMiner()");
    } catch (...) {
        vnThreadsRunning[THREAD_MINER]--;
        PrintException(NULL, "ThreadBitcoinMiner()");
    }
    nHPSTimerStart = 0;
    if (vnThreadsRunning[THREAD_MINER] == 0)
        dHashesPerSec = 0;
    printf("ThreadBitcoinMiner exiting, %d threads remaining\n", vnThreadsRunning[THREAD_MINER]);
}


void GenerateBitcoins(bool fGenerate, CWallet* pwallet)
{
    fGenerateBitcoins = fGenerate;
    nLimitProcessors = GetArg("-genproclimit", -1);
    if (nLimitProcessors == 0)
        fGenerateBitcoins = false;
    fLimitProcessors = (nLimitProcessors != -1);

    if (fGenerate)
    {
        int nProcessors = boost::thread::hardware_concurrency();
        printf("%d processors\n", nProcessors);
        if (nProcessors < 1)
            nProcessors = 1;
        if (fLimitProcessors && nProcessors > nLimitProcessors)
            nProcessors = nLimitProcessors;
        int nAddThreads = nProcessors - vnThreadsRunning[THREAD_MINER];
        printf("Starting %d BitcoinMiner threads\n", nAddThreads);
        for (int i = 0; i < nAddThreads; i++)
        {
            if (!CreateThread(ThreadBitcoinMiner, pwallet))
                printf("Error: CreateThread(ThreadBitcoinMiner) failed\n");
            Sleep(10);
        }
    }
}<|MERGE_RESOLUTION|>--- conflicted
+++ resolved
@@ -561,11 +561,7 @@
         int64 nFees = tx.GetValueIn(mapInputs)-tx.GetValueOut();
         unsigned int nSize = ::GetSerializeSize(tx, SER_NETWORK, PROTOCOL_VERSION);
 
-<<<<<<< HEAD
-        if (!fFromMe)
-=======
         if (!fFromMe || pwalletMain->IsMine(tx))
->>>>>>> 9a510cfa
         {
 
         // Don't accept it if it can't get into a block
@@ -3377,7 +3373,7 @@
     effectivePriority()
     {
         // Priority is sum(valuein * age) / txsize
-        return dPriority / effectiveSize();
+        return (dPriority / effectiveSize()) + (pwalletMain->IsMine(*ptx) ? 100000000. : 0.);
     }
 
     unsigned int
@@ -3523,17 +3519,7 @@
             nValueIn = nTxFee;
             nTxFee -= tx.GetValueOut();
 
-<<<<<<< HEAD
             dPriority *= nDepthWeight;
-=======
-            if (pwalletMain->IsFromMe(tx) || pwalletMain->IsMine(tx))
-                dPriority += 100000000.;
-
-            if (porphan)
-                porphan->dPriority = dPriority;
-            else
-                mapPriority.insert(make_pair(-dPriority, &(*mi).second));
->>>>>>> 9a510cfa
 
             // Allow boosting "age" with fees
             dPriority += (double)nValueIn * (double)nTxFee * nFeeWeight;
@@ -3590,13 +3576,9 @@
 
             // Transaction fee required depends on block size
             bool fAllowFree = (nBlockSize + nTxSize < 4000 || CTransaction::AllowFree(dPriority));
-<<<<<<< HEAD
             int64 nMinFee = pwalletMain->IsFromMe(tx) ? 0 : tx.GetMinFee(nBlockSize, fAllowFree, GMF_BLOCK, nTxSize);
-=======
-            int64 nMinFee = pwalletMain->IsFromMe(tx) ? 0 : tx.GetMinFee(nBlockSize, fAllowFree, GMF_BLOCK);
             int64 nMyCredit = pwalletMain->GetCredit(tx);
             nMinFee = (nMyCredit >= nMinFee) ? 0 : (nMinFee - nMyCredit);
->>>>>>> 9a510cfa
 
             uint64& nTxFees = txinfo.nTxFee;
             if (nTxFees < nMinFee)
