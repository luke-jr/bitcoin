--- conflicted
+++ resolved
@@ -2751,32 +2751,12 @@
     // Write the chain state to disk, if necessary.
     if (!FlushStateToDisk(state, FLUSH_STATE_IF_NEEDED))
         return false;
-<<<<<<< HEAD
-    // Resurrect mempool transactions from the disconnected block.
-    std::vector<uint256> vHashUpdate;
-    BOOST_FOREACH(const CTransaction &tx, block.vtx) {
-        mempool.UpdateDependentPriorities(tx, pindexDelete->nHeight, false);
-        // ignore validation errors in resurrected transactions
-        list<CTransaction> removed;
-        CValidationState stateDummy;
-        if (tx.IsCoinBase() || !AcceptToMemoryPool(mempool, stateDummy, tx, false, NULL, true)) {
-            mempool.remove(tx, removed, true);
-        } else if (mempool.exists(tx.GetHash())) {
-            vHashUpdate.push_back(tx.GetHash());
-        }
-    }
-    // AcceptToMemoryPool/addUnchecked all assume that new mempool entries have
-    // no in-mempool children, which is generally not true when adding
-    // previously-confirmed transactions back to the mempool.
-    // UpdateTransactionsFromBlock finds descendants of any transactions in this
-    // block that were added back and cleans up the mempool state.
-    mempool.UpdateTransactionsFromBlock(vHashUpdate);
-=======
 
     if (!fBare) {
         // Resurrect mempool transactions from the disconnected block.
         std::vector<uint256> vHashUpdate;
         BOOST_FOREACH(const CTransaction &tx, block.vtx) {
+            mempool.UpdateDependentPriorities(tx, pindexDelete->nHeight, false);
             // ignore validation errors in resurrected transactions
             list<CTransaction> removed;
             CValidationState stateDummy;
@@ -2794,7 +2774,6 @@
         mempool.UpdateTransactionsFromBlock(vHashUpdate);
     }
 
->>>>>>> e4382fbe
     // Update chainActive and related variables.
     UpdateTip(pindexDelete->pprev, chainparams);
     // Let wallets know transactions went from 1-confirmed to
@@ -5467,14 +5446,8 @@
         pfrom->setAskFor.erase(inv.hash);
         mapAlreadyAskedFor.erase(inv.hash);
 
-<<<<<<< HEAD
-        if (!AlreadyHave(inv) && AcceptToMemoryPool(mempool, state, tx, true, &fMissingInputs))
-        {
+        if (!AlreadyHave(inv) && AcceptToMemoryPool(mempool, state, tx, true, &fMissingInputs)) {
             mempool.check(pcoinsTip, chainActive.Height());
-=======
-        if (!AlreadyHave(inv) && AcceptToMemoryPool(mempool, state, tx, true, &fMissingInputs)) {
-            mempool.check(pcoinsTip);
->>>>>>> e4382fbe
             RelayTransaction(tx);
             for (unsigned int i = 0; i < tx.vout.size(); i++) {
                 vWorkQueue.emplace_back(inv.hash, i);
