--- conflicted
+++ resolved
@@ -2806,21 +2806,6 @@
             }
         }
 
-<<<<<<< HEAD
-        // Ask the first connected node for block updates
-        static int nAskedForBlocks = 0;
-        if (!pfrom->fClient && !pfrom->fOneShot && !fImporting && !fReindex &&
-            (pfrom->nStartingHeight > (nBestHeight - 144)) &&
-            (pfrom->nVersion < NOBLKS_VERSION_START ||
-             pfrom->nVersion >= NOBLKS_VERSION_END) &&
-             (nAskedForBlocks < 1 || vNodes.size() <= 1))
-        {
-            nAskedForBlocks++;
-            pfrom->PushGetBlocks(pindexBest, uint256(0));
-        }
-
-=======
->>>>>>> 8ce572c8
         // Relay alerts
         {
             LOCK(cs_mapAlerts);
@@ -3403,7 +3388,7 @@
         }
 
         // Ask a connected node for block updates
-        if (!pfrom->fClient && !pfrom->fOneShot &&
+        if (!pfrom->fClient && !pfrom->fOneShot && !fImporting && !fReindex &&
             (pfrom->nVersion < NOBLKS_VERSION_START ||
              pfrom->nVersion >= NOBLKS_VERSION_END) &&
              (nAskedForBlocks < 1 || vNodes.size() <= 1))
