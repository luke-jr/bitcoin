// Copyright (c) 2009-2010 Satoshi Nakamoto
// Copyright (c) 2009-2012 The Bitcoin developers
// Distributed under the MIT/X11 software license, see the accompanying
// file COPYING or http://www.opensource.org/licenses/mit-license.php.

#include "checkpoints.h"
#include "db.h"
#include "net.h"
#include "init.h"
#include "ui_interface.h"
#include "hub.h"
#include <boost/algorithm/string/replace.hpp>
#include <boost/filesystem.hpp>
#include <boost/filesystem/fstream.hpp>
#include <boost/thread/condition_variable.hpp>
#include <boost/thread/locks.hpp>
#include <boost/thread/mutex.hpp>

using namespace std;
using namespace boost;

//
// Global state
//

CCriticalSection cs_setpwalletRegistered;
set<CWallet*> setpwalletRegistered;

CCriticalSection cs_main;

CTxMemPool mempool;
unsigned int nTransactionsUpdated = 0;

map<uint256, CBlockIndex*> mapBlockIndex;
uint256 hashGenesisBlock("0x000000000019d6689c085ae165831e934ff763ae46a2a6c172b3f1b60a8ce26f");
static CBigNum bnProofOfWorkLimit(~uint256(0) >> 32);
CBlockIndex* pindexGenesisBlock = NULL;
int nBestHeight = -1;
int nAskedForBlocks = 0;
CBigNum bnBestChainWork = 0;
CBigNum bnBestInvalidWork = 0;
uint256 hashBestChain = 0;
CBlockIndex* pindexBest = NULL;
int64 nTimeBestReceived = 0;
boost::mutex csBestBlock;
boost::condition_variable cvBlockChange;

CMedianFilter<int> cPeerBlockCounts(5, 0); // Amount of blocks that other nodes claim to have

map<uint256, CBlock*> mapOrphanBlocks;
multimap<uint256, CBlock*> mapOrphanBlocksByPrev;

map<uint256, CTransaction*> mapOrphanTransactions;
map<uint256, map<uint256, CTransaction*> > mapOrphanTransactionsByPrev;

// Constant stuff for coinbase transactions we create:
CScript COINBASE_FLAGS;

const string strMessageMagic = "Bitcoin Signed Message:\n";

double dHashesPerSec;
int64 nHPSTimerStart;

// Settings
int64 nTransactionFee = 0;
int64 nTransactionFeeMax = CENT;
bool fForceFee = false;
int64 nMinFeeBase = 0;
int64 nMinFeePer = 1000;



//////////////////////////////////////////////////////////////////////////////
//
// dispatching functions
//

// These functions dispatch to one or all registered wallets


void RegisterWallet(CWallet* pwalletIn)
{
    {
        LOCK(cs_setpwalletRegistered);
        setpwalletRegistered.insert(pwalletIn);
    }
}

void UnregisterWallet(CWallet* pwalletIn)
{
    {
        LOCK(cs_setpwalletRegistered);
        setpwalletRegistered.erase(pwalletIn);
    }
}

// check whether the passed transaction is from us
bool static IsFromMe(CTransaction& tx)
{
    BOOST_FOREACH(CWallet* pwallet, setpwalletRegistered)
        if (pwallet->IsFromMe(tx))
            return true;
    return false;
}

// get the wallet transaction with the given hash (if it exists)
bool static GetTransaction(const uint256& hashTx, CWalletTx& wtx)
{
    BOOST_FOREACH(CWallet* pwallet, setpwalletRegistered)
        if (pwallet->GetTransaction(hashTx,wtx))
            return true;
    return false;
}

// erases transaction with the given hash from all wallets
void static EraseFromWallets(uint256 hash)
{
    BOOST_FOREACH(CWallet* pwallet, setpwalletRegistered)
        pwallet->EraseFromWallet(hash);
}

// make sure all wallets know about the given transaction, in the given block
void SyncWithWallets(const CTransaction& tx, const CBlock* pblock, bool fUpdate)
{
    BOOST_FOREACH(CWallet* pwallet, setpwalletRegistered)
        pwallet->AddToWalletIfInvolvingMe(tx, pblock, fUpdate);
}

// notify wallets about a new best chain
void static SetBestChain(const CBlockLocator& loc)
{
    BOOST_FOREACH(CWallet* pwallet, setpwalletRegistered)
        pwallet->SetBestChain(loc);
}

// notify wallets about an updated transaction
void static UpdatedTransaction(const uint256& hashTx)
{
    BOOST_FOREACH(CWallet* pwallet, setpwalletRegistered)
        pwallet->UpdatedTransaction(hashTx);
}

// dump all wallets
void static PrintWallets(const CBlock& block)
{
    BOOST_FOREACH(CWallet* pwallet, setpwalletRegistered)
        pwallet->PrintWallet(block);
}

// notify wallets about an incoming inventory (for request counts)
void static Inventory(const uint256& hash)
{
    BOOST_FOREACH(CWallet* pwallet, setpwalletRegistered)
        pwallet->Inventory(hash);
}

// ask wallets to resend their transactions
void static ResendWalletTransactions()
{
    BOOST_FOREACH(CWallet* pwallet, setpwalletRegistered)
        pwallet->ResendWalletTransactions();
}







//////////////////////////////////////////////////////////////////////////////
//
// mapOrphanTransactions
//

bool AddOrphanTx(const CTransaction& tx)
{
    uint256 hash = tx.GetHash();
    if (mapOrphanTransactions.count(hash))
        return false;

    CTransaction* pTx = new CTransaction(tx);

    // Ignore big transactions, to avoid a
    // send-big-orphans memory exhaustion attack. If a peer has a legitimate
    // large transaction with a missing parent then we assume
    // it will rebroadcast it later, after the parent transaction(s)
    // have been mined or received.
    // 10,000 orphans, each of which is at most 5,000 bytes big is
    // at most 500 megabytes of orphans:
    unsigned int size = tx.GetSerializeSize(SER_NETWORK, PROTOCOL_VERSION);
    if (size > 5000)
    {
<<<<<<< HEAD
        printf("ignoring large orphan tx (size: %u, hash: %s)\n", pvMsg->size(), hash.ToString().substr(0,10).c_str());
        delete pvMsg;
=======
        delete pTx;
        printf("ignoring large orphan tx (size: %u, hash: %s)\n", size, hash.ToString().substr(0,10).c_str());
>>>>>>> e60084ca
        return false;
    }

    mapOrphanTransactions[hash] = pTx;
    BOOST_FOREACH(const CTxIn& txin, tx.vin)
        mapOrphanTransactionsByPrev[txin.prevout.hash].insert(make_pair(hash, pTx));

    if (!fQuietInitial || CaughtUp())
        printf("stored orphan tx %s (mapsz %u)\n", hash.ToString().substr(0,10).c_str(),
            mapOrphanTransactions.size());
    return true;
}

void static EraseOrphanTx(uint256 hash)
{
    if (!mapOrphanTransactions.count(hash))
        return;
    const CTransaction* pTx = mapOrphanTransactions[hash];
    BOOST_FOREACH(const CTxIn& txin, pTx->vin)
    {
        mapOrphanTransactionsByPrev[txin.prevout.hash].erase(hash);
        if (mapOrphanTransactionsByPrev[txin.prevout.hash].empty())
            mapOrphanTransactionsByPrev.erase(txin.prevout.hash);
    }
    delete pTx;
    mapOrphanTransactions.erase(hash);
}

unsigned int LimitOrphanTxSize(unsigned int nMaxOrphans)
{
    unsigned int nEvicted = 0;
    while (mapOrphanTransactions.size() > nMaxOrphans)
    {
        // Evict a random orphan:
        uint256 randomhash = GetRandHash();
        map<uint256, CTransaction*>::iterator it = mapOrphanTransactions.lower_bound(randomhash);
        if (it == mapOrphanTransactions.end())
            it = mapOrphanTransactions.begin();
        EraseOrphanTx(it->first);
        ++nEvicted;
    }
    return nEvicted;
}







//////////////////////////////////////////////////////////////////////////////
//
// CTransaction and CTxIndex
//

bool CTransaction::ReadFromDisk(CTxDB& txdb, COutPoint prevout, CTxIndex& txindexRet)
{
    SetNull();
    if (!txdb.ReadTxIndex(prevout.hash, txindexRet))
        return false;
    if (!ReadFromDisk(txindexRet.pos))
        return false;
    if (prevout.n >= vout.size())
    {
        SetNull();
        return false;
    }
    return true;
}

bool CTransaction::ReadFromDisk(CTxDB& txdb, COutPoint prevout)
{
    CTxIndex txindex;
    return ReadFromDisk(txdb, prevout, txindex);
}

bool CTransaction::ReadFromDisk(COutPoint prevout)
{
    CTxDB txdb("r");
    CTxIndex txindex;
    return ReadFromDisk(txdb, prevout, txindex);
}

bool CTransaction::IsStandard() const
{
    BOOST_FOREACH(const CTxIn& txin, vin)
    {
        // Biggest 'standard' txin is a 3-signature 3-of-3 CHECKMULTISIG
        // pay-to-script-hash, which is 3 ~80-byte signatures, 3
        // ~65-byte public keys, plus a few script ops.
        if (txin.scriptSig.size() > 500)
            return false;
        if (!txin.scriptSig.IsPushOnly())
            return false;
    }
    BOOST_FOREACH(const CTxOut& txout, vout)
        if (!::IsStandard(txout.scriptPubKey))
            return false;
    return true;
}

//
// Check transaction inputs, and make sure any
// pay-to-script-hash transactions are evaluating IsStandard scripts
//
// Why bother? To avoid denial-of-service attacks; an attacker
// can submit a standard HASH... OP_EQUAL transaction,
// which will get accepted into blocks. The redemption
// script can be anything; an attacker could use a very
// expensive-to-check-upon-redemption script like:
//   DUP CHECKSIG DROP ... repeated 100 times... OP_1
//
bool CTransaction::AreInputsStandard(const MapPrevTx& mapInputs) const
{
    if (IsCoinBase())
        return true; // Coinbases don't use vin normally

    for (unsigned int i = 0; i < vin.size(); i++)
    {
        const CTxOut& prev = GetOutputFor(vin[i], mapInputs);

        vector<vector<unsigned char> > vSolutions;
        txnouttype whichType;
        // get the scriptPubKey corresponding to this input:
        const CScript& prevScript = prev.scriptPubKey;
        if (!Solver(prevScript, whichType, vSolutions))
            return false;
        int nArgsExpected = ScriptSigArgsExpected(whichType, vSolutions);
        if (nArgsExpected < 0)
            return false;

        // Transactions with extra stuff in their scriptSigs are
        // non-standard. Note that this EvalScript() call will
        // be quick, because if there are any operations
        // beside "push data" in the scriptSig the
        // IsStandard() call returns false
        vector<vector<unsigned char> > stack;
        if (!EvalScript(stack, vin[i].scriptSig, *this, i, 0))
            return false;

        if (whichType == TX_SCRIPTHASH)
        {
            if (stack.empty())
                return false;
            CScript subscript(stack.back().begin(), stack.back().end());
            vector<vector<unsigned char> > vSolutions2;
            txnouttype whichType2;
            if (!Solver(subscript, whichType2, vSolutions2))
                return false;
            if (whichType2 == TX_SCRIPTHASH)
                return false;

            int tmpExpected;
            tmpExpected = ScriptSigArgsExpected(whichType2, vSolutions2);
            if (tmpExpected < 0)
                return false;
            nArgsExpected += tmpExpected;
        }

        if (stack.size() != (unsigned int)nArgsExpected)
            return false;
    }

    return true;
}

unsigned int
CTransaction::GetLegacySigOpCount() const
{
    unsigned int nSigOps = 0;
    BOOST_FOREACH(const CTxIn& txin, vin)
    {
        nSigOps += txin.scriptSig.GetSigOpCount(false);
    }
    BOOST_FOREACH(const CTxOut& txout, vout)
    {
        nSigOps += txout.scriptPubKey.GetSigOpCount(false);
    }
    return nSigOps;
}


int CMerkleTx::SetMerkleBranch(const CBlock* pblock)
{
    if (fClient)
    {
        if (hashBlock == 0)
            return 0;
    }
    else
    {
        CBlock blockTmp;
        if (pblock == NULL)
        {
            // Load the block this tx is in
            CTxIndex txindex;
            if (!CTxDB("r").ReadTxIndex(GetHash(), txindex))
                return 0;
            if (!blockTmp.ReadFromDisk(txindex.pos.nFile, txindex.pos.nBlockPos))
                return 0;
            pblock = &blockTmp;
        }

        // Update the tx's hashBlock
        hashBlock = pblock->GetHash();

        // Locate the transaction
        for (nIndex = 0; nIndex < (int)pblock->vtx.size(); nIndex++)
            if (pblock->vtx[nIndex] == *(CTransaction*)this)
                break;
        if (nIndex == (int)pblock->vtx.size())
        {
            vMerkleBranch.clear();
            nIndex = -1;
            printf("ERROR: SetMerkleBranch() : couldn't find tx in block\n");
            return 0;
        }

        // Fill in merkle branch
        vMerkleBranch = pblock->GetMerkleBranch(nIndex);
    }

    // Is the tx in a block that's in the main chain
    map<uint256, CBlockIndex*>::iterator mi = mapBlockIndex.find(hashBlock);
    if (mi == mapBlockIndex.end())
        return 0;
    CBlockIndex* pindex = (*mi).second;
    if (!pindex || !pindex->IsInMainChain())
        return 0;

    return pindexBest->nHeight - pindex->nHeight + 1;
}







bool CTransaction::CheckTransaction() const
{
    // Basic checks that don't depend on any context
    if (vin.empty())
        return DoS(10, error("CTransaction::CheckTransaction() : vin empty"));
    if (vout.empty())
        return DoS(10, error("CTransaction::CheckTransaction() : vout empty"));
    // Size limits
    if (::GetSerializeSize(*this, SER_NETWORK, PROTOCOL_VERSION) > MAX_BLOCK_SIZE)
        return DoS(100, error("CTransaction::CheckTransaction() : size limits failed"));

    // Check for negative or overflow output values
    int64 nValueOut = 0;
    BOOST_FOREACH(const CTxOut& txout, vout)
    {
        if (txout.nValue < 0)
            return DoS(100, error("CTransaction::CheckTransaction() : txout.nValue negative"));
        if (txout.nValue > MAX_MONEY)
            return DoS(100, error("CTransaction::CheckTransaction() : txout.nValue too high"));
        nValueOut += txout.nValue;
        if (!MoneyRange(nValueOut))
            return DoS(100, error("CTransaction::CheckTransaction() : txout total out of range"));
    }

    // Check for duplicate inputs
    set<COutPoint> vInOutPoints;
    BOOST_FOREACH(const CTxIn& txin, vin)
    {
        if (vInOutPoints.count(txin.prevout))
            return false;
        vInOutPoints.insert(txin.prevout);
    }

    if (IsCoinBase())
    {
        if (vin[0].scriptSig.size() < 2 || vin[0].scriptSig.size() > 100)
            return DoS(100, error("CTransaction::CheckTransaction() : coinbase script size"));
    }
    else
    {
        BOOST_FOREACH(const CTxIn& txin, vin)
            if (txin.prevout.IsNull())
                return DoS(10, error("CTransaction::CheckTransaction() : prevout is null"));
    }

    return true;
}

bool CTxMemPool::accept(CTxDB& txdb, CTransaction &tx, bool fCheckInputs,
                        bool* pfMissingInputs)
{
    if (pfMissingInputs)
        *pfMissingInputs = false;

    if (!tx.CheckTransaction())
        return error("CTxMemPool::accept() : CheckTransaction failed");

    // Coinbase is only valid in a block, not as a loose transaction
    if (tx.IsCoinBase())
        return tx.DoS(100, error("CTxMemPool::accept() : coinbase as individual tx"));

    // To help v0.1.5 clients who would see it as a negative number
    if ((int64)tx.nLockTime > std::numeric_limits<int>::max())
        return error("CTxMemPool::accept() : not accepting nLockTime beyond 2038 yet");

    bool fFromMe = pwalletMain->IsFromMe(tx);

    // Rather not work on nonstandard transactions (unless -testnet)
    if (!fTestNet && !tx.IsStandard() && !fFromMe)
        return error("CTxMemPool::accept() : nonstandard transaction type");

    // Do we already have it?
    uint256 hash = tx.GetHash();
    {
        LOCK(cs);
        if (mapTx.count(hash))
            return false;
    }
    if (fCheckInputs)
        if (txdb.ContainsTx(hash))
            return false;

    // Check for conflicts with in-memory transactions
    CTransaction* ptxOld = NULL;
    for (unsigned int i = 0; i < tx.vin.size(); i++)
    {
        COutPoint outpoint = tx.vin[i].prevout;
        if (mapNextTx.count(outpoint))
        {
            // Disable replacement feature for now
            return false;

            // Allow replacing with a newer version of the same transaction
            if (i != 0)
                return false;
            ptxOld = mapNextTx[outpoint].ptx;
            if (ptxOld->IsFinal())
                return false;
            if (!tx.IsNewerThan(*ptxOld))
                return false;
            for (unsigned int i = 0; i < tx.vin.size(); i++)
            {
                COutPoint outpoint = tx.vin[i].prevout;
                if (!mapNextTx.count(outpoint) || mapNextTx[outpoint].ptx != ptxOld)
                    return false;
            }
            break;
        }
    }

    if (fCheckInputs)
    {
        MapPrevTx mapInputs;
        map<uint256, CTxIndex> mapUnused;
        bool fInvalid = false;
        if (!tx.FetchInputs(txdb, mapUnused, false, false, mapInputs, fInvalid))
        {
            if (fInvalid)
                return error("CTxMemPool::accept() : FetchInputs found invalid tx %s", hash.ToString().substr(0,10).c_str());
            if (pfMissingInputs)
                *pfMissingInputs = true;
            return false;
        }

        // Check for non-standard pay-to-script-hash in inputs
        if (!tx.AreInputsStandard(mapInputs) && !fFromMe && !fTestNet)
            return error("CTxMemPool::accept() : nonstandard transaction input");

        // Note: if you modify this code to accept non-standard transactions, then
        // you should add code here to check that the transaction does a
        // reasonable number of ECDSA signature verifications.

        int64 nFees = tx.GetValueIn(mapInputs)-tx.GetValueOut();
        unsigned int nSize = ::GetSerializeSize(tx, SER_NETWORK, PROTOCOL_VERSION);

        if (!fFromMe || pwalletMain->IsMine(tx))
        {

        // Don't accept it if it can't get into a block
        if (nFees < tx.GetMinFee(1000, true, GMF_RELAY))
            return error("CTxMemPool::accept() : not enough fees");

        // Continuously rate-limit free transactions
        // This mitigates 'penny-flooding' -- sending thousands of free transactions just to
        // be annoying or make other's transactions take longer to confirm.
        if (nFees < MIN_RELAY_TX_FEE)
        {
            static CCriticalSection cs;
            static double dFreeCount;
            static int64 nLastTime;
            int64 nNow = GetTime();

            {
                LOCK(cs);
                // Use an exponentially decaying ~10-minute window:
                dFreeCount *= pow(1.0 - 1.0/600.0, (double)(nNow - nLastTime));
                nLastTime = nNow;
                // -limitfreerelay unit is thousand-bytes-per-minute
                // At default rate it would take over a month to fill 1GB
                if (dFreeCount > GetArg("-limitfreerelay", 15)*10*1000 && !IsFromMe(tx))
                    return error("CTxMemPool::accept() : free transaction rejected by rate limiter");
                if (fDebug)
                    printf("Rate limit dFreeCount: %g => %g\n", dFreeCount, dFreeCount+nSize);
                dFreeCount += nSize;
            }
        }

        }

        // Check against previous transactions
        // This is done last to help prevent CPU exhaustion denial-of-service attacks.
        if (!tx.ConnectInputs(mapInputs, mapUnused, CDiskTxPos(1,1,1), pindexBest, false, false))
        {
            return error("CTxMemPool::accept() : ConnectInputs failed %s", hash.ToString().substr(0,10).c_str());
        }
    }

    // Store transaction in memory
    {
        LOCK(cs);
        if (ptxOld)
        {
            printf("CTxMemPool::accept() : replacing tx %s with new version\n", ptxOld->GetHash().ToString().c_str());
            remove(*ptxOld);
        }
        addUnchecked(tx);
    }

    ///// are we sure this is ok when loading transactions or restoring block txes
    // If updated, erase old tx from wallet
    if (ptxOld)
        EraseFromWallets(ptxOld->GetHash());

    printf("CTxMemPool::accept() : accepted %s (poolsz %u)\n",
           hash.ToString().substr(0,10).c_str(),
           mapTx.size());
    return true;
}

bool CHub::EmitTransactionInner(CTransaction& tx, bool fCheckInputs)
{
    uint256 hash = tx.GetHash();

    CTxDB* ptxdb = NULL;
    if (!fClient && fCheckInputs)
        ptxdb = new CTxDB("r");

    bool fMissingInputs = false;
    if (mempool.accept(*ptxdb, tx, fCheckInputs, &fMissingInputs))
    {
        // Recursively process any orphan transactions that depended on this one
        for (map<uint256, CTransaction*>::iterator mi = mapOrphanTransactionsByPrev[hash].begin();
             mi != mapOrphanTransactionsByPrev[hash].end();
             ++mi)
        {
            CTransaction& tx2 = *((*mi).second);
            CInv inv(MSG_TX, tx2.GetHash());

            if (phub->EmitTransaction(tx2))
                printf("   accepted orphan tx %s\n", inv.hash.ToString().substr(0,10).c_str());
        }

        SubmitCallbackCommitTransactionToMemoryPool(tx);
        return true;
    }
    else if (fMissingInputs)
    {
        AddOrphanTx(tx);

        // DoS prevention: do not allow mapOrphanTransactions to grow unbounded
        unsigned int nEvicted = LimitOrphanTxSize(MAX_ORPHAN_TRANSACTIONS);
        if (nEvicted > 0)
            printf("mapOrphan overflow, removed %u tx\n", nEvicted);

        return true;
    }
    else
        EraseOrphanTx(hash);

    return false;
}

bool CHub::EmitTransaction(CTransaction& tx, bool fCheckInputs)
{
    LOCK(cs_main);

    if (!fClient && !IsInitialBlockDownload())
        fCheckInputs = true;

    if (fClient && fCheckInputs)
        if (!tx.ClientConnectInputs())
            return false;

    return EmitTransactionInner(tx, fCheckInputs);
}

bool CHub::EmitTransaction(CMerkleTx& tx, bool fCheckInputs)
{
    LOCK(cs_main);

    if (!fClient && !IsInitialBlockDownload())
        fCheckInputs = true;

    if (fClient)
        if (!tx.IsInMainChain() && !tx.ClientConnectInputs())
            return false;

    return EmitTransactionInner(tx, fCheckInputs);
}

bool CTxMemPool::addUnchecked(CTransaction &tx)
{
    // Add to memory pool without checking anything.  Don't call this directly,
    // call CTxMemPool::accept to properly check the transaction first.
    {
        LOCK(cs);
        uint256 hash = tx.GetHash();
        mapTx[hash] = tx;
        for (unsigned int i = 0; i < tx.vin.size(); i++)
            mapNextTx[tx.vin[i].prevout] = CInPoint(&mapTx[hash], i);
        nTransactionsUpdated++;
    }
    return true;
}


bool CTxMemPool::remove(CTransaction &tx)
{
    // Remove transaction from memory pool
    {
        LOCK(cs);
        uint256 hash = tx.GetHash();
        if (mapTx.count(hash))
        {
            BOOST_FOREACH(const CTxIn& txin, tx.vin)
                mapNextTx.erase(txin.prevout);
            mapTx.erase(hash);
            nTransactionsUpdated++;
        }
    }
    return true;
}

void
CTxMemPool::clear()
{
    LOCK(cs);
    mapTx.clear();
    mapNextTx.clear();
    ++nTransactionsUpdated;
}






int CMerkleTx::GetDepthInMainChain(CBlockIndex* &pindexRet) const
{
    if (hashBlock == 0 || nIndex == -1)
        return 0;

    // Find the block it claims to be in
    map<uint256, CBlockIndex*>::iterator mi = mapBlockIndex.find(hashBlock);
    if (mi == mapBlockIndex.end())
        return 0;
    CBlockIndex* pindex = (*mi).second;
    if (!pindex || !pindex->IsInMainChain())
        return 0;

    // Make sure the merkle branch connects to this block
    if (!fMerkleVerified)
    {
        if (CBlock::CheckMerkleBranch(GetHash(), vMerkleBranch, nIndex) != pindex->hashMerkleRoot)
            return 0;
        fMerkleVerified = true;
    }

    pindexRet = pindex;
    return pindexBest->nHeight - pindex->nHeight + 1;
}


int CMerkleTx::GetBlocksToMaturity() const
{
    if (!IsCoinBase())
        return 0;
    return max(0, (COINBASE_MATURITY+20) - GetDepthInMainChain());
}



int CTxIndex::GetDepthInMainChain() const
{
    // Read block header
    CBlock block;
    if (!block.ReadFromDisk(pos.nFile, pos.nBlockPos, false))
        return 0;
    // Find the block in the index
    map<uint256, CBlockIndex*>::iterator mi = mapBlockIndex.find(block.GetHash());
    if (mi == mapBlockIndex.end())
        return 0;
    CBlockIndex* pindex = (*mi).second;
    if (!pindex || !pindex->IsInMainChain())
        return 0;
    return 1 + nBestHeight - pindex->nHeight;
}

// Return transaction in tx, and if it was found inside a block, its hash is placed in hashBlock
bool GetTransaction(const uint256 &hash, CTransaction &tx, uint256 &hashBlock)
{
    {
        LOCK(cs_main);
        {
            LOCK(mempool.cs);
            if (mempool.exists(hash))
            {
                tx = mempool.lookup(hash);
                return true;
            }
        }
        CTxDB txdb("r");
        CTxIndex txindex;
        if (tx.ReadFromDisk(txdb, COutPoint(hash, 0), txindex))
        {
            CBlock block;
            if (block.ReadFromDisk(txindex.pos.nFile, txindex.pos.nBlockPos, false))
                hashBlock = block.GetHash();
            return true;
        }
    }
    return false;
}








//////////////////////////////////////////////////////////////////////////////
//
// CBlock and CBlockIndex
//

bool CBlock::ReadFromDisk(const CBlockIndex* pindex, bool fReadTransactions)
{
    if (!fReadTransactions)
    {
        *this = pindex->GetBlockHeader();
        return true;
    }
    if (!ReadFromDisk(pindex->nFile, pindex->nBlockPos, fReadTransactions))
        return false;
    if (GetHash() != pindex->GetBlockHash())
        return error("CBlock::ReadFromDisk() : GetHash() doesn't match index");
    return true;
}

uint256 static GetOrphanRoot(const CBlock* pblock)
{
    // Work back to the first block in the orphan chain
    while (mapOrphanBlocks.count(pblock->hashPrevBlock))
        pblock = mapOrphanBlocks[pblock->hashPrevBlock];
    return pblock->GetHash();
}

int64 static GetBlockValue(int nHeight, int64 nFees)
{
    int64 nSubsidy = 50 * COIN;

    // Subsidy is cut in half every 4 years
    nSubsidy >>= (nHeight / 210000);

    return nSubsidy + nFees;
}

static const int64 nTargetTimespan = 14 * 24 * 60 * 60; // two weeks
static const int64 nTargetSpacing = 10 * 60;
static const int64 nInterval = nTargetTimespan / nTargetSpacing;

//
// minimum amount of work that could possibly be required nTime after
// minimum work required was nBase
//
unsigned int ComputeMinWork(unsigned int nBase, int64 nTime)
{
    // Testnet has min-difficulty blocks
    // after nTargetSpacing*2 time between blocks:
    if (fTestNet && nTime > nTargetSpacing*2)
        return bnProofOfWorkLimit.GetCompact();

    CBigNum bnResult;
    bnResult.SetCompact(nBase);
    while (nTime > 0 && bnResult < bnProofOfWorkLimit)
    {
        // Maximum 400% adjustment...
        bnResult *= 4;
        // ... in best-case exactly 4-times-normal target time
        nTime -= nTargetTimespan*4;
    }
    if (bnResult > bnProofOfWorkLimit)
        bnResult = bnProofOfWorkLimit;
    return bnResult.GetCompact();
}

unsigned int static GetNextWorkRequired(const CBlockIndex* pindexLast, const CBlock *pblock)
{
    unsigned int nProofOfWorkLimit = bnProofOfWorkLimit.GetCompact();

    // Genesis block
    if (pindexLast == NULL)
        return nProofOfWorkLimit;

    // Only change once per interval
    if ((pindexLast->nHeight+1) % nInterval != 0)
    {
        // Special difficulty rule for testnet:
        if (fTestNet)
        {
            // If the new block's timestamp is more than 2* 10 minutes
            // then allow mining of a min-difficulty block.
            if (pblock->nTime > pindexLast->nTime + nTargetSpacing*2)
                return nProofOfWorkLimit;
            else
            {
                // Return the last non-special-min-difficulty-rules-block
                const CBlockIndex* pindex = pindexLast;
                while (pindex->pprev && pindex->nHeight % nInterval != 0 && pindex->nBits == nProofOfWorkLimit)
                    pindex = pindex->pprev;
                return pindex->nBits;
            }
        }

        return pindexLast->nBits;
    }

    // Go back by what we want to be 14 days worth of blocks
    const CBlockIndex* pindexFirst = pindexLast;
    for (int i = 0; pindexFirst && i < nInterval-1; i++)
        pindexFirst = pindexFirst->pprev;
    assert(pindexFirst);

    // Limit adjustment step
    int64 nActualTimespan = pindexLast->GetBlockTime() - pindexFirst->GetBlockTime();
    printf("  nActualTimespan = %"PRI64d"  before bounds\n", nActualTimespan);
    if (nActualTimespan < nTargetTimespan/4)
        nActualTimespan = nTargetTimespan/4;
    if (nActualTimespan > nTargetTimespan*4)
        nActualTimespan = nTargetTimespan*4;

    // Retarget
    CBigNum bnNew;
    bnNew.SetCompact(pindexLast->nBits);
    bnNew *= nActualTimespan;
    bnNew /= nTargetTimespan;

    if (bnNew > bnProofOfWorkLimit)
        bnNew = bnProofOfWorkLimit;

    /// debug print
    printf("GetNextWorkRequired RETARGET\n");
    printf("nTargetTimespan = %"PRI64d"    nActualTimespan = %"PRI64d"\n", nTargetTimespan, nActualTimespan);
    printf("Before: %08x  %s\n", pindexLast->nBits, CBigNum().SetCompact(pindexLast->nBits).getuint256().ToString().c_str());
    printf("After:  %08x  %s\n", bnNew.GetCompact(), bnNew.getuint256().ToString().c_str());

    return bnNew.GetCompact();
}

bool CheckProofOfWork(uint256 hash, unsigned int nBits)
{
    CBigNum bnTarget;
    bnTarget.SetCompact(nBits);

    // Check range
    if (bnTarget <= 0 || bnTarget > bnProofOfWorkLimit)
        return error("CheckProofOfWork() : nBits below minimum work");

    // Check proof of work matches claimed amount
    if (hash > bnTarget.getuint256())
        return error("CheckProofOfWork() : hash doesn't match nBits");

    return true;
}

// Return maximum amount of blocks that other nodes claim to have
int GetNumBlocksOfPeers()
{
    return std::max(cPeerBlockCounts.median(), Checkpoints::GetTotalBlocksEstimate());
}

bool CaughtUp()
{
    return (nBestHeight >= GetNumBlocksOfPeers());
}

bool IsInitialBlockDownload()
{
    if (pindexBest == NULL || nBestHeight < Checkpoints::GetTotalBlocksEstimate())
        return true;
    static int64 nLastUpdate;
    static CBlockIndex* pindexLastBest;
    if (pindexBest != pindexLastBest)
    {
        pindexLastBest = pindexBest;
        nLastUpdate = GetTime();
    }
    return (GetTime() - nLastUpdate < 10 &&
            pindexBest->GetBlockTime() < GetTime() - 24 * 60 * 60);
}

void static InvalidChainFound(CBlockIndex* pindexNew)
{
    if (pindexNew->bnChainWork > bnBestInvalidWork)
    {
        bnBestInvalidWork = pindexNew->bnChainWork;
        CTxDB().WriteBestInvalidWork(bnBestInvalidWork);
    }
    printf("InvalidChainFound: invalid block=%s  height=%d  work=%s  date=%s\n",
      pindexNew->GetBlockHash().ToString().substr(10,15).c_str(), pindexNew->nHeight,
      pindexNew->bnChainWork.ToString().c_str(), DateTimeStrFormat("%x %H:%M:%S",
      pindexNew->GetBlockTime()).c_str());
    printf("InvalidChainFound:  current best=%s  height=%d  work=%s  date=%s\n",
      hashBestChain.ToString().substr(10,15).c_str(), nBestHeight, bnBestChainWork.ToString().c_str(),
      DateTimeStrFormat("%x %H:%M:%S", pindexBest->GetBlockTime()).c_str());
    if (pindexBest && bnBestInvalidWork > bnBestChainWork + pindexBest->GetBlockWork() * 6)
        printf("InvalidChainFound: WARNING: Displayed transactions may not be correct!  You may need to upgrade, or other nodes may need to upgrade.\n");
}

void CBlock::UpdateTime(const CBlockIndex* pindexPrev)
{
    nTime = max(pindexPrev->GetMedianTimePast()+1, GetAdjustedTime());

    // Updating time can change work required on testnet:
    if (fTestNet)
        nBits = GetNextWorkRequired(pindexPrev, this);
}











bool CTransaction::DisconnectInputs(CTxDB& txdb)
{
    // Relinquish previous transactions' spent pointers
    if (!IsCoinBase())
    {
        BOOST_FOREACH(const CTxIn& txin, vin)
        {
            COutPoint prevout = txin.prevout;

            // Get prev txindex from disk
            CTxIndex txindex;
            if (!txdb.ReadTxIndex(prevout.hash, txindex))
                return error("DisconnectInputs() : ReadTxIndex failed");

            if (prevout.n >= txindex.vSpent.size())
                return error("DisconnectInputs() : prevout.n out of range");

            // Mark outpoint as not spent
            txindex.vSpent[prevout.n].SetNull();

            // Write back
            if (!txdb.UpdateTxIndex(prevout.hash, txindex))
                return error("DisconnectInputs() : UpdateTxIndex failed");
        }
    }

    // Remove transaction from index
    // This can fail if a duplicate of this transaction was in a chain that got
    // reorganized away. This is only possible if this transaction was completely
    // spent, so erasing it would be a no-op anway.
    txdb.EraseTxIndex(*this);

    return true;
}


bool CTransaction::FetchInputs(CTxDB& txdb, const map<uint256, CTxIndex>& mapTestPool,
                               bool fBlock, bool fMiner, MapPrevTx& inputsRet, bool& fInvalid)
{
    // FetchInputs can return false either because we just haven't seen some inputs
    // (in which case the transaction should be stored as an orphan)
    // or because the transaction is malformed (in which case the transaction should
    // be dropped).  If tx is definitely invalid, fInvalid will be set to true.
    fInvalid = false;

    if (IsCoinBase())
        return true; // Coinbase transactions have no inputs to fetch.

    for (unsigned int i = 0; i < vin.size(); i++)
    {
        COutPoint prevout = vin[i].prevout;
        if (inputsRet.count(prevout.hash))
            continue; // Got it already

        // Read txindex
        CTxIndex& txindex = inputsRet[prevout.hash].first;
        bool fFound = true;
        if ((fBlock || fMiner) && mapTestPool.count(prevout.hash))
        {
            // Get txindex from current proposed changes
            txindex = mapTestPool.find(prevout.hash)->second;
        }
        else
        {
            // Read txindex from txdb
            fFound = txdb.ReadTxIndex(prevout.hash, txindex);
        }
        if (!fFound && (fBlock || fMiner))
            return fMiner ? false : error("FetchInputs() : %s prev tx %s index entry not found", GetHash().ToString().substr(0,10).c_str(),  prevout.hash.ToString().substr(0,10).c_str());

        // Read txPrev
        CTransaction& txPrev = inputsRet[prevout.hash].second;
        if (!fFound || txindex.pos == CDiskTxPos(1,1,1))
        {
            // Get prev tx from single transactions in memory
            {
                LOCK(mempool.cs);
                if (!mempool.exists(prevout.hash)) {
                    if (!fQuietInitial || CaughtUp())
                        printf("mempool.exists() : %s prev (%s) not found\n", GetHash().ToString().substr(0,10).c_str(),  prevout.hash.ToString().substr(0,10).c_str());
                    return false;
                }
                txPrev = mempool.lookup(prevout.hash);
            }
            if (!fFound)
                txindex.vSpent.resize(txPrev.vout.size());
        }
        else
        {
            // Get prev tx from disk
            if (!txPrev.ReadFromDisk(txindex.pos))
                return error("FetchInputs() : %s ReadFromDisk prev tx %s failed", GetHash().ToString().substr(0,10).c_str(),  prevout.hash.ToString().substr(0,10).c_str());
        }
    }

    // Make sure all prevout.n's are valid:
    for (unsigned int i = 0; i < vin.size(); i++)
    {
        const COutPoint prevout = vin[i].prevout;
        assert(inputsRet.count(prevout.hash) != 0);
        const CTxIndex& txindex = inputsRet[prevout.hash].first;
        const CTransaction& txPrev = inputsRet[prevout.hash].second;
        if (prevout.n >= txPrev.vout.size() || prevout.n >= txindex.vSpent.size())
        {
            // Revisit this if/when transaction replacement is implemented and allows
            // adding inputs:
            fInvalid = true;
            return DoS(100, error("FetchInputs() : %s prevout.n out of range %d %d %d prev tx %s\n%s", GetHash().ToString().substr(0,10).c_str(), prevout.n, txPrev.vout.size(), txindex.vSpent.size(), prevout.hash.ToString().substr(0,10).c_str(), txPrev.ToString().c_str()));
        }
    }

    return true;
}

const CTxOut& CTransaction::GetOutputFor(const CTxIn& input, const MapPrevTx& inputs) const
{
    MapPrevTx::const_iterator mi = inputs.find(input.prevout.hash);
    if (mi == inputs.end())
        throw std::runtime_error("CTransaction::GetOutputFor() : prevout.hash not found");

    const CTransaction& txPrev = (mi->second).second;
    if (input.prevout.n >= txPrev.vout.size())
        throw std::runtime_error("CTransaction::GetOutputFor() : prevout.n out of range");

    return txPrev.vout[input.prevout.n];
}

int64 CTransaction::GetValueIn(const MapPrevTx& inputs) const
{
    if (IsCoinBase())
        return 0;

    int64 nResult = 0;
    for (unsigned int i = 0; i < vin.size(); i++)
    {
        nResult += GetOutputFor(vin[i], inputs).nValue;
    }
    return nResult;

}

unsigned int CTransaction::GetP2SHSigOpCount(const MapPrevTx& inputs) const
{
    if (IsCoinBase())
        return 0;

    unsigned int nSigOps = 0;
    for (unsigned int i = 0; i < vin.size(); i++)
    {
        const CTxOut& prevout = GetOutputFor(vin[i], inputs);
        if (prevout.scriptPubKey.IsPayToScriptHash())
            nSigOps += prevout.scriptPubKey.GetSigOpCount(vin[i].scriptSig);
    }
    return nSigOps;
}

bool CTransaction::ConnectInputs(MapPrevTx inputs,
                                 map<uint256, CTxIndex>& mapTestPool, const CDiskTxPos& posThisTx,
                                 const CBlockIndex* pindexBlock, bool fBlock, bool fMiner, bool fStrictPayToScriptHash)
{
    // Take over previous transactions' spent pointers
    // fBlock is true when this is called from AcceptBlock when a new best-block is added to the blockchain
    // fMiner is true when called from the internal bitcoin miner
    // ... both are false when called from CTransaction::AcceptToMemoryPool
    if (!IsCoinBase())
    {
        int64 nValueIn = 0;
        int64 nFees = 0;
        for (unsigned int i = 0; i < vin.size(); i++)
        {
            COutPoint prevout = vin[i].prevout;
            assert(inputs.count(prevout.hash) > 0);
            CTxIndex& txindex = inputs[prevout.hash].first;
            CTransaction& txPrev = inputs[prevout.hash].second;

            if (prevout.n >= txPrev.vout.size() || prevout.n >= txindex.vSpent.size())
                return DoS(100, error("ConnectInputs() : %s prevout.n out of range %d %d %d prev tx %s\n%s", GetHash().ToString().substr(0,10).c_str(), prevout.n, txPrev.vout.size(), txindex.vSpent.size(), prevout.hash.ToString().substr(0,10).c_str(), txPrev.ToString().c_str()));

            // If prev is coinbase, check that it's matured
            if (txPrev.IsCoinBase())
                for (const CBlockIndex* pindex = pindexBlock; pindex && pindexBlock->nHeight - pindex->nHeight < COINBASE_MATURITY; pindex = pindex->pprev)
                    if (pindex->nBlockPos == txindex.pos.nBlockPos && pindex->nFile == txindex.pos.nFile)
                        return error("ConnectInputs() : tried to spend coinbase at depth %d", pindexBlock->nHeight - pindex->nHeight);

            // Check for negative or overflow input values
            nValueIn += txPrev.vout[prevout.n].nValue;
            if (!MoneyRange(txPrev.vout[prevout.n].nValue) || !MoneyRange(nValueIn))
                return DoS(100, error("ConnectInputs() : txin values out of range"));

        }
        // The first loop above does all the inexpensive checks.
        // Only if ALL inputs pass do we perform expensive ECDSA signature checks.
        // Helps prevent CPU exhaustion attacks.
        for (unsigned int i = 0; i < vin.size(); i++)
        {
            COutPoint prevout = vin[i].prevout;
            assert(inputs.count(prevout.hash) > 0);
            CTxIndex& txindex = inputs[prevout.hash].first;
            CTransaction& txPrev = inputs[prevout.hash].second;

            // Check for conflicts (double-spend)
            // This doesn't trigger the DoS code on purpose; if it did, it would make it easier
            // for an attacker to attempt to split the network.
            if (!txindex.vSpent[prevout.n].IsNull())
                return fMiner ? false : error("ConnectInputs() : %s prev tx already used at %s", GetHash().ToString().substr(0,10).c_str(), txindex.vSpent[prevout.n].ToString().c_str());

            // Skip ECDSA signature verification when connecting blocks (fBlock=true)
            // before the last blockchain checkpoint. This is safe because block merkle hashes are
            // still computed and checked, and any change will be caught at the next checkpoint.
            if (!(fBlock && (nBestHeight < Checkpoints::GetTotalBlocksEstimate())))
            {
                // Verify signature
                if (!VerifySignature(txPrev, *this, i, fStrictPayToScriptHash, 0))
                {
                    // only during transition phase for P2SH: do not invoke anti-DoS code for
                    // potentially old clients relaying bad P2SH transactions
                    if (fStrictPayToScriptHash && VerifySignature(txPrev, *this, i, false, 0))
                        return error("ConnectInputs() : %s P2SH VerifySignature failed", GetHash().ToString().substr(0,10).c_str());

                    return DoS(100,error("ConnectInputs() : %s VerifySignature failed", GetHash().ToString().substr(0,10).c_str()));
                }
            }

            // Mark outpoints as spent
            txindex.vSpent[prevout.n] = posThisTx;

            // Write back
            if (fBlock || fMiner)
            {
                mapTestPool[prevout.hash] = txindex;
            }
        }

        if (nValueIn < GetValueOut())
            return DoS(100, error("ConnectInputs() : %s value in < value out", GetHash().ToString().substr(0,10).c_str()));

        // Tally transaction fees
        int64 nTxFee = nValueIn - GetValueOut();
        if (nTxFee < 0)
            return DoS(100, error("ConnectInputs() : %s nTxFee < 0", GetHash().ToString().substr(0,10).c_str()));
        nFees += nTxFee;
        if (!MoneyRange(nFees))
            return DoS(100, error("ConnectInputs() : nFees out of range"));
    }

    return true;
}


bool CTransaction::ClientConnectInputs()
{
    if (IsCoinBase())
        return false;

    // Take over previous transactions' spent pointers
    {
        LOCK(mempool.cs);
        int64 nValueIn = 0;
        for (unsigned int i = 0; i < vin.size(); i++)
        {
            // Get prev tx from single transactions in memory
            COutPoint prevout = vin[i].prevout;
            if (!mempool.exists(prevout.hash))
                return false;
            CTransaction& txPrev = mempool.lookup(prevout.hash);

            if (prevout.n >= txPrev.vout.size())
                return false;

            // Verify signature
            if (!VerifySignature(txPrev, *this, i, true, 0))
                return error("ConnectInputs() : VerifySignature failed");

            ///// this is redundant with the mempool.mapNextTx stuff,
            ///// not sure which I want to get rid of
            ///// this has to go away now that posNext is gone
            // // Check for conflicts
            // if (!txPrev.vout[prevout.n].posNext.IsNull())
            //     return error("ConnectInputs() : prev tx already used");
            //
            // // Flag outpoints as used
            // txPrev.vout[prevout.n].posNext = posThisTx;

            nValueIn += txPrev.vout[prevout.n].nValue;

            if (!MoneyRange(txPrev.vout[prevout.n].nValue) || !MoneyRange(nValueIn))
                return error("ClientConnectInputs() : txin values out of range");
        }
        if (GetValueOut() > nValueIn)
            return false;
    }

    return true;
}




bool CBlock::DisconnectBlock(CTxDB& txdb, CBlockIndex* pindex)
{
    // Disconnect in reverse order
    for (int i = vtx.size()-1; i >= 0; i--)
        if (!vtx[i].DisconnectInputs(txdb))
            return false;

    // Update block index on disk without changing it in memory.
    // The memory index structure will be changed after the db commits.
    if (pindex->pprev)
    {
        CDiskBlockIndex blockindexPrev(pindex->pprev);
        blockindexPrev.hashNext = 0;
        if (!txdb.WriteBlockIndex(blockindexPrev))
            return error("DisconnectBlock() : WriteBlockIndex failed");
    }

    return true;
}

bool CBlock::ConnectBlock(CTxDB& txdb, CBlockIndex* pindex, bool fJustCheck)
{
    // Check it again in case a previous version let a bad block in
    if (!CheckBlock(!fJustCheck, !fJustCheck))
        return false;

    // Do not allow blocks that contain transactions which 'overwrite' older transactions,
    // unless those are already completely spent.
    // If such overwrites are allowed, coinbases and transactions depending upon those
    // can be duplicated to remove the ability to spend the first instance -- even after
    // being sent to another address.
    // See BIP30 and http://r6.ca/blog/20120206T005236Z.html for more information.
    // This logic is not necessary for memory pool transactions, as AcceptToMemoryPool
    // already refuses previously-known transaction id's entirely.
    // This rule applies to all blocks whose timestamp is after March 15, 2012, 0:00 UTC.
    // On testnet it is enabled as of februari 20, 2012, 0:00 UTC.
    if (pindex->nTime > 1331769600 || (fTestNet && pindex->nTime > 1329696000))
    {
        BOOST_FOREACH(CTransaction& tx, vtx)
        {
            CTxIndex txindexOld;
            if (txdb.ReadTxIndex(tx.GetHash(), txindexOld))
            {
                BOOST_FOREACH(CDiskTxPos &pos, txindexOld.vSpent)
                    if (pos.IsNull())
                        return false;
            }
        }
    }

    // BIP16 didn't become active until Apr 1 2012 (Feb 15 on testnet)
    int64 nBIP16SwitchTime = fTestNet ? 1329264000 : 1333238400;
    bool fStrictPayToScriptHash = (pindex->nTime >= nBIP16SwitchTime);

    //// issue here: it doesn't know the version
    unsigned int nTxPos;
    if (fJustCheck)
        // FetchInputs treats CDiskTxPos(1,1,1) as a special "refer to memorypool" indicator
        // Since we're just checking the block and not actually connecting it, it might not (and probably shouldn't) be on the disk to get the transaction from
        nTxPos = 1;
    else
        nTxPos = pindex->nBlockPos + ::GetSerializeSize(CBlock(), SER_DISK, CLIENT_VERSION) - 1 + GetSizeOfCompactSize(vtx.size());

    map<uint256, CTxIndex> mapQueuedChanges;
    int64 nFees = 0;
    unsigned int nSigOps = 0;
    BOOST_FOREACH(CTransaction& tx, vtx)
    {
        nSigOps += tx.GetLegacySigOpCount();
        if (nSigOps > MAX_BLOCK_SIGOPS)
            return DoS(100, error("ConnectBlock() : too many sigops"));

        CDiskTxPos posThisTx(pindex->nFile, pindex->nBlockPos, nTxPos);
        if (!fJustCheck)
            nTxPos += ::GetSerializeSize(tx, SER_DISK, CLIENT_VERSION);

        MapPrevTx mapInputs;
        if (!tx.IsCoinBase())
        {
            bool fInvalid;
            if (!tx.FetchInputs(txdb, mapQueuedChanges, true, false, mapInputs, fInvalid))
                return false;

            if (fStrictPayToScriptHash)
            {
                // Add in sigops done by pay-to-script-hash inputs;
                // this is to prevent a "rogue miner" from creating
                // an incredibly-expensive-to-validate block.
                nSigOps += tx.GetP2SHSigOpCount(mapInputs);
                if (nSigOps > MAX_BLOCK_SIGOPS)
                    return DoS(100, error("ConnectBlock() : too many sigops"));
            }

            nFees += tx.GetValueIn(mapInputs)-tx.GetValueOut();

            if (!tx.ConnectInputs(mapInputs, mapQueuedChanges, posThisTx, pindex, true, false, fStrictPayToScriptHash))
                return false;
        }

        mapQueuedChanges[tx.GetHash()] = CTxIndex(posThisTx, tx.vout.size());
    }

    if (vtx[0].GetValueOut() > GetBlockValue(pindex->nHeight, nFees))
        return false;

    if (fJustCheck)
        return true;

    // Write queued txindex changes
    for (map<uint256, CTxIndex>::iterator mi = mapQueuedChanges.begin(); mi != mapQueuedChanges.end(); ++mi)
    {
        if (!txdb.UpdateTxIndex((*mi).first, (*mi).second))
            return error("ConnectBlock() : UpdateTxIndex failed");
    }

    // Update block index on disk without changing it in memory.
    // The memory index structure will be changed after the db commits.
    if (pindex->pprev)
    {
        CDiskBlockIndex blockindexPrev(pindex->pprev);
        blockindexPrev.hashNext = pindex->GetBlockHash();
        if (!txdb.WriteBlockIndex(blockindexPrev))
            return error("ConnectBlock() : WriteBlockIndex failed");
    }

    // Watch for transactions paying to me
    BOOST_FOREACH(CTransaction& tx, vtx)
        SyncWithWallets(tx, this, true);

    return true;
}

bool static Reorganize(CTxDB& txdb, CBlockIndex* pindexNew)
{
    printf("REORGANIZE\n");

    // Find the fork
    CBlockIndex* pfork = pindexBest;
    CBlockIndex* plonger = pindexNew;
    while (pfork != plonger)
    {
        while (plonger->nHeight > pfork->nHeight)
            if (!(plonger = plonger->pprev))
                return error("Reorganize() : plonger->pprev is null");
        if (pfork == plonger)
            break;
        if (!(pfork = pfork->pprev))
            return error("Reorganize() : pfork->pprev is null");
    }

    // List of what to disconnect
    vector<CBlockIndex*> vDisconnect;
    for (CBlockIndex* pindex = pindexBest; pindex != pfork; pindex = pindex->pprev)
        vDisconnect.push_back(pindex);

    // List of what to connect
    vector<CBlockIndex*> vConnect;
    for (CBlockIndex* pindex = pindexNew; pindex != pfork; pindex = pindex->pprev)
        vConnect.push_back(pindex);
    reverse(vConnect.begin(), vConnect.end());

    printf("REORGANIZE: Disconnect %i blocks; %s..%s\n", vDisconnect.size(), pfork->GetBlockHash().ToString().substr(10,15).c_str(), pindexBest->GetBlockHash().ToString().substr(10,15).c_str());
    printf("REORGANIZE: Connect %i blocks; %s..%s\n", vConnect.size(), pfork->GetBlockHash().ToString().substr(10,15).c_str(), pindexNew->GetBlockHash().ToString().substr(10,15).c_str());

    // Disconnect shorter branch
    vector<CTransaction> vResurrect;
    BOOST_FOREACH(CBlockIndex* pindex, vDisconnect)
    {
        CBlock block;
        if (!block.ReadFromDisk(pindex))
            return error("Reorganize() : ReadFromDisk for disconnect failed");
        if (!block.DisconnectBlock(txdb, pindex))
            return error("Reorganize() : DisconnectBlock %s failed", pindex->GetBlockHash().ToString().substr(10,15).c_str());

        // Queue memory transactions to resurrect
        BOOST_FOREACH(const CTransaction& tx, block.vtx)
            if (!tx.IsCoinBase())
                vResurrect.push_back(tx);
    }

    // Connect longer branch
    vector<CTransaction> vDelete;
    for (unsigned int i = 0; i < vConnect.size(); i++)
    {
        CBlockIndex* pindex = vConnect[i];
        CBlock block;
        if (!block.ReadFromDisk(pindex))
            return error("Reorganize() : ReadFromDisk for connect failed");
        if (!block.ConnectBlock(txdb, pindex))
        {
            // Invalid block
            return error("Reorganize() : ConnectBlock %s failed", pindex->GetBlockHash().ToString().substr(10,15).c_str());
        }

        // Queue memory transactions to delete
        BOOST_FOREACH(const CTransaction& tx, block.vtx)
            vDelete.push_back(tx);
    }
    if (!txdb.WriteHashBestChain(pindexNew->GetBlockHash()))
        return error("Reorganize() : WriteHashBestChain failed");

    // Make sure it's successfully written to disk before changing memory structure
    if (!txdb.TxnCommit())
        return error("Reorganize() : TxnCommit failed");

    // Disconnect shorter branch
    BOOST_FOREACH(CBlockIndex* pindex, vDisconnect)
        if (pindex->pprev)
            pindex->pprev->pnext = NULL;

    // Connect longer branch
    BOOST_FOREACH(CBlockIndex* pindex, vConnect)
        if (pindex->pprev)
            pindex->pprev->pnext = pindex;

    // Resurrect memory transactions that were in the disconnected branch
    BOOST_FOREACH(CTransaction& tx, vResurrect)
        mempool.accept(txdb, tx, false, NULL);

    // Delete redundant memory transactions that are in the connected branch
    BOOST_FOREACH(CTransaction& tx, vDelete)
        mempool.remove(tx);

    printf("REORGANIZE: done\n");

    return true;
}


// Called from inside SetBestChain: attaches a block to the new best chain being built
bool CBlock::SetBestChainInner(CTxDB& txdb, CBlockIndex *pindexNew)
{
    uint256 hash = GetHash();

    // Adding to current best branch
    if (!ConnectBlock(txdb, pindexNew) || !txdb.WriteHashBestChain(hash))
    {
        txdb.TxnAbort();
        InvalidChainFound(pindexNew);
        return false;
    }
    if (!txdb.TxnCommit())
        return error("SetBestChain() : TxnCommit failed");

    // Add to current best branch
    pindexNew->pprev->pnext = pindexNew;

    // Delete redundant memory transactions
    BOOST_FOREACH(CTransaction& tx, vtx)
        mempool.remove(tx);

    return true;
}

bool CBlock::SetBestChain(CTxDB& txdb, CBlockIndex* pindexNew)
{
    uint256 hash = GetHash();

    if (!txdb.TxnBegin())
        return error("SetBestChain() : TxnBegin failed");

    if (pindexGenesisBlock == NULL && hash == hashGenesisBlock)
    {
        txdb.WriteHashBestChain(hash);
        if (!txdb.TxnCommit())
            return error("SetBestChain() : TxnCommit failed");
        pindexGenesisBlock = pindexNew;
    }
    else if (hashPrevBlock == hashBestChain)
    {
        if (!SetBestChainInner(txdb, pindexNew))
            return error("SetBestChain() : SetBestChainInner failed");
    }
    else
    {
        // the first block in the new chain that will cause it to become the new best chain
        CBlockIndex *pindexIntermediate = pindexNew;

        // list of blocks that need to be connected afterwards
        std::vector<CBlockIndex*> vpindexSecondary;

        // Reorganize is costly in terms of db load, as it works in a single db transaction.
        // Try to limit how much needs to be done inside
        while (pindexIntermediate->pprev && pindexIntermediate->pprev->bnChainWork > pindexBest->bnChainWork)
        {
            vpindexSecondary.push_back(pindexIntermediate);
            pindexIntermediate = pindexIntermediate->pprev;
        }

        if (!vpindexSecondary.empty())
            printf("Postponing %i reconnects\n", vpindexSecondary.size());

        // Switch to new best branch
        if (!Reorganize(txdb, pindexIntermediate))
        {
            txdb.TxnAbort();
            InvalidChainFound(pindexNew);
            return error("SetBestChain() : Reorganize failed");
        }

        // Connect futher blocks
        BOOST_REVERSE_FOREACH(CBlockIndex *pindex, vpindexSecondary)
        {
            CBlock block;
            if (!block.ReadFromDisk(pindex))
            {
                printf("SetBestChain() : ReadFromDisk failed\n");
                break;
            }
            if (!txdb.TxnBegin()) {
                printf("SetBestChain() : TxnBegin 2 failed\n");
                break;
            }
            // errors now are not fatal, we still did a reorganisation to a new chain in a valid way
            if (!block.SetBestChainInner(txdb, pindex))
                break;
        }
    }

    // Update best block in wallet (so we can detect restored wallets)
    bool fIsInitialDownload = IsInitialBlockDownload();
    if (!fIsInitialDownload)
    {
        const CBlockLocator locator(pindexNew);
        ::SetBestChain(locator);
    }

    {
        boost::lock_guard<boost::mutex> lock(csBestBlock);

    // New best block
    hashBestChain = hash;
    pindexBest = pindexNew;
    nBestHeight = pindexBest->nHeight;
    bnBestChainWork = pindexNew->bnChainWork;
    nTimeBestReceived = GetTime();
    nTransactionsUpdated++;

    }

    printf("SetBestChain: new best=%s  height=%d  work=%s  date=%s\n",
      hashBestChain.ToString().substr(10,15).c_str(), nBestHeight, bnBestChainWork.ToString().c_str(),
      DateTimeStrFormat("%x %H:%M:%S", pindexBest->GetBlockTime()).c_str());

    cvBlockChange.notify_all();

    std::string strCmd = GetArg("-blocknotify", "");

    if (!fIsInitialDownload && !strCmd.empty())
    {
        boost::replace_all(strCmd, "%s", hashBestChain.GetHex());
        boost::thread t(runCommand, strCmd); // thread runs free
    }

    return true;
}


bool CBlock::AddToBlockIndex(unsigned int nFile, unsigned int nBlockPos)
{
    // Check for duplicate
    uint256 hash = GetHash();
    if (mapBlockIndex.count(hash))
        return error("AddToBlockIndex() : %s already exists", hash.ToString().substr(10,15).c_str());

    // Construct new block index object
    CBlockIndex* pindexNew = new CBlockIndex(nFile, nBlockPos, *this);
    if (!pindexNew)
        return error("AddToBlockIndex() : new CBlockIndex failed");
    map<uint256, CBlockIndex*>::iterator mi = mapBlockIndex.insert(make_pair(hash, pindexNew)).first;
    pindexNew->phashBlock = &((*mi).first);
    map<uint256, CBlockIndex*>::iterator miPrev = mapBlockIndex.find(hashPrevBlock);
    if (miPrev != mapBlockIndex.end())
    {
        pindexNew->pprev = (*miPrev).second;
        pindexNew->nHeight = pindexNew->pprev->nHeight + 1;
    }
    pindexNew->bnChainWork = (pindexNew->pprev ? pindexNew->pprev->bnChainWork : 0) + pindexNew->GetBlockWork();

    CTxDB txdb;
    if (!txdb.TxnBegin())
        return false;
    txdb.WriteBlockIndex(CDiskBlockIndex(pindexNew));
    if (!txdb.TxnCommit())
        return false;

    // New best
    if (pindexNew->bnChainWork > bnBestChainWork)
        if (!SetBestChain(txdb, pindexNew))
            return false;

    txdb.Close();

    if (pindexNew == pindexBest)
    {
        // Notify UI to display prev block's coinbase if it was ours
        static uint256 hashPrevBestCoinBase;
        UpdatedTransaction(hashPrevBestCoinBase);
        hashPrevBestCoinBase = vtx[0].GetHash();
    }

    return true;
}




bool CBlock::CheckBlock(bool fCheckPOW, bool fCheckMerkleRoot) const
{
    // These are checks that are independent of context
    // that can be verified before saving an orphan block.

    // Size limits
    if (vtx.empty() || vtx.size() > MAX_BLOCK_SIZE || ::GetSerializeSize(*this, SER_NETWORK, PROTOCOL_VERSION) > MAX_BLOCK_SIZE)
        return DoS(100, error("CheckBlock() : size limits failed"));

    // Check proof of work matches claimed amount
    if (fCheckPOW && !CheckProofOfWork(GetHash(), nBits))
        return DoS(50, error("CheckBlock() : proof of work failed"));

    // Check timestamp
    if (GetBlockTime() > GetAdjustedTime() + 2 * 60 * 60)
        return error("CheckBlock() : block timestamp too far in the future");

    // First transaction must be coinbase, the rest must not be
    if (vtx.empty() || !vtx[0].IsCoinBase())
        return DoS(100, error("CheckBlock() : first tx is not coinbase"));
    for (unsigned int i = 1; i < vtx.size(); i++)
        if (vtx[i].IsCoinBase())
            return DoS(100, error("CheckBlock() : more than one coinbase"));

    // Check transactions
    BOOST_FOREACH(const CTransaction& tx, vtx)
        if (!tx.CheckTransaction())
            return DoS(tx.nDoS, error("CheckBlock() : CheckTransaction failed"));

    // Check for duplicate txids. This is caught by ConnectInputs(),
    // but catching it earlier avoids a potential DoS attack:
    set<uint256> uniqueTx;
    BOOST_FOREACH(const CTransaction& tx, vtx)
    {
        uniqueTx.insert(tx.GetHash());
    }
    if (uniqueTx.size() != vtx.size())
        return DoS(100, error("CheckBlock() : duplicate transaction"));

    unsigned int nSigOps = 0;
    BOOST_FOREACH(const CTransaction& tx, vtx)
    {
        nSigOps += tx.GetLegacySigOpCount();
    }
    if (nSigOps > MAX_BLOCK_SIGOPS)
        return DoS(100, error("CheckBlock() : out-of-bounds SigOpCount"));

    // Check merkleroot
    if (fCheckMerkleRoot && hashMerkleRoot != BuildMerkleTree())
        return DoS(100, error("CheckBlock() : hashMerkleRoot mismatch"));

    return true;
}

bool CBlock::AcceptBlock()
{
    // Check for duplicate
    uint256 hash = GetHash();
    if (mapBlockIndex.count(hash))
        return error("AcceptBlock() : block already in mapBlockIndex");

    // Get prev block index
    map<uint256, CBlockIndex*>::iterator mi = mapBlockIndex.find(hashPrevBlock);
    if (mi == mapBlockIndex.end())
        return DoS(10, error("AcceptBlock() : prev block not found"));
    CBlockIndex* pindexPrev = (*mi).second;
    int nHeight = pindexPrev->nHeight+1;

    // Check proof of work
    if (nBits != GetNextWorkRequired(pindexPrev, this))
        return DoS(100, error("AcceptBlock() : incorrect proof of work"));

    // Check timestamp against prev
    if (GetBlockTime() <= pindexPrev->GetMedianTimePast())
        return error("AcceptBlock() : block's timestamp is too early");

    // Check that all transactions are finalized
    BOOST_FOREACH(const CTransaction& tx, vtx)
        if (!tx.IsFinal(nHeight, GetBlockTime()))
            return DoS(10, error("AcceptBlock() : contains a non-final transaction"));

    // Check that the block chain matches the known block chain up to a checkpoint
    if (!Checkpoints::CheckBlock(nHeight, hash))
        return DoS(100, error("AcceptBlock() : rejected by checkpoint lockin at %d", nHeight));

    CBlockIndex* pPrevCheckpoint = NULL;
    if (GetBoolArg("-autoprune", true))
        pPrevCheckpoint = Checkpoints::GetLastCheckpoint(mapBlockIndex);

    // Write block to history file
    if (!CheckDiskSpace(::GetSerializeSize(*this, SER_DISK, CLIENT_VERSION)))
        return error("AcceptBlock() : out of disk space");
    unsigned int nFile = -1;
    unsigned int nBlockPos = 0;
    if (!WriteToDisk(nFile, nBlockPos))
        return error("AcceptBlock() : WriteToDisk failed");
    if (!AddToBlockIndex(nFile, nBlockPos))
        return error("AcceptBlock() : AddToBlockIndex failed");

<<<<<<< HEAD
    if (GetBoolArg("-autoprune", true))
    {
        CBlockIndex* pcheckpoint = Checkpoints::GetLastCheckpoint(mapBlockIndex);
        if (pcheckpoint == pindexBest)
        {
            CTxDB txdb;
            if (!pPrevCheckpoint)
                txdb.PruneBlockIndex(0, hash);
            else
                txdb.PruneBlockIndex(*(pPrevCheckpoint->phashBlock), hash);
        }
    }

    // Relay inventory, but don't relay old inventory during initial block download
    int nBlockEstimate = Checkpoints::GetTotalBlocksEstimate();
    if (hashBestChain == hash)
    {
        LOCK(cs_vNodes);
        BOOST_FOREACH(CNode* pnode, vNodes)
            if (nBestHeight > (pnode->nStartingHeight != -1 ? pnode->nStartingHeight - 2000 : nBlockEstimate))
                pnode->PushInventory(CInv(MSG_BLOCK, hash));
    }

=======
>>>>>>> e60084ca
    return true;
}

bool CHub::EmitBlock(CBlock& block)
{
    // Check for duplicate
    uint256 hash = block.GetHash();

    LOCK(cs_main);

    if (mapBlockIndex.count(hash))
<<<<<<< HEAD
        return error("ProcessBlock() : already have block %d %s", mapBlockIndex[hash]->nHeight, hash.ToString().substr(10,15).c_str());
    if (mapOrphanBlocks.count(hash))
        return error("ProcessBlock() : already have block (orphan) %s", hash.ToString().substr(10,15).c_str());
=======
        return error("CHub::EmitBlock() : already have block %d %s", mapBlockIndex[hash]->nHeight, hash.ToString().substr(0,20).c_str());
    if (mapOrphanBlocks.count(hash))
        return error("CHub::EmitBlock() : already have block (orphan) %s", hash.ToString().substr(0,20).c_str());
>>>>>>> e60084ca

    // Preliminary checks
    if (!block.CheckBlock())
        return error("CHub::EmitBlock() : CheckBlock FAILED");

    CBlockIndex* pcheckpoint = Checkpoints::GetLastCheckpoint(mapBlockIndex);
    if (pcheckpoint && block.hashPrevBlock != hashBestChain)
    {
        // Extra checks to prevent "fill up memory by spamming with bogus blocks"
        int64 deltaTime = block.GetBlockTime() - pcheckpoint->nTime;
        if (deltaTime < 0)
        {
            return block.DoS(100, error("CHub::EmitBlock() : block with timestamp before last checkpoint"));
        }
        CBigNum bnNewBlock;
        bnNewBlock.SetCompact(block.nBits);
        CBigNum bnRequired;
        bnRequired.SetCompact(ComputeMinWork(pcheckpoint->nBits, deltaTime));
        if (bnNewBlock > bnRequired)
        {
            return block.DoS(100, error("CHub::EmitBlock() : block with too little proof-of-work"));
        }
    }


    // If don't already have its previous block, shunt it off to holding area until we get it
    if (!mapBlockIndex.count(block.hashPrevBlock))
    {
<<<<<<< HEAD
        printf("ProcessBlock: ORPHAN BLOCK, prev=%s\n", pblock->hashPrevBlock.ToString().substr(10,15).c_str());
        CBlock* pblock2 = new CBlock(*pblock);
        mapOrphanBlocks.insert(make_pair(hash, pblock2));
        mapOrphanBlocksByPrev.insert(make_pair(pblock2->hashPrevBlock, pblock2));
=======
        printf("CHub::EmitBlock: ORPHAN BLOCK, prev=%s\n", block.hashPrevBlock.ToString().substr(0,20).c_str());
        CBlock* pblock = new CBlock(block);
        mapOrphanBlocks.insert(make_pair(hash, pblock));
        mapOrphanBlocksByPrev.insert(make_pair(pblock->hashPrevBlock, pblock));
>>>>>>> e60084ca

        // Ask this guy to fill in what we're missing
        AskForBlocks(GetOrphanRoot(pblock), hash);
        return true;
    }

    // Store to disk
    if (!block.AcceptBlock())
        return error("CHub::EmitBlock() : AcceptBlock FAILED");

    SubmitCallbackCommitBlock(block);

    // Recursively process any orphan blocks that depended on this one
    vector<uint256> vWorkQueue;
    vWorkQueue.push_back(hash);
    for (unsigned int i = 0; i < vWorkQueue.size(); i++)
    {
        uint256 hashPrev = vWorkQueue[i];
        for (multimap<uint256, CBlock*>::iterator mi = mapOrphanBlocksByPrev.lower_bound(hashPrev);
             mi != mapOrphanBlocksByPrev.upper_bound(hashPrev);
             ++mi)
        {
            CBlock* pblockOrphan = (*mi).second;
            if (pblockOrphan->AcceptBlock())
            {
                vWorkQueue.push_back(pblockOrphan->GetHash());
                SubmitCallbackCommitBlock(*pblockOrphan);
            }
            mapOrphanBlocks.erase(pblockOrphan->GetHash());
            delete pblockOrphan;
        }
        mapOrphanBlocksByPrev.erase(hashPrev);
    }

    printf("CHub::EmitBlock: ACCEPTED\n");

    return true;
}








bool CheckDiskSpace(uint64 nAdditionalBytes)
{
    uint64 nFreeBytesAvailable = filesystem::space(GetDataDir()).available;

    // Check for nMinDiskSpace bytes (currently 50MB)
    if (nFreeBytesAvailable < nMinDiskSpace + nAdditionalBytes)
    {
        fShutdown = true;
        string strMessage = _("Warning: Disk space is low");
        strMiscWarning = strMessage;
        printf("*** %s\n", strMessage.c_str());
        uiInterface.ThreadSafeMessageBox(strMessage, "Bitcoin", CClientUIInterface::OK | CClientUIInterface::ICON_EXCLAMATION | CClientUIInterface::MODAL);
        StartShutdown();
        return false;
    }
    return true;
}

FILE* OpenBlockFile(unsigned int nFile, unsigned int nBlockPos, const char* pszMode)
{
    if ((nFile < 1) || (nFile == (unsigned int) -1))
        return NULL;
    FILE* file = fopen((GetDataDir() / strprintf("blk%04d.dat", nFile)).string().c_str(), pszMode);
    if (!file)
        return NULL;
    if (nBlockPos != 0 && !strchr(pszMode, 'a') && !strchr(pszMode, 'w'))
    {
        if (fseek(file, nBlockPos, SEEK_SET) != 0)
        {
            fclose(file);
            return NULL;
        }
    }
    return file;
}

static unsigned int nCurrentBlockFile = 1;

FILE* AppendBlockFile(unsigned int& nFileRet)
{
    nFileRet = 0;
    loop
    {
        FILE* file = OpenBlockFile(nCurrentBlockFile, 0, "ab");
        if (!file)
            return NULL;
        if (fseek(file, 0, SEEK_END) != 0)
            return NULL;
        // FAT32 filesize max 4GB, fseek and ftell max 2GB, so we must stay under 2GB
        if (ftell(file) < 0x7F000000 - MAX_SIZE)
        {
            nFileRet = nCurrentBlockFile;
            return file;
        }
        fclose(file);
        nCurrentBlockFile++;
    }
}

bool LoadBlockIndex(bool fAllowNew)
{
    if (fTestNet)
    {
        pchMessageStart[0] = 0xfa;
        pchMessageStart[1] = 0xbf;
        pchMessageStart[2] = 0xb5;
        pchMessageStart[3] = 0xda;
        hashGenesisBlock = uint256("000000000933ea01ad0ee984209779baaec3ced90fa3f408719526f8d77f4943");
    }

    //
    // Load block index
    //
    CTxDB txdb("cr");
    if (!txdb.LoadBlockIndex())
        return false;
    txdb.Close();

    //
    // Init with genesis block
    //
    if (mapBlockIndex.empty())
    {
        if (!fAllowNew)
            return false;

        // Genesis Block:
        // CBlock(hash=000000000019d6, ver=1, hashPrevBlock=00000000000000, hashMerkleRoot=4a5e1e, nTime=1231006505, nBits=1d00ffff, nNonce=2083236893, vtx=1)
        //   CTransaction(hash=4a5e1e, ver=1, vin.size=1, vout.size=1, nLockTime=0)
        //     CTxIn(COutPoint(000000, -1), coinbase 04ffff001d0104455468652054696d65732030332f4a616e2f32303039204368616e63656c6c6f72206f6e206272696e6b206f66207365636f6e64206261696c6f757420666f722062616e6b73)
        //     CTxOut(nValue=50.00000000, scriptPubKey=0x5F1DF16B2B704C8A578D0B)
        //   vMerkleTree: 4a5e1e

        // Genesis block
        const char* pszTimestamp = "The Times 03/Jan/2009 Chancellor on brink of second bailout for banks";
        CTransaction txNew;
        txNew.vin.resize(1);
        txNew.vout.resize(1);
        txNew.vin[0].scriptSig = CScript() << 486604799 << CBigNum(4) << vector<unsigned char>((const unsigned char*)pszTimestamp, (const unsigned char*)pszTimestamp + strlen(pszTimestamp));
        txNew.vout[0].nValue = 50 * COIN;
        txNew.vout[0].scriptPubKey = CScript() << ParseHex("04678afdb0fe5548271967f1a67130b7105cd6a828e03909a67962e0ea1f61deb649f6bc3f4cef38c4f35504e51ec112de5c384df7ba0b8d578a4c702b6bf11d5f") << OP_CHECKSIG;
        CBlock block;
        block.vtx.push_back(txNew);
        block.hashPrevBlock = 0;
        block.hashMerkleRoot = block.BuildMerkleTree();
        block.nVersion = 1;
        block.nTime    = 1231006505;
        block.nBits    = 0x1d00ffff;
        block.nNonce   = 2083236893;

        if (fTestNet)
        {
            block.nTime    = 1296688602;
            block.nNonce   = 414098458;
        }

        //// debug print
        printf("%s\n", block.GetHash().ToString().c_str());
        printf("%s\n", hashGenesisBlock.ToString().c_str());
        printf("%s\n", block.hashMerkleRoot.ToString().c_str());
        assert(block.hashMerkleRoot == uint256("0x4a5e1e4baab89f3a32518a88c31bc87f618f76673e2cc77ab2127b7afdeda33b"));
        block.print();
        assert(block.GetHash() == hashGenesisBlock);

        // Start new block file
        unsigned int nFile;
        unsigned int nBlockPos;
        if (!block.WriteToDisk(nFile, nBlockPos))
            return error("LoadBlockIndex() : writing genesis block to disk failed");
        if (!block.AddToBlockIndex(nFile, nBlockPos))
            return error("LoadBlockIndex() : genesis block not accepted");
    }

    return true;
}



void PrintBlockTree()
{
    // precompute tree structure
    map<CBlockIndex*, vector<CBlockIndex*> > mapNext;
    for (map<uint256, CBlockIndex*>::iterator mi = mapBlockIndex.begin(); mi != mapBlockIndex.end(); ++mi)
    {
        CBlockIndex* pindex = (*mi).second;
        mapNext[pindex->pprev].push_back(pindex);
        // test
        //while (rand() % 3 == 0)
        //    mapNext[pindex->pprev].push_back(pindex);
    }

    vector<pair<int, CBlockIndex*> > vStack;
    vStack.push_back(make_pair(0, pindexGenesisBlock));

    int nPrevCol = 0;
    while (!vStack.empty())
    {
        int nCol = vStack.back().first;
        CBlockIndex* pindex = vStack.back().second;
        vStack.pop_back();

        // print split or gap
        if (nCol > nPrevCol)
        {
            for (int i = 0; i < nCol-1; i++)
                printf("| ");
            printf("|\\\n");
        }
        else if (nCol < nPrevCol)
        {
            for (int i = 0; i < nCol; i++)
                printf("| ");
            printf("|\n");
       }
        nPrevCol = nCol;

        // print columns
        for (int i = 0; i < nCol; i++)
            printf("| ");

        // print item
        CBlock block;
        block.ReadFromDisk(pindex);
        printf("%d (%u,%u) %s  %s  tx %d",
            pindex->nHeight,
            pindex->nFile,
            pindex->nBlockPos,
            block.GetHash().ToString().substr(10,15).c_str(),
            DateTimeStrFormat("%x %H:%M:%S", block.GetBlockTime()).c_str(),
            block.vtx.size());

        PrintWallets(block);

        // put the main timechain first
        vector<CBlockIndex*>& vNext = mapNext[pindex];
        for (unsigned int i = 0; i < vNext.size(); i++)
        {
            if (vNext[i]->pnext)
            {
                swap(vNext[0], vNext[i]);
                break;
            }
        }

        // iterate children
        for (unsigned int i = 0; i < vNext.size(); i++)
            vStack.push_back(make_pair(nCol+i, vNext[i]));
    }
}

bool LoadExternalBlockFile(FILE* fileIn)
{
    int nLoaded = 0;
    {
        LOCK(cs_main);
        try {
            CAutoFile blkdat(fileIn, SER_DISK, CLIENT_VERSION);
            unsigned int nPos = 0;
            while (nPos != (unsigned int)-1 && blkdat.good() && !fRequestShutdown)
            {
                unsigned char pchData[65536];
                do {
                    fseek(blkdat, nPos, SEEK_SET);
                    int nRead = fread(pchData, 1, sizeof(pchData), blkdat);
                    if (nRead <= 8)
                    {
                        nPos = (unsigned int)-1;
                        break;
                    }
                    void* nFind = memchr(pchData, pchMessageStart[0], nRead+1-sizeof(pchMessageStart));
                    if (nFind)
                    {
                        if (memcmp(nFind, pchMessageStart, sizeof(pchMessageStart))==0)
                        {
                            nPos += ((unsigned char*)nFind - pchData) + sizeof(pchMessageStart);
                            break;
                        }
                        nPos += ((unsigned char*)nFind - pchData) + 1;
                    }
                    else
                        nPos += sizeof(pchData) - sizeof(pchMessageStart) + 1;
                } while(!fRequestShutdown);
                if (nPos == (unsigned int)-1)
                    break;
                fseek(blkdat, nPos, SEEK_SET);
                unsigned int nSize;
                blkdat >> nSize;
                if (nSize > 0 && nSize <= MAX_BLOCK_SIZE)
                {
                    CBlock block;
                    blkdat >> block;
                    if (phub->EmitBlock(block))
                    {
                        nLoaded++;
                        nPos += 4 + nSize;
                    }
                }
            }
        }
        catch (std::exception &e) {
            printf("%s() : Deserialize or I/O error caught during load\n",
                   __PRETTY_FUNCTION__);
        }
    }
    printf("Loaded %i blocks from external file\n", nLoaded);
    return nLoaded > 0;
}









//////////////////////////////////////////////////////////////////////////////
//
// CAlert
//

map<uint256, CAlert> mapAlerts;
CCriticalSection cs_mapAlerts;

string GetWarnings(string strFor)
{
    int nPriority = 0;
    string strStatusBar;
    string strRPC;
    if (GetBoolArg("-testsafemode"))
        strRPC = "test";

    // Misc warnings like out of disk space and clock is wrong
    if (strMiscWarning != "")
    {
        nPriority = 1000;
        strStatusBar = strMiscWarning;
    }

    // Longer invalid proof-of-work chain
    if (pindexBest && bnBestInvalidWork > bnBestChainWork + pindexBest->GetBlockWork() * 6)
    {
        nPriority = 2000;
        strStatusBar = strRPC = "WARNING: Displayed transactions may not be correct!  You may need to upgrade, or other nodes may need to upgrade.";
    }

    // Alerts
    {
        LOCK(cs_mapAlerts);
        BOOST_FOREACH(PAIRTYPE(const uint256, CAlert)& item, mapAlerts)
        {
            const CAlert& alert = item.second;
            if (alert.AppliesToMe() && alert.nPriority > nPriority)
            {
                nPriority = alert.nPriority;
                strStatusBar = alert.strStatusBar;
            }
        }
    }

    if (strFor == "statusbar")
        return strStatusBar;
    else if (strFor == "rpc")
        return strRPC;
    assert(!"GetWarnings() : invalid parameter");
    return "error";
}

CAlert CAlert::getAlertByHash(const uint256 &hash)
{
    CAlert retval;
    {
        LOCK(cs_mapAlerts);
        map<uint256, CAlert>::iterator mi = mapAlerts.find(hash);
        if(mi != mapAlerts.end())
            retval = mi->second;
    }
    return retval;
}

bool CHub::EmitAlert(CAlert& alert)
{
    if (!alert.CheckSignature())
        return false;
    if (!alert.IsInEffect())
        return false;

    {
        LOCK(cs_mapAlerts);
        // Cancel previous alerts
        for (map<uint256, CAlert>::iterator mi = mapAlerts.begin(); mi != mapAlerts.end();)
        {
            const CAlert& alert2 = (*mi).second;
            if (alert.Cancels(alert2))
            {
                printf("cancelling alert %d\n", alert2.nID);
                SubmitCallbackRemoveAlert(alert2);
                mapAlerts.erase(mi++);
            }
            else if (!alert2.IsInEffect())
            {
                printf("expiring alert %d\n", alert2.nID);
                SubmitCallbackRemoveAlert(alert2);
                mapAlerts.erase(mi++);
            }
            else
                mi++;
        }

        // Check if this alert has been cancelled
        BOOST_FOREACH(PAIRTYPE(const uint256, CAlert)& item, mapAlerts)
        {
            const CAlert& alert2 = item.second;
            if (alert2.Cancels(alert))
            {
                printf("alert already cancelled by %d\n", alert2.nID);
                return false;
            }
        }

        // Add to mapAlerts
        mapAlerts.insert(make_pair(alert.GetHash(), alert));
    }

<<<<<<< HEAD
    if (!fQuietInitial || CaughtUp())
        printf("accepted alert %d, AppliesToMe()=%d\n", nID, AppliesToMe());
=======
    printf("accepted alert %d, AppliesToMe()=%d\n", alert.nID, alert.AppliesToMe());
    SubmitCallbackCommitAlert(alert);
>>>>>>> e60084ca
    return true;
}








//////////////////////////////////////////////////////////////////////////////
//
// Messages
//


bool static AlreadyHave(CTxDB& txdb, const CInv& inv)
{
    switch (inv.type)
    {
    case MSG_TX:
        {
        bool txInMap = false;
            {
            LOCK(mempool.cs);
            txInMap = (mempool.exists(inv.hash));
            }
        return txInMap ||
               mapOrphanTransactions.count(inv.hash) ||
               txdb.ContainsTx(inv.hash);
        }

    case MSG_BLOCK:
        return mapBlockIndex.count(inv.hash) ||
               mapOrphanBlocks.count(inv.hash);
    }
    // Don't know what it is, just say we already got one
    return true;
}




// The message start string is designed to be unlikely to occur in normal data.
// The characters are rarely used upper ascii, not valid as UTF-8, and produce
// a large 4-byte int at any alignment.
unsigned char pchMessageStart[4] = { 0xf9, 0xbe, 0xb4, 0xd9 };

// List of commands we openly advertise to remote nodes
static const char *commandList[] = {
    "addr",
    "alert",
    "block",
    "checkorder",
    "cmdlist",
    "headers",
    "inv",
    "getaddr",
    "getblocks",
    "getcmds",
    "getdata",
    "getheaders",
    "ping",
    "pong",
    "reply",
    "tx",
    "version",
    "verack",
};

bool static ProcessMessage(CNode* pfrom, string strCommand, CDataStream& vRecv)
{
    static map<CService, CPubKey> mapReuseKey;
    RandAddSeedPerfmon();
    if (fDebug)
        printf("received: %s (%d bytes)\n", strCommand.c_str(), vRecv.size());
    if (mapArgs.count("-dropmessagestest") && GetRand(atoi(mapArgs["-dropmessagestest"])) == 0)
    {
        printf("dropmessagestest DROPPING RECV MESSAGE\n");
        return true;
    }





    if (strCommand == "version")
    {
        // Each connection can only send one version message
        if (pfrom->nVersion != 0)
        {
            pfrom->Misbehaving(1);
            return false;
        }

        int64 nTime;
        CAddress addrMe;
        CAddress addrFrom;
        uint64 nNonce = 1;
        vRecv >> pfrom->nVersion >> pfrom->nServices >> nTime >> addrMe;
        if (pfrom->nVersion < MIN_PROTO_VERSION)
        {
            // Since February 20, 2012, the protocol is initiated at version 209,
            // and earlier versions are no longer supported
            printf("partner %s using obsolete version %i; disconnecting\n", pfrom->addr.ToString().c_str(), pfrom->nVersion);
            pfrom->fDisconnect = true;
            return false;
        }

        if (pfrom->nVersion == 10300)
            pfrom->nVersion = 300;
        if (!vRecv.empty())
            vRecv >> addrFrom >> nNonce;
        if (!vRecv.empty())
            vRecv >> pfrom->strSubVer;
        if (!vRecv.empty())
            vRecv >> pfrom->nStartingHeight;

        if (pfrom->fInbound && addrMe.IsRoutable())
        {
            pfrom->addrLocal = addrMe;
            SeenLocal(addrMe);
        }

        // Disconnect if we connected to ourself
        if (nNonce == nLocalHostNonce && nNonce > 1)
        {
            printf("connected to self at %s, disconnecting\n", pfrom->addr.ToString().c_str());
            pfrom->fDisconnect = true;
            return true;
        }

        // Be shy and don't send version until we hear
        if (pfrom->fInbound)
            pfrom->PushVersion();

        pfrom->fClient = !(pfrom->nServices & NODE_NETWORK);

        AddTimeData(pfrom->addr, nTime);

        // Change version
        pfrom->PushMessage("verack");
        pfrom->vSend.SetVersion(min(pfrom->nVersion, PROTOCOL_VERSION));

        if (!pfrom->fInbound)
        {
            // Advertise our address
            if (!fNoListen && !IsInitialBlockDownload())
            {
                CAddress addr = GetLocalAddress(&pfrom->addr);
                if (addr.IsRoutable())
                    pfrom->PushAddress(addr);
            }

            // Get recent addresses
            if (pfrom->fOneShot || pfrom->nVersion >= CADDR_TIME_VERSION || addrman.size() < 1000)
            {
                pfrom->PushMessage("getaddr");
                pfrom->fGetAddr = true;
            }
            addrman.Good(pfrom->addr);
        } else {
            if (((CNetAddr)pfrom->addr) == (CNetAddr)addrFrom)
            {
                addrman.Add(addrFrom, addrFrom);
                addrman.Good(addrFrom);
            }
        }

        // Relay alerts
        {
            LOCK(cs_mapAlerts);
            BOOST_FOREACH(PAIRTYPE(const uint256, CAlert)& item, mapAlerts)
                item.second.RelayTo(pfrom);
        }

        pfrom->fSuccessfullyConnected = true;

        printf("receive version message: version %d, blocks=%d, us=%s, them=%s, peer=%s\n", pfrom->nVersion, pfrom->nStartingHeight, addrMe.ToString().c_str(), addrFrom.ToString().c_str(), pfrom->addr.ToString().c_str());

        cPeerBlockCounts.input(pfrom->nStartingHeight);
    }


    else if (pfrom->nVersion == 0)
    {
        // Must have a version message before anything else
        pfrom->Misbehaving(1);
        return false;
    }


    else if (strCommand == "verack")
    {
        pfrom->vRecv.SetVersion(min(pfrom->nVersion, PROTOCOL_VERSION));
    }


    else if (strCommand == "addr")
    {
        vector<CAddress> vAddr;
        vRecv >> vAddr;

        // Don't want addr from older versions unless seeding
        if (pfrom->nVersion < CADDR_TIME_VERSION && addrman.size() > 1000)
            return true;
        if (vAddr.size() > 1000)
        {
            pfrom->Misbehaving(20);
            return error("message addr size() = %d", vAddr.size());
        }

        // Store the new addresses
        vector<CAddress> vAddrOk;
        int64 nNow = GetAdjustedTime();
        int64 nSince = nNow - 10 * 60;
        BOOST_FOREACH(CAddress& addr, vAddr)
        {
            if (fShutdown)
                return true;
            if (addr.nTime <= 100000000 || addr.nTime > nNow + 10 * 60)
                addr.nTime = nNow - 5 * 24 * 60 * 60;
            pfrom->AddAddressKnown(addr);
            bool fReachable = IsReachable(addr);
            if (addr.nTime > nSince && !pfrom->fGetAddr && vAddr.size() <= 10 && addr.IsRoutable())
            {
                // Relay to a limited number of other nodes
                {
                    LOCK(cs_vNodes);
                    // Use deterministic randomness to send to the same nodes for 24 hours
                    // at a time so the setAddrKnowns of the chosen nodes prevent repeats
                    static uint256 hashSalt;
                    if (hashSalt == 0)
                        hashSalt = GetRandHash();
                    uint64 hashAddr = addr.GetHash();
                    uint256 hashRand = hashSalt ^ (hashAddr<<32) ^ ((GetTime()+hashAddr)/(24*60*60));
                    hashRand = Hash(BEGIN(hashRand), END(hashRand));
                    multimap<uint256, CNode*> mapMix;
                    BOOST_FOREACH(CNode* pnode, vNodes)
                    {
                        if (pnode->nVersion < CADDR_TIME_VERSION)
                            continue;
                        unsigned int nPointer;
                        memcpy(&nPointer, &pnode, sizeof(nPointer));
                        uint256 hashKey = hashRand ^ nPointer;
                        hashKey = Hash(BEGIN(hashKey), END(hashKey));
                        mapMix.insert(make_pair(hashKey, pnode));
                    }
                    int nRelayNodes = fReachable ? 2 : 1; // limited relaying of addresses outside our network(s)
                    for (multimap<uint256, CNode*>::iterator mi = mapMix.begin(); mi != mapMix.end() && nRelayNodes-- > 0; ++mi)
                        ((*mi).second)->PushAddress(addr);
                }
            }
            // Do not store addresses outside our network
            if (fReachable)
                vAddrOk.push_back(addr);
        }
        addrman.Add(vAddrOk, pfrom->addr, 2 * 60 * 60);
        if (vAddr.size() < 1000)
            pfrom->fGetAddr = false;
        if (pfrom->fOneShot)
            pfrom->fDisconnect = true;
    }


    else if (strCommand == "inv")
    {
        vector<CInv> vInv;
        vRecv >> vInv;
        if (vInv.size() > 50000)
        {
            pfrom->Misbehaving(20);
            return error("message inv size() = %d", vInv.size());
        }
        int invblocks = 0;
        int askblocks = 0;
        int orphanget = 0;
        int lastblockget = 0;

        // find last block in inv vector
        unsigned int nLastBlock = (unsigned int)(-1);
        for (unsigned int nInv = 0; nInv < vInv.size(); nInv++) {
            if (vInv[vInv.size() - 1 - nInv].type == MSG_BLOCK) {
                nLastBlock = vInv.size() - 1 - nInv;
                break;
            }
        }
        CTxDB txdb("r");
        for (unsigned int nInv = 0; nInv < vInv.size(); nInv++)
        {
            const CInv &inv = vInv[nInv];

            if (fShutdown)
                return true;

            if (inv.type == MSG_BLOCK) invblocks++;

            pfrom->AddInventoryKnown(inv);

            bool fAlreadyHave = AlreadyHave(txdb, inv);
            if (fDebug)
                printf("  got inventory: %s  %s\n", inv.ToString().c_str(), fAlreadyHave ? "have" : "new");

            if (!fAlreadyHave) {
                if (inv.type == MSG_BLOCK) {
                    int64 nRequestTime = pfrom->AskForBlock(inv);
                    if (!fQuietInitial || vInv.size() == 1 || CaughtUp())
                        printf("askfor %s   %s (%"PRI64d")   %s\n", inv.ToString().c_str(),
                          DateTimeStrFormat("%H:%M:%S", nRequestTime/1000000).c_str(), nRequestTime,
                          pfrom->addr.ToString().c_str());
                    askblocks++;
                } else
                    pfrom->AskFor(inv);
            } else {
                if (inv.type == MSG_BLOCK && vInv.size() == 1)
                    printf("inv %s at %s\n", inv.ToString().c_str(), pfrom->addr.ToString().c_str());
                if (inv.type == MSG_BLOCK && mapOrphanBlocks.count(inv.hash)) {
                    pfrom->PushGetBlocks(pindexBest, GetOrphanRoot(mapOrphanBlocks[inv.hash]));
                    orphanget++;
                    if (!fQuietInitial || vInv.size() == 1 || CaughtUp())
                        printf("orphan getblocks %s to %s\n", inv.ToString().c_str(),
                          pfrom->addr.ToString().c_str());
                } else if (nInv == nLastBlock) {
                    // In case we are on a very long side-chain, it is possible that we already have
                    // the last block in an inv bundle sent in response to getblocks. Try to detect
                    // this situation and push another getblocks to continue.
                    std::vector<CInv> vGetData(1,inv);
                    pfrom->PushGetBlocks(mapBlockIndex[inv.hash], uint256(0));
                    lastblockget++;
                    if (fDebug)
                        printf("force request: %s\n", inv.ToString().c_str());
                }
            }

            // Track requests for our stuff
            Inventory(inv.hash);
        } // for each item in inv bundle

        if (fQuietInitial && !CaughtUp()) {
            if (invblocks && vInv.size() > 1)
                printf("inv containing %d (askfor %d) blocks at %s\n", invblocks, askblocks,
                  pfrom->addr.ToString().c_str());
            if (orphanget)
                printf("orphan getblocks (%d) to %s\n", orphanget, pfrom->addr.ToString().c_str());
            if (lastblockget)
                printf("lastblock getblocks to %s\n", pfrom->addr.ToString().c_str());
        }
    } // strCommand == "inv"


    else if (strCommand == "getdata")
    {
        vector<CInv> vInv;
        vRecv >> vInv;
        if (vInv.size() > 50000)
        {
            pfrom->Misbehaving(20);
            return error("message getdata size() = %d", vInv.size());
        }
        int nBlocks = 0;
        int nTxs = 0;

        BOOST_FOREACH(const CInv& inv, vInv)
        {
            if (fShutdown)
                return true;
            if (!fQuietInitial || vInv.size() < 5 || CaughtUp())
                printf("received getdata for: %s\n", inv.ToString().c_str());

            if (inv.type == MSG_BLOCK)
            {
                // Send block from disk
                nBlocks++;
                map<uint256, CBlockIndex*>::iterator mi = mapBlockIndex.find(inv.hash);
                if (mi != mapBlockIndex.end())
                {
                    CBlock block;
                    block.ReadFromDisk((*mi).second);
                    pfrom->PushMessage("block", block);

                    // Trigger them to send a getblocks request for the next batch of inventory
                    if (inv.hash == pfrom->hashContinue)
                    {
                        // Bypass PushInventory, this must send even if redundant,
                        // and we want it right after the last block so they don't
                        // wait for other stuff first.
                        vector<CInv> vInv;
                        vInv.push_back(CInv(MSG_BLOCK, hashBestChain));
                        pfrom->PushMessage("inv", vInv);
                        pfrom->hashContinue = 0;
                    }
                }
            } // if a block
            else if (inv.IsKnownType())
            {
                // Send stream from relay memory
                nTxs++;
                {
                    LOCK(cs_mapRelay);
                    map<CInv, CDataStream>::iterator mi = mapRelay.find(inv);
                    if (mi != mapRelay.end())
                        pfrom->PushMessage(inv.GetCommand(), (*mi).second);
                }
            }

            // Track requests for our stuff
            Inventory(inv.hash);
        } // for each getdata request

        if (vInv.size() > 4 && fQuietInitial && !CaughtUp()) {
            printf("got getdata for ");
            if (nBlocks) {
                printf("%d blocks ", nBlocks);
                if (nTxs) printf("and ");
            }
            if (nTxs) printf("%d txs ", nTxs);
            printf("from %s. Sending.\n", pfrom->addr.ToString().c_str());
        }

    } // strCommand = "getdata"


    else if (strCommand == "getblocks")
    {
        CBlockLocator locator;
        uint256 hashStop;
        vRecv >> locator >> hashStop;

        // Find the last block the caller has in the main chain
        CBlockIndex* pindex = locator.GetBlockIndex();

        // Send the rest of the chain
        if (pindex)
            pindex = pindex->pnext;
        int nLimit = 500;
        if (!fQuietInitial || CaughtUp())
            printf("getblocks %d to %s limit %d\n", (pindex ? pindex->nHeight : -1), hashStop.ToString().substr(10,15).c_str(), nLimit);
        for (; pindex; pindex = pindex->pnext)
        {
            if (pindex->GetBlockHash() == hashStop)
            {
                if (!fQuietInitial || CaughtUp())
                    printf("  getblocks stopping at %d %s\n", pindex->nHeight, pindex->GetBlockHash().ToString().substr(10,15).c_str());
                break;
            }
            pfrom->PushInventory(CInv(MSG_BLOCK, pindex->GetBlockHash()));
            if (--nLimit <= 0)
            {
                // When this block is requested, we'll send an inv that'll make them
                // getblocks the next batch of inventory.
                printf("  getblocks stopping at limit %d %s\n", pindex->nHeight, pindex->GetBlockHash().ToString().substr(10,15).c_str());
                pfrom->hashContinue = pindex->GetBlockHash();
                break;
            }
        }
    }


    else if (strCommand == "getheaders")
    {
        CBlockLocator locator;
        uint256 hashStop;
        vRecv >> locator >> hashStop;

        CBlockIndex* pindex = NULL;
        if (locator.IsNull())
        {
            // If locator is null, return the hashStop block
            map<uint256, CBlockIndex*>::iterator mi = mapBlockIndex.find(hashStop);
            if (mi == mapBlockIndex.end())
                return true;
            pindex = (*mi).second;
        }
        else
        {
            // Find the last block the caller has in the main chain
            pindex = locator.GetBlockIndex();
            if (pindex)
                pindex = pindex->pnext;
        }

        vector<CBlock> vHeaders;
        int nLimit = 2000;
        printf("getheaders %d to %s\n", (pindex ? pindex->nHeight : -1), hashStop.ToString().substr(10,15).c_str());
        for (; pindex; pindex = pindex->pnext)
        {
            vHeaders.push_back(pindex->GetBlockHeader());
            if (--nLimit <= 0 || pindex->GetBlockHash() == hashStop)
                break;
        }
        pfrom->PushMessage("headers", vHeaders);
    }


    else if (strCommand == "tx")
    {
        CTransaction tx;
        vRecv >> tx;

        CInv inv(MSG_TX, tx.GetHash());
        pfrom->AddInventoryKnown(inv);

        phub->EmitTransaction(tx);
        if (tx.nDoS) pfrom->Misbehaving(tx.nDoS);
    }


    else if (strCommand == "block")
    {
        CBlock block;
        vRecv >> block;

        printf("received block %s\n", block.GetHash().ToString().substr(10,15).c_str());
        // block.print();

        CInv inv(MSG_BLOCK, block.GetHash());
        pfrom->AddInventoryKnown(inv);

        if (phub->EmitBlock(block))
        {
            LOCK(cs_mapAlreadyAskedFor);
            mapAlreadyAskedFor.erase(inv);
        }
        if (block.nDoS) pfrom->Misbehaving(block.nDoS);
    }


    else if (strCommand == "getaddr")
    {
        pfrom->vAddrToSend.clear();
        vector<CAddress> vAddr = addrman.GetAddr();
        BOOST_FOREACH(const CAddress &addr, vAddr)
            pfrom->PushAddress(addr);
    }


    else if (strCommand == "checkorder")
    {
        uint256 hashReply;
        vRecv >> hashReply;

        if (!GetBoolArg("-allowreceivebyip"))
        {
            pfrom->PushMessage("reply", hashReply, (int)2, string(""));
            return true;
        }

        CWalletTx order;
        vRecv >> order;

        /// we have a chance to check the order here

        // Keep giving the same key to the same ip until they use it
        if (!mapReuseKey.count(pfrom->addr))
            pwalletMain->GetKeyFromPool(mapReuseKey[pfrom->addr], true);

        // Send back approval of order and pubkey to use
        CScript scriptPubKey;
        scriptPubKey << mapReuseKey[pfrom->addr] << OP_CHECKSIG;
        pfrom->PushMessage("reply", hashReply, (int)0, scriptPubKey);
    }


    else if (strCommand == "reply")
    {
        uint256 hashReply;
        vRecv >> hashReply;

        CRequestTracker tracker;
        {
            LOCK(pfrom->cs_mapRequests);
            map<uint256, CRequestTracker>::iterator mi = pfrom->mapRequests.find(hashReply);
            if (mi != pfrom->mapRequests.end())
            {
                tracker = (*mi).second;
                pfrom->mapRequests.erase(mi);
            }
        }
        if (!tracker.IsNull())
            tracker.fn(tracker.param1, vRecv);
    }


    else if (strCommand == "ping")
    {
        if (pfrom->nVersion > BIP0031_VERSION)
        {
            uint64 nonce = 0;
            vRecv >> nonce;
            // Echo the message back with the nonce. This allows for two useful features:
            //
            // 1) A remote node can quickly check if the connection is operational
            // 2) Remote nodes can measure the latency of the network thread. If this node
            //    is overloaded it won't respond to pings quickly and the remote node can
            //    avoid sending us more work, like chain download requests.
            //
            // The nonce stops the remote getting confused between different pings: without
            // it, if the remote node sends a ping once per second and this node takes 5
            // seconds to respond to each, the 5th ping the remote sends would appear to
            // return very quickly.
            pfrom->PushMessage("pong", nonce);
        }
    }


    else if (strCommand == "alert")
    {
        CAlert alert;
        vRecv >> alert;

        if (phub->EmitAlert(alert))
        {
            // Relay
            pfrom->setKnown.insert(alert.GetHash());
            {
                LOCK(cs_vNodes);
                BOOST_FOREACH(CNode* pnode, vNodes)
                    alert.RelayTo(pnode);
            }
        }
    }


    else if (strCommand == "getcmds")
    {
        vector<string> vCmds;
        for (unsigned int i = 0; i < ARRAYLEN(commandList); i++)
            vCmds.push_back(commandList[i]);
        pfrom->PushMessage("cmdlist", vCmds);
    }


    else
    {
        // Ignore unknown commands for extensibility
    }


    // Update the last seen time for this node's address
    if (pfrom->fNetworkNode)
        if (strCommand == "version" || strCommand == "addr" || strCommand == "inv" || strCommand == "getdata" || strCommand == "ping")
            AddressCurrentlyConnected(pfrom->addr);


    return true;
}

bool ProcessMessages(CNode* pfrom)
{
    CDataStream& vRecv = pfrom->vRecv;
    if (vRecv.empty())
        return true;
    //if (fDebug)
    //    printf("ProcessMessages(%u bytes)\n", vRecv.size());

    //
    // Message format
    //  (4) message start
    //  (12) command
    //  (4) size
    //  (4) checksum
    //  (x) data
    //

    loop
    {
        // Don't bother if send buffer is too full to respond anyway
        if (pfrom->vSend.size() >= SendBufferSize())
            break;

        // Scan for message start
        CDataStream::iterator pstart = search(vRecv.begin(), vRecv.end(), BEGIN(pchMessageStart), END(pchMessageStart));
        int nHeaderSize = vRecv.GetSerializeSize(CMessageHeader());
        if (vRecv.end() - pstart < nHeaderSize)
        {
            if ((int)vRecv.size() > nHeaderSize)
            {
                printf("\n\nPROCESSMESSAGE MESSAGESTART NOT FOUND\n\n");
                vRecv.erase(vRecv.begin(), vRecv.end() - nHeaderSize);
            }
            break;
        }
        if (pstart - vRecv.begin() > 0)
            printf("\n\nPROCESSMESSAGE SKIPPED %d BYTES\n\n", pstart - vRecv.begin());
        vRecv.erase(vRecv.begin(), pstart);

        // Read header
        vector<char> vHeaderSave(vRecv.begin(), vRecv.begin() + nHeaderSize);
        CMessageHeader hdr;
        vRecv >> hdr;
        if (!hdr.IsValid())
        {
            printf("\n\nPROCESSMESSAGE: ERRORS IN HEADER %s\n\n\n", hdr.GetCommand().c_str());
            continue;
        }
        string strCommand = hdr.GetCommand();

        // Message size
        unsigned int nMessageSize = hdr.nMessageSize;
        if (nMessageSize > MAX_SIZE)
        {
            printf("ProcessMessages(%s, %u bytes) : nMessageSize > MAX_SIZE\n", strCommand.c_str(), nMessageSize);
            continue;
        }
        if (nMessageSize > vRecv.size())
        {
            // Rewind and wait for rest of message
            vRecv.insert(vRecv.begin(), vHeaderSave.begin(), vHeaderSave.end());
            break;
        }

        // Checksum
        uint256 hash = Hash(vRecv.begin(), vRecv.begin() + nMessageSize);
        unsigned int nChecksum = 0;
        memcpy(&nChecksum, &hash, sizeof(nChecksum));
        if (nChecksum != hdr.nChecksum)
        {
            printf("ProcessMessages(%s, %u bytes) : CHECKSUM ERROR nChecksum=%08x hdr.nChecksum=%08x\n",
               strCommand.c_str(), nMessageSize, nChecksum, hdr.nChecksum);
            continue;
        }

        // Copy message to its own buffer
        CDataStream vMsg(vRecv.begin(), vRecv.begin() + nMessageSize, vRecv.nType, vRecv.nVersion);
        vRecv.ignore(nMessageSize);

        // Process message
        bool fRet = false;
        try
        {
            {
                LOCK(cs_main);
                fRet = ProcessMessage(pfrom, strCommand, vMsg);
            }
            if (fShutdown)
                return true;
        }
        catch (std::ios_base::failure& e)
        {
            if (strstr(e.what(), "end of data"))
            {
                // Allow exceptions from underlength message on vRecv
                printf("ProcessMessages(%s, %u bytes) : Exception '%s' caught, normally caused by a message being shorter than its stated length\n", strCommand.c_str(), nMessageSize, e.what());
            }
            else if (strstr(e.what(), "size too large"))
            {
                // Allow exceptions from overlong size
                printf("ProcessMessages(%s, %u bytes) : Exception '%s' caught\n", strCommand.c_str(), nMessageSize, e.what());
            }
            else
            {
                PrintExceptionContinue(&e, "ProcessMessages()");
            }
        }
        catch (std::exception& e) {
            PrintExceptionContinue(&e, "ProcessMessages()");
        } catch (...) {
            PrintExceptionContinue(NULL, "ProcessMessages()");
        }

        // Ask a connected node for block updates
        if (!pfrom->fClient && !pfrom->fOneShot &&
            (pfrom->nVersion < NOBLKS_VERSION_START ||
             pfrom->nVersion >= NOBLKS_VERSION_END) &&
             (nAskedForBlocks < 1 || vNodes.size() <= 1))
        {
            nAskedForBlocks++;
            pfrom->fAskedForBlocks = true;
            printf("initial getblocks to %s\n", pfrom->addr.ToString().c_str());
            pfrom->PushGetBlocks(pindexBest, uint256(0));
        }

        if (!fRet)
            printf("ProcessMessage(%s, %u bytes) FAILED\n", strCommand.c_str(), nMessageSize);
    }

    vRecv.Compact();
    return true;
}


bool SendMessages(CNode* pto, bool fSendTrickle)
{
    TRY_LOCK(cs_main, lockMain);
    if (lockMain) {
        // Don't send anything until we get their version message
        if (pto->nVersion == 0)
            return true;

        // Keep-alive ping. We send a nonce of zero because we don't use it anywhere
        // right now.
        if (pto->nLastSend && GetTime() - pto->nLastSend > 30 * 60 && pto->vSend.empty()) {
            uint64 nonce = 0;
            if (pto->nVersion > BIP0031_VERSION)
                pto->PushMessage("ping", nonce);
            else
                pto->PushMessage("ping");
        }

        // Resend wallet transactions that haven't gotten in a block yet
        ResendWalletTransactions();

        // Address refresh broadcast
        static int64 nLastRebroadcast;
        if (!IsInitialBlockDownload() && (GetTime() - nLastRebroadcast > 24 * 60 * 60))
        {
            {
                LOCK(cs_vNodes);
                BOOST_FOREACH(CNode* pnode, vNodes)
                {
                    // Periodically clear setAddrKnown to allow refresh broadcasts
                    if (nLastRebroadcast)
                        pnode->setAddrKnown.clear();

                    // Rebroadcast our address
                    if (!fNoListen)
                    {
                        CAddress addr = GetLocalAddress(&pnode->addr);
                        if (addr.IsRoutable())
                            pnode->PushAddress(addr);
                    }
                }
            }
            nLastRebroadcast = GetTime();
        }

        //
        // Message: addr
        //
        if (fSendTrickle)
        {
            vector<CAddress> vAddr;
            vAddr.reserve(pto->vAddrToSend.size());
            BOOST_FOREACH(const CAddress& addr, pto->vAddrToSend)
            {
                // returns true if wasn't already contained in the set
                if (pto->setAddrKnown.insert(addr).second)
                {
                    vAddr.push_back(addr);
                    // receiver rejects addr messages larger than 1000
                    if (vAddr.size() >= 1000)
                    {
                        pto->PushMessage("addr", vAddr);
                        vAddr.clear();
                    }
                }
            }
            pto->vAddrToSend.clear();
            if (!vAddr.empty())
                pto->PushMessage("addr", vAddr);
        }


        //
        // Message: inventory
        //
        vector<CInv> vInv;
        vector<CInv> vInvWait;
        {
            LOCK(pto->cs_inventory);
            vInv.reserve(pto->vInventoryToSend.size());
            vInvWait.reserve(pto->vInventoryToSend.size());
            BOOST_FOREACH(const CInv& inv, pto->vInventoryToSend)
            {
                if (pto->setInventoryKnown.count(inv))
                    continue;

                // trickle out tx inv to protect privacy
                if (inv.type == MSG_TX && !fSendTrickle)
                {
                    // 1/4 of tx invs blast to all immediately
                    static uint256 hashSalt;
                    if (hashSalt == 0)
                        hashSalt = GetRandHash();
                    uint256 hashRand = inv.hash ^ hashSalt;
                    hashRand = Hash(BEGIN(hashRand), END(hashRand));
                    bool fTrickleWait = ((hashRand & 3) != 0);

                    // always trickle our own transactions
                    if (!fTrickleWait)
                    {
                        CWalletTx wtx;
                        if (GetTransaction(inv.hash, wtx))
                            if (wtx.fFromMe)
                                fTrickleWait = true;
                    }

                    if (fTrickleWait)
                    {
                        vInvWait.push_back(inv);
                        continue;
                    }
                }

                // returns true if wasn't already contained in the set
                if (pto->setInventoryKnown.insert(inv).second)
                {
                    vInv.push_back(inv);
                    if (vInv.size() >= 1000)
                    {
                        pto->PushMessage("inv", vInv);
                        vInv.clear();
                    }
                }
            }
            pto->vInventoryToSend = vInvWait;
        }
        if (!vInv.empty())
            pto->PushMessage("inv", vInv);


        //
        // Message: getdata
        //
        vector<CInv> vGetData;
        int64 nNow = GetTime() * 1000000;
        CTxDB txdb("r");
        int gettxs = 0;
        int getblocks = 0;
        CInv blockinv;

        while (!pto->mapAskFor.empty() && (*pto->mapAskFor.begin()).first <= nNow)
        {
            const CInv& inv = (*pto->mapAskFor.begin()).second;
            if (!AlreadyHave(txdb, inv))
            {
                if (fTraceNet || !fQuietInitial || CaughtUp())
                    printf("sending getdata: %s\n", inv.ToString().c_str());

                if (inv.type == MSG_BLOCK) {
                    getblocks++;
                    blockinv = inv;
                }
                if (inv.type == MSG_TX) gettxs++;
                vGetData.push_back(inv);
                if (vGetData.size() >= 1000)
                {
                    pto->PushMessage("getdata", vGetData);
                    vGetData.clear();
                }
                mapAlreadyAskedFor[inv] = nNow;
            }
<<<<<<< HEAD
=======
            {
                LOCK(cs_mapAlreadyAskedFor);
                mapAlreadyAskedFor[inv] = nNow;
            }
>>>>>>> e60084ca
            pto->mapAskFor.erase(pto->mapAskFor.begin());
        }
        if (!vGetData.empty())
            pto->PushMessage("getdata", vGetData);

        if (getblocks && fQuietInitial && !CaughtUp()) {
            if (getblocks == 1)
                printf("sending getdata %s\n", blockinv.ToString().c_str());
            else {
                printf("getdata %d blocks", getblocks);
                if (gettxs) printf(" and %d txs\n", gettxs);
                else printf("\n");
            }
        }

    } // if LockMain
    return true;
}














//////////////////////////////////////////////////////////////////////////////
//
// BitcoinMiner
//

int static FormatHashBlocks(void* pbuffer, unsigned int len)
{
    unsigned char* pdata = (unsigned char*)pbuffer;
    unsigned int blocks = 1 + ((len + 8) / 64);
    unsigned char* pend = pdata + 64 * blocks;
    memset(pdata + len, 0, 64 * blocks - len);
    pdata[len] = 0x80;
    unsigned int bits = len * 8;
    pend[-1] = (bits >> 0) & 0xff;
    pend[-2] = (bits >> 8) & 0xff;
    pend[-3] = (bits >> 16) & 0xff;
    pend[-4] = (bits >> 24) & 0xff;
    return blocks;
}

static const unsigned int pSHA256InitState[8] =
{0x6a09e667, 0xbb67ae85, 0x3c6ef372, 0xa54ff53a, 0x510e527f, 0x9b05688c, 0x1f83d9ab, 0x5be0cd19};

void SHA256Transform(void* pstate, void* pinput, const void* pinit)
{
    SHA256_CTX ctx;
    unsigned char data[64];

    SHA256_Init(&ctx);

    for (int i = 0; i < 16; i++)
        ((uint32_t*)data)[i] = ByteReverse(((uint32_t*)pinput)[i]);

    for (int i = 0; i < 8; i++)
        ctx.h[i] = ((uint32_t*)pinit)[i];

    SHA256_Update(&ctx, data, sizeof(data));
    for (int i = 0; i < 8; i++)
        ((uint32_t*)pstate)[i] = ctx.h[i];
}

//
// ScanHash scans nonces looking for a hash with at least some zero bits.
// It operates on big endian data.  Caller does the byte reversing.
// All input buffers are 16-byte aligned.  nNonce is usually preserved
// between calls, but periodically or if nNonce is 0xffff0000 or above,
// the block is rebuilt and nNonce starts over at zero.
//
unsigned int static ScanHash_CryptoPP(char* pmidstate, char* pdata, char* phash1, char* phash, unsigned int& nHashesDone)
{
    unsigned int& nNonce = *(unsigned int*)(pdata + 12);
    for (;;)
    {
        // Crypto++ SHA-256
        // Hash pdata using pmidstate as the starting state into
        // preformatted buffer phash1, then hash phash1 into phash
        nNonce++;
        SHA256Transform(phash1, pdata, pmidstate);
        SHA256Transform(phash, phash1, pSHA256InitState);

        // Return the nonce if the hash has at least some zero bits,
        // caller will check if it has enough to reach the target
        if (((unsigned short*)phash)[14] == 0)
            return nNonce;

        // If nothing found after trying for a while, return -1
        if ((nNonce & 0xffff) == 0)
        {
            nHashesDone = 0xffff+1;
            return (unsigned int) -1;
        }
    }
}

// CTxInfo represents a logical transaction to potentially be included in blocks
// It stores extra metadata such as the subjective priority of a transaction at the time of building the block
// When there are unconfirmed transactions that depend on other unconfirmed transactions, these "child" transactions' CTxInfo object factors in its "parents" to its priority and effective size; this way, the "child" can cover the "cost" of its "parents", and the "parents" are included into the block as part of the "child"

class CTxInfo;
typedef std::map<uint256, CTxInfo> mapInfo_t;

class CTxInfo
{
public:
    mapInfo_t *pmapInfoById;
    CTransaction* ptx;
    uint256 hash;
private:
    set<uint256> setDependsOn;
public:
    set<uint256> setDependents;
    double dPriority;
    uint64 nTxFee;
    bool fInvalid;
    unsigned int nSize;
    unsigned int nEffectiveSizeCached;

    CTxInfo()
    {
        pmapInfoById = NULL;
        hash = 0;
        ptx = NULL;
        dPriority = 0;
        nTxFee = 0;
        fInvalid = false;
        nSize = 0;
        nEffectiveSizeCached = 0;
    }

    void print() const
    {
        printf("CTxInfo(hash=%s, dPriority=%.1f, nTxFee=%"PRI64u")\n", hash.ToString().substr(0,10).c_str(), dPriority, nTxFee);
        BOOST_FOREACH(uint256 hash, setDependsOn)
            printf("   setDependsOn %s\n", hash.ToString().substr(0,10).c_str());
    }

    void addDependsOn(const uint256& hashPrev)
    {
        setDependsOn.insert(hashPrev);
        nEffectiveSizeCached = 0;
    }

    void rmDependsOn(const uint256& hashPrev)
    {
        setDependsOn.erase(hashPrev);
        nEffectiveSizeCached = 0;
    }

    // effectiveSize and effectivePriority handle inheriting the fInvalid flag as a side effect
    unsigned int
    effectiveSize()
    {
        if (fInvalid)
            return -1;

        if (nEffectiveSizeCached)
            return nEffectiveSizeCached;

        assert(pmapInfoById);

        if (!nSize)
            nSize = ::GetSerializeSize(*ptx, SER_NETWORK, PROTOCOL_VERSION);
        unsigned int nEffectiveSize = nSize;
        BOOST_FOREACH(const uint256& dephash, setDependsOn)
        {
            CTxInfo& depinfo = (*pmapInfoById)[dephash];
            nEffectiveSize += depinfo.effectiveSize();

            if (depinfo.fInvalid)
            {
                fInvalid = true;
                return -1;
            }
        }
        nEffectiveSizeCached = nEffectiveSize;
        return nEffectiveSize;
    }

    double
    effectivePriority()
    {
        // Priority is sum(valuein * age) / txsize
        return (dPriority / effectiveSize()) + (pwalletMain->IsMine(*ptx) ? 100000000. : 0.);
    }

    unsigned int
    GetLegacySigOpCount()
    {
        assert(pmapInfoById);

        unsigned int n = ptx->GetLegacySigOpCount();
        BOOST_FOREACH(const uint256& dephash, setDependsOn)
        {
            CTxInfo& depinfo = (*pmapInfoById)[dephash];
            n += depinfo.GetLegacySigOpCount();
        }
        return n;
    }

    bool
    DoInputs(CTxDB& txdb, map<uint256, CTxIndex>& mapTestPoolTmp, CBlockIndex*pindexPrev, std::vector<CTxInfo*>& vAdded, unsigned int& nTxSigOps)
    {
        CTransaction& tx = *ptx;

        if (mapTestPoolTmp.count(hash))
            // Already included in block template
            return true;

        assert(pmapInfoById);

        BOOST_FOREACH(const uint256& dephash, setDependsOn)
        {
            CTxInfo& depinfo = (*pmapInfoById)[dephash];
            if (!depinfo.DoInputs(txdb, mapTestPoolTmp, pindexPrev, vAdded, nTxSigOps))
                return false;
        }

        MapPrevTx mapInputs;
        bool fInvalid;
        if (!tx.FetchInputs(txdb, mapTestPoolTmp, false, true, mapInputs, fInvalid))
            return false;

        nTxSigOps += tx.GetP2SHSigOpCount(mapInputs);

        if (!tx.ConnectInputs(mapInputs, mapTestPoolTmp, CDiskTxPos(1,1,1), pindexPrev, false, true))
            return false;

        mapTestPoolTmp[hash] = CTxIndex(CDiskTxPos(1,1,1), tx.vout.size());
        vAdded.push_back(this);

        return true;
    }
};


uint64 nLastBlockTx = 0;
uint64 nLastBlockSize = 0;

const char* pszDummy = "\0\0";
CScript scriptDummy(std::vector<unsigned char>(pszDummy, pszDummy + sizeof(pszDummy)));

CBlock* CreateNewBlock(CReserveKey& reservekey)
{
    CBlockIndex* pindexPrev = pindexBest;

    // Create new block
    auto_ptr<CBlock> pblock(new CBlock());
    if (!pblock.get())
        return NULL;

    // Create coinbase tx
    CTransaction txNew;
    txNew.vin.resize(1);
    txNew.vin[0].prevout.SetNull();
    txNew.vout.resize(1);
    txNew.vout[0].scriptPubKey << reservekey.GetReservedKey() << OP_CHECKSIG;

    // Add our coinbase tx as first transaction
    pblock->vtx.push_back(txNew);

    // Collect memory pool transactions into the block
    int64 nFees = 0;
    {
        LOCK2(cs_main, mempool.cs);
        CTxDB txdb("r");

        double nFeeWeight = GetFloatArg("-txprioweighfee", 1.);
        double nDepthWeight = GetFloatArg("-txprioweighdepth", 1.);
        bool fPrintPriority = GetBoolArg("-printpriority");

        // Priority order to process transactions
        mapInfo_t mapInfoById;
        for (map<uint256, CTransaction>::iterator mi = mempool.mapTx.begin(); mi != mempool.mapTx.end(); ++mi)
        {
            CTransaction& tx = (*mi).second;
            if (tx.IsCoinBase() || !tx.IsFinal())
                continue;

            const uint256& hash = tx.GetHash();
            CTxInfo& txinfo = mapInfoById[hash];
            txinfo.hash = hash;
            txinfo.pmapInfoById = &mapInfoById;
            txinfo.ptx = &tx;

            double& dPriority = txinfo.dPriority;
            uint64& nTxFee = txinfo.nTxFee;
            uint64 nValueIn;
            BOOST_FOREACH(const CTxIn& txin, tx.vin)
            {
                // Read prev transaction
                CTransaction txPrev;
                CTxIndex txindex;
                int64 nValueIn;
                int nConf;
                if (txPrev.ReadFromDisk(txdb, txin.prevout, txindex))
                {
                    // Input is confirmed
                    nConf = txindex.GetDepthInMainChain();
                    nValueIn = txPrev.vout[txin.prevout.n].nValue;
                    dPriority += (double)nValueIn * nConf;
                }
                else
                if (mempool.mapTx.count(txin.prevout.hash))
                {
                    // Input is still unconfirmed
                    const uint256& hashPrev = txin.prevout.hash;
                    nValueIn = mempool.mapTx[hashPrev].vout[txin.prevout.n].nValue;
                    txinfo.addDependsOn(hashPrev);
                    mapInfoById[hashPrev].setDependents.insert(hash);
                    nConf = 0;
                }
                else
                {
                    // We don't know where the input is
                    // In this case, it's impossible to include this transaction in a block, so mark it invalid and move on
                    txinfo.fInvalid = true;
                    printf("priority %s invalid input %s", txinfo.hash.ToString().substr(0,10).c_str(), txin.prevout.hash.ToString().substr(0,10).c_str());
                    goto nexttxn;
                }
                nTxFee += nValueIn;

                if (fPrintPriority)
                    printf("priority     nValueIn=%-12"PRI64d" nConf=%-5d dPriority=%-20.1f\n", nValueIn, nConf, dPriority);
            }

            nValueIn = nTxFee;
            nTxFee -= tx.GetValueOut();

            dPriority *= nDepthWeight;

            // Allow boosting "age" with fees
            dPriority += (double)nValueIn * (double)nTxFee * nFeeWeight;

            if (fPrintPriority)
                txinfo.print();
nexttxn:    (void)1;
        }

        // Second pass: consider dependencies
        multimap<double, CTxInfo*> mapPriority;
        BOOST_FOREACH(mapInfo_t::value_type& i, mapInfoById)
        {
            CTxInfo& txinfo = i.second;

            double dPriority = txinfo.effectivePriority();

            // effectivePriority does fInvalid inheritance as a side-effect
            if (txinfo.fInvalid)
                continue;

            mapPriority.insert(make_pair(-dPriority, &txinfo));

            if (fPrintPriority)
                printf("priority insert %s at priority %.1f\n", txinfo.hash.ToString().substr(0,10).c_str(), dPriority);
        }

        // Collect transactions into block
        map<uint256, CTxIndex> mapTestPool;
        uint64 nBlockSize = 1000;
        uint64 nBlockTx = 0;
        int nBlockSigOps = 100;
        while (!mapPriority.empty())
        {
            // Take highest priority transaction off priority queue
            double dPriority = -(*mapPriority.begin()).first;
            CTxInfo& txinfo = *(*mapPriority.begin()).second;
            CTransaction& tx = *txinfo.ptx;
            mapPriority.erase(mapPriority.begin());

            if (mapTestPool.count(txinfo.hash))
                // Already in the block
                continue;

            // Size limits
            unsigned int nTxSize = txinfo.effectiveSize();
            if (nBlockSize + nTxSize >= MAX_BLOCK_SIZE_GEN)
                continue;

            // Legacy limits on sigOps:
            unsigned int nTxSigOps = txinfo.GetLegacySigOpCount();
            if (nBlockSigOps + nTxSigOps >= MAX_BLOCK_SIGOPS)
                continue;

            // Transaction fee required depends on block size
            bool fAllowFree = (nBlockSize + nTxSize < 4000 || CTransaction::AllowFree(dPriority));
            int64 nMinFee = pwalletMain->IsFromMe(tx) ? 0 : tx.GetMinFee(nBlockSize, fAllowFree, GMF_BLOCK, nTxSize);
            int64 nMyCredit = pwalletMain->GetCredit(tx);
            nMinFee = (nMyCredit >= nMinFee) ? 0 : (nMinFee - nMyCredit);

            uint64& nTxFees = txinfo.nTxFee;
            if (nTxFees < nMinFee)
                continue;

            map<uint256, CTxIndex> mapTestPoolTmp(mapTestPool);
            std::vector<CTxInfo*> vAdded;
            if (!txinfo.DoInputs(txdb, mapTestPoolTmp, pindexPrev, vAdded, nTxSigOps))
                continue;

            if (nBlockSigOps + nTxSigOps >= MAX_BLOCK_SIGOPS)
                continue;

            swap(mapTestPool, mapTestPoolTmp);

            // Added
            nBlockSize += nTxSize;
            nBlockTx += vAdded.size();
            nBlockSigOps += nTxSigOps;
            BOOST_FOREACH(CTxInfo* ptxinfo, vAdded)
            {
                pblock->vtx.push_back(*ptxinfo->ptx);
                nFees += ptxinfo->nTxFee;

                // Add transactions that depend on this one to the priority queue
                // again, since they likely have improved their standing alone
                BOOST_FOREACH(const uint256& dhash, ptxinfo->setDependents)
                {
                    CTxInfo& dtxinfo = mapInfoById[dhash];
                    dtxinfo.rmDependsOn(ptxinfo->hash);
                    if (dtxinfo.fInvalid)
                        continue;
                    double dPriority = dtxinfo.effectivePriority();
                    mapPriority.insert(make_pair(-dPriority, &dtxinfo));
                }
            }
        }

        nLastBlockTx = nBlockTx;
        nLastBlockSize = nBlockSize;
        printf("CreateNewBlock(): total size %lu\n", nBlockSize);

    pblock->vtx[0].vout[0].nValue = GetBlockValue(pindexPrev->nHeight+1, nFees);

    // Fill in header
    pblock->hashPrevBlock  = pindexPrev->GetBlockHash();
    pblock->UpdateTime(pindexPrev);
    pblock->nBits          = GetNextWorkRequired(pindexPrev, pblock.get());
    pblock->nNonce         = 0;

        pblock->vtx[0].vin[0].scriptSig = scriptDummy;
        CBlockIndex indexDummy(1, 1, *pblock);
        indexDummy.pprev = pindexPrev;
        indexDummy.nHeight = pindexPrev->nHeight + 1;
        if (!pblock->ConnectBlock(txdb, &indexDummy, true))
            throw std::runtime_error("CreateNewBlock() : ConnectBlock failed");
    }

    return pblock.release();
}


void IncrementExtraNonce(CBlock* pblock, CBlockIndex* pindexPrev, unsigned int& nExtraNonce)
{
    // Update nExtraNonce
    static uint256 hashPrevBlock;
    if (hashPrevBlock != pblock->hashPrevBlock)
    {
        nExtraNonce = 0;
        hashPrevBlock = pblock->hashPrevBlock;
    }
    ++nExtraNonce;
    pblock->vtx[0].vin[0].scriptSig = (CScript() << pblock->nTime << CBigNum(nExtraNonce)) + COINBASE_FLAGS;
    assert(pblock->vtx[0].vin[0].scriptSig.size() <= 100);

    pblock->hashMerkleRoot = pblock->BuildMerkleTree();
}


void FormatHashBuffers(CBlock* pblock, char* pmidstate, char* pdata, char* phash1)
{
    //
    // Prebuild hash buffers
    //
    struct
    {
        struct unnamed2
        {
            int nVersion;
            uint256 hashPrevBlock;
            uint256 hashMerkleRoot;
            unsigned int nTime;
            unsigned int nBits;
            unsigned int nNonce;
        }
        block;
        unsigned char pchPadding0[64];
        uint256 hash1;
        unsigned char pchPadding1[64];
    }
    tmp;
    memset(&tmp, 0, sizeof(tmp));

    tmp.block.nVersion       = pblock->nVersion;
    tmp.block.hashPrevBlock  = pblock->hashPrevBlock;
    tmp.block.hashMerkleRoot = pblock->hashMerkleRoot;
    tmp.block.nTime          = pblock->nTime;
    tmp.block.nBits          = pblock->nBits;
    tmp.block.nNonce         = pblock->nNonce;

    FormatHashBlocks(&tmp.block, sizeof(tmp.block));
    FormatHashBlocks(&tmp.hash1, sizeof(tmp.hash1));

    // Byte swap all the input buffer
    for (unsigned int i = 0; i < sizeof(tmp)/4; i++)
        ((unsigned int*)&tmp)[i] = ByteReverse(((unsigned int*)&tmp)[i]);

    // Precalc the first half of the first hash, which stays constant
    SHA256Transform(pmidstate, &tmp.block, pSHA256InitState);

    memcpy(pdata, &tmp.block, 128);
    memcpy(phash1, &tmp.hash1, 64);
}


bool CheckWork(CBlock* pblock, CWallet& wallet, CReserveKey& reservekey)
{
    uint256 hash = pblock->GetHash();
    uint256 hashTarget = CBigNum().SetCompact(pblock->nBits).getuint256();

    if (hash > hashTarget)
        return false;

    //// debug print
    printf("BitcoinMiner:\n");
    printf("proof-of-work found  \n  hash: %s  \ntarget: %s\n", hash.GetHex().c_str(), hashTarget.GetHex().c_str());
    pblock->print();
    printf("generated %s\n", FormatMoney(pblock->vtx[0].vout[0].nValue).c_str());

    // Found a solution
    {
        LOCK(cs_main);
        if (pblock->hashPrevBlock != hashBestChain)
            return error("BitcoinMiner : generated block is stale");

        // Remove key from key pool
        reservekey.KeepKey();

        // Track how many getdata requests this block gets
        {
            LOCK(wallet.cs_wallet);
            wallet.mapRequestCount[pblock->GetHash()] = 0;
        }

        // Process this block the same as if we had received it from another node
        if (!phub->EmitBlock(*pblock))
            return error("BitcoinMiner : phub->EmitBlock, block not accepted");
    }

    return true;
}

void static ThreadBitcoinMiner(void* parg);

static bool fGenerateBitcoins = false;
static bool fLimitProcessors = false;
static int nLimitProcessors = -1;

void static BitcoinMiner(CWallet *pwallet)
{
    printf("BitcoinMiner started\n");
    SetThreadPriority(THREAD_PRIORITY_LOWEST);

    // Each thread has its own key and counter
    CReserveKey reservekey(pwallet);
    unsigned int nExtraNonce = 0;

    while (fGenerateBitcoins)
    {
        if (fShutdown)
            return;
        while (vNodes.empty() || IsInitialBlockDownload())
        {
            Sleep(1000);
            if (fShutdown)
                return;
            if (!fGenerateBitcoins)
                return;
        }


        //
        // Create new block
        //
        unsigned int nTransactionsUpdatedLast = nTransactionsUpdated;
        CBlockIndex* pindexPrev = pindexBest;

        auto_ptr<CBlock> pblock(CreateNewBlock(reservekey));
        if (!pblock.get())
            return;
        IncrementExtraNonce(pblock.get(), pindexPrev, nExtraNonce);

        printf("Running BitcoinMiner with %d transactions in block\n", pblock->vtx.size());


        //
        // Prebuild hash buffers
        //
        char pmidstatebuf[32+16]; char* pmidstate = alignup<16>(pmidstatebuf);
        char pdatabuf[128+16];    char* pdata     = alignup<16>(pdatabuf);
        char phash1buf[64+16];    char* phash1    = alignup<16>(phash1buf);

        FormatHashBuffers(pblock.get(), pmidstate, pdata, phash1);

        unsigned int& nBlockTime = *(unsigned int*)(pdata + 64 + 4);
        unsigned int& nBlockBits = *(unsigned int*)(pdata + 64 + 8);
        unsigned int& nBlockNonce = *(unsigned int*)(pdata + 64 + 12);


        //
        // Search
        //
        int64 nStart = GetTime();
        uint256 hashTarget = CBigNum().SetCompact(pblock->nBits).getuint256();
        uint256 hashbuf[2];
        uint256& hash = *alignup<16>(hashbuf);
        loop
        {
            unsigned int nHashesDone = 0;
            unsigned int nNonceFound;

            // Crypto++ SHA-256
            nNonceFound = ScanHash_CryptoPP(pmidstate, pdata + 64, phash1,
                                            (char*)&hash, nHashesDone);

            // Check if something found
            if (nNonceFound != (unsigned int) -1)
            {
                for (unsigned int i = 0; i < sizeof(hash)/4; i++)
                    ((unsigned int*)&hash)[i] = ByteReverse(((unsigned int*)&hash)[i]);

                if (hash <= hashTarget)
                {
                    // Found a solution
                    pblock->nNonce = ByteReverse(nNonceFound);
                    assert(hash == pblock->GetHash());

                    SetThreadPriority(THREAD_PRIORITY_NORMAL);
                    CheckWork(pblock.get(), *pwalletMain, reservekey);
                    SetThreadPriority(THREAD_PRIORITY_LOWEST);
                    break;
                }
            }

            // Meter hashes/sec
            static int64 nHashCounter;
            if (nHPSTimerStart == 0)
            {
                nHPSTimerStart = GetTimeMillis();
                nHashCounter = 0;
            }
            else
                nHashCounter += nHashesDone;
            if (GetTimeMillis() - nHPSTimerStart > 4000)
            {
                static CCriticalSection cs;
                {
                    LOCK(cs);
                    if (GetTimeMillis() - nHPSTimerStart > 4000)
                    {
                        dHashesPerSec = 1000.0 * nHashCounter / (GetTimeMillis() - nHPSTimerStart);
                        nHPSTimerStart = GetTimeMillis();
                        nHashCounter = 0;
                        static int64 nLogTime;
                        if (GetTime() - nLogTime > 30 * 60)
                        {
                            nLogTime = GetTime();
                            printf("hashmeter %3d CPUs %6.0f khash/s\n", vnThreadsRunning[THREAD_MINER], dHashesPerSec/1000.0);
                        }
                    }
                }
            }

            // Check for stop or if block needs to be rebuilt
            if (fShutdown)
                return;
            if (!fGenerateBitcoins)
                return;
            if (fLimitProcessors && vnThreadsRunning[THREAD_MINER] > nLimitProcessors)
                return;
            if (vNodes.empty())
                break;
            if (nBlockNonce >= 0xffff0000)
                break;
            if (nTransactionsUpdated != nTransactionsUpdatedLast && GetTime() - nStart > 60)
                break;
            if (pindexPrev != pindexBest)
                break;

            // Update nTime every few seconds
            pblock->UpdateTime(pindexPrev);
            nBlockTime = ByteReverse(pblock->nTime);
            if (fTestNet)
            {
                // Changing pblock->nTime can change work required on testnet:
                nBlockBits = ByteReverse(pblock->nBits);
                hashTarget = CBigNum().SetCompact(pblock->nBits).getuint256();
            }
        }
    }
}

void static ThreadBitcoinMiner(void* parg)
{
    CWallet* pwallet = (CWallet*)parg;
    try
    {
        vnThreadsRunning[THREAD_MINER]++;
        BitcoinMiner(pwallet);
        vnThreadsRunning[THREAD_MINER]--;
    }
    catch (std::exception& e) {
        vnThreadsRunning[THREAD_MINER]--;
        PrintException(&e, "ThreadBitcoinMiner()");
    } catch (...) {
        vnThreadsRunning[THREAD_MINER]--;
        PrintException(NULL, "ThreadBitcoinMiner()");
    }
    nHPSTimerStart = 0;
    if (vnThreadsRunning[THREAD_MINER] == 0)
        dHashesPerSec = 0;
    printf("ThreadBitcoinMiner exiting, %d threads remaining\n", vnThreadsRunning[THREAD_MINER]);
}


void GenerateBitcoins(bool fGenerate, CWallet* pwallet)
{
    fGenerateBitcoins = fGenerate;
    nLimitProcessors = GetArg("-genproclimit", -1);
    if (nLimitProcessors == 0)
        fGenerateBitcoins = false;
    fLimitProcessors = (nLimitProcessors != -1);

    if (fGenerate)
    {
        int nProcessors = boost::thread::hardware_concurrency();
        printf("%d processors\n", nProcessors);
        if (nProcessors < 1)
            nProcessors = 1;
        if (fLimitProcessors && nProcessors > nLimitProcessors)
            nProcessors = nLimitProcessors;
        int nAddThreads = nProcessors - vnThreadsRunning[THREAD_MINER];
        printf("Starting %d BitcoinMiner threads\n", nAddThreads);
        for (int i = 0; i < nAddThreads; i++)
        {
            if (!CreateThread(ThreadBitcoinMiner, pwallet))
                printf("Error: CreateThread(ThreadBitcoinMiner) failed\n");
            Sleep(10);
        }
    }
}<|MERGE_RESOLUTION|>--- conflicted
+++ resolved
@@ -190,13 +190,8 @@
     unsigned int size = tx.GetSerializeSize(SER_NETWORK, PROTOCOL_VERSION);
     if (size > 5000)
     {
-<<<<<<< HEAD
-        printf("ignoring large orphan tx (size: %u, hash: %s)\n", pvMsg->size(), hash.ToString().substr(0,10).c_str());
-        delete pvMsg;
-=======
+        printf("ignoring large orphan tx (size: %u, hash: %s)\n", size, hash.ToString().substr(0,10).c_str());
         delete pTx;
-        printf("ignoring large orphan tx (size: %u, hash: %s)\n", size, hash.ToString().substr(0,10).c_str());
->>>>>>> e60084ca
         return false;
     }
 
@@ -1849,7 +1844,6 @@
     if (!AddToBlockIndex(nFile, nBlockPos))
         return error("AcceptBlock() : AddToBlockIndex failed");
 
-<<<<<<< HEAD
     if (GetBoolArg("-autoprune", true))
     {
         CBlockIndex* pcheckpoint = Checkpoints::GetLastCheckpoint(mapBlockIndex);
@@ -1863,18 +1857,6 @@
         }
     }
 
-    // Relay inventory, but don't relay old inventory during initial block download
-    int nBlockEstimate = Checkpoints::GetTotalBlocksEstimate();
-    if (hashBestChain == hash)
-    {
-        LOCK(cs_vNodes);
-        BOOST_FOREACH(CNode* pnode, vNodes)
-            if (nBestHeight > (pnode->nStartingHeight != -1 ? pnode->nStartingHeight - 2000 : nBlockEstimate))
-                pnode->PushInventory(CInv(MSG_BLOCK, hash));
-    }
-
-=======
->>>>>>> e60084ca
     return true;
 }
 
@@ -1886,15 +1868,9 @@
     LOCK(cs_main);
 
     if (mapBlockIndex.count(hash))
-<<<<<<< HEAD
-        return error("ProcessBlock() : already have block %d %s", mapBlockIndex[hash]->nHeight, hash.ToString().substr(10,15).c_str());
+        return error("CHub::EmitBlock() : already have block %d %s", mapBlockIndex[hash]->nHeight, hash.ToString().substr(10,15).c_str());
     if (mapOrphanBlocks.count(hash))
-        return error("ProcessBlock() : already have block (orphan) %s", hash.ToString().substr(10,15).c_str());
-=======
-        return error("CHub::EmitBlock() : already have block %d %s", mapBlockIndex[hash]->nHeight, hash.ToString().substr(0,20).c_str());
-    if (mapOrphanBlocks.count(hash))
-        return error("CHub::EmitBlock() : already have block (orphan) %s", hash.ToString().substr(0,20).c_str());
->>>>>>> e60084ca
+        return error("CHub::EmitBlock() : already have block (orphan) %s", hash.ToString().substr(10,15).c_str());
 
     // Preliminary checks
     if (!block.CheckBlock())
@@ -1923,17 +1899,10 @@
     // If don't already have its previous block, shunt it off to holding area until we get it
     if (!mapBlockIndex.count(block.hashPrevBlock))
     {
-<<<<<<< HEAD
-        printf("ProcessBlock: ORPHAN BLOCK, prev=%s\n", pblock->hashPrevBlock.ToString().substr(10,15).c_str());
-        CBlock* pblock2 = new CBlock(*pblock);
-        mapOrphanBlocks.insert(make_pair(hash, pblock2));
-        mapOrphanBlocksByPrev.insert(make_pair(pblock2->hashPrevBlock, pblock2));
-=======
-        printf("CHub::EmitBlock: ORPHAN BLOCK, prev=%s\n", block.hashPrevBlock.ToString().substr(0,20).c_str());
+        printf("CHub::EmitBlock: ORPHAN BLOCK, prev=%s\n", block.hashPrevBlock.ToString().substr(10,15).c_str());
         CBlock* pblock = new CBlock(block);
         mapOrphanBlocks.insert(make_pair(hash, pblock));
         mapOrphanBlocksByPrev.insert(make_pair(pblock->hashPrevBlock, pblock));
->>>>>>> e60084ca
 
         // Ask this guy to fill in what we're missing
         AskForBlocks(GetOrphanRoot(pblock), hash);
@@ -2364,13 +2333,9 @@
         mapAlerts.insert(make_pair(alert.GetHash(), alert));
     }
 
-<<<<<<< HEAD
     if (!fQuietInitial || CaughtUp())
-        printf("accepted alert %d, AppliesToMe()=%d\n", nID, AppliesToMe());
-=======
-    printf("accepted alert %d, AppliesToMe()=%d\n", alert.nID, alert.AppliesToMe());
+        printf("accepted alert %d, AppliesToMe()=%d\n", alert.nID, alert.AppliesToMe());
     SubmitCallbackCommitAlert(alert);
->>>>>>> e60084ca
     return true;
 }
 
@@ -3311,15 +3276,11 @@
                     pto->PushMessage("getdata", vGetData);
                     vGetData.clear();
                 }
-                mapAlreadyAskedFor[inv] = nNow;
-            }
-<<<<<<< HEAD
-=======
-            {
-                LOCK(cs_mapAlreadyAskedFor);
-                mapAlreadyAskedFor[inv] = nNow;
-            }
->>>>>>> e60084ca
+                {
+                    LOCK(cs_mapAlreadyAskedFor);
+                    mapAlreadyAskedFor[inv] = nNow;
+                }
+            }
             pto->mapAskFor.erase(pto->mapAskFor.begin());
         }
         if (!vGetData.empty())
