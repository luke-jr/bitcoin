--- conflicted
+++ resolved
@@ -777,7 +777,6 @@
 
     if (fAllowFree)
     {
-<<<<<<< HEAD
         // There is a free transaction area in blocks created by most miners,
         // * If we are relaying we allow transactions up to DEFAULT_BLOCK_PRIORITY_SIZE - 1000
         //   to be considered to fall into this category
@@ -785,21 +784,6 @@
         //   (= 10000) to be considered safe and assume they can likely make it into this section
         if (nBytes < (mode == GMF_SEND ? (DEFAULT_BLOCK_PRIORITY_SIZE - 17000) : (DEFAULT_BLOCK_PRIORITY_SIZE - 1000)))
             nMinFee = 0;
-=======
-        if (nBlockSize == 1)
-        {
-            // Transactions under 10K are free
-            // (about 4500 BTC if made of 50 BTC inputs)
-            if (nBytes < 10000)
-                nMinFee = 0;
-        }
-        else
-        {
-            // High priority (low-or-no-fee) transaction area
-            if (nNewBlockSize < nBlockPrioritySize)
-                nMinFee = 0;
-        }
->>>>>>> 9309a8ed
     }
 
     // To limit dust spam, require base fee if any output is less than 0.01
@@ -4472,24 +4456,6 @@
     pblocktemplate->vTxFees.push_back(-1); // updated at end
     pblocktemplate->vTxSigOps.push_back(-1); // updated at end
 
-<<<<<<< HEAD
-    // Largest block you're willing to create:
-    unsigned int nBlockMaxSize = GetArg("-blockmaxsize", MAX_BLOCK_SIZE_GEN/2);
-    // Limit to betweeen 1K and MAX_BLOCK_SIZE-1K for sanity:
-    nBlockMaxSize = std::max((unsigned int)1000, std::min((unsigned int)(MAX_BLOCK_SIZE-1000), nBlockMaxSize));
-
-    // How much of the block should be dedicated to high-priority transactions,
-    // included regardless of the fees they pay
-    unsigned int nBlockPrioritySize = GetArg("-blockprioritysize", DEFAULT_BLOCK_PRIORITY_SIZE);
-    nBlockPrioritySize = std::min(nBlockMaxSize, nBlockPrioritySize);
-
-    // Minimum block size you want to create; block will be filled with free transactions
-    // until there are no more or the block reaches this size:
-    unsigned int nBlockMinSize = GetArg("-blockminsize", 0);
-    nBlockMinSize = std::min(nBlockMaxSize, nBlockMinSize);
-
-=======
->>>>>>> 9309a8ed
     // Collect memory pool transactions into the block
     int64 nFees = 0;
     {
