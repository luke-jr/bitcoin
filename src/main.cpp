// Copyright (c) 2009-2010 Satoshi Nakamoto
// Copyright (c) 2009-2012 The Bitcoin developers
// Distributed under the MIT/X11 software license, see the accompanying
// file license.txt or http://www.opensource.org/licenses/mit-license.php.
#include "checkpoints.h"
#include "db.h"
#include "net.h"
#include "init.h"
#include "ui_interface.h"
#include <boost/algorithm/string/replace.hpp>
#include <boost/filesystem.hpp>
#include <boost/filesystem/fstream.hpp>

using namespace std;
using namespace boost;

//
// Global state
//

CCriticalSection cs_setpwalletRegistered;
set<CWallet*> setpwalletRegistered;

CCriticalSection cs_main;

CTxMemPool mempool;
unsigned int nTransactionsUpdated = 0;

map<uint256, CBlockIndex*> mapBlockIndex;
uint256 hashGenesisBlock("0x000000000019d6689c085ae165831e934ff763ae46a2a6c172b3f1b60a8ce26f");
static CBigNum bnProofOfWorkLimit(~uint256(0) >> 32);
CBlockIndex* pindexGenesisBlock = NULL;
int nBestHeight = -1;
CBigNum bnBestChainWork = 0;
CBigNum bnBestInvalidWork = 0;
uint256 hashBestChain = 0;
CBlockIndex* pindexBest = NULL;
int64 nTimeBestReceived = 0;

CMedianFilter<int> cPeerBlockCounts(5, 0); // Amount of blocks that other nodes claim to have

map<uint256, CBlock*> mapOrphanBlocks;
multimap<uint256, CBlock*> mapOrphanBlocksByPrev;

map<uint256, CDataStream*> mapOrphanTransactions;
multimap<uint256, CDataStream*> mapOrphanTransactionsByPrev;

// Constant stuff for coinbase transactions we create:
CScript COINBASE_FLAGS;

const string strMessageMagic = "Bitcoin Signed Message:\n";

double dHashesPerSec;
int64 nHPSTimerStart;

// Settings
int64 nTransactionFee = 0;
int64 nTransactionFeeMax = CENT;
bool fForceFee = false;
int64 nMinFeeBase = 0;
int64 nMinFeePer = 1000;



//////////////////////////////////////////////////////////////////////////////
//
// dispatching functions
//

// These functions dispatch to one or all registered wallets


void RegisterWallet(CWallet* pwalletIn)
{
    {
        LOCK(cs_setpwalletRegistered);
        setpwalletRegistered.insert(pwalletIn);
    }
}

void UnregisterWallet(CWallet* pwalletIn)
{
    {
        LOCK(cs_setpwalletRegistered);
        setpwalletRegistered.erase(pwalletIn);
    }
}

// check whether the passed transaction is from us
bool static IsFromMe(CTransaction& tx)
{
    BOOST_FOREACH(CWallet* pwallet, setpwalletRegistered)
        if (pwallet->IsFromMe(tx))
            return true;
    return false;
}

// get the wallet transaction with the given hash (if it exists)
bool static GetTransaction(const uint256& hashTx, CWalletTx& wtx)
{
    BOOST_FOREACH(CWallet* pwallet, setpwalletRegistered)
        if (pwallet->GetTransaction(hashTx,wtx))
            return true;
    return false;
}

// erases transaction with the given hash from all wallets
void static EraseFromWallets(uint256 hash)
{
    BOOST_FOREACH(CWallet* pwallet, setpwalletRegistered)
        pwallet->EraseFromWallet(hash);
}

// make sure all wallets know about the given transaction, in the given block
void static SyncWithWallets(const CTransaction& tx, const CBlock* pblock = NULL, bool fUpdate = false)
{
    BOOST_FOREACH(CWallet* pwallet, setpwalletRegistered)
        pwallet->AddToWalletIfInvolvingMe(tx, pblock, fUpdate);
}

// notify wallets about a new best chain
void static SetBestChain(const CBlockLocator& loc)
{
    BOOST_FOREACH(CWallet* pwallet, setpwalletRegistered)
        pwallet->SetBestChain(loc);
}

// notify wallets about an updated transaction
void static UpdatedTransaction(const uint256& hashTx)
{
    BOOST_FOREACH(CWallet* pwallet, setpwalletRegistered)
        pwallet->UpdatedTransaction(hashTx);
}

// dump all wallets
void static PrintWallets(const CBlock& block)
{
    BOOST_FOREACH(CWallet* pwallet, setpwalletRegistered)
        pwallet->PrintWallet(block);
}

// notify wallets about an incoming inventory (for request counts)
void static Inventory(const uint256& hash)
{
    BOOST_FOREACH(CWallet* pwallet, setpwalletRegistered)
        pwallet->Inventory(hash);
}

// ask wallets to resend their transactions
void static ResendWalletTransactions()
{
    BOOST_FOREACH(CWallet* pwallet, setpwalletRegistered)
        pwallet->ResendWalletTransactions();
}







//////////////////////////////////////////////////////////////////////////////
//
// mapOrphanTransactions
//

void AddOrphanTx(const CDataStream& vMsg)
{
    CTransaction tx;
    CDataStream(vMsg) >> tx;
    uint256 hash = tx.GetHash();
    if (mapOrphanTransactions.count(hash))
        return;

    CDataStream* pvMsg = mapOrphanTransactions[hash] = new CDataStream(vMsg);
    BOOST_FOREACH(const CTxIn& txin, tx.vin)
        mapOrphanTransactionsByPrev.insert(make_pair(txin.prevout.hash, pvMsg));
}

void static EraseOrphanTx(uint256 hash)
{
    if (!mapOrphanTransactions.count(hash))
        return;
    const CDataStream* pvMsg = mapOrphanTransactions[hash];
    CTransaction tx;
    CDataStream(*pvMsg) >> tx;
    BOOST_FOREACH(const CTxIn& txin, tx.vin)
    {
        for (multimap<uint256, CDataStream*>::iterator mi = mapOrphanTransactionsByPrev.lower_bound(txin.prevout.hash);
             mi != mapOrphanTransactionsByPrev.upper_bound(txin.prevout.hash);)
        {
            if ((*mi).second == pvMsg)
                mapOrphanTransactionsByPrev.erase(mi++);
            else
                mi++;
        }
    }
    delete pvMsg;
    mapOrphanTransactions.erase(hash);
}

unsigned int LimitOrphanTxSize(unsigned int nMaxOrphans)
{
    unsigned int nEvicted = 0;
    while (mapOrphanTransactions.size() > nMaxOrphans)
    {
        // Evict a random orphan:
        std::vector<unsigned char> randbytes(32);
        RAND_bytes(&randbytes[0], 32);
        uint256 randomhash(randbytes);
        map<uint256, CDataStream*>::iterator it = mapOrphanTransactions.lower_bound(randomhash);
        if (it == mapOrphanTransactions.end())
            it = mapOrphanTransactions.begin();
        EraseOrphanTx(it->first);
        ++nEvicted;
    }
    return nEvicted;
}







//////////////////////////////////////////////////////////////////////////////
//
// CTransaction and CTxIndex
//

bool CTransaction::ReadFromDisk(CTxDB& txdb, COutPoint prevout, CTxIndex& txindexRet)
{
    SetNull();
    if (!txdb.ReadTxIndex(prevout.hash, txindexRet))
        return false;
    if (!ReadFromDisk(txindexRet.pos))
        return false;
    if (prevout.n >= vout.size())
    {
        SetNull();
        return false;
    }
    return true;
}

bool CTransaction::ReadFromDisk(CTxDB& txdb, COutPoint prevout)
{
    CTxIndex txindex;
    return ReadFromDisk(txdb, prevout, txindex);
}

bool CTransaction::ReadFromDisk(COutPoint prevout)
{
    CTxDB txdb("r");
    CTxIndex txindex;
    return ReadFromDisk(txdb, prevout, txindex);
}

bool CTransaction::IsStandard() const
{
    BOOST_FOREACH(const CTxIn& txin, vin)
    {
        // Biggest 'standard' txin is a 3-signature 3-of-3 CHECKMULTISIG
        // pay-to-script-hash, which is 3 ~80-byte signatures, 3
        // ~65-byte public keys, plus a few script ops.
        if (txin.scriptSig.size() > 500)
            return false;
        if (!txin.scriptSig.IsPushOnly())
            return false;
    }
    BOOST_FOREACH(const CTxOut& txout, vout)
        if (!::IsStandard(txout.scriptPubKey))
            return false;
    return true;
}

//
// Check transaction inputs, and make sure any
// pay-to-script-hash transactions are evaluating IsStandard scripts
//
// Why bother? To avoid denial-of-service attacks; an attacker
// can submit a standard HASH... OP_EQUAL transaction,
// which will get accepted into blocks. The redemption
// script can be anything; an attacker could use a very
// expensive-to-check-upon-redemption script like:
//   DUP CHECKSIG DROP ... repeated 100 times... OP_1
//
bool CTransaction::AreInputsStandard(const MapPrevTx& mapInputs) const
{
    if (IsCoinBase())
        return true; // Coinbases don't use vin normally

    for (unsigned int i = 0; i < vin.size(); i++)
    {
        const CTxOut& prev = GetOutputFor(vin[i], mapInputs);

        vector<vector<unsigned char> > vSolutions;
        txnouttype whichType;
        // get the scriptPubKey corresponding to this input:
        const CScript& prevScript = prev.scriptPubKey;
        if (!Solver(prevScript, whichType, vSolutions))
            return false;
        int nArgsExpected = ScriptSigArgsExpected(whichType, vSolutions);
        if (nArgsExpected < 0)
            return false;

        // Transactions with extra stuff in their scriptSigs are
        // non-standard. Note that this EvalScript() call will
        // be quick, because if there are any operations
        // beside "push data" in the scriptSig the
        // IsStandard() call returns false
        vector<vector<unsigned char> > stack;
        if (!EvalScript(stack, vin[i].scriptSig, *this, i, 0))
            return false;

        if (whichType == TX_SCRIPTHASH)
        {
            if (stack.empty())
                return false;
            CScript subscript(stack.back().begin(), stack.back().end());
            vector<vector<unsigned char> > vSolutions2;
            txnouttype whichType2;
            if (!Solver(subscript, whichType2, vSolutions2))
                return false;
            if (whichType2 == TX_SCRIPTHASH)
                return false;

            int tmpExpected;
            tmpExpected = ScriptSigArgsExpected(whichType2, vSolutions2);
            if (tmpExpected < 0)
                return false;
            nArgsExpected += tmpExpected;
        }

        if (stack.size() != (unsigned int)nArgsExpected)
            return false;
    }

    return true;
}

unsigned int
CTransaction::GetLegacySigOpCount() const
{
    unsigned int nSigOps = 0;
    BOOST_FOREACH(const CTxIn& txin, vin)
    {
        nSigOps += txin.scriptSig.GetSigOpCount(false);
    }
    BOOST_FOREACH(const CTxOut& txout, vout)
    {
        nSigOps += txout.scriptPubKey.GetSigOpCount(false);
    }
    return nSigOps;
}


int CMerkleTx::SetMerkleBranch(const CBlock* pblock)
{
    if (fClient)
    {
        if (hashBlock == 0)
            return 0;
    }
    else
    {
        CBlock blockTmp;
        if (pblock == NULL)
        {
            // Load the block this tx is in
            CTxIndex txindex;
            if (!CTxDB("r").ReadTxIndex(GetHash(), txindex))
                return 0;
            if (!blockTmp.ReadFromDisk(txindex.pos.nFile, txindex.pos.nBlockPos))
                return 0;
            pblock = &blockTmp;
        }

        // Update the tx's hashBlock
        hashBlock = pblock->GetHash();

        // Locate the transaction
        for (nIndex = 0; nIndex < (int)pblock->vtx.size(); nIndex++)
            if (pblock->vtx[nIndex] == *(CTransaction*)this)
                break;
        if (nIndex == (int)pblock->vtx.size())
        {
            vMerkleBranch.clear();
            nIndex = -1;
            printf("ERROR: SetMerkleBranch() : couldn't find tx in block\n");
            return 0;
        }

        // Fill in merkle branch
        vMerkleBranch = pblock->GetMerkleBranch(nIndex);
    }

    // Is the tx in a block that's in the main chain
    map<uint256, CBlockIndex*>::iterator mi = mapBlockIndex.find(hashBlock);
    if (mi == mapBlockIndex.end())
        return 0;
    CBlockIndex* pindex = (*mi).second;
    if (!pindex || !pindex->IsInMainChain())
        return 0;

    return pindexBest->nHeight - pindex->nHeight + 1;
}







bool CTransaction::CheckTransaction() const
{
    // Basic checks that don't depend on any context
    if (vin.empty())
        return DoS(10, error("CTransaction::CheckTransaction() : vin empty"));
    if (vout.empty())
        return DoS(10, error("CTransaction::CheckTransaction() : vout empty"));
    // Size limits
    if (::GetSerializeSize(*this, SER_NETWORK, PROTOCOL_VERSION) > MAX_BLOCK_SIZE)
        return DoS(100, error("CTransaction::CheckTransaction() : size limits failed"));

    // Check for negative or overflow output values
    int64 nValueOut = 0;
    BOOST_FOREACH(const CTxOut& txout, vout)
    {
        if (txout.nValue < 0)
            return DoS(100, error("CTransaction::CheckTransaction() : txout.nValue negative"));
        if (txout.nValue > MAX_MONEY)
            return DoS(100, error("CTransaction::CheckTransaction() : txout.nValue too high"));
        nValueOut += txout.nValue;
        if (!MoneyRange(nValueOut))
            return DoS(100, error("CTransaction::CheckTransaction() : txout total out of range"));
    }

    // Check for duplicate inputs
    set<COutPoint> vInOutPoints;
    BOOST_FOREACH(const CTxIn& txin, vin)
    {
        if (vInOutPoints.count(txin.prevout))
            return false;
        vInOutPoints.insert(txin.prevout);
    }

    if (IsCoinBase())
    {
        if (vin[0].scriptSig.size() < 2 || vin[0].scriptSig.size() > 100)
            return DoS(100, error("CTransaction::CheckTransaction() : coinbase script size"));
    }
    else
    {
        BOOST_FOREACH(const CTxIn& txin, vin)
            if (txin.prevout.IsNull())
                return DoS(10, error("CTransaction::CheckTransaction() : prevout is null"));
    }

    return true;
}

bool CTxMemPool::accept(CTxDB& txdb, CTransaction &tx, bool fCheckInputs,
                        bool* pfMissingInputs)
{
    if (pfMissingInputs)
        *pfMissingInputs = false;

    if (!tx.CheckTransaction())
        return error("CTxMemPool::accept() : CheckTransaction failed");

    // Coinbase is only valid in a block, not as a loose transaction
    if (tx.IsCoinBase())
        return tx.DoS(100, error("CTxMemPool::accept() : coinbase as individual tx"));

    unsigned int nSize = ::GetSerializeSize(tx, SER_NETWORK, PROTOCOL_VERSION);

    // To help v0.1.5 clients who would see it as a negative number
    if ((int64)tx.nLockTime > std::numeric_limits<int>::max() && !GetBoolArg("-acceptnonstdtxn"))
        return error("CTxMemPool::accept() : not accepting nLockTime beyond 2038 yet");

    bool fIsMine = pwalletMain->IsMine(tx);

    // Rather not work on nonstandard transactions (unless -testnet)
<<<<<<< HEAD
    if (!fTestNet && !tx.IsStandard() && !fIsMine)
=======
    if (!fTestNet && !tx.IsStandard() && !GetBoolArg("-acceptnonstdtxn"))
>>>>>>> 69e3eefa
        return error("CTxMemPool::accept() : nonstandard transaction type");

    // Do we already have it?
    uint256 hash = tx.GetHash();
    {
        LOCK(cs);
        if (mapTx.count(hash))
            return false;
    }
    if (fCheckInputs)
        if (txdb.ContainsTx(hash))
            return false;

    // Check for conflicts with in-memory transactions
    CTransaction* ptxOld = NULL;
    for (unsigned int i = 0; i < tx.vin.size(); i++)
    {
        COutPoint outpoint = tx.vin[i].prevout;
        if (mapNextTx.count(outpoint))
        {
            // Disable replacement feature for now
            return false;

            // Allow replacing with a newer version of the same transaction
            if (i != 0)
                return false;
            ptxOld = mapNextTx[outpoint].ptx;
            if (ptxOld->IsFinal())
                return false;
            if (!tx.IsNewerThan(*ptxOld))
                return false;
            for (unsigned int i = 0; i < tx.vin.size(); i++)
            {
                COutPoint outpoint = tx.vin[i].prevout;
                if (!mapNextTx.count(outpoint) || mapNextTx[outpoint].ptx != ptxOld)
                    return false;
            }
            break;
        }
    }

    if (fCheckInputs)
    {
        MapPrevTx mapInputs;
        map<uint256, CTxIndex> mapUnused;
        bool fInvalid = false;
        if (!tx.FetchInputs(txdb, mapUnused, false, false, mapInputs, fInvalid))
        {
            if (fInvalid)
                return error("CTxMemPool::accept() : FetchInputs found invalid tx %s", hash.ToString().substr(0,10).c_str());
            if (pfMissingInputs)
                *pfMissingInputs = true;
            return error("CTxMemPool::accept() : FetchInputs failed %s", hash.ToString().substr(0,10).c_str());
        }

        // Check for non-standard pay-to-script-hash in inputs
<<<<<<< HEAD
        if (!tx.AreInputsStandard(mapInputs) && !fIsMine && !fTestNet)
            return error("CTxMemPool::accept() : nonstandard transaction input");
=======
        if (!tx.AreInputsStandard(mapInputs) && !fTestNet)
        {
            if (!GetBoolArg("-acceptnonstdtxn"))
                return error("CTxMemPool::accept() : nonstandard transaction input");

            {
                int64 nBytesPerSigOp = GetArg("-bytespersigop", 0);
                int nSigOps = tx.GetLegacySigOpCount();
                nSigOps += tx.GetP2SHSigOpCount(mapInputs);

                if (nBytesPerSigOp && nSigOps > nSize / nBytesPerSigOp)
                    return error("CTxMemPool::accept() : transaction with out-of-bounds SigOpCount");
            }
        }
>>>>>>> 69e3eefa

        // Note: if you modify this code to accept non-standard transactions, then
        // you should add code here to check that the transaction does a
        // reasonable number of ECDSA signature verifications.

        int64 nFees = tx.GetValueIn(mapInputs)-tx.GetValueOut();
        unsigned int nSize = ::GetSerializeSize(tx, SER_NETWORK, PROTOCOL_VERSION);

        if (!fIsMine)
        {

        // Don't accept it if it can't get into a block
        if (nFees < tx.GetMinFee(1000, true, GMF_RELAY))
            return error("CTxMemPool::accept() : not enough fees");

        // Continuously rate-limit free transactions
        // This mitigates 'penny-flooding' -- sending thousands of free transactions just to
        // be annoying or make other's transactions take longer to confirm.
        if (nFees < MIN_RELAY_TX_FEE)
        {
            static CCriticalSection cs;
            static double dFreeCount;
            static int64 nLastTime;
            int64 nNow = GetTime();

            {
                LOCK(cs);
                // Use an exponentially decaying ~10-minute window:
                dFreeCount *= pow(1.0 - 1.0/600.0, (double)(nNow - nLastTime));
                nLastTime = nNow;
                // -limitfreerelay unit is thousand-bytes-per-minute
                // At default rate it would take over a month to fill 1GB
                if (dFreeCount > GetArg("-limitfreerelay", 15)*10*1000 && !IsFromMe(tx))
                    return error("CTxMemPool::accept() : free transaction rejected by rate limiter");
                if (fDebug)
                    printf("Rate limit dFreeCount: %g => %g\n", dFreeCount, dFreeCount+nSize);
                dFreeCount += nSize;
            }
        }

        }

        // Check against previous transactions
        // This is done last to help prevent CPU exhaustion denial-of-service attacks.
        if (!tx.ConnectInputs(mapInputs, mapUnused, CDiskTxPos(1,1,1), pindexBest, false, false))
        {
            return error("CTxMemPool::accept() : ConnectInputs failed %s", hash.ToString().substr(0,10).c_str());
        }
    }

    // Store transaction in memory
    {
        LOCK(cs);
        if (ptxOld)
        {
            printf("CTxMemPool::accept() : replacing tx %s with new version\n", ptxOld->GetHash().ToString().c_str());
            remove(*ptxOld);
        }
        addUnchecked(tx);
    }

    ///// are we sure this is ok when loading transactions or restoring block txes
    // If updated, erase old tx from wallet
    if (ptxOld)
        EraseFromWallets(ptxOld->GetHash());

    printf("CTxMemPool::accept() : accepted %s\n", hash.ToString().substr(0,10).c_str());
    return true;
}

bool CTransaction::AcceptToMemoryPool(CTxDB& txdb, bool fCheckInputs, bool* pfMissingInputs)
{
    return mempool.accept(txdb, *this, fCheckInputs, pfMissingInputs);
}

bool CTxMemPool::addUnchecked(CTransaction &tx)
{
    printf("addUnchecked(): size %lu\n",  mapTx.size());
    // Add to memory pool without checking anything.  Don't call this directly,
    // call CTxMemPool::accept to properly check the transaction first.
    {
        LOCK(cs);
        uint256 hash = tx.GetHash();
        mapTx[hash] = tx;
        for (unsigned int i = 0; i < tx.vin.size(); i++)
            mapNextTx[tx.vin[i].prevout] = CInPoint(&mapTx[hash], i);
        nTransactionsUpdated++;
    }
    return true;
}


bool CTxMemPool::remove(CTransaction &tx)
{
    // Remove transaction from memory pool
    {
        LOCK(cs);
        uint256 hash = tx.GetHash();
        if (mapTx.count(hash))
        {
            BOOST_FOREACH(const CTxIn& txin, tx.vin)
                mapNextTx.erase(txin.prevout);
            mapTx.erase(hash);
            nTransactionsUpdated++;
        }
    }
    return true;
}






int CMerkleTx::GetDepthInMainChain(CBlockIndex* &pindexRet) const
{
    if (hashBlock == 0 || nIndex == -1)
        return 0;

    // Find the block it claims to be in
    map<uint256, CBlockIndex*>::iterator mi = mapBlockIndex.find(hashBlock);
    if (mi == mapBlockIndex.end())
        return 0;
    CBlockIndex* pindex = (*mi).second;
    if (!pindex || !pindex->IsInMainChain())
        return 0;

    // Make sure the merkle branch connects to this block
    if (!fMerkleVerified)
    {
        if (CBlock::CheckMerkleBranch(GetHash(), vMerkleBranch, nIndex) != pindex->hashMerkleRoot)
            return 0;
        fMerkleVerified = true;
    }

    pindexRet = pindex;
    return pindexBest->nHeight - pindex->nHeight + 1;
}


int CMerkleTx::GetBlocksToMaturity() const
{
    if (!IsCoinBase())
        return 0;
    return max(0, (COINBASE_MATURITY+20) - GetDepthInMainChain());
}


bool CMerkleTx::AcceptToMemoryPool(CTxDB& txdb, bool fCheckInputs)
{
    if (fClient)
    {
        if (!IsInMainChain() && !ClientConnectInputs())
            return false;
        return CTransaction::AcceptToMemoryPool(txdb, false);
    }
    else
    {
        return CTransaction::AcceptToMemoryPool(txdb, fCheckInputs);
    }
}

bool CMerkleTx::AcceptToMemoryPool()
{
    CTxDB txdb("r");
    return AcceptToMemoryPool(txdb);
}



bool CWalletTx::AcceptWalletTransaction(CTxDB& txdb, bool fCheckInputs)
{

    {
        LOCK(mempool.cs);
        // Add previous supporting transactions first
        BOOST_FOREACH(CMerkleTx& tx, vtxPrev)
        {
            if (!tx.IsCoinBase())
            {
                uint256 hash = tx.GetHash();
                if (!mempool.exists(hash) && !txdb.ContainsTx(hash))
                    tx.AcceptToMemoryPool(txdb, fCheckInputs);
            }
        }
        return AcceptToMemoryPool(txdb, fCheckInputs);
    }
    return false;
}

bool CWalletTx::AcceptWalletTransaction()
{
    CTxDB txdb("r");
    return AcceptWalletTransaction(txdb);
}

int CTxIndex::GetDepthInMainChain() const
{
    // Read block header
    CBlock block;
    if (!block.ReadFromDisk(pos.nFile, pos.nBlockPos, false))
        return 0;
    // Find the block in the index
    map<uint256, CBlockIndex*>::iterator mi = mapBlockIndex.find(block.GetHash());
    if (mi == mapBlockIndex.end())
        return 0;
    CBlockIndex* pindex = (*mi).second;
    if (!pindex || !pindex->IsInMainChain())
        return 0;
    return 1 + nBestHeight - pindex->nHeight;
}

// Return transaction in tx, and if it was found inside a block, its hash is placed in hashBlock
bool GetTransaction(const uint256 &hash, CTransaction &tx, uint256 &hashBlock)
{
    {
        LOCK(cs_main);
        {
            LOCK(mempool.cs);
            if (mempool.exists(hash))
            {
                tx = mempool.lookup(hash);
                return true;
            }
        }
        CTxDB txdb("r");
        CTxIndex txindex;
        if (tx.ReadFromDisk(txdb, COutPoint(hash, 0), txindex))
        {
            CBlock block;
            if (block.ReadFromDisk(txindex.pos.nFile, txindex.pos.nBlockPos, false))
                hashBlock = block.GetHash();
            return true;
        }
    }
    return false;
}








//////////////////////////////////////////////////////////////////////////////
//
// CBlock and CBlockIndex
//

bool CBlock::ReadFromDisk(const CBlockIndex* pindex, bool fReadTransactions)
{
    if (!fReadTransactions)
    {
        *this = pindex->GetBlockHeader();
        return true;
    }
    if (!ReadFromDisk(pindex->nFile, pindex->nBlockPos, fReadTransactions))
        return false;
    if (GetHash() != pindex->GetBlockHash())
        return error("CBlock::ReadFromDisk() : GetHash() doesn't match index");
    return true;
}

uint256 static GetOrphanRoot(const CBlock* pblock)
{
    // Work back to the first block in the orphan chain
    while (mapOrphanBlocks.count(pblock->hashPrevBlock))
        pblock = mapOrphanBlocks[pblock->hashPrevBlock];
    return pblock->GetHash();
}

int64 static GetBlockValue(int nHeight, int64 nFees)
{
    int64 nSubsidy = 50 * COIN;

    // Subsidy is cut in half every 4 years
    nSubsidy >>= (nHeight / 210000);

    return nSubsidy + nFees;
}

static const int64 nTargetTimespan = 14 * 24 * 60 * 60; // two weeks
static const int64 nTargetSpacing = 10 * 60;
static const int64 nInterval = nTargetTimespan / nTargetSpacing;

//
// minimum amount of work that could possibly be required nTime after
// minimum work required was nBase
//
unsigned int ComputeMinWork(unsigned int nBase, int64 nTime)
{
    // Testnet has min-difficulty blocks
    // after nTargetSpacing*2 time between blocks:
    if (fTestNet && nTime > nTargetSpacing*2)
        return bnProofOfWorkLimit.GetCompact();

    CBigNum bnResult;
    bnResult.SetCompact(nBase);
    while (nTime > 0 && bnResult < bnProofOfWorkLimit)
    {
        // Maximum 400% adjustment...
        bnResult *= 4;
        // ... in best-case exactly 4-times-normal target time
        nTime -= nTargetTimespan*4;
    }
    if (bnResult > bnProofOfWorkLimit)
        bnResult = bnProofOfWorkLimit;
    return bnResult.GetCompact();
}

unsigned int static GetNextWorkRequired(const CBlockIndex* pindexLast, const CBlock *pblock)
{
    unsigned int nProofOfWorkLimit = bnProofOfWorkLimit.GetCompact();

    // Genesis block
    if (pindexLast == NULL)
        return nProofOfWorkLimit;

    // Only change once per interval
    if ((pindexLast->nHeight+1) % nInterval != 0)
    {
        // Special rules for testnet after 15 Feb 2012:
        if (fTestNet && pblock->nTime > 1329264000)
        {
            // If the new block's timestamp is more than 2* 10 minutes
            // then allow mining of a min-difficulty block.
            if (pblock->nTime - pindexLast->nTime > nTargetSpacing*2)
                return nProofOfWorkLimit;
            else
            {
                // Return the last non-special-min-difficulty-rules-block
                const CBlockIndex* pindex = pindexLast;
                while (pindex->pprev && pindex->nHeight % nInterval != 0 && pindex->nBits == nProofOfWorkLimit)
                    pindex = pindex->pprev;
                return pindex->nBits;
            }
        }

        return pindexLast->nBits;
    }

    // Go back by what we want to be 14 days worth of blocks
    const CBlockIndex* pindexFirst = pindexLast;
    for (int i = 0; pindexFirst && i < nInterval-1; i++)
        pindexFirst = pindexFirst->pprev;
    assert(pindexFirst);

    // Limit adjustment step
    int64 nActualTimespan = pindexLast->GetBlockTime() - pindexFirst->GetBlockTime();
    printf("  nActualTimespan = %"PRI64d"  before bounds\n", nActualTimespan);
    if (nActualTimespan < nTargetTimespan/4)
        nActualTimespan = nTargetTimespan/4;
    if (nActualTimespan > nTargetTimespan*4)
        nActualTimespan = nTargetTimespan*4;

    // Retarget
    CBigNum bnNew;
    bnNew.SetCompact(pindexLast->nBits);
    bnNew *= nActualTimespan;
    bnNew /= nTargetTimespan;

    if (bnNew > bnProofOfWorkLimit)
        bnNew = bnProofOfWorkLimit;

    /// debug print
    printf("GetNextWorkRequired RETARGET\n");
    printf("nTargetTimespan = %"PRI64d"    nActualTimespan = %"PRI64d"\n", nTargetTimespan, nActualTimespan);
    printf("Before: %08x  %s\n", pindexLast->nBits, CBigNum().SetCompact(pindexLast->nBits).getuint256().ToString().c_str());
    printf("After:  %08x  %s\n", bnNew.GetCompact(), bnNew.getuint256().ToString().c_str());

    return bnNew.GetCompact();
}

bool CheckProofOfWork(uint256 hash, unsigned int nBits)
{
    CBigNum bnTarget;
    bnTarget.SetCompact(nBits);

    // Check range
    if (bnTarget <= 0 || bnTarget > bnProofOfWorkLimit)
        return error("CheckProofOfWork() : nBits below minimum work");

    // Check proof of work matches claimed amount
    if (hash > bnTarget.getuint256())
        return error("CheckProofOfWork() : hash doesn't match nBits");

    return true;
}

// Return maximum amount of blocks that other nodes claim to have
int GetNumBlocksOfPeers()
{
    return std::max(cPeerBlockCounts.median(), Checkpoints::GetTotalBlocksEstimate());
}

bool IsInitialBlockDownload()
{
    if (pindexBest == NULL || nBestHeight < Checkpoints::GetTotalBlocksEstimate())
        return true;
    static int64 nLastUpdate;
    static CBlockIndex* pindexLastBest;
    if (pindexBest != pindexLastBest)
    {
        pindexLastBest = pindexBest;
        nLastUpdate = GetTime();
    }
    return (GetTime() - nLastUpdate < 10 &&
            pindexBest->GetBlockTime() < GetTime() - 24 * 60 * 60);
}

void static InvalidChainFound(CBlockIndex* pindexNew)
{
    if (pindexNew->bnChainWork > bnBestInvalidWork)
    {
        bnBestInvalidWork = pindexNew->bnChainWork;
        CTxDB().WriteBestInvalidWork(bnBestInvalidWork);
        MainFrameRepaint();
    }
    printf("InvalidChainFound: invalid block=%s  height=%d  work=%s\n", pindexNew->GetBlockHash().ToString().substr(0,20).c_str(), pindexNew->nHeight, pindexNew->bnChainWork.ToString().c_str());
    printf("InvalidChainFound:  current best=%s  height=%d  work=%s\n", hashBestChain.ToString().substr(0,20).c_str(), nBestHeight, bnBestChainWork.ToString().c_str());
    if (pindexBest && bnBestInvalidWork > bnBestChainWork + pindexBest->GetBlockWork() * 6)
        printf("InvalidChainFound: WARNING: Displayed transactions may not be correct!  You may need to upgrade, or other nodes may need to upgrade.\n");
}

void CBlock::UpdateTime(const CBlockIndex* pindexPrev)
{
    nTime = max(pindexPrev->GetMedianTimePast()+1, GetAdjustedTime());

    // Updating time can change work required on testnet:
    if (fTestNet)
        nBits = GetNextWorkRequired(pindexPrev, this);
}











bool CTransaction::DisconnectInputs(CTxDB& txdb)
{
    // Relinquish previous transactions' spent pointers
    if (!IsCoinBase())
    {
        BOOST_FOREACH(const CTxIn& txin, vin)
        {
            COutPoint prevout = txin.prevout;

            // Get prev txindex from disk
            CTxIndex txindex;
            if (!txdb.ReadTxIndex(prevout.hash, txindex))
                return error("DisconnectInputs() : ReadTxIndex failed");

            if (prevout.n >= txindex.vSpent.size())
                return error("DisconnectInputs() : prevout.n out of range");

            // Mark outpoint as not spent
            txindex.vSpent[prevout.n].SetNull();

            // Write back
            if (!txdb.UpdateTxIndex(prevout.hash, txindex))
                return error("DisconnectInputs() : UpdateTxIndex failed");
        }
    }

    // Remove transaction from index
    // This can fail if a duplicate of this transaction was in a chain that got
    // reorganized away. This is only possible if this transaction was completely
    // spent, so erasing it would be a no-op anway.
    txdb.EraseTxIndex(*this);

    return true;
}


bool CTransaction::FetchInputs(CTxDB& txdb, const map<uint256, CTxIndex>& mapTestPool,
                               bool fBlock, bool fMiner, MapPrevTx& inputsRet, bool& fInvalid)
{
    // FetchInputs can return false either because we just haven't seen some inputs
    // (in which case the transaction should be stored as an orphan)
    // or because the transaction is malformed (in which case the transaction should
    // be dropped).  If tx is definitely invalid, fInvalid will be set to true.
    fInvalid = false;

    if (IsCoinBase())
        return true; // Coinbase transactions have no inputs to fetch.

    for (unsigned int i = 0; i < vin.size(); i++)
    {
        COutPoint prevout = vin[i].prevout;
        if (inputsRet.count(prevout.hash))
            continue; // Got it already

        // Read txindex
        CTxIndex& txindex = inputsRet[prevout.hash].first;
        bool fFound = true;
        if ((fBlock || fMiner) && mapTestPool.count(prevout.hash))
        {
            // Get txindex from current proposed changes
            txindex = mapTestPool.find(prevout.hash)->second;
        }
        else
        {
            // Read txindex from txdb
            fFound = txdb.ReadTxIndex(prevout.hash, txindex);
        }
        if (!fFound && (fBlock || fMiner))
            return fMiner ? false : error("FetchInputs() : %s prev tx %s index entry not found", GetHash().ToString().substr(0,10).c_str(),  prevout.hash.ToString().substr(0,10).c_str());

        // Read txPrev
        CTransaction& txPrev = inputsRet[prevout.hash].second;
        if (!fFound || txindex.pos == CDiskTxPos(1,1,1))
        {
            // Get prev tx from single transactions in memory
            {
                LOCK(mempool.cs);
                if (!mempool.exists(prevout.hash))
                    return error("FetchInputs() : %s mempool Tx prev not found %s", GetHash().ToString().substr(0,10).c_str(),  prevout.hash.ToString().substr(0,10).c_str());
                txPrev = mempool.lookup(prevout.hash);
            }
            if (!fFound)
                txindex.vSpent.resize(txPrev.vout.size());
        }
        else
        {
            // Get prev tx from disk
            if (!txPrev.ReadFromDisk(txindex.pos))
                return error("FetchInputs() : %s ReadFromDisk prev tx %s failed", GetHash().ToString().substr(0,10).c_str(),  prevout.hash.ToString().substr(0,10).c_str());
        }
    }

    // Make sure all prevout.n's are valid:
    for (unsigned int i = 0; i < vin.size(); i++)
    {
        const COutPoint prevout = vin[i].prevout;
        assert(inputsRet.count(prevout.hash) != 0);
        const CTxIndex& txindex = inputsRet[prevout.hash].first;
        const CTransaction& txPrev = inputsRet[prevout.hash].second;
        if (prevout.n >= txPrev.vout.size() || prevout.n >= txindex.vSpent.size())
        {
            // Revisit this if/when transaction replacement is implemented and allows
            // adding inputs:
            fInvalid = true;
            return DoS(100, error("FetchInputs() : %s prevout.n out of range %d %d %d prev tx %s\n%s", GetHash().ToString().substr(0,10).c_str(), prevout.n, txPrev.vout.size(), txindex.vSpent.size(), prevout.hash.ToString().substr(0,10).c_str(), txPrev.ToString().c_str()));
        }
    }

    return true;
}

const CTxOut& CTransaction::GetOutputFor(const CTxIn& input, const MapPrevTx& inputs) const
{
    MapPrevTx::const_iterator mi = inputs.find(input.prevout.hash);
    if (mi == inputs.end())
        throw std::runtime_error("CTransaction::GetOutputFor() : prevout.hash not found");

    const CTransaction& txPrev = (mi->second).second;
    if (input.prevout.n >= txPrev.vout.size())
        throw std::runtime_error("CTransaction::GetOutputFor() : prevout.n out of range");

    return txPrev.vout[input.prevout.n];
}

int64 CTransaction::GetValueIn(const MapPrevTx& inputs) const
{
    if (IsCoinBase())
        return 0;

    int64 nResult = 0;
    for (unsigned int i = 0; i < vin.size(); i++)
    {
        nResult += GetOutputFor(vin[i], inputs).nValue;
    }
    return nResult;

}

unsigned int CTransaction::GetP2SHSigOpCount(const MapPrevTx& inputs) const
{
    if (IsCoinBase())
        return 0;

    unsigned int nSigOps = 0;
    for (unsigned int i = 0; i < vin.size(); i++)
    {
        const CTxOut& prevout = GetOutputFor(vin[i], inputs);
        if (prevout.scriptPubKey.IsPayToScriptHash())
            nSigOps += prevout.scriptPubKey.GetSigOpCount(vin[i].scriptSig);
    }
    return nSigOps;
}

bool CTransaction::ConnectInputs(MapPrevTx inputs,
                                 map<uint256, CTxIndex>& mapTestPool, const CDiskTxPos& posThisTx,
                                 const CBlockIndex* pindexBlock, bool fBlock, bool fMiner, bool fStrictPayToScriptHash)
{
    // Take over previous transactions' spent pointers
    // fBlock is true when this is called from AcceptBlock when a new best-block is added to the blockchain
    // fMiner is true when called from the internal bitcoin miner
    // ... both are false when called from CTransaction::AcceptToMemoryPool
    if (!IsCoinBase())
    {
        int64 nValueIn = 0;
        int64 nFees = 0;
        for (unsigned int i = 0; i < vin.size(); i++)
        {
            COutPoint prevout = vin[i].prevout;
            assert(inputs.count(prevout.hash) > 0);
            CTxIndex& txindex = inputs[prevout.hash].first;
            CTransaction& txPrev = inputs[prevout.hash].second;

            if (prevout.n >= txPrev.vout.size() || prevout.n >= txindex.vSpent.size())
                return DoS(100, error("ConnectInputs() : %s prevout.n out of range %d %d %d prev tx %s\n%s", GetHash().ToString().substr(0,10).c_str(), prevout.n, txPrev.vout.size(), txindex.vSpent.size(), prevout.hash.ToString().substr(0,10).c_str(), txPrev.ToString().c_str()));

            // If prev is coinbase, check that it's matured
            if (txPrev.IsCoinBase())
                for (const CBlockIndex* pindex = pindexBlock; pindex && pindexBlock->nHeight - pindex->nHeight < COINBASE_MATURITY; pindex = pindex->pprev)
                    if (pindex->nBlockPos == txindex.pos.nBlockPos && pindex->nFile == txindex.pos.nFile)
                        return error("ConnectInputs() : tried to spend coinbase at depth %d", pindexBlock->nHeight - pindex->nHeight);

            // Check for conflicts (double-spend)
            // This doesn't trigger the DoS code on purpose; if it did, it would make it easier
            // for an attacker to attempt to split the network.
            if (!txindex.vSpent[prevout.n].IsNull())
                return fMiner ? false : error("ConnectInputs() : %s prev tx already used at %s", GetHash().ToString().substr(0,10).c_str(), txindex.vSpent[prevout.n].ToString().c_str());

            // Check for negative or overflow input values
            nValueIn += txPrev.vout[prevout.n].nValue;
            if (!MoneyRange(txPrev.vout[prevout.n].nValue) || !MoneyRange(nValueIn))
                return DoS(100, error("ConnectInputs() : txin values out of range"));

            // Skip ECDSA signature verification when connecting blocks (fBlock=true)
            // before the last blockchain checkpoint. This is safe because block merkle hashes are
            // still computed and checked, and any change will be caught at the next checkpoint.
            if (!(fBlock && (nBestHeight < Checkpoints::GetTotalBlocksEstimate())))
            {
                // Verify signature
                if (!VerifySignature(txPrev, *this, i, fStrictPayToScriptHash, 0))
                {
                    // only during transition phase for P2SH: do not invoke anti-DoS code for
                    // potentially old clients relaying bad P2SH transactions
                    if (fStrictPayToScriptHash && VerifySignature(txPrev, *this, i, false, 0))
                        return error("ConnectInputs() : %s P2SH VerifySignature failed", GetHash().ToString().substr(0,10).c_str());

                    return DoS(100,error("ConnectInputs() : %s VerifySignature failed", GetHash().ToString().substr(0,10).c_str()));
                }
            }

            // Mark outpoints as spent
            txindex.vSpent[prevout.n] = posThisTx;

            // Write back
            if (fBlock || fMiner)
            {
                mapTestPool[prevout.hash] = txindex;
            }
        }

        if (nValueIn < GetValueOut())
            return DoS(100, error("ConnectInputs() : %s value in < value out", GetHash().ToString().substr(0,10).c_str()));

        // Tally transaction fees
        int64 nTxFee = nValueIn - GetValueOut();
        if (nTxFee < 0)
            return DoS(100, error("ConnectInputs() : %s nTxFee < 0", GetHash().ToString().substr(0,10).c_str()));
        nFees += nTxFee;
        if (!MoneyRange(nFees))
            return DoS(100, error("ConnectInputs() : nFees out of range"));
    }

    return true;
}


bool CTransaction::ClientConnectInputs()
{
    if (IsCoinBase())
        return false;

    // Take over previous transactions' spent pointers
    {
        LOCK(mempool.cs);
        int64 nValueIn = 0;
        for (unsigned int i = 0; i < vin.size(); i++)
        {
            // Get prev tx from single transactions in memory
            COutPoint prevout = vin[i].prevout;
            if (!mempool.exists(prevout.hash))
                return false;
            CTransaction& txPrev = mempool.lookup(prevout.hash);

            if (prevout.n >= txPrev.vout.size())
                return false;

            // Verify signature
            if (!VerifySignature(txPrev, *this, i, true, 0))
                return error("ConnectInputs() : VerifySignature failed");

            ///// this is redundant with the mempool.mapNextTx stuff,
            ///// not sure which I want to get rid of
            ///// this has to go away now that posNext is gone
            // // Check for conflicts
            // if (!txPrev.vout[prevout.n].posNext.IsNull())
            //     return error("ConnectInputs() : prev tx already used");
            //
            // // Flag outpoints as used
            // txPrev.vout[prevout.n].posNext = posThisTx;

            nValueIn += txPrev.vout[prevout.n].nValue;

            if (!MoneyRange(txPrev.vout[prevout.n].nValue) || !MoneyRange(nValueIn))
                return error("ClientConnectInputs() : txin values out of range");
        }
        if (GetValueOut() > nValueIn)
            return false;
    }

    return true;
}




bool CBlock::DisconnectBlock(CTxDB& txdb, CBlockIndex* pindex)
{
    // Disconnect in reverse order
    for (int i = vtx.size()-1; i >= 0; i--)
        if (!vtx[i].DisconnectInputs(txdb))
            return false;

    // Update block index on disk without changing it in memory.
    // The memory index structure will be changed after the db commits.
    if (pindex->pprev)
    {
        CDiskBlockIndex blockindexPrev(pindex->pprev);
        blockindexPrev.hashNext = 0;
        if (!txdb.WriteBlockIndex(blockindexPrev))
            return error("DisconnectBlock() : WriteBlockIndex failed");
    }

    return true;
}

bool CBlock::ConnectBlock(CTxDB& txdb, CBlockIndex* pindex)
{
    // Check it again in case a previous version let a bad block in
    if (!CheckBlock())
        return false;

    // Do not allow blocks that contain transactions which 'overwrite' older transactions,
    // unless those are already completely spent.
    // If such overwrites are allowed, coinbases and transactions depending upon those
    // can be duplicated to remove the ability to spend the first instance -- even after
    // being sent to another address.
    // See BIP30 and http://r6.ca/blog/20120206T005236Z.html for more information.
    // This logic is not necessary for memory pool transactions, as AcceptToMemoryPool
    // already refuses previously-known transaction id's entirely.
    // This rule applies to all blocks whose timestamp is after March 15, 2012, 0:00 UTC.
    // On testnet it is enabled as of februari 20, 2012, 0:00 UTC.
    if (pindex->nTime > 1331769600 || (fTestNet && pindex->nTime > 1329696000))
    {
        BOOST_FOREACH(CTransaction& tx, vtx)
        {
            CTxIndex txindexOld;
            if (txdb.ReadTxIndex(tx.GetHash(), txindexOld))
            {
                BOOST_FOREACH(CDiskTxPos &pos, txindexOld.vSpent)
                    if (pos.IsNull())
                        return false;
            }
        }
    }

    // BIP16 didn't become active until Apr 1 2012 (Feb 15 on testnet)
    int64 nBIP16SwitchTime = fTestNet ? 1329264000 : 1333238400;
    bool fStrictPayToScriptHash = (pindex->nTime >= nBIP16SwitchTime);

    //// issue here: it doesn't know the version
    unsigned int nTxPos = pindex->nBlockPos + ::GetSerializeSize(CBlock(), SER_DISK, CLIENT_VERSION) - 1 + GetSizeOfCompactSize(vtx.size());

    map<uint256, CTxIndex> mapQueuedChanges;
    int64 nFees = 0;
    unsigned int nSigOps = 0;
    BOOST_FOREACH(CTransaction& tx, vtx)
    {
        nSigOps += tx.GetLegacySigOpCount();
        if (nSigOps > MAX_BLOCK_SIGOPS)
            return DoS(100, error("ConnectBlock() : too many sigops"));

        CDiskTxPos posThisTx(pindex->nFile, pindex->nBlockPos, nTxPos);
        nTxPos += ::GetSerializeSize(tx, SER_DISK, CLIENT_VERSION);

        MapPrevTx mapInputs;
        if (!tx.IsCoinBase())
        {
            bool fInvalid;
            if (!tx.FetchInputs(txdb, mapQueuedChanges, true, false, mapInputs, fInvalid))
                return false;

            if (fStrictPayToScriptHash)
            {
                // Add in sigops done by pay-to-script-hash inputs;
                // this is to prevent a "rogue miner" from creating
                // an incredibly-expensive-to-validate block.
                nSigOps += tx.GetP2SHSigOpCount(mapInputs);
                if (nSigOps > MAX_BLOCK_SIGOPS)
                    return DoS(100, error("ConnectBlock() : too many sigops"));
            }

            nFees += tx.GetValueIn(mapInputs)-tx.GetValueOut();

            if (!tx.ConnectInputs(mapInputs, mapQueuedChanges, posThisTx, pindex, true, false, fStrictPayToScriptHash))
                return false;
        }

        mapQueuedChanges[tx.GetHash()] = CTxIndex(posThisTx, tx.vout.size());
    }

    // Write queued txindex changes
    for (map<uint256, CTxIndex>::iterator mi = mapQueuedChanges.begin(); mi != mapQueuedChanges.end(); ++mi)
    {
        if (!txdb.UpdateTxIndex((*mi).first, (*mi).second))
            return error("ConnectBlock() : UpdateTxIndex failed");
    }

    if (vtx[0].GetValueOut() > GetBlockValue(pindex->nHeight, nFees))
        return false;

    // Update block index on disk without changing it in memory.
    // The memory index structure will be changed after the db commits.
    if (pindex->pprev)
    {
        CDiskBlockIndex blockindexPrev(pindex->pprev);
        blockindexPrev.hashNext = pindex->GetBlockHash();
        if (!txdb.WriteBlockIndex(blockindexPrev))
            return error("ConnectBlock() : WriteBlockIndex failed");
    }

    // Watch for transactions paying to me
    BOOST_FOREACH(CTransaction& tx, vtx)
        SyncWithWallets(tx, this, true);

    return true;
}

bool static Reorganize(CTxDB& txdb, CBlockIndex* pindexNew)
{
    printf("REORGANIZE\n");

    // Find the fork
    CBlockIndex* pfork = pindexBest;
    CBlockIndex* plonger = pindexNew;
    while (pfork != plonger)
    {
        while (plonger->nHeight > pfork->nHeight)
            if (!(plonger = plonger->pprev))
                return error("Reorganize() : plonger->pprev is null");
        if (pfork == plonger)
            break;
        if (!(pfork = pfork->pprev))
            return error("Reorganize() : pfork->pprev is null");
    }

    // List of what to disconnect
    vector<CBlockIndex*> vDisconnect;
    for (CBlockIndex* pindex = pindexBest; pindex != pfork; pindex = pindex->pprev)
        vDisconnect.push_back(pindex);

    // List of what to connect
    vector<CBlockIndex*> vConnect;
    for (CBlockIndex* pindex = pindexNew; pindex != pfork; pindex = pindex->pprev)
        vConnect.push_back(pindex);
    reverse(vConnect.begin(), vConnect.end());

    printf("REORGANIZE: Disconnect %i blocks; %s..%s\n", vDisconnect.size(), pfork->GetBlockHash().ToString().substr(0,20).c_str(), pindexBest->GetBlockHash().ToString().substr(0,20).c_str());
    printf("REORGANIZE: Connect %i blocks; %s..%s\n", vConnect.size(), pfork->GetBlockHash().ToString().substr(0,20).c_str(), pindexNew->GetBlockHash().ToString().substr(0,20).c_str());

    // Disconnect shorter branch
    vector<CTransaction> vResurrect;
    BOOST_FOREACH(CBlockIndex* pindex, vDisconnect)
    {
        CBlock block;
        if (!block.ReadFromDisk(pindex))
            return error("Reorganize() : ReadFromDisk for disconnect failed");
        if (!block.DisconnectBlock(txdb, pindex))
            return error("Reorganize() : DisconnectBlock %s failed", pindex->GetBlockHash().ToString().substr(0,20).c_str());

        // Queue memory transactions to resurrect
        BOOST_FOREACH(const CTransaction& tx, block.vtx)
            if (!tx.IsCoinBase())
                vResurrect.push_back(tx);
    }

    // Connect longer branch
    vector<CTransaction> vDelete;
    for (unsigned int i = 0; i < vConnect.size(); i++)
    {
        CBlockIndex* pindex = vConnect[i];
        CBlock block;
        if (!block.ReadFromDisk(pindex))
            return error("Reorganize() : ReadFromDisk for connect failed");
        if (!block.ConnectBlock(txdb, pindex))
        {
            // Invalid block
            txdb.TxnAbort();
            return error("Reorganize() : ConnectBlock %s failed", pindex->GetBlockHash().ToString().substr(0,20).c_str());
        }

        // Queue memory transactions to delete
        BOOST_FOREACH(const CTransaction& tx, block.vtx)
            vDelete.push_back(tx);
    }
    if (!txdb.WriteHashBestChain(pindexNew->GetBlockHash()))
        return error("Reorganize() : WriteHashBestChain failed");

    // Make sure it's successfully written to disk before changing memory structure
    if (!txdb.TxnCommit())
        return error("Reorganize() : TxnCommit failed");

    // Disconnect shorter branch
    BOOST_FOREACH(CBlockIndex* pindex, vDisconnect)
        if (pindex->pprev)
            pindex->pprev->pnext = NULL;

    // Connect longer branch
    BOOST_FOREACH(CBlockIndex* pindex, vConnect)
        if (pindex->pprev)
            pindex->pprev->pnext = pindex;

    // Resurrect memory transactions that were in the disconnected branch
    BOOST_FOREACH(CTransaction& tx, vResurrect)
        tx.AcceptToMemoryPool(txdb, false);

    // Delete redundant memory transactions that are in the connected branch
    BOOST_FOREACH(CTransaction& tx, vDelete)
        mempool.remove(tx);

    printf("REORGANIZE: done\n");

    return true;
}


static void
runCommand(std::string strCommand)
{
    int nErr = ::system(strCommand.c_str());
    if (nErr)
        printf("runCommand error: system(%s) returned %d\n", strCommand.c_str(), nErr);
}

// Called from inside SetBestChain: attaches a block to the new best chain being built
bool CBlock::SetBestChainInner(CTxDB& txdb, CBlockIndex *pindexNew)
{
    uint256 hash = GetHash();

    // Adding to current best branch
    if (!ConnectBlock(txdb, pindexNew) || !txdb.WriteHashBestChain(hash))
    {
        txdb.TxnAbort();
        InvalidChainFound(pindexNew);
        return false;
    }
    if (!txdb.TxnCommit())
        return error("SetBestChain() : TxnCommit failed");

    // Add to current best branch
    pindexNew->pprev->pnext = pindexNew;

    // Delete redundant memory transactions
    BOOST_FOREACH(CTransaction& tx, vtx)
        mempool.remove(tx);

    return true;
}

bool CBlock::SetBestChain(CTxDB& txdb, CBlockIndex* pindexNew)
{
    uint256 hash = GetHash();

    txdb.TxnBegin();
    if (pindexGenesisBlock == NULL && hash == hashGenesisBlock)
    {
        txdb.WriteHashBestChain(hash);
        if (!txdb.TxnCommit())
            return error("SetBestChain() : TxnCommit failed");
        pindexGenesisBlock = pindexNew;
    }
    else if (hashPrevBlock == hashBestChain)
    {
        if (!SetBestChainInner(txdb, pindexNew))
            return error("SetBestChain() : SetBestChainInner failed");
    }
    else
    {
        // the first block in the new chain that will cause it to become the new best chain
        CBlockIndex *pindexIntermediate = pindexNew;

        // list of blocks that need to be connected afterwards
        std::vector<CBlockIndex*> vpindexSecondary;

        // Reorganize is costly in terms of db load, as it works in a single db transaction.
        // Try to limit how much needs to be done inside
        while (pindexIntermediate->pprev && pindexIntermediate->pprev->bnChainWork > pindexBest->bnChainWork)
        {
            vpindexSecondary.push_back(pindexIntermediate);
            pindexIntermediate = pindexIntermediate->pprev;
        }

        if (!vpindexSecondary.empty())
            printf("Postponing %i reconnects\n", vpindexSecondary.size());

        // Switch to new best branch
        if (!Reorganize(txdb, pindexIntermediate))
        {
            txdb.TxnAbort();
            InvalidChainFound(pindexNew);
            return error("SetBestChain() : Reorganize failed");
        }

        // Connect futher blocks
        BOOST_REVERSE_FOREACH(CBlockIndex *pindex, vpindexSecondary)
        {
            CBlock block;
            if (!block.ReadFromDisk(pindex))
            {
                printf("SetBestChain() : ReadFromDisk failed\n");
                break;
            }
            txdb.TxnBegin();
            // errors now are not fatal, we still did a reorganisation to a new chain in a valid way
            if (!block.SetBestChainInner(txdb, pindex))
                break;
        }
    }

    // Update best block in wallet (so we can detect restored wallets)
    bool fIsInitialDownload = IsInitialBlockDownload();
    if (!fIsInitialDownload)
    {
        const CBlockLocator locator(pindexNew);
        ::SetBestChain(locator);
    }

    // New best block
    hashBestChain = hash;
    pindexBest = pindexNew;
    nBestHeight = pindexBest->nHeight;
    bnBestChainWork = pindexNew->bnChainWork;
    nTimeBestReceived = GetTime();
    nTransactionsUpdated++;
    printf("SetBestChain: new best=%s  height=%d  work=%s\n", hashBestChain.ToString().substr(0,20).c_str(), nBestHeight, bnBestChainWork.ToString().c_str());

    std::string strCmd = GetArg("-blocknotify", "");

    if (!fIsInitialDownload && !strCmd.empty())
    {
        boost::replace_all(strCmd, "%s", hashBestChain.GetHex());
        boost::thread t(runCommand, strCmd); // thread runs free
    }

    return true;
}


bool CBlock::AddToBlockIndex(unsigned int nFile, unsigned int nBlockPos)
{
    // Check for duplicate
    uint256 hash = GetHash();
    if (mapBlockIndex.count(hash))
        return error("AddToBlockIndex() : %s already exists", hash.ToString().substr(0,20).c_str());

    // Construct new block index object
    CBlockIndex* pindexNew = new CBlockIndex(nFile, nBlockPos, *this);
    if (!pindexNew)
        return error("AddToBlockIndex() : new CBlockIndex failed");
    map<uint256, CBlockIndex*>::iterator mi = mapBlockIndex.insert(make_pair(hash, pindexNew)).first;
    pindexNew->phashBlock = &((*mi).first);
    map<uint256, CBlockIndex*>::iterator miPrev = mapBlockIndex.find(hashPrevBlock);
    if (miPrev != mapBlockIndex.end())
    {
        pindexNew->pprev = (*miPrev).second;
        pindexNew->nHeight = pindexNew->pprev->nHeight + 1;
    }
    pindexNew->bnChainWork = (pindexNew->pprev ? pindexNew->pprev->bnChainWork : 0) + pindexNew->GetBlockWork();

    CTxDB txdb;
    txdb.TxnBegin();
    txdb.WriteBlockIndex(CDiskBlockIndex(pindexNew));
    if (!txdb.TxnCommit())
        return false;

    // New best
    if (pindexNew->bnChainWork > bnBestChainWork)
        if (!SetBestChain(txdb, pindexNew))
            return false;

    txdb.Close();

    if (pindexNew == pindexBest)
    {
        // Notify UI to display prev block's coinbase if it was ours
        static uint256 hashPrevBestCoinBase;
        UpdatedTransaction(hashPrevBestCoinBase);
        hashPrevBestCoinBase = vtx[0].GetHash();
    }

    MainFrameRepaint();
    return true;
}




bool CBlock::CheckBlock() const
{
    // These are checks that are independent of context
    // that can be verified before saving an orphan block.

    // Size limits
    if (vtx.empty() || vtx.size() > MAX_BLOCK_SIZE || ::GetSerializeSize(*this, SER_NETWORK, PROTOCOL_VERSION) > MAX_BLOCK_SIZE)
        return DoS(100, error("CheckBlock() : size limits failed"));

    // Check proof of work matches claimed amount
    if (!CheckProofOfWork(GetHash(), nBits))
        return DoS(50, error("CheckBlock() : proof of work failed"));

    // Check timestamp
    if (GetBlockTime() > GetAdjustedTime() + 2 * 60 * 60)
        return error("CheckBlock() : block timestamp too far in the future");

    // First transaction must be coinbase, the rest must not be
    if (vtx.empty() || !vtx[0].IsCoinBase())
        return DoS(100, error("CheckBlock() : first tx is not coinbase"));
    for (unsigned int i = 1; i < vtx.size(); i++)
        if (vtx[i].IsCoinBase())
            return DoS(100, error("CheckBlock() : more than one coinbase"));

    // Check transactions
    BOOST_FOREACH(const CTransaction& tx, vtx)
        if (!tx.CheckTransaction())
            return DoS(tx.nDoS, error("CheckBlock() : CheckTransaction failed"));

    // Check for duplicate txids. This is caught by ConnectInputs(),
    // but catching it earlier avoids a potential DoS attack:
    set<uint256> uniqueTx;
    BOOST_FOREACH(const CTransaction& tx, vtx)
    {
        uniqueTx.insert(tx.GetHash());
    }
    if (uniqueTx.size() != vtx.size())
        return DoS(100, error("CheckBlock() : duplicate transaction"));

    unsigned int nSigOps = 0;
    BOOST_FOREACH(const CTransaction& tx, vtx)
    {
        nSigOps += tx.GetLegacySigOpCount();
    }
    if (nSigOps > MAX_BLOCK_SIGOPS)
        return DoS(100, error("CheckBlock() : out-of-bounds SigOpCount"));

    // Check merkleroot
    if (hashMerkleRoot != BuildMerkleTree())
        return DoS(100, error("CheckBlock() : hashMerkleRoot mismatch"));

    return true;
}

bool CBlock::AcceptBlock()
{
    // Check for duplicate
    uint256 hash = GetHash();
    if (mapBlockIndex.count(hash))
        return error("AcceptBlock() : block already in mapBlockIndex");

    // Get prev block index
    map<uint256, CBlockIndex*>::iterator mi = mapBlockIndex.find(hashPrevBlock);
    if (mi == mapBlockIndex.end())
        return DoS(10, error("AcceptBlock() : prev block not found"));
    CBlockIndex* pindexPrev = (*mi).second;
    int nHeight = pindexPrev->nHeight+1;

    // Check proof of work
    if (nBits != GetNextWorkRequired(pindexPrev, this))
        return DoS(100, error("AcceptBlock() : incorrect proof of work"));

    // Check timestamp against prev
    if (GetBlockTime() <= pindexPrev->GetMedianTimePast())
        return error("AcceptBlock() : block's timestamp is too early");

    // Check that all transactions are finalized
    BOOST_FOREACH(const CTransaction& tx, vtx)
        if (!tx.IsFinal(nHeight, GetBlockTime()))
            return DoS(10, error("AcceptBlock() : contains a non-final transaction"));

    // Check that the block chain matches the known block chain up to a checkpoint
    if (!Checkpoints::CheckBlock(nHeight, hash))
        return DoS(100, error("AcceptBlock() : rejected by checkpoint lockin at %d", nHeight));

    // Write block to history file
    if (!CheckDiskSpace(::GetSerializeSize(*this, SER_DISK, CLIENT_VERSION)))
        return error("AcceptBlock() : out of disk space");
    unsigned int nFile = -1;
    unsigned int nBlockPos = 0;
    if (!WriteToDisk(nFile, nBlockPos))
        return error("AcceptBlock() : WriteToDisk failed");
    if (!AddToBlockIndex(nFile, nBlockPos))
        return error("AcceptBlock() : AddToBlockIndex failed");

    // Relay inventory, but don't relay old inventory during initial block download
    int nBlockEstimate = Checkpoints::GetTotalBlocksEstimate();
    if (hashBestChain == hash)
    {
        LOCK(cs_vNodes);
        BOOST_FOREACH(CNode* pnode, vNodes)
            if (nBestHeight > (pnode->nStartingHeight != -1 ? pnode->nStartingHeight - 2000 : nBlockEstimate))
                pnode->PushInventory(CInv(MSG_BLOCK, hash));
    }

    return true;
}

bool ProcessBlock(CNode* pfrom, CBlock* pblock)
{
    // Check for duplicate
    uint256 hash = pblock->GetHash();
    if (mapBlockIndex.count(hash))
        return error("ProcessBlock() : already have block %d %s", mapBlockIndex[hash]->nHeight, hash.ToString().substr(0,20).c_str());
    if (mapOrphanBlocks.count(hash))
        return error("ProcessBlock() : already have block (orphan) %s", hash.ToString().substr(0,20).c_str());

    // Preliminary checks
    if (!pblock->CheckBlock())
        return error("ProcessBlock() : CheckBlock FAILED");

    CBlockIndex* pcheckpoint = Checkpoints::GetLastCheckpoint(mapBlockIndex);
    if (pcheckpoint && pblock->hashPrevBlock != hashBestChain)
    {
        // Extra checks to prevent "fill up memory by spamming with bogus blocks"
        int64 deltaTime = pblock->GetBlockTime() - pcheckpoint->nTime;
        if (deltaTime < 0)
        {
            if (pfrom)
                pfrom->Misbehaving(100);
            return error("ProcessBlock() : block with timestamp before last checkpoint");
        }
        CBigNum bnNewBlock;
        bnNewBlock.SetCompact(pblock->nBits);
        CBigNum bnRequired;
        bnRequired.SetCompact(ComputeMinWork(pcheckpoint->nBits, deltaTime));
        if (bnNewBlock > bnRequired)
        {
            if (pfrom)
                pfrom->Misbehaving(100);
            return error("ProcessBlock() : block with too little proof-of-work");
        }
    }


    // If don't already have its previous block, shunt it off to holding area until we get it
    if (!mapBlockIndex.count(pblock->hashPrevBlock))
    {
        printf("ProcessBlock: ORPHAN BLOCK, prev=%s\n", pblock->hashPrevBlock.ToString().substr(0,20).c_str());
        CBlock* pblock2 = new CBlock(*pblock);
        mapOrphanBlocks.insert(make_pair(hash, pblock2));
        mapOrphanBlocksByPrev.insert(make_pair(pblock2->hashPrevBlock, pblock2));

        // Ask this guy to fill in what we're missing
        if (pfrom)
            pfrom->PushGetBlocks(pindexBest, GetOrphanRoot(pblock2));
        return true;
    }

    // Store to disk
    if (!pblock->AcceptBlock())
        return error("ProcessBlock() : AcceptBlock FAILED");

    // Recursively process any orphan blocks that depended on this one
    vector<uint256> vWorkQueue;
    vWorkQueue.push_back(hash);
    for (unsigned int i = 0; i < vWorkQueue.size(); i++)
    {
        uint256 hashPrev = vWorkQueue[i];
        for (multimap<uint256, CBlock*>::iterator mi = mapOrphanBlocksByPrev.lower_bound(hashPrev);
             mi != mapOrphanBlocksByPrev.upper_bound(hashPrev);
             ++mi)
        {
            CBlock* pblockOrphan = (*mi).second;
            if (pblockOrphan->AcceptBlock())
                vWorkQueue.push_back(pblockOrphan->GetHash());
            mapOrphanBlocks.erase(pblockOrphan->GetHash());
            delete pblockOrphan;
        }
        mapOrphanBlocksByPrev.erase(hashPrev);
    }

    printf("ProcessBlock: ACCEPTED\n");
    return true;
}








bool CheckDiskSpace(uint64 nAdditionalBytes)
{
    uint64 nFreeBytesAvailable = filesystem::space(GetDataDir()).available;

    // Check for 15MB because database could create another 10MB log file at any time
    if (nFreeBytesAvailable < (uint64)15000000 + nAdditionalBytes)
    {
        fShutdown = true;
        string strMessage = _("Warning: Disk space is low  ");
        strMiscWarning = strMessage;
        printf("*** %s\n", strMessage.c_str());
        ThreadSafeMessageBox(strMessage, "Bitcoin", wxOK | wxICON_EXCLAMATION | wxMODAL);
        QueueShutdown();
        return false;
    }
    return true;
}

FILE* OpenBlockFile(unsigned int nFile, unsigned int nBlockPos, const char* pszMode)
{
    if (nFile == -1)
        return NULL;
    FILE* file = fopen((GetDataDir() / strprintf("blk%04d.dat", nFile)).string().c_str(), pszMode);
    if (!file)
        return NULL;
    if (nBlockPos != 0 && !strchr(pszMode, 'a') && !strchr(pszMode, 'w'))
    {
        if (fseek(file, nBlockPos, SEEK_SET) != 0)
        {
            fclose(file);
            return NULL;
        }
    }
    return file;
}

static unsigned int nCurrentBlockFile = 1;

FILE* AppendBlockFile(unsigned int& nFileRet)
{
    nFileRet = 0;
    loop
    {
        FILE* file = OpenBlockFile(nCurrentBlockFile, 0, "ab");
        if (!file)
            return NULL;
        if (fseek(file, 0, SEEK_END) != 0)
            return NULL;
        // FAT32 filesize max 4GB, fseek and ftell max 2GB, so we must stay under 2GB
        if (ftell(file) < 0x7F000000 - MAX_SIZE)
        {
            nFileRet = nCurrentBlockFile;
            return file;
        }
        fclose(file);
        nCurrentBlockFile++;
    }
}

bool LoadBlockIndex(bool fAllowNew)
{
    if (fTestNet)
    {
        hashGenesisBlock = uint256("0x00000007199508e34a9ff81e6ec0c477a4cccff2a4767a8eee39c11db367b008");
        bnProofOfWorkLimit = CBigNum(~uint256(0) >> 28);
        pchMessageStart[0] = 0xfa;
        pchMessageStart[1] = 0xbf;
        pchMessageStart[2] = 0xb5;
        pchMessageStart[3] = 0xda;
    }

    //
    // Load block index
    //
    CTxDB txdb("cr");
    if (!txdb.LoadBlockIndex())
        return false;
    txdb.Close();

    //
    // Init with genesis block
    //
    if (mapBlockIndex.empty())
    {
        if (!fAllowNew)
            return false;

        // Genesis Block:
        // CBlock(hash=000000000019d6, ver=1, hashPrevBlock=00000000000000, hashMerkleRoot=4a5e1e, nTime=1231006505, nBits=1d00ffff, nNonce=2083236893, vtx=1)
        //   CTransaction(hash=4a5e1e, ver=1, vin.size=1, vout.size=1, nLockTime=0)
        //     CTxIn(COutPoint(000000, -1), coinbase 04ffff001d0104455468652054696d65732030332f4a616e2f32303039204368616e63656c6c6f72206f6e206272696e6b206f66207365636f6e64206261696c6f757420666f722062616e6b73)
        //     CTxOut(nValue=50.00000000, scriptPubKey=0x5F1DF16B2B704C8A578D0B)
        //   vMerkleTree: 4a5e1e

        // Genesis block
        const char* pszTimestamp = "The Times 03/Jan/2009 Chancellor on brink of second bailout for banks";
        CTransaction txNew;
        txNew.vin.resize(1);
        txNew.vout.resize(1);
        txNew.vin[0].scriptSig = CScript() << 486604799 << CBigNum(4) << vector<unsigned char>((const unsigned char*)pszTimestamp, (const unsigned char*)pszTimestamp + strlen(pszTimestamp));
        txNew.vout[0].nValue = 50 * COIN;
        txNew.vout[0].scriptPubKey = CScript() << ParseHex("04678afdb0fe5548271967f1a67130b7105cd6a828e03909a67962e0ea1f61deb649f6bc3f4cef38c4f35504e51ec112de5c384df7ba0b8d578a4c702b6bf11d5f") << OP_CHECKSIG;
        CBlock block;
        block.vtx.push_back(txNew);
        block.hashPrevBlock = 0;
        block.hashMerkleRoot = block.BuildMerkleTree();
        block.nVersion = 1;
        block.nTime    = 1231006505;
        block.nBits    = 0x1d00ffff;
        block.nNonce   = 2083236893;

        if (fTestNet)
        {
            block.nTime    = 1296688602;
            block.nBits    = 0x1d07fff8;
            block.nNonce   = 384568319;
        }

        //// debug print
        printf("%s\n", block.GetHash().ToString().c_str());
        printf("%s\n", hashGenesisBlock.ToString().c_str());
        printf("%s\n", block.hashMerkleRoot.ToString().c_str());
        assert(block.hashMerkleRoot == uint256("0x4a5e1e4baab89f3a32518a88c31bc87f618f76673e2cc77ab2127b7afdeda33b"));
        block.print();
        assert(block.GetHash() == hashGenesisBlock);

        // Start new block file
        unsigned int nFile;
        unsigned int nBlockPos;
        if (!block.WriteToDisk(nFile, nBlockPos))
            return error("LoadBlockIndex() : writing genesis block to disk failed");
        if (!block.AddToBlockIndex(nFile, nBlockPos))
            return error("LoadBlockIndex() : genesis block not accepted");
    }

    return true;
}



void PrintBlockTree()
{
    // precompute tree structure
    map<CBlockIndex*, vector<CBlockIndex*> > mapNext;
    for (map<uint256, CBlockIndex*>::iterator mi = mapBlockIndex.begin(); mi != mapBlockIndex.end(); ++mi)
    {
        CBlockIndex* pindex = (*mi).second;
        mapNext[pindex->pprev].push_back(pindex);
        // test
        //while (rand() % 3 == 0)
        //    mapNext[pindex->pprev].push_back(pindex);
    }

    vector<pair<int, CBlockIndex*> > vStack;
    vStack.push_back(make_pair(0, pindexGenesisBlock));

    int nPrevCol = 0;
    while (!vStack.empty())
    {
        int nCol = vStack.back().first;
        CBlockIndex* pindex = vStack.back().second;
        vStack.pop_back();

        // print split or gap
        if (nCol > nPrevCol)
        {
            for (int i = 0; i < nCol-1; i++)
                printf("| ");
            printf("|\\\n");
        }
        else if (nCol < nPrevCol)
        {
            for (int i = 0; i < nCol; i++)
                printf("| ");
            printf("|\n");
       }
        nPrevCol = nCol;

        // print columns
        for (int i = 0; i < nCol; i++)
            printf("| ");

        // print item
        CBlock block;
        block.ReadFromDisk(pindex);
        printf("%d (%u,%u) %s  %s  tx %d",
            pindex->nHeight,
            pindex->nFile,
            pindex->nBlockPos,
            block.GetHash().ToString().substr(0,20).c_str(),
            DateTimeStrFormat("%x %H:%M:%S", block.GetBlockTime()).c_str(),
            block.vtx.size());

        PrintWallets(block);

        // put the main timechain first
        vector<CBlockIndex*>& vNext = mapNext[pindex];
        for (unsigned int i = 0; i < vNext.size(); i++)
        {
            if (vNext[i]->pnext)
            {
                swap(vNext[0], vNext[i]);
                break;
            }
        }

        // iterate children
        for (unsigned int i = 0; i < vNext.size(); i++)
            vStack.push_back(make_pair(nCol+i, vNext[i]));
    }
}

bool LoadExternalBlockFile(FILE* fileIn)
{
    int nLoaded = 0;
    {
        LOCK(cs_main);
        try {
            CAutoFile blkdat(fileIn, SER_DISK, CLIENT_VERSION);
            unsigned int nPos = 0;
            while (nPos != -1 && blkdat.good() && !fRequestShutdown)
            {
                unsigned char pchData[65536];
                do {
                    fseek(blkdat, nPos, SEEK_SET);
                    int nRead = fread(pchData, 1, sizeof(pchData), blkdat);
                    if (nRead <= 8)
                    {
                        nPos = -1;
                        break;
                    }
                    void* nFind = memchr(pchData, pchMessageStart[0], nRead+1-sizeof(pchMessageStart));
                    if (nFind)
                    {
                        if (memcmp(nFind, pchMessageStart, sizeof(pchMessageStart))==0)
                        {
                            nPos += ((unsigned char*)nFind - pchData) + sizeof(pchMessageStart);
                            break;
                        }
                        nPos += ((unsigned char*)nFind - pchData) + 1;
                    }
                    else
                        nPos += sizeof(pchData) - sizeof(pchMessageStart) + 1;
                } while(!fRequestShutdown);
                if (nPos == -1)
                    break;
                fseek(blkdat, nPos, SEEK_SET);
                unsigned int nSize;
                blkdat >> nSize;
                if (nSize > 0 && nSize <= MAX_BLOCK_SIZE)
                {
                    CBlock block;
                    blkdat >> block;
                    if (ProcessBlock(NULL,&block))
                    {
                        nLoaded++;
                        nPos += 4 + nSize;
                    }
                }
            }
        }
        catch (std::exception &e) 
        {
        }
    }
    printf("Loaded %i blocks from external file\n", nLoaded);
    return nLoaded > 0;
}









//////////////////////////////////////////////////////////////////////////////
//
// CAlert
//

map<uint256, CAlert> mapAlerts;
CCriticalSection cs_mapAlerts;

string GetWarnings(string strFor)
{
    int nPriority = 0;
    string strStatusBar;
    string strRPC;
    if (GetBoolArg("-testsafemode"))
        strRPC = "test";

    // Misc warnings like out of disk space and clock is wrong
    if (strMiscWarning != "")
    {
        nPriority = 1000;
        strStatusBar = strMiscWarning;
    }

    // Longer invalid proof-of-work chain
    if (pindexBest && bnBestInvalidWork > bnBestChainWork + pindexBest->GetBlockWork() * 6)
    {
        nPriority = 2000;
        strStatusBar = strRPC = "WARNING: Displayed transactions may not be correct!  You may need to upgrade, or other nodes may need to upgrade.";
    }

    // Alerts
    {
        LOCK(cs_mapAlerts);
        BOOST_FOREACH(PAIRTYPE(const uint256, CAlert)& item, mapAlerts)
        {
            const CAlert& alert = item.second;
            if (alert.AppliesToMe() && alert.nPriority > nPriority)
            {
                nPriority = alert.nPriority;
                strStatusBar = alert.strStatusBar;
            }
        }
    }

    if (strFor == "statusbar")
        return strStatusBar;
    else if (strFor == "rpc")
        return strRPC;
    assert(!"GetWarnings() : invalid parameter");
    return "error";
}

bool CAlert::ProcessAlert()
{
    if (!CheckSignature())
        return false;
    if (!IsInEffect())
        return false;

    {
        LOCK(cs_mapAlerts);
        // Cancel previous alerts
        for (map<uint256, CAlert>::iterator mi = mapAlerts.begin(); mi != mapAlerts.end();)
        {
            const CAlert& alert = (*mi).second;
            if (Cancels(alert))
            {
                printf("cancelling alert %d\n", alert.nID);
                mapAlerts.erase(mi++);
            }
            else if (!alert.IsInEffect())
            {
                printf("expiring alert %d\n", alert.nID);
                mapAlerts.erase(mi++);
            }
            else
                mi++;
        }

        // Check if this alert has been cancelled
        BOOST_FOREACH(PAIRTYPE(const uint256, CAlert)& item, mapAlerts)
        {
            const CAlert& alert = item.second;
            if (alert.Cancels(*this))
            {
                printf("alert already cancelled by %d\n", alert.nID);
                return false;
            }
        }

        // Add to mapAlerts
        mapAlerts.insert(make_pair(GetHash(), *this));
    }

    printf("accepted alert %d, AppliesToMe()=%d\n", nID, AppliesToMe());
    MainFrameRepaint();
    return true;
}








//////////////////////////////////////////////////////////////////////////////
//
// Messages
//


bool static AlreadyHave(CTxDB& txdb, const CInv& inv)
{
    switch (inv.type)
    {
    case MSG_TX:
        {
        bool txInMap = false;
            {
            LOCK(mempool.cs);
            txInMap = (mempool.exists(inv.hash));
            }
        return txInMap ||
               mapOrphanTransactions.count(inv.hash) ||
               txdb.ContainsTx(inv.hash);
        }

    case MSG_BLOCK:
        return mapBlockIndex.count(inv.hash) ||
               mapOrphanBlocks.count(inv.hash);
    }
    // Don't know what it is, just say we already got one
    return true;
}




// The message start string is designed to be unlikely to occur in normal data.
// The characters are rarely used upper ascii, not valid as UTF-8, and produce
// a large 4-byte int at any alignment.
unsigned char pchMessageStart[4] = { 0xf9, 0xbe, 0xb4, 0xd9 };


bool static ProcessMessage(CNode* pfrom, string strCommand, CDataStream& vRecv)
{
    static map<CService, vector<unsigned char> > mapReuseKey;
    RandAddSeedPerfmon();
    if (fDebug) {
        printf("%s ", DateTimeStrFormat("%x %H:%M:%S", GetTime()).c_str());
        printf("received: %s (%d bytes)\n", strCommand.c_str(), vRecv.size());
    }
    if (mapArgs.count("-dropmessagestest") && GetRand(atoi(mapArgs["-dropmessagestest"])) == 0)
    {
        printf("dropmessagestest DROPPING RECV MESSAGE\n");
        return true;
    }





    if (strCommand == "version")
    {
        // Each connection can only send one version message
        if (pfrom->nVersion != 0)
        {
            pfrom->Misbehaving(1);
            return false;
        }

        int64 nTime;
        CAddress addrMe;
        CAddress addrFrom;
        uint64 nNonce = 1;
        vRecv >> pfrom->nVersion >> pfrom->nServices >> nTime >> addrMe;
        if (pfrom->nVersion < MIN_PROTO_VERSION)
        {
            // Since February 20, 2012, the protocol is initiated at version 209,
            // and earlier versions are no longer supported
            printf("partner %s using obsolete version %i; disconnecting\n", pfrom->addr.ToString().c_str(), pfrom->nVersion);
            pfrom->fDisconnect = true;
            return false;
        }

        if (pfrom->nVersion == 10300)
            pfrom->nVersion = 300;
        if (!vRecv.empty())
            vRecv >> addrFrom >> nNonce;
        if (!vRecv.empty())
            vRecv >> pfrom->strSubVer;
        if (!vRecv.empty())
            vRecv >> pfrom->nStartingHeight;

        if (pfrom->fInbound && addrMe.IsRoutable())
        {
            pfrom->addrLocal = addrMe;
            SeenLocal(addrMe);
        }

        // Disconnect if we connected to ourself
        if (nNonce == nLocalHostNonce && nNonce > 1)
        {
            printf("connected to self at %s, disconnecting\n", pfrom->addr.ToString().c_str());
            pfrom->fDisconnect = true;
            return true;
        }

        // Be shy and don't send version until we hear
        if (pfrom->fInbound)
            pfrom->PushVersion();

        pfrom->fClient = !(pfrom->nServices & NODE_NETWORK);

        AddTimeData(pfrom->addr, nTime);

        // Change version
        pfrom->PushMessage("verack");
        pfrom->vSend.SetVersion(min(pfrom->nVersion, PROTOCOL_VERSION));

        if (!pfrom->fInbound)
        {
            // Advertise our address
            if (!fNoListen && !fUseProxy && !IsInitialBlockDownload())
            {
                CAddress addr = GetLocalAddress(&pfrom->addr);
                if (addr.IsRoutable())
                    pfrom->PushAddress(addr);
            }

            // Get recent addresses
            if (pfrom->fOneShot || pfrom->nVersion >= CADDR_TIME_VERSION || addrman.size() < 1000)
            {
                pfrom->PushMessage("getaddr");
                pfrom->fGetAddr = true;
            }
            addrman.Good(pfrom->addr);
        } else {
            if (((CNetAddr)pfrom->addr) == (CNetAddr)addrFrom)
            {
                addrman.Add(addrFrom, addrFrom);
                addrman.Good(addrFrom);
            }
        }

        // Ask the first connected node for block updates
        static int nAskedForBlocks = 0;
        if (!pfrom->fClient && !pfrom->fOneShot &&
            (pfrom->nVersion < NOBLKS_VERSION_START ||
             pfrom->nVersion >= NOBLKS_VERSION_END) &&
             (nAskedForBlocks < 1 || vNodes.size() <= 1))
        {
            nAskedForBlocks++;
            pfrom->PushGetBlocks(pindexBest, uint256(0));
        }

        // Relay alerts
        {
            LOCK(cs_mapAlerts);
            BOOST_FOREACH(PAIRTYPE(const uint256, CAlert)& item, mapAlerts)
                item.second.RelayTo(pfrom);
        }

        pfrom->fSuccessfullyConnected = true;

        printf("version message: version %d, blocks=%d\n", pfrom->nVersion, pfrom->nStartingHeight);

        cPeerBlockCounts.input(pfrom->nStartingHeight);
    }


    else if (pfrom->nVersion == 0)
    {
        // Must have a version message before anything else
        pfrom->Misbehaving(1);
        return false;
    }


    else if (strCommand == "verack")
    {
        pfrom->vRecv.SetVersion(min(pfrom->nVersion, PROTOCOL_VERSION));
    }


    else if (strCommand == "addr")
    {
        vector<CAddress> vAddr;
        vRecv >> vAddr;

        // Don't want addr from older versions unless seeding
        if (pfrom->nVersion < CADDR_TIME_VERSION && addrman.size() > 1000)
            return true;
        if (vAddr.size() > 1000)
        {
            pfrom->Misbehaving(20);
            return error("message addr size() = %d", vAddr.size());
        }

        // Store the new addresses
        vector<CAddress> vAddrOk;
        int64 nNow = GetAdjustedTime();
        int64 nSince = nNow - 10 * 60;
        BOOST_FOREACH(CAddress& addr, vAddr)
        {
            if (fShutdown)
                return true;
            if (addr.nTime <= 100000000 || addr.nTime > nNow + 10 * 60)
                addr.nTime = nNow - 5 * 24 * 60 * 60;
            pfrom->AddAddressKnown(addr);
            bool fReachable = IsReachable(addr);
            if (addr.nTime > nSince && !pfrom->fGetAddr && vAddr.size() <= 10 && addr.IsRoutable())
            {
                // Relay to a limited number of other nodes
                {
                    LOCK(cs_vNodes);
                    // Use deterministic randomness to send to the same nodes for 24 hours
                    // at a time so the setAddrKnowns of the chosen nodes prevent repeats
                    static uint256 hashSalt;
                    if (hashSalt == 0)
                        RAND_bytes((unsigned char*)&hashSalt, sizeof(hashSalt));
                    int64 hashAddr = addr.GetHash();
                    uint256 hashRand = hashSalt ^ (hashAddr<<32) ^ ((GetTime()+hashAddr)/(24*60*60));
                    hashRand = Hash(BEGIN(hashRand), END(hashRand));
                    multimap<uint256, CNode*> mapMix;
                    BOOST_FOREACH(CNode* pnode, vNodes)
                    {
                        if (pnode->nVersion < CADDR_TIME_VERSION)
                            continue;
                        unsigned int nPointer;
                        memcpy(&nPointer, &pnode, sizeof(nPointer));
                        uint256 hashKey = hashRand ^ nPointer;
                        hashKey = Hash(BEGIN(hashKey), END(hashKey));
                        mapMix.insert(make_pair(hashKey, pnode));
                    }
                    int nRelayNodes = fReachable ? 2 : 1; // limited relaying of addresses outside our network(s)
                    for (multimap<uint256, CNode*>::iterator mi = mapMix.begin(); mi != mapMix.end() && nRelayNodes-- > 0; ++mi)
                        ((*mi).second)->PushAddress(addr);
                }
            }
            // Do not store addresses outside our network
            if (fReachable)
                vAddrOk.push_back(addr);
        }
        addrman.Add(vAddrOk, pfrom->addr, 2 * 60 * 60);
        if (vAddr.size() < 1000)
            pfrom->fGetAddr = false;
        if (pfrom->fOneShot)
            pfrom->fDisconnect = true;
    }


    else if (strCommand == "inv")
    {
        vector<CInv> vInv;
        vRecv >> vInv;
        if (vInv.size() > 50000)
        {
            pfrom->Misbehaving(20);
            return error("message inv size() = %d", vInv.size());
        }

        CTxDB txdb("r");
        for (unsigned int nInv = 0; nInv < vInv.size(); nInv++)
        {
            const CInv &inv = vInv[nInv];

            if (fShutdown)
                return true;
            pfrom->AddInventoryKnown(inv);

            bool fAlreadyHave = AlreadyHave(txdb, inv);
            if (fDebug)
                printf("  got inventory: %s  %s\n", inv.ToString().c_str(), fAlreadyHave ? "have" : "new");

            // Always request the last block in an inv bundle (even if we already have it), as it is the
            // trigger for the other side to send further invs. If we are stuck on a (very long) side chain,
            // this is necessary to connect earlier received orphan blocks to the chain again.
            if (!fAlreadyHave || (inv.type == MSG_BLOCK && nInv==vInv.size()-1))
                pfrom->AskFor(inv);
            if (inv.type == MSG_BLOCK && mapOrphanBlocks.count(inv.hash))
                pfrom->PushGetBlocks(pindexBest, GetOrphanRoot(mapOrphanBlocks[inv.hash]));

            // Track requests for our stuff
            Inventory(inv.hash);
        }
    }


    else if (strCommand == "getdata")
    {
        vector<CInv> vInv;
        vRecv >> vInv;
        if (vInv.size() > 50000)
        {
            pfrom->Misbehaving(20);
            return error("message getdata size() = %d", vInv.size());
        }

        BOOST_FOREACH(const CInv& inv, vInv)
        {
            if (fShutdown)
                return true;
            printf("received getdata for: %s\n", inv.ToString().c_str());

            if (inv.type == MSG_BLOCK)
            {
                // Send block from disk
                map<uint256, CBlockIndex*>::iterator mi = mapBlockIndex.find(inv.hash);
                if (mi != mapBlockIndex.end())
                {
                    CBlock block;
                    block.ReadFromDisk((*mi).second);
                    pfrom->PushMessage("block", block);

                    // Trigger them to send a getblocks request for the next batch of inventory
                    if (inv.hash == pfrom->hashContinue)
                    {
                        // Bypass PushInventory, this must send even if redundant,
                        // and we want it right after the last block so they don't
                        // wait for other stuff first.
                        vector<CInv> vInv;
                        vInv.push_back(CInv(MSG_BLOCK, hashBestChain));
                        pfrom->PushMessage("inv", vInv);
                        pfrom->hashContinue = 0;
                    }
                }
            }
            else if (inv.IsKnownType())
            {
                // Send stream from relay memory
                {
                    LOCK(cs_mapRelay);
                    map<CInv, CDataStream>::iterator mi = mapRelay.find(inv);
                    if (mi != mapRelay.end())
                        pfrom->PushMessage(inv.GetCommand(), (*mi).second);
                }
            }

            // Track requests for our stuff
            Inventory(inv.hash);
        }
    }


    else if (strCommand == "getblocks")
    {
        CBlockLocator locator;
        uint256 hashStop;
        vRecv >> locator >> hashStop;

        // Find the last block the caller has in the main chain
        CBlockIndex* pindex = locator.GetBlockIndex();

        // Send the rest of the chain
        if (pindex)
            pindex = pindex->pnext;
        int nLimit = 500 + locator.GetDistanceBack();
        unsigned int nBytes = 0;
        printf("getblocks %d to %s limit %d\n", (pindex ? pindex->nHeight : -1), hashStop.ToString().substr(0,20).c_str(), nLimit);
        for (; pindex; pindex = pindex->pnext)
        {
            if (pindex->GetBlockHash() == hashStop)
            {
                printf("  getblocks stopping at %d %s (%u bytes)\n", pindex->nHeight, pindex->GetBlockHash().ToString().substr(0,20).c_str(), nBytes);
                break;
            }
            pfrom->PushInventory(CInv(MSG_BLOCK, pindex->GetBlockHash()));
            CBlock block;
            block.ReadFromDisk(pindex, true);
            nBytes += block.GetSerializeSize(SER_NETWORK, PROTOCOL_VERSION);
            if (--nLimit <= 0 || nBytes >= SendBufferSize()/2)
            {
                // When this block is requested, we'll send an inv that'll make them
                // getblocks the next batch of inventory.
                printf("  getblocks stopping at limit %d %s (%u bytes)\n", pindex->nHeight, pindex->GetBlockHash().ToString().substr(0,20).c_str(), nBytes);
                pfrom->hashContinue = pindex->GetBlockHash();
                break;
            }
        }
    }


    else if (strCommand == "getheaders")
    {
        CBlockLocator locator;
        uint256 hashStop;
        vRecv >> locator >> hashStop;

        CBlockIndex* pindex = NULL;
        if (locator.IsNull())
        {
            // If locator is null, return the hashStop block
            map<uint256, CBlockIndex*>::iterator mi = mapBlockIndex.find(hashStop);
            if (mi == mapBlockIndex.end())
                return true;
            pindex = (*mi).second;
        }
        else
        {
            // Find the last block the caller has in the main chain
            pindex = locator.GetBlockIndex();
            if (pindex)
                pindex = pindex->pnext;
        }

        vector<CBlock> vHeaders;
        int nLimit = 2000;
        printf("getheaders %d to %s\n", (pindex ? pindex->nHeight : -1), hashStop.ToString().substr(0,20).c_str());
        for (; pindex; pindex = pindex->pnext)
        {
            vHeaders.push_back(pindex->GetBlockHeader());
            if (--nLimit <= 0 || pindex->GetBlockHash() == hashStop)
                break;
        }
        pfrom->PushMessage("headers", vHeaders);
    }


    else if (strCommand == "tx")
    {
        vector<uint256> vWorkQueue;
        CDataStream vMsg(vRecv);
        CTxDB txdb("r");
        CTransaction tx;
        vRecv >> tx;

        CInv inv(MSG_TX, tx.GetHash());
        pfrom->AddInventoryKnown(inv);

        bool fMissingInputs = false;
        if (tx.AcceptToMemoryPool(txdb, true, &fMissingInputs))
        {
            SyncWithWallets(tx, NULL, true);
            RelayMessage(inv, vMsg);
            mapAlreadyAskedFor.erase(inv);
            vWorkQueue.push_back(inv.hash);

            // Recursively process any orphan transactions that depended on this one
            for (unsigned int i = 0; i < vWorkQueue.size(); i++)
            {
                uint256 hashPrev = vWorkQueue[i];
                for (multimap<uint256, CDataStream*>::iterator mi = mapOrphanTransactionsByPrev.lower_bound(hashPrev);
                     mi != mapOrphanTransactionsByPrev.upper_bound(hashPrev);
                     ++mi)
                {
                    const CDataStream& vMsg = *((*mi).second);
                    CTransaction tx;
                    CDataStream(vMsg) >> tx;
                    CInv inv(MSG_TX, tx.GetHash());

                    if (tx.AcceptToMemoryPool(txdb, true))
                    {
                        printf("   accepted orphan tx %s\n", inv.hash.ToString().substr(0,10).c_str());
                        SyncWithWallets(tx, NULL, true);
                        RelayMessage(inv, vMsg);
                        mapAlreadyAskedFor.erase(inv);
                        vWorkQueue.push_back(inv.hash);
                    }
                }
            }

            BOOST_FOREACH(uint256 hash, vWorkQueue)
                EraseOrphanTx(hash);
        }
        else if (fMissingInputs)
        {
            printf("storing orphan tx %s\n", inv.hash.ToString().substr(0,10).c_str());
            AddOrphanTx(vMsg);

            // DoS prevention: do not allow mapOrphanTransactions to grow unbounded
            unsigned int nEvicted = LimitOrphanTxSize(MAX_ORPHAN_TRANSACTIONS);
            if (nEvicted > 0)
                printf("mapOrphan overflow, removed %u tx\n", nEvicted);
        }
        if (tx.nDoS) pfrom->Misbehaving(tx.nDoS);
    }


    else if (strCommand == "block")
    {
        CBlock block;
        vRecv >> block;

        printf("received block %s\n", block.GetHash().ToString().substr(0,20).c_str());
        // block.print();

        CInv inv(MSG_BLOCK, block.GetHash());
        pfrom->AddInventoryKnown(inv);

        if (ProcessBlock(pfrom, &block))
            mapAlreadyAskedFor.erase(inv);
        if (block.nDoS) pfrom->Misbehaving(block.nDoS);
    }


    else if (strCommand == "getaddr")
    {
        pfrom->vAddrToSend.clear();
        vector<CAddress> vAddr = addrman.GetAddr();
        BOOST_FOREACH(const CAddress &addr, vAddr)
            pfrom->PushAddress(addr);
    }


    else if (strCommand == "checkorder")
    {
        uint256 hashReply;
        vRecv >> hashReply;

        if (!GetBoolArg("-allowreceivebyip"))
        {
            pfrom->PushMessage("reply", hashReply, (int)2, string(""));
            return true;
        }

        CWalletTx order;
        vRecv >> order;

        /// we have a chance to check the order here

        // Keep giving the same key to the same ip until they use it
        if (!mapReuseKey.count(pfrom->addr))
            pwalletMain->GetKeyFromPool(mapReuseKey[pfrom->addr], true);

        // Send back approval of order and pubkey to use
        CScript scriptPubKey;
        scriptPubKey << mapReuseKey[pfrom->addr] << OP_CHECKSIG;
        pfrom->PushMessage("reply", hashReply, (int)0, scriptPubKey);
    }


    else if (strCommand == "reply")
    {
        uint256 hashReply;
        vRecv >> hashReply;

        CRequestTracker tracker;
        {
            LOCK(pfrom->cs_mapRequests);
            map<uint256, CRequestTracker>::iterator mi = pfrom->mapRequests.find(hashReply);
            if (mi != pfrom->mapRequests.end())
            {
                tracker = (*mi).second;
                pfrom->mapRequests.erase(mi);
            }
        }
        if (!tracker.IsNull())
            tracker.fn(tracker.param1, vRecv);
    }


    else if (strCommand == "ping")
    {
        if (pfrom->nVersion > BIP0031_VERSION)
        {
            uint64 nonce = 0;
            vRecv >> nonce;
            // Echo the message back with the nonce. This allows for two useful features:
            //
            // 1) A remote node can quickly check if the connection is operational
            // 2) Remote nodes can measure the latency of the network thread. If this node
            //    is overloaded it won't respond to pings quickly and the remote node can
            //    avoid sending us more work, like chain download requests.
            //
            // The nonce stops the remote getting confused between different pings: without
            // it, if the remote node sends a ping once per second and this node takes 5
            // seconds to respond to each, the 5th ping the remote sends would appear to
            // return very quickly.
            pfrom->PushMessage("pong", nonce);
        }
    }


    else if (strCommand == "alert")
    {
        CAlert alert;
        vRecv >> alert;

        if (alert.ProcessAlert())
        {
            // Relay
            pfrom->setKnown.insert(alert.GetHash());
            {
                LOCK(cs_vNodes);
                BOOST_FOREACH(CNode* pnode, vNodes)
                    alert.RelayTo(pnode);
            }
        }
    }


    else
    {
        // Ignore unknown commands for extensibility
    }


    // Update the last seen time for this node's address
    if (pfrom->fNetworkNode)
        if (strCommand == "version" || strCommand == "addr" || strCommand == "inv" || strCommand == "getdata" || strCommand == "ping")
            AddressCurrentlyConnected(pfrom->addr);


    return true;
}

bool ProcessMessages(CNode* pfrom)
{
    CDataStream& vRecv = pfrom->vRecv;
    if (vRecv.empty())
        return true;
    //if (fDebug)
    //    printf("ProcessMessages(%u bytes)\n", vRecv.size());

    //
    // Message format
    //  (4) message start
    //  (12) command
    //  (4) size
    //  (4) checksum
    //  (x) data
    //

    loop
    {
        // Scan for message start
        CDataStream::iterator pstart = search(vRecv.begin(), vRecv.end(), BEGIN(pchMessageStart), END(pchMessageStart));
        int nHeaderSize = vRecv.GetSerializeSize(CMessageHeader());
        if (vRecv.end() - pstart < nHeaderSize)
        {
            if ((int)vRecv.size() > nHeaderSize)
            {
                printf("\n\nPROCESSMESSAGE MESSAGESTART NOT FOUND\n\n");
                vRecv.erase(vRecv.begin(), vRecv.end() - nHeaderSize);
            }
            break;
        }
        if (pstart - vRecv.begin() > 0)
            printf("\n\nPROCESSMESSAGE SKIPPED %d BYTES\n\n", pstart - vRecv.begin());
        vRecv.erase(vRecv.begin(), pstart);

        // Read header
        vector<char> vHeaderSave(vRecv.begin(), vRecv.begin() + nHeaderSize);
        CMessageHeader hdr;
        vRecv >> hdr;
        if (!hdr.IsValid())
        {
            printf("\n\nPROCESSMESSAGE: ERRORS IN HEADER %s\n\n\n", hdr.GetCommand().c_str());
            continue;
        }
        string strCommand = hdr.GetCommand();

        // Message size
        unsigned int nMessageSize = hdr.nMessageSize;
        if (nMessageSize > MAX_SIZE)
        {
            printf("ProcessMessage(%s, %u bytes) : nMessageSize > MAX_SIZE\n", strCommand.c_str(), nMessageSize);
            continue;
        }
        if (nMessageSize > vRecv.size())
        {
            // Rewind and wait for rest of message
            vRecv.insert(vRecv.begin(), vHeaderSave.begin(), vHeaderSave.end());
            break;
        }

        // Checksum
        uint256 hash = Hash(vRecv.begin(), vRecv.begin() + nMessageSize);
        unsigned int nChecksum = 0;
        memcpy(&nChecksum, &hash, sizeof(nChecksum));
        if (nChecksum != hdr.nChecksum)
        {
            printf("ProcessMessage(%s, %u bytes) : CHECKSUM ERROR nChecksum=%08x hdr.nChecksum=%08x\n",
               strCommand.c_str(), nMessageSize, nChecksum, hdr.nChecksum);
            continue;
        }

        // Copy message to its own buffer
        CDataStream vMsg(vRecv.begin(), vRecv.begin() + nMessageSize, vRecv.nType, vRecv.nVersion);
        vRecv.ignore(nMessageSize);

        // Process message
        bool fRet = false;
        try
        {
            {
                LOCK(cs_main);
                fRet = ProcessMessage(pfrom, strCommand, vMsg);
            }
            if (fShutdown)
                return true;
        }
        catch (std::ios_base::failure& e)
        {
            if (strstr(e.what(), "end of data"))
            {
                // Allow exceptions from underlength message on vRecv
                printf("ProcessMessage(%s, %u bytes) : Exception '%s' caught, normally caused by a message being shorter than its stated length\n", strCommand.c_str(), nMessageSize, e.what());
            }
            else if (strstr(e.what(), "size too large"))
            {
                // Allow exceptions from overlong size
                printf("ProcessMessage(%s, %u bytes) : Exception '%s' caught\n", strCommand.c_str(), nMessageSize, e.what());
            }
            else
            {
                PrintExceptionContinue(&e, "ProcessMessage()");
            }
        }
        catch (std::exception& e) {
            PrintExceptionContinue(&e, "ProcessMessage()");
        } catch (...) {
            PrintExceptionContinue(NULL, "ProcessMessage()");
        }

        if (!fRet)
            printf("ProcessMessage(%s, %u bytes) FAILED\n", strCommand.c_str(), nMessageSize);
    }

    vRecv.Compact();
    return true;
}


bool SendMessages(CNode* pto, bool fSendTrickle)
{
    TRY_LOCK(cs_main, lockMain);
    if (lockMain) {
        // Don't send anything until we get their version message
        if (pto->nVersion == 0)
            return true;

        // Keep-alive ping. We send a nonce of zero because we don't use it anywhere
        // right now.
        if (pto->nLastSend && GetTime() - pto->nLastSend > 30 * 60 && pto->vSend.empty()) {
            if (pto->nVersion > BIP0031_VERSION)
                pto->PushMessage("ping", 0);
            else
                pto->PushMessage("ping");
        }

        // Resend wallet transactions that haven't gotten in a block yet
        ResendWalletTransactions();

        // Address refresh broadcast
        static int64 nLastRebroadcast;
        if (!IsInitialBlockDownload() && (GetTime() - nLastRebroadcast > 24 * 60 * 60))
        {
            {
                LOCK(cs_vNodes);
                BOOST_FOREACH(CNode* pnode, vNodes)
                {
                    // Periodically clear setAddrKnown to allow refresh broadcasts
                    if (nLastRebroadcast)
                        pnode->setAddrKnown.clear();

                    // Rebroadcast our address
                    if (!fNoListen && !fUseProxy)
                    {
                        CAddress addr = GetLocalAddress(&pnode->addr);
                        if (addr.IsRoutable())
                            pnode->PushAddress(addr);
                    }
                }
            }
            nLastRebroadcast = GetTime();
        }

        //
        // Message: addr
        //
        if (fSendTrickle)
        {
            vector<CAddress> vAddr;
            vAddr.reserve(pto->vAddrToSend.size());
            BOOST_FOREACH(const CAddress& addr, pto->vAddrToSend)
            {
                // returns true if wasn't already contained in the set
                if (pto->setAddrKnown.insert(addr).second)
                {
                    vAddr.push_back(addr);
                    // receiver rejects addr messages larger than 1000
                    if (vAddr.size() >= 1000)
                    {
                        pto->PushMessage("addr", vAddr);
                        vAddr.clear();
                    }
                }
            }
            pto->vAddrToSend.clear();
            if (!vAddr.empty())
                pto->PushMessage("addr", vAddr);
        }


        //
        // Message: inventory
        //
        vector<CInv> vInv;
        vector<CInv> vInvWait;
        {
            LOCK(pto->cs_inventory);
            vInv.reserve(pto->vInventoryToSend.size());
            vInvWait.reserve(pto->vInventoryToSend.size());
            BOOST_FOREACH(const CInv& inv, pto->vInventoryToSend)
            {
                if (pto->setInventoryKnown.count(inv))
                    continue;

                // trickle out tx inv to protect privacy
                if (inv.type == MSG_TX && !fSendTrickle)
                {
                    // 1/4 of tx invs blast to all immediately
                    static uint256 hashSalt;
                    if (hashSalt == 0)
                        RAND_bytes((unsigned char*)&hashSalt, sizeof(hashSalt));
                    uint256 hashRand = inv.hash ^ hashSalt;
                    hashRand = Hash(BEGIN(hashRand), END(hashRand));
                    bool fTrickleWait = ((hashRand & 3) != 0);

                    // always trickle our own transactions
                    if (!fTrickleWait)
                    {
                        CWalletTx wtx;
                        if (GetTransaction(inv.hash, wtx))
                            if (wtx.fFromMe)
                                fTrickleWait = true;
                    }

                    if (fTrickleWait)
                    {
                        vInvWait.push_back(inv);
                        continue;
                    }
                }

                // returns true if wasn't already contained in the set
                if (pto->setInventoryKnown.insert(inv).second)
                {
                    vInv.push_back(inv);
                    if (vInv.size() >= 1000)
                    {
                        pto->PushMessage("inv", vInv);
                        vInv.clear();
                    }
                }
            }
            pto->vInventoryToSend = vInvWait;
        }
        if (!vInv.empty())
            pto->PushMessage("inv", vInv);


        //
        // Message: getdata
        //
        vector<CInv> vGetData;
        int64 nNow = GetTime() * 1000000;
        CTxDB txdb("r");
        while (!pto->mapAskFor.empty() && (*pto->mapAskFor.begin()).first <= nNow)
        {
            const CInv& inv = (*pto->mapAskFor.begin()).second;
            if (!AlreadyHave(txdb, inv))
            {
                printf("sending getdata: %s\n", inv.ToString().c_str());
                vGetData.push_back(inv);
                if (vGetData.size() >= 1000)
                {
                    pto->PushMessage("getdata", vGetData);
                    vGetData.clear();
                }
            }
            mapAlreadyAskedFor[inv] = nNow;
            pto->mapAskFor.erase(pto->mapAskFor.begin());
        }
        if (!vGetData.empty())
            pto->PushMessage("getdata", vGetData);

    }
    return true;
}














//////////////////////////////////////////////////////////////////////////////
//
// BitcoinMiner
//

int static FormatHashBlocks(void* pbuffer, unsigned int len)
{
    unsigned char* pdata = (unsigned char*)pbuffer;
    unsigned int blocks = 1 + ((len + 8) / 64);
    unsigned char* pend = pdata + 64 * blocks;
    memset(pdata + len, 0, 64 * blocks - len);
    pdata[len] = 0x80;
    unsigned int bits = len * 8;
    pend[-1] = (bits >> 0) & 0xff;
    pend[-2] = (bits >> 8) & 0xff;
    pend[-3] = (bits >> 16) & 0xff;
    pend[-4] = (bits >> 24) & 0xff;
    return blocks;
}

static const unsigned int pSHA256InitState[8] =
{0x6a09e667, 0xbb67ae85, 0x3c6ef372, 0xa54ff53a, 0x510e527f, 0x9b05688c, 0x1f83d9ab, 0x5be0cd19};

void SHA256Transform(void* pstate, void* pinput, const void* pinit)
{
    SHA256_CTX ctx;
    unsigned char data[64];

    SHA256_Init(&ctx);

    for (int i = 0; i < 16; i++)
        ((uint32_t*)data)[i] = ByteReverse(((uint32_t*)pinput)[i]);

    for (int i = 0; i < 8; i++)
        ctx.h[i] = ((uint32_t*)pinit)[i];

    SHA256_Update(&ctx, data, sizeof(data));
    for (int i = 0; i < 8; i++)
        ((uint32_t*)pstate)[i] = ctx.h[i];
}

//
// ScanHash scans nonces looking for a hash with at least some zero bits.
// It operates on big endian data.  Caller does the byte reversing.
// All input buffers are 16-byte aligned.  nNonce is usually preserved
// between calls, but periodically or if nNonce is 0xffff0000 or above,
// the block is rebuilt and nNonce starts over at zero.
//
unsigned int static ScanHash_CryptoPP(char* pmidstate, char* pdata, char* phash1, char* phash, unsigned int& nHashesDone)
{
    unsigned int& nNonce = *(unsigned int*)(pdata + 12);
    for (;;)
    {
        // Crypto++ SHA-256
        // Hash pdata using pmidstate as the starting state into
        // preformatted buffer phash1, then hash phash1 into phash
        nNonce++;
        SHA256Transform(phash1, pdata, pmidstate);
        SHA256Transform(phash, phash1, pSHA256InitState);

        // Return the nonce if the hash has at least some zero bits,
        // caller will check if it has enough to reach the target
        if (((unsigned short*)phash)[14] == 0)
            return nNonce;

        // If nothing found after trying for a while, return -1
        if ((nNonce & 0xffff) == 0)
        {
            nHashesDone = 0xffff+1;
            return (unsigned int) -1;
        }
    }
}

// Some explaining would be appreciated
class COrphan
{
public:
    CTransaction* ptx;
    set<uint256> setDependsOn;
    double dPriority;

    COrphan(CTransaction* ptxIn)
    {
        ptx = ptxIn;
        dPriority = 0;
    }

    void print() const
    {
        printf("COrphan(hash=%s, dPriority=%.1f)\n", ptx->GetHash().ToString().substr(0,10).c_str(), dPriority);
        BOOST_FOREACH(uint256 hash, setDependsOn)
            printf("   setDependsOn %s\n", hash.ToString().substr(0,10).c_str());
    }
};


uint64 nLastBlockTx = 0;
uint64 nLastBlockSize = 0;

CBlock* CreateNewBlock(CReserveKey& reservekey)
{
    CBlockIndex* pindexPrev = pindexBest;

    // Create new block
    auto_ptr<CBlock> pblock(new CBlock());
    if (!pblock.get())
        return NULL;

    // Create coinbase tx
    CTransaction txNew;
    txNew.vin.resize(1);
    txNew.vin[0].prevout.SetNull();
    txNew.vout.resize(1);
    txNew.vout[0].scriptPubKey << reservekey.GetReservedKey() << OP_CHECKSIG;

    // Add our coinbase tx as first transaction
    pblock->vtx.push_back(txNew);

    // Collect memory pool transactions into the block
    int64 nFees = 0;
    {
        LOCK2(cs_main, mempool.cs);
        CTxDB txdb("r");

        // Priority order to process transactions
        list<COrphan> vOrphan; // list memory doesn't move
        map<uint256, vector<COrphan*> > mapDependers;
        multimap<double, CTransaction*> mapPriority;
        for (map<uint256, CTransaction>::iterator mi = mempool.mapTx.begin(); mi != mempool.mapTx.end(); ++mi)
        {
            CTransaction& tx = (*mi).second;
            if (tx.IsCoinBase() || !tx.IsFinal())
                continue;

            COrphan* porphan = NULL;
            double dPriority = 0;
            BOOST_FOREACH(const CTxIn& txin, tx.vin)
            {
                // Read prev transaction
                CTransaction txPrev;
                CTxIndex txindex;
                if (!txPrev.ReadFromDisk(txdb, txin.prevout, txindex))
                {
                    // Has to wait for dependencies
                    if (!porphan)
                    {
                        // Use list for automatic deletion
                        vOrphan.push_back(COrphan(&tx));
                        porphan = &vOrphan.back();
                    }
                    mapDependers[txin.prevout.hash].push_back(porphan);
                    porphan->setDependsOn.insert(txin.prevout.hash);
                    continue;
                }
                int64 nValueIn = txPrev.vout[txin.prevout.n].nValue;

                // Read block header
                int nConf = txindex.GetDepthInMainChain();

                dPriority += (double)nValueIn * nConf;

                if (fDebug && GetBoolArg("-printpriority"))
                    printf("priority     nValueIn=%-12I64d nConf=%-5d dPriority=%-20.1f\n", nValueIn, nConf, dPriority);
            }

            // Priority is sum(valuein * age) / txsize
            dPriority /= ::GetSerializeSize(tx, SER_NETWORK, PROTOCOL_VERSION);

            if (pwalletMain->IsMine(tx))
                dPriority += 100.;

            if (porphan)
                porphan->dPriority = dPriority;
            else
                mapPriority.insert(make_pair(-dPriority, &(*mi).second));

            if (fDebug && GetBoolArg("-printpriority"))
            {
                printf("priority %-20.1f %s\n%s", dPriority, tx.GetHash().ToString().substr(0,10).c_str(), tx.ToString().c_str());
                if (porphan)
                    porphan->print();
                printf("\n");
            }
        }

        // Collect transactions into block
        map<uint256, CTxIndex> mapTestPool;
        uint64 nBlockSize = 1000;
        uint64 nBlockTx = 0;
        int nBlockSigOps = 100;
        while (!mapPriority.empty())
        {
            // Take highest priority transaction off priority queue
            double dPriority = -(*mapPriority.begin()).first;
            CTransaction& tx = *(*mapPriority.begin()).second;
            mapPriority.erase(mapPriority.begin());

            // Size limits
            unsigned int nTxSize = ::GetSerializeSize(tx, SER_NETWORK, PROTOCOL_VERSION);
            if (nBlockSize + nTxSize >= MAX_BLOCK_SIZE_GEN)
                continue;

            // Legacy limits on sigOps:
            unsigned int nTxSigOps = tx.GetLegacySigOpCount();
            if (nBlockSigOps + nTxSigOps >= MAX_BLOCK_SIGOPS)
                continue;

            // Transaction fee required depends on block size
            bool fAllowFree = (nBlockSize + nTxSize < 4000 || CTransaction::AllowFree(dPriority));
            int64 nMinFee = pwalletMain->IsMine(tx) ? 0 : tx.GetMinFee(nBlockSize, fAllowFree, GMF_BLOCK);

            // Connecting shouldn't fail due to dependency on other memory pool transactions
            // because we're already processing them in order of dependency
            map<uint256, CTxIndex> mapTestPoolTmp(mapTestPool);
            MapPrevTx mapInputs;
            bool fInvalid;
            if (!tx.FetchInputs(txdb, mapTestPoolTmp, false, true, mapInputs, fInvalid))
                continue;

            int64 nTxFees = tx.GetValueIn(mapInputs)-tx.GetValueOut();
            if (nTxFees < nMinFee)
                continue;

            nTxSigOps += tx.GetP2SHSigOpCount(mapInputs);
            if (nBlockSigOps + nTxSigOps >= MAX_BLOCK_SIGOPS)
                continue;

            if (!tx.ConnectInputs(mapInputs, mapTestPoolTmp, CDiskTxPos(1,1,1), pindexPrev, false, true))
                continue;
            mapTestPoolTmp[tx.GetHash()] = CTxIndex(CDiskTxPos(1,1,1), tx.vout.size());
            swap(mapTestPool, mapTestPoolTmp);

            // Added
            pblock->vtx.push_back(tx);
            nBlockSize += nTxSize;
            ++nBlockTx;
            nBlockSigOps += nTxSigOps;
            nFees += nTxFees;

            // Add transactions that depend on this one to the priority queue
            uint256 hash = tx.GetHash();
            if (mapDependers.count(hash))
            {
                BOOST_FOREACH(COrphan* porphan, mapDependers[hash])
                {
                    if (!porphan->setDependsOn.empty())
                    {
                        porphan->setDependsOn.erase(hash);
                        if (porphan->setDependsOn.empty())
                            mapPriority.insert(make_pair(-porphan->dPriority, porphan->ptx));
                    }
                }
            }
        }

        nLastBlockTx = nBlockTx;
        nLastBlockSize = nBlockSize;
        printf("CreateNewBlock(): total size %lu\n", nBlockSize);

    }
    pblock->vtx[0].vout[0].nValue = GetBlockValue(pindexPrev->nHeight+1, nFees);

    // Fill in header
    pblock->hashPrevBlock  = pindexPrev->GetBlockHash();
    pblock->hashMerkleRoot = pblock->BuildMerkleTree();
    pblock->UpdateTime(pindexPrev);
    pblock->nBits          = GetNextWorkRequired(pindexPrev, pblock.get());
    pblock->nNonce         = 0;

    return pblock.release();
}


void IncrementExtraNonce(CBlock* pblock, CBlockIndex* pindexPrev, unsigned int& nExtraNonce)
{
    // Update nExtraNonce
    static uint256 hashPrevBlock;
    if (hashPrevBlock != pblock->hashPrevBlock)
    {
        nExtraNonce = 0;
        hashPrevBlock = pblock->hashPrevBlock;
    }
    ++nExtraNonce;
    pblock->vtx[0].vin[0].scriptSig = (CScript() << pblock->nTime << CBigNum(nExtraNonce)) + COINBASE_FLAGS;
    assert(pblock->vtx[0].vin[0].scriptSig.size() <= 100);

    pblock->hashMerkleRoot = pblock->BuildMerkleTree();
}


void FormatHashBuffers(CBlock* pblock, char* pmidstate, char* pdata, char* phash1)
{
    //
    // Prebuild hash buffers
    //
    struct
    {
        struct unnamed2
        {
            int nVersion;
            uint256 hashPrevBlock;
            uint256 hashMerkleRoot;
            unsigned int nTime;
            unsigned int nBits;
            unsigned int nNonce;
        }
        block;
        unsigned char pchPadding0[64];
        uint256 hash1;
        unsigned char pchPadding1[64];
    }
    tmp;
    memset(&tmp, 0, sizeof(tmp));

    tmp.block.nVersion       = pblock->nVersion;
    tmp.block.hashPrevBlock  = pblock->hashPrevBlock;
    tmp.block.hashMerkleRoot = pblock->hashMerkleRoot;
    tmp.block.nTime          = pblock->nTime;
    tmp.block.nBits          = pblock->nBits;
    tmp.block.nNonce         = pblock->nNonce;

    FormatHashBlocks(&tmp.block, sizeof(tmp.block));
    FormatHashBlocks(&tmp.hash1, sizeof(tmp.hash1));

    // Byte swap all the input buffer
    for (unsigned int i = 0; i < sizeof(tmp)/4; i++)
        ((unsigned int*)&tmp)[i] = ByteReverse(((unsigned int*)&tmp)[i]);

    // Precalc the first half of the first hash, which stays constant
    SHA256Transform(pmidstate, &tmp.block, pSHA256InitState);

    memcpy(pdata, &tmp.block, 128);
    memcpy(phash1, &tmp.hash1, 64);
}


bool CheckWork(CBlock* pblock, CWallet& wallet, CReserveKey& reservekey)
{
    uint256 hash = pblock->GetHash();
    uint256 hashTarget = CBigNum().SetCompact(pblock->nBits).getuint256();

    if (hash > hashTarget)
        return false;

    //// debug print
    printf("BitcoinMiner:\n");
    printf("proof-of-work found  \n  hash: %s  \ntarget: %s\n", hash.GetHex().c_str(), hashTarget.GetHex().c_str());
    pblock->print();
    printf("%s ", DateTimeStrFormat("%x %H:%M", GetTime()).c_str());
    printf("generated %s\n", FormatMoney(pblock->vtx[0].vout[0].nValue).c_str());

    // Found a solution
    {
        LOCK(cs_main);
        if (pblock->hashPrevBlock != hashBestChain)
            return error("BitcoinMiner : generated block is stale");

        // Remove key from key pool
        reservekey.KeepKey();

        // Track how many getdata requests this block gets
        {
            LOCK(wallet.cs_wallet);
            wallet.mapRequestCount[pblock->GetHash()] = 0;
        }

        // Process this block the same as if we had received it from another node
        if (!ProcessBlock(NULL, pblock))
            return error("BitcoinMiner : ProcessBlock, block not accepted");
    }

    return true;
}

void static ThreadBitcoinMiner(void* parg);

static bool fGenerateBitcoins = false;
static bool fLimitProcessors = false;
static int nLimitProcessors = -1;

void static BitcoinMiner(CWallet *pwallet)
{
    printf("BitcoinMiner started\n");
    SetThreadPriority(THREAD_PRIORITY_LOWEST);

    // Each thread has its own key and counter
    CReserveKey reservekey(pwallet);
    unsigned int nExtraNonce = 0;

    while (fGenerateBitcoins)
    {
        if (fShutdown)
            return;
        while (vNodes.empty() || IsInitialBlockDownload())
        {
            Sleep(1000);
            if (fShutdown)
                return;
            if (!fGenerateBitcoins)
                return;
        }


        //
        // Create new block
        //
        unsigned int nTransactionsUpdatedLast = nTransactionsUpdated;
        CBlockIndex* pindexPrev = pindexBest;

        auto_ptr<CBlock> pblock(CreateNewBlock(reservekey));
        if (!pblock.get())
            return;
        IncrementExtraNonce(pblock.get(), pindexPrev, nExtraNonce);

        printf("Running BitcoinMiner with %d transactions in block\n", pblock->vtx.size());


        //
        // Prebuild hash buffers
        //
        char pmidstatebuf[32+16]; char* pmidstate = alignup<16>(pmidstatebuf);
        char pdatabuf[128+16];    char* pdata     = alignup<16>(pdatabuf);
        char phash1buf[64+16];    char* phash1    = alignup<16>(phash1buf);

        FormatHashBuffers(pblock.get(), pmidstate, pdata, phash1);

        unsigned int& nBlockTime = *(unsigned int*)(pdata + 64 + 4);
        unsigned int& nBlockBits = *(unsigned int*)(pdata + 64 + 8);
        unsigned int& nBlockNonce = *(unsigned int*)(pdata + 64 + 12);


        //
        // Search
        //
        int64 nStart = GetTime();
        uint256 hashTarget = CBigNum().SetCompact(pblock->nBits).getuint256();
        uint256 hashbuf[2];
        uint256& hash = *alignup<16>(hashbuf);
        loop
        {
            unsigned int nHashesDone = 0;
            unsigned int nNonceFound;

            // Crypto++ SHA-256
            nNonceFound = ScanHash_CryptoPP(pmidstate, pdata + 64, phash1,
                                            (char*)&hash, nHashesDone);

            // Check if something found
            if (nNonceFound != (unsigned int) -1)
            {
                for (unsigned int i = 0; i < sizeof(hash)/4; i++)
                    ((unsigned int*)&hash)[i] = ByteReverse(((unsigned int*)&hash)[i]);

                if (hash <= hashTarget)
                {
                    // Found a solution
                    pblock->nNonce = ByteReverse(nNonceFound);
                    assert(hash == pblock->GetHash());

                    SetThreadPriority(THREAD_PRIORITY_NORMAL);
                    CheckWork(pblock.get(), *pwalletMain, reservekey);
                    SetThreadPriority(THREAD_PRIORITY_LOWEST);
                    break;
                }
            }

            // Meter hashes/sec
            static int64 nHashCounter;
            if (nHPSTimerStart == 0)
            {
                nHPSTimerStart = GetTimeMillis();
                nHashCounter = 0;
            }
            else
                nHashCounter += nHashesDone;
            if (GetTimeMillis() - nHPSTimerStart > 4000)
            {
                static CCriticalSection cs;
                {
                    LOCK(cs);
                    if (GetTimeMillis() - nHPSTimerStart > 4000)
                    {
                        dHashesPerSec = 1000.0 * nHashCounter / (GetTimeMillis() - nHPSTimerStart);
                        nHPSTimerStart = GetTimeMillis();
                        nHashCounter = 0;
                        static int64 nLogTime;
                        if (GetTime() - nLogTime > 30 * 60)
                        {
                            nLogTime = GetTime();
                            printf("%s ", DateTimeStrFormat("%x %H:%M", GetTime()).c_str());
                            printf("hashmeter %3d CPUs %6.0f khash/s\n", vnThreadsRunning[THREAD_MINER], dHashesPerSec/1000.0);
                        }
                    }
                }
            }

            // Check for stop or if block needs to be rebuilt
            if (fShutdown)
                return;
            if (!fGenerateBitcoins)
                return;
            if (fLimitProcessors && vnThreadsRunning[THREAD_MINER] > nLimitProcessors)
                return;
            if (vNodes.empty())
                break;
            if (nBlockNonce >= 0xffff0000)
                break;
            if (nTransactionsUpdated != nTransactionsUpdatedLast && GetTime() - nStart > 60)
                break;
            if (pindexPrev != pindexBest)
                break;

            // Update nTime every few seconds
            pblock->UpdateTime(pindexPrev);
            nBlockTime = ByteReverse(pblock->nTime);
            if (fTestNet)
            {
                // Changing pblock->nTime can change work required on testnet:
                nBlockBits = ByteReverse(pblock->nBits);
                hashTarget = CBigNum().SetCompact(pblock->nBits).getuint256();
            }
        }
    }
}

void static ThreadBitcoinMiner(void* parg)
{
    CWallet* pwallet = (CWallet*)parg;
    try
    {
        vnThreadsRunning[THREAD_MINER]++;
        BitcoinMiner(pwallet);
        vnThreadsRunning[THREAD_MINER]--;
    }
    catch (std::exception& e) {
        vnThreadsRunning[THREAD_MINER]--;
        PrintException(&e, "ThreadBitcoinMiner()");
    } catch (...) {
        vnThreadsRunning[THREAD_MINER]--;
        PrintException(NULL, "ThreadBitcoinMiner()");
    }
    nHPSTimerStart = 0;
    if (vnThreadsRunning[THREAD_MINER] == 0)
        dHashesPerSec = 0;
    printf("ThreadBitcoinMiner exiting, %d threads remaining\n", vnThreadsRunning[THREAD_MINER]);
}


void GenerateBitcoins(bool fGenerate, CWallet* pwallet)
{
    fGenerateBitcoins = fGenerate;
    nLimitProcessors = GetArg("-genproclimit", -1);
    if (nLimitProcessors == 0)
        fGenerateBitcoins = false;
    fLimitProcessors = (nLimitProcessors != -1);

    if (fGenerate)
    {
        int nProcessors = boost::thread::hardware_concurrency();
        printf("%d processors\n", nProcessors);
        if (nProcessors < 1)
            nProcessors = 1;
        if (fLimitProcessors && nProcessors > nLimitProcessors)
            nProcessors = nLimitProcessors;
        int nAddThreads = nProcessors - vnThreadsRunning[THREAD_MINER];
        printf("Starting %d BitcoinMiner threads\n", nAddThreads);
        for (int i = 0; i < nAddThreads; i++)
        {
            if (!CreateThread(ThreadBitcoinMiner, pwallet))
                printf("Error: CreateThread(ThreadBitcoinMiner) failed\n");
            Sleep(10);
        }
    }
}<|MERGE_RESOLUTION|>--- conflicted
+++ resolved
@@ -482,11 +482,7 @@
     bool fIsMine = pwalletMain->IsMine(tx);
 
     // Rather not work on nonstandard transactions (unless -testnet)
-<<<<<<< HEAD
-    if (!fTestNet && !tx.IsStandard() && !fIsMine)
-=======
-    if (!fTestNet && !tx.IsStandard() && !GetBoolArg("-acceptnonstdtxn"))
->>>>>>> 69e3eefa
+    if (!fTestNet && !tx.IsStandard() && !fIsMine && !GetBoolArg("-acceptnonstdtxn"))
         return error("CTxMemPool::accept() : nonstandard transaction type");
 
     // Do we already have it?
@@ -543,11 +539,7 @@
         }
 
         // Check for non-standard pay-to-script-hash in inputs
-<<<<<<< HEAD
         if (!tx.AreInputsStandard(mapInputs) && !fIsMine && !fTestNet)
-            return error("CTxMemPool::accept() : nonstandard transaction input");
-=======
-        if (!tx.AreInputsStandard(mapInputs) && !fTestNet)
         {
             if (!GetBoolArg("-acceptnonstdtxn"))
                 return error("CTxMemPool::accept() : nonstandard transaction input");
@@ -561,7 +553,6 @@
                     return error("CTxMemPool::accept() : transaction with out-of-bounds SigOpCount");
             }
         }
->>>>>>> 69e3eefa
 
         // Note: if you modify this code to accept non-standard transactions, then
         // you should add code here to check that the transaction does a
