--- conflicted
+++ resolved
@@ -53,10 +53,7 @@
 bool fIsBareMultisigStd = true;
 bool fRequireStandard = true;
 unsigned nBytesPerSigOp = 0;
-<<<<<<< HEAD
-=======
 bool fCheckBlockIndex = false;
->>>>>>> ad25ab1c
 unsigned int nCoinCacheSize = 5000;
 
 
