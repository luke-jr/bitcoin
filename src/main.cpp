// Copyright (c) 2009-2010 Satoshi Nakamoto
// Copyright (c) 2009-2014 The Bitcoin developers
// Distributed under the MIT software license, see the accompanying
// file COPYING or http://www.opensource.org/licenses/mit-license.php.

#include "main.h"

#include "addrman.h"
#include "alert.h"
#include "chainparams.h"
#include "checkpoints.h"
#include "checkqueue.h"
#include "init.h"
#include "merkleblock.h"
#include "net.h"
#include "pow.h"
#include "txdb.h"
#include "txmempool.h"
#include "ui_interface.h"
#include "util.h"
#include "utilmoneystr.h"

#include <sstream>

#include <boost/algorithm/string/replace.hpp>
#include <boost/filesystem.hpp>
#include <boost/filesystem/fstream.hpp>
#include <boost/thread.hpp>

using namespace boost;
using namespace std;

#if defined(NDEBUG)
# error "Bitcoin cannot be compiled without assertions."
#endif

/**
 * Global state
 */

CCriticalSection cs_main;

BlockMap mapBlockIndex;
CChain chainActive;
CBlockIndex *pindexBestHeader = NULL;
int64_t nTimeBestReceived = 0;
CWaitableCriticalSection csBestBlock;
CConditionVariable cvBlockChange;
int nScriptCheckThreads = 0;
bool fImporting = false;
bool fReindex = false;
bool fTxIndex = false;
bool fIsBareMultisigStd = true;
bool fRequireStandard = true;
unsigned nBytesPerSigOp = 0;
unsigned int nCoinCacheSize = 5000;


/** Fees smaller than this (in satoshi) are considered zero fee (for relaying and mining) */
CFeeRate minRelayTxFee = CFeeRate(1000);
CAmount nDustLimit = 0;
std::set<CBitcoinAddress> filteredAddresses;

CTxMemPool mempool(::minRelayTxFee);

struct COrphanTx {
    CTransaction tx;
    NodeId fromPeer;
};
map<uint256, COrphanTx> mapOrphanTransactions;
map<uint256, set<uint256> > mapOrphanTransactionsByPrev;
void EraseOrphansFor(NodeId peer);

/** Constant stuff for coinbase transactions we create: */
CScript COINBASE_FLAGS;

const string strMessageMagic = "Bitcoin Signed Message:\n";

// Internal stuff
namespace {

    struct CBlockIndexWorkComparator
    {
        bool operator()(CBlockIndex *pa, CBlockIndex *pb) {
            // First sort by most total work, ...
            if (pa->nChainWork > pb->nChainWork) return false;
            if (pa->nChainWork < pb->nChainWork) return true;

            // ... then by earliest time received, ...
            if (pa->nSequenceId < pb->nSequenceId) return false;
            if (pa->nSequenceId > pb->nSequenceId) return true;

            // Use pointer address as tie breaker (should only happen with blocks
            // loaded from disk, as those all have id 0).
            if (pa < pb) return false;
            if (pa > pb) return true;

            // Identical blocks.
            return false;
        }
    };

    CBlockIndex *pindexBestInvalid;

    /**
     * The set of all CBlockIndex entries with BLOCK_VALID_TRANSACTIONS or better that are at least
     * as good as our current tip. Entries may be failed, though.
     */
    set<CBlockIndex*, CBlockIndexWorkComparator> setBlockIndexCandidates;
    /** Number of nodes with fSyncStarted. */
    int nSyncStarted = 0;
    /** All pairs A->B, where A (or one if its ancestors) misses transactions, but B has transactions. */
    multimap<CBlockIndex*, CBlockIndex*> mapBlocksUnlinked;

    CCriticalSection cs_LastBlockFile;
    std::vector<CBlockFileInfo> vinfoBlockFile;
    int nLastBlockFile = 0;

    /**
     * Every received block is assigned a unique and increasing identifier, so we
     * know which one to give priority in case of a fork.
     */
    CCriticalSection cs_nBlockSequenceId;
    /** Blocks loaded from disk are assigned id 0, so start the counter at 1. */
    uint32_t nBlockSequenceId = 1;

    /**
     * Sources of received blocks, to be able to send them reject messages or ban
     * them, if processing happens afterwards. Protected by cs_main.
     */
    map<uint256, NodeId> mapBlockSource;

    /** Blocks that are in flight, and that are in the queue to be downloaded. Protected by cs_main. */
    struct QueuedBlock {
        uint256 hash;
        CBlockIndex *pindex;  //! Optional.
        int64_t nTime;  //! Time of "getdata" request in microseconds.
    };
    map<uint256, pair<NodeId, list<QueuedBlock>::iterator> > mapBlocksInFlight;

    /** Number of preferable block download peers. */
    int nPreferredDownload = 0;

    /** Dirty block index entries. */
    set<CBlockIndex*> setDirtyBlockIndex;

    /** Dirty block file entries. */
    set<int> setDirtyFileInfo;
} // anon namespace

//////////////////////////////////////////////////////////////////////////////
//
// dispatching functions
//

// These functions dispatch to one or all registered wallets

namespace {

struct CMainSignals {
    /** Notifies listeners of updated transaction data (transaction, and optionally the block it is found in. */
    boost::signals2::signal<void (const CTransaction &, const CBlock *)> SyncTransaction;
    /** Notifies listeners of an erased transaction (currently disabled, requires transaction replacement). */
    boost::signals2::signal<void (const uint256 &)> EraseTransaction;
    /** Notifies listeners of an updated transaction without new data (for now: a coinbase potentially becoming visible). */
    boost::signals2::signal<void (const uint256 &)> UpdatedTransaction;
    /** Notifies listeners of a new active block chain. */
    boost::signals2::signal<void (const CBlockLocator &)> SetBestChain;
    /** Notifies listeners about an inventory item being seen on the network. */
    boost::signals2::signal<void (const uint256 &)> Inventory;
    /** Tells listeners to broadcast their data. */
    boost::signals2::signal<void ()> Broadcast;
    /** Notifies listeners of a block validation result */
    boost::signals2::signal<void (const CBlock&, const CValidationState&)> BlockChecked;
} g_signals;

} // anon namespace

void RegisterValidationInterface(CValidationInterface* pwalletIn) {
    g_signals.SyncTransaction.connect(boost::bind(&CValidationInterface::SyncTransaction, pwalletIn, _1, _2));
    g_signals.EraseTransaction.connect(boost::bind(&CValidationInterface::EraseFromWallet, pwalletIn, _1));
    g_signals.UpdatedTransaction.connect(boost::bind(&CValidationInterface::UpdatedTransaction, pwalletIn, _1));
    g_signals.SetBestChain.connect(boost::bind(&CValidationInterface::SetBestChain, pwalletIn, _1));
    g_signals.Inventory.connect(boost::bind(&CValidationInterface::Inventory, pwalletIn, _1));
    g_signals.Broadcast.connect(boost::bind(&CValidationInterface::ResendWalletTransactions, pwalletIn));
    g_signals.BlockChecked.connect(boost::bind(&CValidationInterface::BlockChecked, pwalletIn, _1, _2));
}

void UnregisterValidationInterface(CValidationInterface* pwalletIn) {
    g_signals.BlockChecked.disconnect(boost::bind(&CValidationInterface::BlockChecked, pwalletIn, _1, _2));
    g_signals.Broadcast.disconnect(boost::bind(&CValidationInterface::ResendWalletTransactions, pwalletIn));
    g_signals.Inventory.disconnect(boost::bind(&CValidationInterface::Inventory, pwalletIn, _1));
    g_signals.SetBestChain.disconnect(boost::bind(&CValidationInterface::SetBestChain, pwalletIn, _1));
    g_signals.UpdatedTransaction.disconnect(boost::bind(&CValidationInterface::UpdatedTransaction, pwalletIn, _1));
    g_signals.EraseTransaction.disconnect(boost::bind(&CValidationInterface::EraseFromWallet, pwalletIn, _1));
    g_signals.SyncTransaction.disconnect(boost::bind(&CValidationInterface::SyncTransaction, pwalletIn, _1, _2));
}

void UnregisterAllValidationInterfaces() {
    g_signals.BlockChecked.disconnect_all_slots();
    g_signals.Broadcast.disconnect_all_slots();
    g_signals.Inventory.disconnect_all_slots();
    g_signals.SetBestChain.disconnect_all_slots();
    g_signals.UpdatedTransaction.disconnect_all_slots();
    g_signals.EraseTransaction.disconnect_all_slots();
    g_signals.SyncTransaction.disconnect_all_slots();
}

void SyncWithWallets(const CTransaction &tx, const CBlock *pblock) {
    g_signals.SyncTransaction(tx, pblock);
}

//////////////////////////////////////////////////////////////////////////////
//
// Registration of network node signals.
//

namespace {

struct CBlockReject {
    unsigned char chRejectCode;
    string strRejectReason;
    uint256 hashBlock;
};

/**
 * Maintain validation-specific state about nodes, protected by cs_main, instead
 * by CNode's own locks. This simplifies asynchronous operation, where
 * processing of incoming data is done after the ProcessMessage call returns,
 * and we're no longer holding the node's locks.
 */
struct CNodeState {
    //! Accumulated misbehaviour score for this peer.
    int nMisbehavior;
    //! Whether this peer should be disconnected and banned (unless whitelisted).
    bool fShouldBan;
    //! String name of this peer (debugging/logging purposes).
    std::string name;
    //! List of asynchronously-determined block rejections to notify this peer about.
    std::vector<CBlockReject> rejects;
    //! The best known block we know this peer has announced.
    CBlockIndex *pindexBestKnownBlock;
    //! The hash of the last unknown block this peer has announced.
    uint256 hashLastUnknownBlock;
    //! The last full block we both have.
    CBlockIndex *pindexLastCommonBlock;
    //! Whether we've started headers synchronization with this peer.
    bool fSyncStarted;
    //! Since when we're stalling block download progress (in microseconds), or 0.
    int64_t nStallingSince;
    list<QueuedBlock> vBlocksInFlight;
    int nBlocksInFlight;
    //! Whether we consider this a preferred download peer.
    bool fPreferredDownload;

    CNodeState() {
        nMisbehavior = 0;
        fShouldBan = false;
        pindexBestKnownBlock = NULL;
        hashLastUnknownBlock = uint256(0);
        pindexLastCommonBlock = NULL;
        fSyncStarted = false;
        nStallingSince = 0;
        nBlocksInFlight = 0;
        fPreferredDownload = false;
    }
};

/** Map maintaining per-node state. Requires cs_main. */
map<NodeId, CNodeState> mapNodeState;

// Requires cs_main.
CNodeState *State(NodeId pnode) {
    map<NodeId, CNodeState>::iterator it = mapNodeState.find(pnode);
    if (it == mapNodeState.end())
        return NULL;
    return &it->second;
}

int GetHeight()
{
    LOCK(cs_main);
    return chainActive.Height();
}

void UpdatePreferredDownload(CNode* node, CNodeState* state)
{
    nPreferredDownload -= state->fPreferredDownload;

    // Whether this node should be marked as a preferred download node.
    state->fPreferredDownload = (!node->fInbound || node->fWhitelisted) && !node->fOneShot && !node->fClient;

    nPreferredDownload += state->fPreferredDownload;
}

void InitializeNode(NodeId nodeid, const CNode *pnode) {
    LOCK(cs_main);
    CNodeState &state = mapNodeState.insert(std::make_pair(nodeid, CNodeState())).first->second;
    state.name = pnode->addrName;
}

void FinalizeNode(NodeId nodeid) {
    LOCK(cs_main);
    CNodeState *state = State(nodeid);

    if (state->fSyncStarted)
        nSyncStarted--;

    BOOST_FOREACH(const QueuedBlock& entry, state->vBlocksInFlight)
        mapBlocksInFlight.erase(entry.hash);
    EraseOrphansFor(nodeid);
    nPreferredDownload -= state->fPreferredDownload;

    mapNodeState.erase(nodeid);
}

// Requires cs_main.
void MarkBlockAsReceived(const uint256& hash) {
    map<uint256, pair<NodeId, list<QueuedBlock>::iterator> >::iterator itInFlight = mapBlocksInFlight.find(hash);
    if (itInFlight != mapBlocksInFlight.end()) {
        CNodeState *state = State(itInFlight->second.first);
        state->vBlocksInFlight.erase(itInFlight->second.second);
        state->nBlocksInFlight--;
        state->nStallingSince = 0;
        mapBlocksInFlight.erase(itInFlight);
    }
}

// Requires cs_main.
void MarkBlockAsInFlight(NodeId nodeid, const uint256& hash, CBlockIndex *pindex = NULL) {
    CNodeState *state = State(nodeid);
    assert(state != NULL);

    // Make sure it's not listed somewhere already.
    MarkBlockAsReceived(hash);

    QueuedBlock newentry = {hash, pindex, GetTimeMicros()};
    list<QueuedBlock>::iterator it = state->vBlocksInFlight.insert(state->vBlocksInFlight.end(), newentry);
    state->nBlocksInFlight++;
    mapBlocksInFlight[hash] = std::make_pair(nodeid, it);
}

/** Check whether the last unknown block a peer advertized is not yet known. */
void ProcessBlockAvailability(NodeId nodeid) {
    CNodeState *state = State(nodeid);
    assert(state != NULL);

    if (state->hashLastUnknownBlock != 0) {
        BlockMap::iterator itOld = mapBlockIndex.find(state->hashLastUnknownBlock);
        if (itOld != mapBlockIndex.end() && itOld->second->nChainWork > 0) {
            if (state->pindexBestKnownBlock == NULL || itOld->second->nChainWork >= state->pindexBestKnownBlock->nChainWork)
                state->pindexBestKnownBlock = itOld->second;
            state->hashLastUnknownBlock = uint256(0);
        }
    }
}

/** Update tracking information about which blocks a peer is assumed to have. */
void UpdateBlockAvailability(NodeId nodeid, const uint256 &hash) {
    CNodeState *state = State(nodeid);
    assert(state != NULL);

    ProcessBlockAvailability(nodeid);

    BlockMap::iterator it = mapBlockIndex.find(hash);
    if (it != mapBlockIndex.end() && it->second->nChainWork > 0) {
        // An actually better block was announced.
        if (state->pindexBestKnownBlock == NULL || it->second->nChainWork >= state->pindexBestKnownBlock->nChainWork)
            state->pindexBestKnownBlock = it->second;
    } else {
        // An unknown block was announced; just assume that the latest one is the best one.
        state->hashLastUnknownBlock = hash;
    }
}

/** Find the last common ancestor two blocks have.
 *  Both pa and pb must be non-NULL. */
CBlockIndex* LastCommonAncestor(CBlockIndex* pa, CBlockIndex* pb) {
    if (pa->nHeight > pb->nHeight) {
        pa = pa->GetAncestor(pb->nHeight);
    } else if (pb->nHeight > pa->nHeight) {
        pb = pb->GetAncestor(pa->nHeight);
    }

    while (pa != pb && pa && pb) {
        pa = pa->pprev;
        pb = pb->pprev;
    }

    // Eventually all chain branches meet at the genesis block.
    assert(pa == pb);
    return pa;
}

/** Update pindexLastCommonBlock and add not-in-flight missing successors to vBlocks, until it has
 *  at most count entries. */
void FindNextBlocksToDownload(NodeId nodeid, unsigned int count, std::vector<CBlockIndex*>& vBlocks, NodeId& nodeStaller) {
    if (count == 0)
        return;

    vBlocks.reserve(vBlocks.size() + count);
    CNodeState *state = State(nodeid);
    assert(state != NULL);

    // Make sure pindexBestKnownBlock is up to date, we'll need it.
    ProcessBlockAvailability(nodeid);

    if (state->pindexBestKnownBlock == NULL || state->pindexBestKnownBlock->nChainWork < chainActive.Tip()->nChainWork) {
        // This peer has nothing interesting.
        return;
    }

    if (state->pindexLastCommonBlock == NULL) {
        // Bootstrap quickly by guessing a parent of our best tip is the forking point.
        // Guessing wrong in either direction is not a problem.
        state->pindexLastCommonBlock = chainActive[std::min(state->pindexBestKnownBlock->nHeight, chainActive.Height())];
    }

    // If the peer reorganized, our previous pindexLastCommonBlock may not be an ancestor
    // of their current tip anymore. Go back enough to fix that.
    state->pindexLastCommonBlock = LastCommonAncestor(state->pindexLastCommonBlock, state->pindexBestKnownBlock);
    if (state->pindexLastCommonBlock == state->pindexBestKnownBlock)
        return;

    std::vector<CBlockIndex*> vToFetch;
    CBlockIndex *pindexWalk = state->pindexLastCommonBlock;
    // Never fetch further than the best block we know the peer has, or more than BLOCK_DOWNLOAD_WINDOW + 1 beyond the last
    // linked block we have in common with this peer. The +1 is so we can detect stalling, namely if we would be able to
    // download that next block if the window were 1 larger.
    int nWindowEnd = state->pindexLastCommonBlock->nHeight + BLOCK_DOWNLOAD_WINDOW;
    int nMaxHeight = std::min<int>(state->pindexBestKnownBlock->nHeight, nWindowEnd + 1);
    NodeId waitingfor = -1;
    while (pindexWalk->nHeight < nMaxHeight) {
        // Read up to 128 (or more, if more blocks than that are needed) successors of pindexWalk (towards
        // pindexBestKnownBlock) into vToFetch. We fetch 128, because CBlockIndex::GetAncestor may be as expensive
        // as iterating over ~100 CBlockIndex* entries anyway.
        int nToFetch = std::min(nMaxHeight - pindexWalk->nHeight, std::max<int>(count - vBlocks.size(), 128));
        vToFetch.resize(nToFetch);
        pindexWalk = state->pindexBestKnownBlock->GetAncestor(pindexWalk->nHeight + nToFetch);
        vToFetch[nToFetch - 1] = pindexWalk;
        for (unsigned int i = nToFetch - 1; i > 0; i--) {
            vToFetch[i - 1] = vToFetch[i]->pprev;
        }

        // Iterate over those blocks in vToFetch (in forward direction), adding the ones that
        // are not yet downloaded and not in flight to vBlocks. In the mean time, update
        // pindexLastCommonBlock as long as all ancestors are already downloaded.
        BOOST_FOREACH(CBlockIndex* pindex, vToFetch) {
            if (!pindex->IsValid(BLOCK_VALID_TREE)) {
                // We consider the chain that this peer is on invalid.
                return;
            }
            if (pindex->nStatus & BLOCK_HAVE_DATA) {
                if (pindex->nChainTx)
                    state->pindexLastCommonBlock = pindex;
            } else if (mapBlocksInFlight.count(pindex->GetBlockHash()) == 0) {
                // The block is not already downloaded, and not yet in flight.
                if (pindex->nHeight > nWindowEnd) {
                    // We reached the end of the window.
                    if (vBlocks.size() == 0 && waitingfor != nodeid) {
                        // We aren't able to fetch anything, but we would be if the download window was one larger.
                        nodeStaller = waitingfor;
                    }
                    return;
                }
                vBlocks.push_back(pindex);
                if (vBlocks.size() == count) {
                    return;
                }
            } else if (waitingfor == -1) {
                // This is the first already-in-flight block.
                waitingfor = mapBlocksInFlight[pindex->GetBlockHash()].first;
            }
        }
    }
}

} // anon namespace

bool GetNodeStateStats(NodeId nodeid, CNodeStateStats &stats) {
    LOCK(cs_main);
    CNodeState *state = State(nodeid);
    if (state == NULL)
        return false;
    stats.nMisbehavior = state->nMisbehavior;
    stats.nSyncHeight = state->pindexBestKnownBlock ? state->pindexBestKnownBlock->nHeight : -1;
    stats.nCommonHeight = state->pindexLastCommonBlock ? state->pindexLastCommonBlock->nHeight : -1;
    BOOST_FOREACH(const QueuedBlock& queue, state->vBlocksInFlight) {
        if (queue.pindex)
            stats.vHeightInFlight.push_back(queue.pindex->nHeight);
    }
    return true;
}

void RegisterNodeSignals(CNodeSignals& nodeSignals)
{
    nodeSignals.GetHeight.connect(&GetHeight);
    nodeSignals.ProcessMessages.connect(&ProcessMessages);
    nodeSignals.SendMessages.connect(&SendMessages);
    nodeSignals.InitializeNode.connect(&InitializeNode);
    nodeSignals.FinalizeNode.connect(&FinalizeNode);
}

void UnregisterNodeSignals(CNodeSignals& nodeSignals)
{
    nodeSignals.GetHeight.disconnect(&GetHeight);
    nodeSignals.ProcessMessages.disconnect(&ProcessMessages);
    nodeSignals.SendMessages.disconnect(&SendMessages);
    nodeSignals.InitializeNode.disconnect(&InitializeNode);
    nodeSignals.FinalizeNode.disconnect(&FinalizeNode);
}

CBlockIndex* FindForkInGlobalIndex(const CChain& chain, const CBlockLocator& locator)
{
    // Find the first block the caller has in the main chain
    BOOST_FOREACH(const uint256& hash, locator.vHave) {
        BlockMap::iterator mi = mapBlockIndex.find(hash);
        if (mi != mapBlockIndex.end())
        {
            CBlockIndex* pindex = (*mi).second;
            if (chain.Contains(pindex))
                return pindex;
        }
    }
    return chain.Genesis();
}

CCoinsViewCache *pcoinsTip = NULL;
CBlockTreeDB *pblocktree = NULL;

//////////////////////////////////////////////////////////////////////////////
//
// mapOrphanTransactions
//

bool AddOrphanTx(const CTransaction& tx, NodeId peer)
{
    uint256 hash = tx.GetHash();
    if (mapOrphanTransactions.count(hash))
        return false;

    // Ignore big transactions, to avoid a
    // send-big-orphans memory exhaustion attack. If a peer has a legitimate
    // large transaction with a missing parent then we assume
    // it will rebroadcast it later, after the parent transaction(s)
    // have been mined or received.
    // 10,000 orphans, each of which is at most 5,000 bytes big is
    // at most 500 megabytes of orphans:
    unsigned int sz = tx.GetSerializeSize(SER_NETWORK, CTransaction::CURRENT_VERSION);
    if (sz > 5000)
    {
        LogPrint("mempool", "ignoring large orphan tx (size: %u, hash: %s)\n", sz, hash.ToString());
        return false;
    }

    mapOrphanTransactions[hash].tx = tx;
    mapOrphanTransactions[hash].fromPeer = peer;
    BOOST_FOREACH(const CTxIn& txin, tx.vin)
        mapOrphanTransactionsByPrev[txin.prevout.hash].insert(hash);

    LogPrint("mempool", "stored orphan tx %s (mapsz %u prevsz %u)\n", hash.ToString(),
             mapOrphanTransactions.size(), mapOrphanTransactionsByPrev.size());
    return true;
}

void static EraseOrphanTx(uint256 hash)
{
    map<uint256, COrphanTx>::iterator it = mapOrphanTransactions.find(hash);
    if (it == mapOrphanTransactions.end())
        return;
    BOOST_FOREACH(const CTxIn& txin, it->second.tx.vin)
    {
        map<uint256, set<uint256> >::iterator itPrev = mapOrphanTransactionsByPrev.find(txin.prevout.hash);
        if (itPrev == mapOrphanTransactionsByPrev.end())
            continue;
        itPrev->second.erase(hash);
        if (itPrev->second.empty())
            mapOrphanTransactionsByPrev.erase(itPrev);
    }
    mapOrphanTransactions.erase(it);
}

void EraseOrphansFor(NodeId peer)
{
    int nErased = 0;
    map<uint256, COrphanTx>::iterator iter = mapOrphanTransactions.begin();
    while (iter != mapOrphanTransactions.end())
    {
        map<uint256, COrphanTx>::iterator maybeErase = iter++; // increment to avoid iterator becoming invalid
        if (maybeErase->second.fromPeer == peer)
        {
            EraseOrphanTx(maybeErase->second.tx.GetHash());
            ++nErased;
        }
    }
    if (nErased > 0) LogPrint("mempool", "Erased %d orphan tx from peer %d\n", nErased, peer);
}


unsigned int LimitOrphanTxSize(unsigned int nMaxOrphans)
{
    unsigned int nEvicted = 0;
    while (mapOrphanTransactions.size() > nMaxOrphans)
    {
        // Evict a random orphan:
        uint256 randomhash = GetRandHash();
        map<uint256, COrphanTx>::iterator it = mapOrphanTransactions.lower_bound(randomhash);
        if (it == mapOrphanTransactions.end())
            it = mapOrphanTransactions.begin();
        EraseOrphanTx(it->first);
        ++nEvicted;
    }
    return nEvicted;
}







bool IsStandardTx(const CTransaction& tx, string& reason)
{
    AssertLockHeld(cs_main);
    if (tx.nVersion > CTransaction::CURRENT_VERSION || tx.nVersion < 1) {
        reason = "version";
        return false;
    }

    // Treat non-final transactions as non-standard to prevent a specific type
    // of double-spend attack, as well as DoS attacks. (if the transaction
    // can't be mined, the attacker isn't expending resources broadcasting it)
    // Basically we don't want to propagate transactions that can't be included in
    // the next block.
    //
    // However, IsFinalTx() is confusing... Without arguments, it uses
    // chainActive.Height() to evaluate nLockTime; when a block is accepted, chainActive.Height()
    // is set to the value of nHeight in the block. However, when IsFinalTx()
    // is called within CBlock::AcceptBlock(), the height of the block *being*
    // evaluated is what is used. Thus if we want to know if a transaction can
    // be part of the *next* block, we need to call IsFinalTx() with one more
    // than chainActive.Height().
    //
    // Timestamps on the other hand don't get any special treatment, because we
    // can't know what timestamp the next block will have, and there aren't
    // timestamp applications where it matters.
    if (!IsFinalTx(tx, chainActive.Height() + 1)) {
        reason = "non-final";
        return false;
    }

    // Extremely large transactions with lots of inputs can cost the network
    // almost as much to process as they cost the sender in fees, because
    // computing signature hashes is O(ninputs*txsize). Limiting transactions
    // to MAX_STANDARD_TX_SIZE mitigates CPU exhaustion attacks.
    unsigned int sz = tx.GetSerializeSize(SER_NETWORK, CTransaction::CURRENT_VERSION);
    if (sz >= MAX_STANDARD_TX_SIZE) {
        reason = "tx-size";
        return false;
    }

    BOOST_FOREACH(const CTxIn& txin, tx.vin)
    {
        // Biggest 'standard' txin is a 15-of-15 P2SH multisig with compressed
        // keys. (remember the 520 byte limit on redeemScript size) That works
        // out to a (15*(33+1))+3=513 byte redeemScript, 513+1+15*(73+1)+3=1627
        // bytes of scriptSig, which we round off to 1650 bytes for some minor
        // future-proofing. That's also enough to spend a 20-of-20
        // CHECKMULTISIG scriptPubKey, though such a scriptPubKey is not
        // considered standard)
        if (txin.scriptSig.size() > 1650) {
            reason = "scriptsig-size";
            return false;
        }
        if (!txin.scriptSig.IsPushOnly()) {
            reason = "scriptsig-not-pushonly";
            return false;
        }
    }

    unsigned int nDataOut = 0;
    txnouttype whichType;
    BOOST_FOREACH(const CTxOut& txout, tx.vout) {
        if (!::IsStandard(txout.scriptPubKey, whichType)) {
            reason = "scriptpubkey";
            return false;
        }

        if (whichType == TX_NULL_DATA)
            nDataOut++;
        else if ((whichType == TX_MULTISIG) && (!fIsBareMultisigStd)) {
            reason = "bare-multisig";
            return false;
        } else if (txout.IsDust(::minRelayTxFee)) {
            reason = "dust";
            return false;
        }
    }

    // only one OP_RETURN txout is permitted
    if (nDataOut > 1) {
        reason = "multi-op-return";
        return false;
    }

    return true;
}

bool IsFinalTx(const CTransaction &tx, int nBlockHeight, int64_t nBlockTime)
{
    AssertLockHeld(cs_main);
    // Time based nLockTime implemented in 0.1.6
    if (tx.nLockTime == 0)
        return true;
    if (nBlockHeight == 0)
        nBlockHeight = chainActive.Height();
    if (nBlockTime == 0)
        nBlockTime = GetAdjustedTime();
    if ((int64_t)tx.nLockTime < ((int64_t)tx.nLockTime < LOCKTIME_THRESHOLD ? (int64_t)nBlockHeight : nBlockTime))
        return true;
    BOOST_FOREACH(const CTxIn& txin, tx.vin)
        if (!txin.IsFinal())
            return false;
    return true;
}

/**
 * Check transaction inputs to mitigate two
 * potential denial-of-service attacks:
 * 
 * 1. scriptSigs with extra data stuffed into them,
 *    not consumed by scriptPubKey (or P2SH script)
 * 2. P2SH scripts with a crazy number of expensive
 *    CHECKSIG/CHECKMULTISIG operations
 */
bool AreInputsStandard(const CTransaction& tx, const CCoinsViewCache& mapInputs)
{
    if (tx.IsCoinBase())
        return true; // Coinbases don't use vin normally

    for (unsigned int i = 0; i < tx.vin.size(); i++)
    {
        const CTxOut& prev = mapInputs.GetOutputFor(tx.vin[i]);

        vector<vector<unsigned char> > vSolutions;
        txnouttype whichType;
        // get the scriptPubKey corresponding to this input:
        const CScript& prevScript = prev.scriptPubKey;
        if (!Solver(prevScript, whichType, vSolutions))
            return false;
        int nArgsExpected = ScriptSigArgsExpected(whichType, vSolutions);
        if (nArgsExpected < 0)
            return false;

        // Transactions with extra stuff in their scriptSigs are
        // non-standard. Note that this EvalScript() call will
        // be quick, because if there are any operations
        // beside "push data" in the scriptSig
        // IsStandard() will have already returned false
        // and this method isn't called.
        vector<vector<unsigned char> > stack;
        if (!EvalScript(stack, tx.vin[i].scriptSig, false, BaseSignatureChecker()))
            return false;

        if (whichType == TX_SCRIPTHASH)
        {
            if (stack.empty())
                return false;
            CScript subscript(stack.back().begin(), stack.back().end());
            vector<vector<unsigned char> > vSolutions2;
            txnouttype whichType2;
            if (Solver(subscript, whichType2, vSolutions2))
            {
                int tmpExpected = ScriptSigArgsExpected(whichType2, vSolutions2);
                if (tmpExpected < 0)
                    return false;
                nArgsExpected += tmpExpected;
            }
            else
            {
                // Any other Script with less than 15 sigops OK:
                unsigned int sigops = subscript.GetSigOpCount(true);
                // ... extra data left on the stack after execution is OK, too:
                return (sigops <= MAX_P2SH_SIGOPS);
            }
        }

        if (stack.size() != (unsigned int)nArgsExpected)
            return false;
    }

    return true;
}

unsigned int GetLegacySigOpCount(const CTransaction& tx)
{
    unsigned int nSigOps = 0;
    BOOST_FOREACH(const CTxIn& txin, tx.vin)
    {
        nSigOps += txin.scriptSig.GetSigOpCount(false);
    }
    BOOST_FOREACH(const CTxOut& txout, tx.vout)
    {
        nSigOps += txout.scriptPubKey.GetSigOpCount(false);
    }
    return nSigOps;
}

unsigned int GetP2SHSigOpCount(const CTransaction& tx, const CCoinsViewCache& inputs)
{
    if (tx.IsCoinBase())
        return 0;

    unsigned int nSigOps = 0;
    for (unsigned int i = 0; i < tx.vin.size(); i++)
    {
        const CTxOut &prevout = inputs.GetOutputFor(tx.vin[i]);
        if (prevout.scriptPubKey.IsPayToScriptHash())
            nSigOps += prevout.scriptPubKey.GetSigOpCount(tx.vin[i].scriptSig);
    }
    return nSigOps;
}








bool CheckTransaction(const CTransaction& tx, CValidationState &state)
{
    // Basic checks that don't depend on any context
    if (tx.vin.empty())
        return state.DoS(10, error("CheckTransaction() : vin empty"),
                         REJECT_INVALID, "bad-txns-vin-empty");
    if (tx.vout.empty())
        return state.DoS(10, error("CheckTransaction() : vout empty"),
                         REJECT_INVALID, "bad-txns-vout-empty");
    // Size limits
    if (::GetSerializeSize(tx, SER_NETWORK, PROTOCOL_VERSION) > MAX_BLOCK_SIZE)
        return state.DoS(100, error("CheckTransaction() : size limits failed"),
                         REJECT_INVALID, "bad-txns-oversize");

    // Check for negative or overflow output values
    CAmount nValueOut = 0;
    BOOST_FOREACH(const CTxOut& txout, tx.vout)
    {
        if (txout.nValue < 0)
            return state.DoS(100, error("CheckTransaction() : txout.nValue negative"),
                             REJECT_INVALID, "bad-txns-vout-negative");
        if (txout.nValue > MAX_MONEY)
            return state.DoS(100, error("CheckTransaction() : txout.nValue too high"),
                             REJECT_INVALID, "bad-txns-vout-toolarge");
        nValueOut += txout.nValue;
        if (!MoneyRange(nValueOut))
            return state.DoS(100, error("CheckTransaction() : txout total out of range"),
                             REJECT_INVALID, "bad-txns-txouttotal-toolarge");
    }

    // Check for duplicate inputs
    set<COutPoint> vInOutPoints;
    BOOST_FOREACH(const CTxIn& txin, tx.vin)
    {
        if (vInOutPoints.count(txin.prevout))
            return state.DoS(100, error("CheckTransaction() : duplicate inputs"),
                             REJECT_INVALID, "bad-txns-inputs-duplicate");
        vInOutPoints.insert(txin.prevout);
    }

    if (tx.IsCoinBase())
    {
        if (tx.vin[0].scriptSig.size() < 2 || tx.vin[0].scriptSig.size() > 100)
            return state.DoS(100, error("CheckTransaction() : coinbase script size"),
                             REJECT_INVALID, "bad-cb-length");
    }
    else
    {
        BOOST_FOREACH(const CTxIn& txin, tx.vin)
            if (txin.prevout.IsNull())
                return state.DoS(10, error("CheckTransaction() : prevout is null"),
                                 REJECT_INVALID, "bad-txns-prevout-null");
    }

    return true;
}

CAmount GetMinRelayFee(const CTransaction& tx, unsigned int nBytes, bool fAllowFree)
{
    {
        LOCK(mempool.cs);
        uint256 hash = tx.GetHash();
        double dPriorityDelta = 0;
        CAmount nFeeDelta = 0;
        mempool.ApplyDeltas(hash, dPriorityDelta, nFeeDelta);
        if (dPriorityDelta > 0 || nFeeDelta > 0)
            return 0;
    }

    CAmount nMinFee = ::minRelayTxFee.GetFee(nBytes);

    if (fAllowFree)
    {
        // There is a free transaction area in blocks created by most miners,
        // * If we are relaying we allow transactions up to DEFAULT_BLOCK_PRIORITY_SIZE - 1000
        //   to be considered to fall into this category. We don't want to encourage sending
        //   multiple transactions instead of one big transaction to avoid fees.
        if (nBytes < (DEFAULT_BLOCK_PRIORITY_SIZE - 1000))
            nMinFee = 0;
    }

    if (!MoneyRange(nMinFee))
        nMinFee = MAX_MONEY;
    return nMinFee;
}

struct NotoriousFilterEntry {
    uint32_t begin;
    uint32_t end;
    const char *name;
};

static const struct NotoriousFilterEntry NotoriousPrefixes[] = {
    {0x74db3700, 0x74db59ff, "BetCoin Dice"},
    {0xc4c5d791, 0xc4c5d791, "CHBS"},          // 1JwSSubhmg6iPtRjtyqhUYYH7bZg3Lfy1T
    {0x434e5452, 0x434e5452, "Counterparty"},
    {0xda5dde84, 0xda5dde94, "Lucky Bit"},     // 1Lucky*
    {0xf0dd368c, 0xf0dd368c, "Lucky Bit"},     // 1NxaBCFQwejSZbQfWcYNwgqML5wWoE3rK4
    {0x946cb2e0, 0x946cb2e0, "Mastercoin"},
    {0x069532d8, 0x069532d9, "SatoshiBones"},  // 1bones*
    {0x06c06f6d, 0x06c06f6d, "SatoshiBones"},  // 1change*
    {0x06f1b600, 0x06f1b6ff, "SatoshiDICE"},   // 1dice*
    {0x068a5919, 0x068a5929, "SatoshiDICE"},   // 1bank*
};

static
const char *IsNotorious(const CScript& script)
{
    if (script.size() >= 7 && script.at(0) == OP_DUP)
    {
        // pay-to-pubkeyhash
        uint32_t pfx = ((uint32_t)script.at(3) << 0x18)
                     | ((uint32_t)script.at(4) << 0x10)
                     | ((uint16_t)script.at(5) <<    8)
                     | ((uint16_t)script.at(6) <<    0);
        unsigned i;

        for (i = 0; i < (sizeof(NotoriousPrefixes) / sizeof(NotoriousPrefixes[0])); ++i)
            if (pfx >= NotoriousPrefixes[i].begin && pfx <= NotoriousPrefixes[i].end)
                return NotoriousPrefixes[i].name;
    }

    return NULL;
}

bool AcceptToMemoryPool(CTxMemPool& pool, CValidationState &state, const CTransaction &tx, bool fLimitFree,
                        bool* pfMissingInputs, bool fRejectInsaneFee)
{
    AssertLockHeld(cs_main);
    if (pfMissingInputs)
        *pfMissingInputs = false;

    if (!CheckTransaction(tx, state))
        return error("AcceptToMemoryPool: : CheckTransaction failed");

    // Coinbase is only valid in a block, not as a loose transaction
    if (tx.IsCoinBase())
        return state.DoS(100, error("AcceptToMemoryPool: : coinbase as individual tx"),
                         REJECT_INVALID, "coinbase");

    // Rather not work on nonstandard transactions (unless -testnet/-regtest)
    string reason;
    if (fRequireStandard && !IsStandardTx(tx, reason))
        return state.DoS(0,
                         error("AcceptToMemoryPool : nonstandard transaction: %s", reason),
                         REJECT_NONSTANDARD, reason);

<<<<<<< HEAD
    // Further user defined acceptance tests
    BOOST_FOREACH(const CTxOut& txout, tx.vout) {
        if (txout.nValue <= nDustLimit)
            return error("CTxMemPool::accept() : transaction output smaller than user defined limit");

        txnouttype type;
        vector<CTxDestination> addresses;
        int nRequired;
        if (!ExtractDestinations(txout.scriptPubKey, type, addresses, nRequired)) {
            return error("CTxMemPool::accept() : unable to check transaction destinations");
        }

        BOOST_FOREACH(const CTxDestination& addr, addresses) {
            if (filteredAddresses.find(CBitcoinAddress(addr)) != filteredAddresses.end()) {
                return error("CTxMemPool::accept() : transaction destination filtered");
            }
        }
=======
    const char *entryname;
    BOOST_FOREACH(const CTxOut& txout, tx.vout)
    {
        entryname = IsNotorious(txout.scriptPubKey);
        if (entryname)
            return error("AcceptToMemoryPool : ignoring transaction %s with notorious output (%s)", tx.GetHash().ToString().c_str(), entryname);
>>>>>>> 087bfe19
    }

    // is it already in the memory pool?
    uint256 hash = tx.GetHash();
    if (pool.exists(hash))
        return false;

    // Check for conflicts with in-memory transactions
    {
    LOCK(pool.cs); // protect pool.mapNextTx
    for (unsigned int i = 0; i < tx.vin.size(); i++)
    {
        COutPoint outpoint = tx.vin[i].prevout;
        if (pool.mapNextTx.count(outpoint))
        {
            // Disable replacement feature for now
            return false;
        }
    }
    }

    {
        CCoinsView dummy;
        CCoinsViewCache view(&dummy);

        CAmount nValueIn = 0;
        {
        LOCK(pool.cs);
        CCoinsViewMemPool viewMemPool(pcoinsTip, pool);
        view.SetBackend(viewMemPool);

        // do we already have it?
        if (view.HaveCoins(hash))
            return false;

        // do all inputs exist?
        // Note that this does not check for the presence of actual outputs (see the next check for that),
        // only helps filling in pfMissingInputs (to determine missing vs spent).
        BOOST_FOREACH(const CTxIn txin, tx.vin) {
            if (!view.HaveCoins(txin.prevout.hash)) {
                if (pfMissingInputs)
                    *pfMissingInputs = true;
                return false;
            }
        }

        // are the actual inputs available?
        if (!view.HaveInputs(tx))
            return state.Invalid(error("AcceptToMemoryPool : inputs already spent"),
                                 REJECT_DUPLICATE, "bad-txns-inputs-spent");

        // Bring the best block into scope
        view.GetBestBlock();

        nValueIn = view.GetValueIn(tx);

        // we have all inputs cached now, so switch back to dummy, so we don't need to keep lock on mempool
        view.SetBackend(dummy);
        }

        BOOST_FOREACH(const CTxIn txin, tx.vin)
        {
            const COutPoint &outpoint = txin.prevout;
            const CCoins* coins = view.AccessCoins(outpoint.hash);
            if (!coins)
                break;
            entryname = IsNotorious(coins->vout[outpoint.n].scriptPubKey);
            if (entryname)
                return error("CTxMemPool::accept() : ignoring transaction %s with notorious input (%s)", tx.GetHash().ToString().c_str(), entryname);
        }

        // Check for non-standard pay-to-script-hash in inputs
        if (fRequireStandard && !AreInputsStandard(tx, view))
            return error("AcceptToMemoryPool: : nonstandard transaction input");

        CAmount nValueOut = tx.GetValueOut();
        CAmount nFees = nValueIn-nValueOut;
        double dPriority = view.GetPriority(tx, chainActive.Height());

        CTxMemPoolEntry entry(tx, nFees, GetTime(), dPriority, chainActive.Height());
        unsigned int nSize = entry.GetTxSize();

        // Check that the transaction doesn't have an excessive number of
        // sigops, making it impossible to mine. Since the coinbase transaction
        // itself can contain sigops MAX_TX_SIGOPS is less than
        // MAX_BLOCK_SIGOPS; we still consider this an invalid rather than
        // merely non-standard transaction.
        unsigned int nSigOps = GetLegacySigOpCount(tx);
        nSigOps += GetP2SHSigOpCount(tx, view);
        if ((nSigOps > MAX_TX_SIGOPS) || (nBytesPerSigOp && nSigOps > nSize / nBytesPerSigOp))
            return state.DoS(0,
                             error("AcceptToMemoryPool : too many sigops %s (%d)",
                                   hash.ToString(), nSigOps),
                             REJECT_NONSTANDARD, "bad-txns-too-many-sigops");

        // Don't accept it if it can't get into a block
        CAmount txMinFee = GetMinRelayFee(tx, nSize, true);
        if (fLimitFree && nFees < txMinFee)
            return state.DoS(0, error("AcceptToMemoryPool : not enough fees %s, %d < %d",
                                      hash.ToString(), nFees, txMinFee),
                             REJECT_INSUFFICIENTFEE, "insufficient fee");

        // Continuously rate-limit free (really, very-low-fee)transactions
        // This mitigates 'penny-flooding' -- sending thousands of free transactions just to
        // be annoying or make others' transactions take longer to confirm.
        if (fLimitFree && nFees < ::minRelayTxFee.GetFee(nSize))
        {
            static CCriticalSection csFreeLimiter;
            static double dFreeCount;
            static int64_t nLastTime;
            int64_t nNow = GetTime();

            LOCK(csFreeLimiter);

            // Use an exponentially decaying ~10-minute window:
            dFreeCount *= pow(1.0 - 1.0/600.0, (double)(nNow - nLastTime));
            nLastTime = nNow;
            // -limitfreerelay unit is thousand-bytes-per-minute
            // At default rate it would take over a month to fill 1GB
            if (dFreeCount >= GetArg("-limitfreerelay", 15)*10*1000)
                return state.DoS(0, error("AcceptToMemoryPool : free transaction rejected by rate limiter"),
                                 REJECT_INSUFFICIENTFEE, "insufficient priority");
            LogPrint("mempool", "Rate limit dFreeCount: %g => %g\n", dFreeCount, dFreeCount+nSize);
            dFreeCount += nSize;
        }

        if (fRejectInsaneFee && nFees > ::minRelayTxFee.GetFee(nSize) * 10000)
            return error("AcceptToMemoryPool: : insane fees %s, %d > %d",
                         hash.ToString(),
                         nFees, ::minRelayTxFee.GetFee(nSize) * 10000);

        // Check against previous transactions
        // This is done last to help prevent CPU exhaustion denial-of-service attacks.
        if (!CheckInputs(tx, state, view, true, STANDARD_SCRIPT_VERIFY_FLAGS, true))
        {
            return error("AcceptToMemoryPool: : ConnectInputs failed %s", hash.ToString());
        }

        // Check again against just the consensus-critical mandatory script
        // verification flags, in case of bugs in the standard flags that cause
        // transactions to pass as valid when they're actually invalid. For
        // instance the STRICTENC flag was incorrectly allowing certain
        // CHECKSIG NOT scripts to pass, even though they were invalid.
        //
        // There is a similar check in CreateNewBlock() to prevent creating
        // invalid blocks, however allowing such transactions into the mempool
        // can be exploited as a DoS attack.
        if (!CheckInputs(tx, state, view, true, MANDATORY_SCRIPT_VERIFY_FLAGS, true))
        {
            return error("AcceptToMemoryPool: : BUG! PLEASE REPORT THIS! ConnectInputs failed against MANDATORY but not STANDARD flags %s", hash.ToString());
        }

        // Store transaction in memory
        pool.addUnchecked(hash, entry);
    }

    SyncWithWallets(tx, NULL);

    return true;
}

/** Return transaction in tx, and if it was found inside a block, its hash is placed in hashBlock */
bool GetTransaction(const uint256 &hash, CTransaction &txOut, uint256 &hashBlock, bool fAllowSlow)
{
    CBlockIndex *pindexSlow = NULL;
    {
        LOCK(cs_main);
        {
            if (mempool.lookup(hash, txOut))
            {
                return true;
            }
        }

        if (fTxIndex) {
            CDiskTxPos postx;
            if (pblocktree->ReadTxIndex(hash, postx)) {
                CAutoFile file(OpenBlockFile(postx, true), SER_DISK, CLIENT_VERSION);
                if (file.IsNull())
                    return error("%s: OpenBlockFile failed", __func__);
                CBlockHeader header;
                try {
                    file >> header;
                    fseek(file.Get(), postx.nTxOffset, SEEK_CUR);
                    file >> txOut;
                } catch (std::exception &e) {
                    return error("%s : Deserialize or I/O error - %s", __func__, e.what());
                }
                hashBlock = header.GetHash();
                if (txOut.GetHash() != hash)
                    return error("%s : txid mismatch", __func__);
                return true;
            }
        }

        if (fAllowSlow) { // use coin database to locate block that contains transaction, and scan it
            int nHeight = -1;
            {
                CCoinsViewCache &view = *pcoinsTip;
                const CCoins* coins = view.AccessCoins(hash);
                if (coins)
                    nHeight = coins->nHeight;
            }
            if (nHeight > 0)
                pindexSlow = chainActive[nHeight];
        }
    }

    if (pindexSlow) {
        CBlock block;
        if (ReadBlockFromDisk(block, pindexSlow)) {
            BOOST_FOREACH(const CTransaction &tx, block.vtx) {
                if (tx.GetHash() == hash) {
                    txOut = tx;
                    hashBlock = pindexSlow->GetBlockHash();
                    return true;
                }
            }
        }
    }

    return false;
}






//////////////////////////////////////////////////////////////////////////////
//
// CBlock and CBlockIndex
//

bool WriteBlockToDisk(CBlock& block, CDiskBlockPos& pos)
{
    // Open history file to append
    CAutoFile fileout(OpenBlockFile(pos), SER_DISK, CLIENT_VERSION);
    if (fileout.IsNull())
        return error("WriteBlockToDisk : OpenBlockFile failed");

    // Write index header
    unsigned int nSize = fileout.GetSerializeSize(block);
    fileout << FLATDATA(Params().MessageStart()) << nSize;

    // Write block
    long fileOutPos = ftell(fileout.Get());
    if (fileOutPos < 0)
        return error("WriteBlockToDisk : ftell failed");
    pos.nPos = (unsigned int)fileOutPos;
    fileout << block;

    return true;
}

bool ReadBlockFromDisk(CBlock& block, const CDiskBlockPos& pos)
{
    block.SetNull();

    // Open history file to read
    CAutoFile filein(OpenBlockFile(pos, true), SER_DISK, CLIENT_VERSION);
    if (filein.IsNull())
        return error("ReadBlockFromDisk : OpenBlockFile failed");

    // Read block
    try {
        filein >> block;
    }
    catch (std::exception &e) {
        return error("%s : Deserialize or I/O error - %s", __func__, e.what());
    }

    // Check the header
    if (!CheckProofOfWork(block.GetHash(), block.nBits))
        return error("ReadBlockFromDisk : Errors in block header");

    return true;
}

bool ReadBlockFromDisk(CBlock& block, const CBlockIndex* pindex)
{
    if (!ReadBlockFromDisk(block, pindex->GetBlockPos()))
        return false;
    if (block.GetHash() != pindex->GetBlockHash())
        return error("ReadBlockFromDisk(CBlock&, CBlockIndex*) : GetHash() doesn't match index");
    return true;
}

CAmount GetBlockValue(int nHeight, const CAmount& nFees)
{
    CAmount nSubsidy = 50 * COIN;
    int halvings = nHeight / Params().SubsidyHalvingInterval();

    // Force block reward to zero when right shift is undefined.
    if (halvings >= 64)
        return nFees;

    // Subsidy is cut in half every 210,000 blocks which will occur approximately every 4 years.
    nSubsidy >>= halvings;

    return nSubsidy + nFees;
}

bool IsInitialBlockDownload()
{
    LOCK(cs_main);
    if (fImporting || fReindex || chainActive.Height() < Checkpoints::GetTotalBlocksEstimate())
        return true;
    static bool lockIBDState = false;
    if (lockIBDState)
        return false;
    bool state = (chainActive.Height() < pindexBestHeader->nHeight - 24 * 6 ||
            pindexBestHeader->GetBlockTime() < GetTime() - 24 * 60 * 60);
    if (!state)
        lockIBDState = true;
    return state;
}

bool fLargeWorkForkFound = false;
bool fLargeWorkInvalidChainFound = false;
CBlockIndex *pindexBestForkTip = NULL, *pindexBestForkBase = NULL;

void CheckForkWarningConditions()
{
    AssertLockHeld(cs_main);
    // Before we get past initial download, we cannot reliably alert about forks
    // (we assume we don't get stuck on a fork before the last checkpoint)
    if (IsInitialBlockDownload())
        return;

    // If our best fork is no longer within 72 blocks (+/- 12 hours if no one mines it)
    // of our head, drop it
    if (pindexBestForkTip && chainActive.Height() - pindexBestForkTip->nHeight >= 72)
        pindexBestForkTip = NULL;

    if (pindexBestForkTip || (pindexBestInvalid && pindexBestInvalid->nChainWork > chainActive.Tip()->nChainWork + (GetBlockProof(*chainActive.Tip()) * 6)))
    {
        if (!fLargeWorkForkFound && pindexBestForkBase)
        {
            std::string warning = std::string("'Warning: Large-work fork detected, forking after block ") +
                pindexBestForkBase->phashBlock->ToString() + std::string("'");
            CAlert::Notify(warning, true);
        }
        if (pindexBestForkTip && pindexBestForkBase)
        {
            LogPrintf("CheckForkWarningConditions: Warning: Large valid fork found\n  forking the chain at height %d (%s)\n  lasting to height %d (%s).\nChain state database corruption likely.\n",
                   pindexBestForkBase->nHeight, pindexBestForkBase->phashBlock->ToString(),
                   pindexBestForkTip->nHeight, pindexBestForkTip->phashBlock->ToString());
            fLargeWorkForkFound = true;
        }
        else
        {
            LogPrintf("CheckForkWarningConditions: Warning: Found invalid chain at least ~6 blocks longer than our best chain.\nChain state database corruption likely.\n");
            fLargeWorkInvalidChainFound = true;
        }
    }
    else
    {
        fLargeWorkForkFound = false;
        fLargeWorkInvalidChainFound = false;
    }
}

void CheckForkWarningConditionsOnNewFork(CBlockIndex* pindexNewForkTip)
{
    AssertLockHeld(cs_main);
    // If we are on a fork that is sufficiently large, set a warning flag
    CBlockIndex* pfork = pindexNewForkTip;
    CBlockIndex* plonger = chainActive.Tip();
    while (pfork && pfork != plonger)
    {
        while (plonger && plonger->nHeight > pfork->nHeight)
            plonger = plonger->pprev;
        if (pfork == plonger)
            break;
        pfork = pfork->pprev;
    }

    // We define a condition which we should warn the user about as a fork of at least 7 blocks
    // who's tip is within 72 blocks (+/- 12 hours if no one mines it) of ours
    // We use 7 blocks rather arbitrarily as it represents just under 10% of sustained network
    // hash rate operating on the fork.
    // or a chain that is entirely longer than ours and invalid (note that this should be detected by both)
    // We define it this way because it allows us to only store the highest fork tip (+ base) which meets
    // the 7-block condition and from this always have the most-likely-to-cause-warning fork
    if (pfork && (!pindexBestForkTip || (pindexBestForkTip && pindexNewForkTip->nHeight > pindexBestForkTip->nHeight)) &&
            pindexNewForkTip->nChainWork - pfork->nChainWork > (GetBlockProof(*pfork) * 7) &&
            chainActive.Height() - pindexNewForkTip->nHeight < 72)
    {
        pindexBestForkTip = pindexNewForkTip;
        pindexBestForkBase = pfork;
    }

    CheckForkWarningConditions();
}

// Requires cs_main.
void Misbehaving(NodeId pnode, int howmuch)
{
    if (howmuch == 0)
        return;

    CNodeState *state = State(pnode);
    if (state == NULL)
        return;

    state->nMisbehavior += howmuch;
    int banscore = GetArg("-banscore", 100);
    if (state->nMisbehavior >= banscore && state->nMisbehavior - howmuch < banscore)
    {
        LogPrintf("Misbehaving: %s (%d -> %d) BAN THRESHOLD EXCEEDED\n", state->name, state->nMisbehavior-howmuch, state->nMisbehavior);
        state->fShouldBan = true;
    } else
        LogPrintf("Misbehaving: %s (%d -> %d)\n", state->name, state->nMisbehavior-howmuch, state->nMisbehavior);
}

void static InvalidChainFound(CBlockIndex* pindexNew)
{
    if (!pindexBestInvalid || pindexNew->nChainWork > pindexBestInvalid->nChainWork)
        pindexBestInvalid = pindexNew;

    LogPrintf("InvalidChainFound: invalid block=%s  height=%d  log2_work=%.8g  date=%s\n",
      pindexNew->GetBlockHash().ToString(), pindexNew->nHeight,
      log(pindexNew->nChainWork.getdouble())/log(2.0), DateTimeStrFormat("%Y-%m-%d %H:%M:%S",
      pindexNew->GetBlockTime()));
    LogPrintf("InvalidChainFound:  current best=%s  height=%d  log2_work=%.8g  date=%s\n",
      chainActive.Tip()->GetBlockHash().ToString(), chainActive.Height(), log(chainActive.Tip()->nChainWork.getdouble())/log(2.0),
      DateTimeStrFormat("%Y-%m-%d %H:%M:%S", chainActive.Tip()->GetBlockTime()));
    CheckForkWarningConditions();
}

void static InvalidBlockFound(CBlockIndex *pindex, const CValidationState &state) {
    int nDoS = 0;
    if (state.IsInvalid(nDoS)) {
        std::map<uint256, NodeId>::iterator it = mapBlockSource.find(pindex->GetBlockHash());
        if (it != mapBlockSource.end() && State(it->second)) {
            CBlockReject reject = {state.GetRejectCode(), state.GetRejectReason().substr(0, MAX_REJECT_MESSAGE_LENGTH), pindex->GetBlockHash()};
            State(it->second)->rejects.push_back(reject);
            if (nDoS > 0)
                Misbehaving(it->second, nDoS);
        }
    }
    if (!state.CorruptionPossible()) {
        pindex->nStatus |= BLOCK_FAILED_VALID;
        setDirtyBlockIndex.insert(pindex);
        setBlockIndexCandidates.erase(pindex);
        InvalidChainFound(pindex);
    }
}

void UpdateCoins(const CTransaction& tx, CValidationState &state, CCoinsViewCache &inputs, CTxUndo &txundo, int nHeight)
{
    // mark inputs spent
    if (!tx.IsCoinBase()) {
        txundo.vprevout.reserve(tx.vin.size());
        BOOST_FOREACH(const CTxIn &txin, tx.vin) {
            txundo.vprevout.push_back(CTxInUndo());
            bool ret = inputs.ModifyCoins(txin.prevout.hash)->Spend(txin.prevout, txundo.vprevout.back());
            assert(ret);
        }
    }

    // add outputs
    inputs.ModifyCoins(tx.GetHash())->FromTx(tx, nHeight);
}

bool CScriptCheck::operator()() {
    const CScript &scriptSig = ptxTo->vin[nIn].scriptSig;
    if (!VerifyScript(scriptSig, scriptPubKey, nFlags, CachingSignatureChecker(*ptxTo, nIn, cacheStore), &error)) {
        return ::error("CScriptCheck() : %s:%d VerifySignature failed: %s", ptxTo->GetHash().ToString(), nIn, ScriptErrorString(error));
    }
    return true;
}

bool CheckInputs(const CTransaction& tx, CValidationState &state, const CCoinsViewCache &inputs, bool fScriptChecks, unsigned int flags, bool cacheStore, std::vector<CScriptCheck> *pvChecks)
{
    if (!tx.IsCoinBase())
    {
        if (pvChecks)
            pvChecks->reserve(tx.vin.size());

        // This doesn't trigger the DoS code on purpose; if it did, it would make it easier
        // for an attacker to attempt to split the network.
        if (!inputs.HaveInputs(tx))
            return state.Invalid(error("CheckInputs() : %s inputs unavailable", tx.GetHash().ToString()));

        // While checking, GetBestBlock() refers to the parent block.
        // This is also true for mempool checks.
        CBlockIndex *pindexPrev = mapBlockIndex.find(inputs.GetBestBlock())->second;
        int nSpendHeight = pindexPrev->nHeight + 1;
        CAmount nValueIn = 0;
        CAmount nFees = 0;
        for (unsigned int i = 0; i < tx.vin.size(); i++)
        {
            const COutPoint &prevout = tx.vin[i].prevout;
            const CCoins *coins = inputs.AccessCoins(prevout.hash);
            assert(coins);

            // If prev is coinbase, check that it's matured
            if (coins->IsCoinBase()) {
                if (nSpendHeight - coins->nHeight < COINBASE_MATURITY)
                    return state.Invalid(
                        error("CheckInputs() : tried to spend coinbase at depth %d", nSpendHeight - coins->nHeight),
                        REJECT_INVALID, "bad-txns-premature-spend-of-coinbase");
            }

            // Check for negative or overflow input values
            nValueIn += coins->vout[prevout.n].nValue;
            if (!MoneyRange(coins->vout[prevout.n].nValue) || !MoneyRange(nValueIn))
                return state.DoS(100, error("CheckInputs() : txin values out of range"),
                                 REJECT_INVALID, "bad-txns-inputvalues-outofrange");

        }

        if (nValueIn < tx.GetValueOut())
            return state.DoS(100, error("CheckInputs() : %s value in (%s) < value out (%s)",
                                        tx.GetHash().ToString(), FormatMoney(nValueIn), FormatMoney(tx.GetValueOut())),
                             REJECT_INVALID, "bad-txns-in-belowout");

        // Tally transaction fees
        CAmount nTxFee = nValueIn - tx.GetValueOut();
        if (nTxFee < 0)
            return state.DoS(100, error("CheckInputs() : %s nTxFee < 0", tx.GetHash().ToString()),
                             REJECT_INVALID, "bad-txns-fee-negative");
        nFees += nTxFee;
        if (!MoneyRange(nFees))
            return state.DoS(100, error("CheckInputs() : nFees out of range"),
                             REJECT_INVALID, "bad-txns-fee-outofrange");

        // The first loop above does all the inexpensive checks.
        // Only if ALL inputs pass do we perform expensive ECDSA signature checks.
        // Helps prevent CPU exhaustion attacks.

        // Skip ECDSA signature verification when connecting blocks
        // before the last block chain checkpoint. This is safe because block merkle hashes are
        // still computed and checked, and any change will be caught at the next checkpoint.
        if (fScriptChecks) {
            for (unsigned int i = 0; i < tx.vin.size(); i++) {
                const COutPoint &prevout = tx.vin[i].prevout;
                const CCoins* coins = inputs.AccessCoins(prevout.hash);
                assert(coins);

                // Verify signature
                CScriptCheck check(*coins, tx, i, flags, cacheStore);
                if (pvChecks) {
                    pvChecks->push_back(CScriptCheck());
                    check.swap(pvChecks->back());
                } else if (!check()) {
                    if (flags & STANDARD_NOT_MANDATORY_VERIFY_FLAGS) {
                        // Check whether the failure was caused by a
                        // non-mandatory script verification check, such as
                        // non-standard DER encodings or non-null dummy
                        // arguments; if so, don't trigger DoS protection to
                        // avoid splitting the network between upgraded and
                        // non-upgraded nodes.
                        CScriptCheck check(*coins, tx, i,
                                flags & ~STANDARD_NOT_MANDATORY_VERIFY_FLAGS, cacheStore);
                        if (check())
                            return state.Invalid(false, REJECT_NONSTANDARD, strprintf("non-mandatory-script-verify-flag (%s)", ScriptErrorString(check.GetScriptError())));
                    }
                    // Failures of other flags indicate a transaction that is
                    // invalid in new blocks, e.g. a invalid P2SH. We DoS ban
                    // such nodes as they are not following the protocol. That
                    // said during an upgrade careful thought should be taken
                    // as to the correct behavior - we may want to continue
                    // peering with non-upgraded nodes even after a soft-fork
                    // super-majority vote has passed.
                    return state.DoS(100,false, REJECT_INVALID, strprintf("mandatory-script-verify-flag-failed (%s)", ScriptErrorString(check.GetScriptError())));
                }
            }
        }
    }

    return true;
}



bool DisconnectBlock(CBlock& block, CValidationState& state, CBlockIndex* pindex, CCoinsViewCache& view, bool* pfClean)
{
    assert(pindex->GetBlockHash() == view.GetBestBlock());

    if (pfClean)
        *pfClean = false;

    bool fClean = true;

    CBlockUndo blockUndo;
    CDiskBlockPos pos = pindex->GetUndoPos();
    if (pos.IsNull())
        return error("DisconnectBlock() : no undo data available");
    if (!blockUndo.ReadFromDisk(pos, pindex->pprev->GetBlockHash()))
        return error("DisconnectBlock() : failure reading undo data");

    if (blockUndo.vtxundo.size() + 1 != block.vtx.size())
        return error("DisconnectBlock() : block and undo data inconsistent");

    // undo transactions in reverse order
    for (int i = block.vtx.size() - 1; i >= 0; i--) {
        const CTransaction &tx = block.vtx[i];
        uint256 hash = tx.GetHash();

        // Check that all outputs are available and match the outputs in the block itself
        // exactly. Note that transactions with only provably unspendable outputs won't
        // have outputs available even in the block itself, so we handle that case
        // specially with outsEmpty.
        {
        CCoins outsEmpty;
        CCoinsModifier outs = view.ModifyCoins(hash);
        outs->ClearUnspendable();

        CCoins outsBlock(tx, pindex->nHeight);
        // The CCoins serialization does not serialize negative numbers.
        // No network rules currently depend on the version here, so an inconsistency is harmless
        // but it must be corrected before txout nversion ever influences a network rule.
        if (outsBlock.nVersion < 0)
            outs->nVersion = outsBlock.nVersion;
        if (*outs != outsBlock)
            fClean = fClean && error("DisconnectBlock() : added transaction mismatch? database corrupted");

        // remove outputs
        outs->Clear();
        }

        // restore inputs
        if (i > 0) { // not coinbases
            const CTxUndo &txundo = blockUndo.vtxundo[i-1];
            if (txundo.vprevout.size() != tx.vin.size())
                return error("DisconnectBlock() : transaction and undo data inconsistent");
            for (unsigned int j = tx.vin.size(); j-- > 0;) {
                const COutPoint &out = tx.vin[j].prevout;
                const CTxInUndo &undo = txundo.vprevout[j];
                CCoinsModifier coins = view.ModifyCoins(out.hash);
                if (undo.nHeight != 0) {
                    // undo data contains height: this is the last output of the prevout tx being spent
                    if (!coins->IsPruned())
                        fClean = fClean && error("DisconnectBlock() : undo data overwriting existing transaction");
                    coins->Clear();
                    coins->fCoinBase = undo.fCoinBase;
                    coins->nHeight = undo.nHeight;
                    coins->nVersion = undo.nVersion;
                } else {
                    if (coins->IsPruned())
                        fClean = fClean && error("DisconnectBlock() : undo data adding output to missing transaction");
                }
                if (coins->IsAvailable(out.n))
                    fClean = fClean && error("DisconnectBlock() : undo data overwriting existing output");
                if (coins->vout.size() < out.n+1)
                    coins->vout.resize(out.n+1);
                coins->vout[out.n] = undo.txout;
            }
        }
    }

    // move best block pointer to prevout block
    view.SetBestBlock(pindex->pprev->GetBlockHash());

    if (pfClean) {
        *pfClean = fClean;
        return true;
    } else {
        return fClean;
    }
}

void static FlushBlockFile(bool fFinalize = false)
{
    LOCK(cs_LastBlockFile);

    CDiskBlockPos posOld(nLastBlockFile, 0);

    FILE *fileOld = OpenBlockFile(posOld);
    if (fileOld) {
        if (fFinalize)
            TruncateFile(fileOld, vinfoBlockFile[nLastBlockFile].nSize);
        FileCommit(fileOld);
        fclose(fileOld);
    }

    fileOld = OpenUndoFile(posOld);
    if (fileOld) {
        if (fFinalize)
            TruncateFile(fileOld, vinfoBlockFile[nLastBlockFile].nUndoSize);
        FileCommit(fileOld);
        fclose(fileOld);
    }
}

bool FindUndoPos(CValidationState &state, int nFile, CDiskBlockPos &pos, unsigned int nAddSize);

static CCheckQueue<CScriptCheck> scriptcheckqueue(128);

void ThreadScriptCheck() {
    RenameThread("bitcoin-scriptch");
    scriptcheckqueue.Thread();
}

static int64_t nTimeVerify = 0;
static int64_t nTimeConnect = 0;
static int64_t nTimeIndex = 0;
static int64_t nTimeCallbacks = 0;
static int64_t nTimeTotal = 0;

bool ConnectBlock(const CBlock& block, CValidationState& state, CBlockIndex* pindex, CCoinsViewCache& view, bool fJustCheck)
{
    AssertLockHeld(cs_main);
    // Check it again in case a previous version let a bad block in
    if (!CheckBlock(block, state, !fJustCheck, !fJustCheck))
        return false;

    // verify that the view's current state corresponds to the previous block
    uint256 hashPrevBlock = pindex->pprev == NULL ? uint256(0) : pindex->pprev->GetBlockHash();
    assert(hashPrevBlock == view.GetBestBlock());

    // Special case for the genesis block, skipping connection of its transactions
    // (its coinbase is unspendable)
    if (block.GetHash() == Params().HashGenesisBlock()) {
        view.SetBestBlock(pindex->GetBlockHash());
        return true;
    }

    bool fScriptChecks = pindex->nHeight >= Checkpoints::GetTotalBlocksEstimate();

    // Do not allow blocks that contain transactions which 'overwrite' older transactions,
    // unless those are already completely spent.
    // If such overwrites are allowed, coinbases and transactions depending upon those
    // can be duplicated to remove the ability to spend the first instance -- even after
    // being sent to another address.
    // See BIP30 and http://r6.ca/blog/20120206T005236Z.html for more information.
    // This logic is not necessary for memory pool transactions, as AcceptToMemoryPool
    // already refuses previously-known transaction ids entirely.
    // This rule was originally applied all blocks whose timestamp was after March 15, 2012, 0:00 UTC.
    // Now that the whole chain is irreversibly beyond that time it is applied to all blocks except the
    // two in the chain that violate it. This prevents exploiting the issue against nodes in their
    // initial block download.
    bool fEnforceBIP30 = (!pindex->phashBlock) || // Enforce on CreateNewBlock invocations which don't have a hash.
                          !((pindex->nHeight==91842 && pindex->GetBlockHash() == uint256("0x00000000000a4d0a398161ffc163c503763b1f4360639393e0e4c8e300e0caec")) ||
                           (pindex->nHeight==91880 && pindex->GetBlockHash() == uint256("0x00000000000743f190a18c5577a3c2d2a1f610ae9601ac046a38084ccb7cd721")));
    if (fEnforceBIP30) {
        BOOST_FOREACH(const CTransaction& tx, block.vtx) {
            const CCoins* coins = view.AccessCoins(tx.GetHash());
            if (coins && !coins->IsPruned())
                return state.DoS(100, error("ConnectBlock() : tried to overwrite transaction"),
                                 REJECT_INVALID, "bad-txns-BIP30");
        }
    }

    // BIP16 didn't become active until Apr 1 2012
    int64_t nBIP16SwitchTime = 1333238400;
    bool fStrictPayToScriptHash = (pindex->GetBlockTime() >= nBIP16SwitchTime);

    unsigned int flags = fStrictPayToScriptHash ? SCRIPT_VERIFY_P2SH : SCRIPT_VERIFY_NONE;

    CBlockUndo blockundo;

    CCheckQueueControl<CScriptCheck> control(fScriptChecks && nScriptCheckThreads ? &scriptcheckqueue : NULL);

    int64_t nTimeStart = GetTimeMicros();
    CAmount nFees = 0;
    int nInputs = 0;
    unsigned int nSigOps = 0;
    CDiskTxPos pos(pindex->GetBlockPos(), GetSizeOfCompactSize(block.vtx.size()));
    std::vector<std::pair<uint256, CDiskTxPos> > vPos;
    vPos.reserve(block.vtx.size());
    blockundo.vtxundo.reserve(block.vtx.size() - 1);
    for (unsigned int i = 0; i < block.vtx.size(); i++)
    {
        const CTransaction &tx = block.vtx[i];

        nInputs += tx.vin.size();
        nSigOps += GetLegacySigOpCount(tx);
        if (nSigOps > MAX_BLOCK_SIGOPS)
            return state.DoS(100, error("ConnectBlock() : too many sigops"),
                             REJECT_INVALID, "bad-blk-sigops");

        if (!tx.IsCoinBase())
        {
            if (!view.HaveInputs(tx))
                return state.DoS(100, error("ConnectBlock() : inputs missing/spent"),
                                 REJECT_INVALID, "bad-txns-inputs-missingorspent");

            if (fStrictPayToScriptHash)
            {
                // Add in sigops done by pay-to-script-hash inputs;
                // this is to prevent a "rogue miner" from creating
                // an incredibly-expensive-to-validate block.
                nSigOps += GetP2SHSigOpCount(tx, view);
                if (nSigOps > MAX_BLOCK_SIGOPS)
                    return state.DoS(100, error("ConnectBlock() : too many sigops"),
                                     REJECT_INVALID, "bad-blk-sigops");
            }

            nFees += view.GetValueIn(tx)-tx.GetValueOut();

            std::vector<CScriptCheck> vChecks;
            if (!CheckInputs(tx, state, view, fScriptChecks, flags, false, nScriptCheckThreads ? &vChecks : NULL))
                return false;
            control.Add(vChecks);
        }

        CTxUndo undoDummy;
        if (i > 0) {
            blockundo.vtxundo.push_back(CTxUndo());
        }
        UpdateCoins(tx, state, view, i == 0 ? undoDummy : blockundo.vtxundo.back(), pindex->nHeight);

        vPos.push_back(std::make_pair(tx.GetHash(), pos));
        pos.nTxOffset += ::GetSerializeSize(tx, SER_DISK, CLIENT_VERSION);
    }
    int64_t nTime1 = GetTimeMicros(); nTimeConnect += nTime1 - nTimeStart;
    LogPrint("bench", "      - Connect %u transactions: %.2fms (%.3fms/tx, %.3fms/txin) [%.2fs]\n", (unsigned)block.vtx.size(), 0.001 * (nTime1 - nTimeStart), 0.001 * (nTime1 - nTimeStart) / block.vtx.size(), nInputs <= 1 ? 0 : 0.001 * (nTime1 - nTimeStart) / (nInputs-1), nTimeConnect * 0.000001);

    if (block.vtx[0].GetValueOut() > GetBlockValue(pindex->nHeight, nFees))
        return state.DoS(100,
                         error("ConnectBlock() : coinbase pays too much (actual=%d vs limit=%d)",
                               block.vtx[0].GetValueOut(), GetBlockValue(pindex->nHeight, nFees)),
                               REJECT_INVALID, "bad-cb-amount");

    if (!control.Wait())
        return state.DoS(100, false);
    int64_t nTime2 = GetTimeMicros(); nTimeVerify += nTime2 - nTimeStart;
    LogPrint("bench", "    - Verify %u txins: %.2fms (%.3fms/txin) [%.2fs]\n", nInputs - 1, 0.001 * (nTime2 - nTimeStart), nInputs <= 1 ? 0 : 0.001 * (nTime2 - nTimeStart) / (nInputs-1), nTimeVerify * 0.000001);

    if (fJustCheck)
        return true;

    // Write undo information to disk
    if (pindex->GetUndoPos().IsNull() || !pindex->IsValid(BLOCK_VALID_SCRIPTS))
    {
        if (pindex->GetUndoPos().IsNull()) {
            CDiskBlockPos pos;
            if (!FindUndoPos(state, pindex->nFile, pos, ::GetSerializeSize(blockundo, SER_DISK, CLIENT_VERSION) + 40))
                return error("ConnectBlock() : FindUndoPos failed");
            if (!blockundo.WriteToDisk(pos, pindex->pprev->GetBlockHash()))
                return state.Abort("Failed to write undo data");

            // update nUndoPos in block index
            pindex->nUndoPos = pos.nPos;
            pindex->nStatus |= BLOCK_HAVE_UNDO;
        }

        pindex->RaiseValidity(BLOCK_VALID_SCRIPTS);
        setDirtyBlockIndex.insert(pindex);
    }

    if (fTxIndex)
        if (!pblocktree->WriteTxIndex(vPos))
            return state.Abort("Failed to write transaction index");

    // add this block to the view's block chain
    view.SetBestBlock(pindex->GetBlockHash());

    int64_t nTime3 = GetTimeMicros(); nTimeIndex += nTime3 - nTime2;
    LogPrint("bench", "    - Index writing: %.2fms [%.2fs]\n", 0.001 * (nTime3 - nTime2), nTimeIndex * 0.000001);

    // Watch for changes to the previous coinbase transaction.
    static uint256 hashPrevBestCoinBase;
    g_signals.UpdatedTransaction(hashPrevBestCoinBase);
    hashPrevBestCoinBase = block.vtx[0].GetHash();

    int64_t nTime4 = GetTimeMicros(); nTimeCallbacks += nTime4 - nTime3;
    LogPrint("bench", "    - Callbacks: %.2fms [%.2fs]\n", 0.001 * (nTime4 - nTime3), nTimeCallbacks * 0.000001);

    return true;
}

enum FlushStateMode {
    FLUSH_STATE_IF_NEEDED,
    FLUSH_STATE_PERIODIC,
    FLUSH_STATE_ALWAYS
};

/**
 * Update the on-disk chain state.
 * The caches and indexes are flushed if either they're too large, forceWrite is set, or
 * fast is not set and it's been a while since the last write.
 */
bool static FlushStateToDisk(CValidationState &state, FlushStateMode mode) {
    LOCK(cs_main);
    static int64_t nLastWrite = 0;
    if ((mode == FLUSH_STATE_ALWAYS) ||
        ((mode == FLUSH_STATE_PERIODIC || mode == FLUSH_STATE_IF_NEEDED) && pcoinsTip->GetCacheSize() > nCoinCacheSize) ||
        (mode == FLUSH_STATE_PERIODIC && GetTimeMicros() > nLastWrite + DATABASE_WRITE_INTERVAL * 1000000)) {
        // Typical CCoins structures on disk are around 100 bytes in size.
        // Pushing a new one to the database can cause it to be written
        // twice (once in the log, and once in the tables). This is already
        // an overestimation, as most will delete an existing entry or
        // overwrite one. Still, use a conservative safety factor of 2.
        if (!CheckDiskSpace(100 * 2 * 2 * pcoinsTip->GetCacheSize()))
            return state.Error("out of disk space");
        // First make sure all block and undo data is flushed to disk.
        FlushBlockFile();
        // Then update all block file information (which may refer to block and undo files).
        bool fileschanged = false;
        for (set<int>::iterator it = setDirtyFileInfo.begin(); it != setDirtyFileInfo.end(); ) {
            if (!pblocktree->WriteBlockFileInfo(*it, vinfoBlockFile[*it])) {
                return state.Abort("Failed to write to block index");
            }
            fileschanged = true;
            setDirtyFileInfo.erase(it++);
        }
        if (fileschanged && !pblocktree->WriteLastBlockFile(nLastBlockFile)) {
            return state.Abort("Failed to write to block index");
        }
        for (set<CBlockIndex*>::iterator it = setDirtyBlockIndex.begin(); it != setDirtyBlockIndex.end(); ) {
             if (!pblocktree->WriteBlockIndex(CDiskBlockIndex(*it))) {
                 return state.Abort("Failed to write to block index");
             }
             setDirtyBlockIndex.erase(it++);
        }
        pblocktree->Sync();
        // Finally flush the chainstate (which may refer to block index entries).
        if (!pcoinsTip->Flush())
            return state.Abort("Failed to write to coin database");
        // Update best block in wallet (so we can detect restored wallets).
        if (mode != FLUSH_STATE_IF_NEEDED) {
            g_signals.SetBestChain(chainActive.GetLocator());
        }
        nLastWrite = GetTimeMicros();
    }
    return true;
}

void FlushStateToDisk() {
    CValidationState state;
    FlushStateToDisk(state, FLUSH_STATE_ALWAYS);
}

/** Update chainActive and related internal data structures. */
void static UpdateTip(CBlockIndex *pindexNew) {
    chainActive.SetTip(pindexNew);

    // New best block
    nTimeBestReceived = GetTime();
    mempool.AddTransactionsUpdated(1);

    LogPrintf("UpdateTip: new best=%s  height=%d  log2_work=%.8g  tx=%lu  date=%s progress=%f  cache=%u\n",
      chainActive.Tip()->GetBlockHash().ToString(), chainActive.Height(), log(chainActive.Tip()->nChainWork.getdouble())/log(2.0), (unsigned long)chainActive.Tip()->nChainTx,
      DateTimeStrFormat("%Y-%m-%d %H:%M:%S", chainActive.Tip()->GetBlockTime()),
      Checkpoints::GuessVerificationProgress(chainActive.Tip()), (unsigned int)pcoinsTip->GetCacheSize());

    cvBlockChange.notify_all();

    // Check the version of the last 100 blocks to see if we need to upgrade:
    static bool fWarned = false;
    if (!IsInitialBlockDownload() && !fWarned)
    {
        int nUpgraded = 0;
        const CBlockIndex* pindex = chainActive.Tip();
        for (int i = 0; i < 100 && pindex != NULL; i++)
        {
            if (pindex->nVersion > CBlock::CURRENT_VERSION)
                ++nUpgraded;
            pindex = pindex->pprev;
        }
        if (nUpgraded > 0)
            LogPrintf("SetBestChain: %d of last 100 blocks above version %d\n", nUpgraded, (int)CBlock::CURRENT_VERSION);
        if (nUpgraded > 100/2)
        {
            // strMiscWarning is read by GetWarnings(), called by Qt and the JSON-RPC code to warn the user:
            strMiscWarning = _("Warning: This version is obsolete, upgrade required!");
            CAlert::Notify(strMiscWarning, true);
            fWarned = true;
        }
    }
}

/** Disconnect chainActive's tip. */
bool static DisconnectTip(CValidationState &state) {
    CBlockIndex *pindexDelete = chainActive.Tip();
    assert(pindexDelete);
    mempool.check(pcoinsTip);
    // Read block from disk.
    CBlock block;
    if (!ReadBlockFromDisk(block, pindexDelete))
        return state.Abort("Failed to read block");
    // Apply the block atomically to the chain state.
    int64_t nStart = GetTimeMicros();
    {
        CCoinsViewCache view(pcoinsTip);
        if (!DisconnectBlock(block, state, pindexDelete, view))
            return error("DisconnectTip() : DisconnectBlock %s failed", pindexDelete->GetBlockHash().ToString());
        assert(view.Flush());
    }
    LogPrint("bench", "- Disconnect block: %.2fms\n", (GetTimeMicros() - nStart) * 0.001);
    // Write the chain state to disk, if necessary.
    if (!FlushStateToDisk(state, FLUSH_STATE_IF_NEEDED))
        return false;
    // Resurrect mempool transactions from the disconnected block.
    BOOST_FOREACH(const CTransaction &tx, block.vtx) {
        // ignore validation errors in resurrected transactions
        list<CTransaction> removed;
        CValidationState stateDummy;
        if (tx.IsCoinBase() || !AcceptToMemoryPool(mempool, stateDummy, tx, false, NULL))
            mempool.remove(tx, removed, true);
    }
    mempool.removeCoinbaseSpends(pcoinsTip, pindexDelete->nHeight);
    mempool.check(pcoinsTip);
    // Update chainActive and related variables.
    UpdateTip(pindexDelete->pprev);
    // Let wallets know transactions went from 1-confirmed to
    // 0-confirmed or conflicted:
    BOOST_FOREACH(const CTransaction &tx, block.vtx) {
        SyncWithWallets(tx, NULL);
    }
    return true;
}

static int64_t nTimeReadFromDisk = 0;
static int64_t nTimeConnectTotal = 0;
static int64_t nTimeFlush = 0;
static int64_t nTimeChainState = 0;
static int64_t nTimePostConnect = 0;

/** 
 * Connect a new block to chainActive. pblock is either NULL or a pointer to a CBlock
 * corresponding to pindexNew, to bypass loading it again from disk.
 */
bool static ConnectTip(CValidationState &state, CBlockIndex *pindexNew, CBlock *pblock) {
    assert(pindexNew->pprev == chainActive.Tip());
    mempool.check(pcoinsTip);
    // Read block from disk.
    int64_t nTime1 = GetTimeMicros();
    CBlock block;
    if (!pblock) {
        if (!ReadBlockFromDisk(block, pindexNew))
            return state.Abort("Failed to read block");
        pblock = &block;
    }
    // Apply the block atomically to the chain state.
    int64_t nTime2 = GetTimeMicros(); nTimeReadFromDisk += nTime2 - nTime1;
    int64_t nTime3;
    LogPrint("bench", "  - Load block from disk: %.2fms [%.2fs]\n", (nTime2 - nTime1) * 0.001, nTimeReadFromDisk * 0.000001);
    {
        CCoinsViewCache view(pcoinsTip);
        CInv inv(MSG_BLOCK, pindexNew->GetBlockHash());
        bool rv = ConnectBlock(*pblock, state, pindexNew, view);
        g_signals.BlockChecked(*pblock, state);
        if (!rv) {
            if (state.IsInvalid())
                InvalidBlockFound(pindexNew, state);
            return error("ConnectTip() : ConnectBlock %s failed", pindexNew->GetBlockHash().ToString());
        }
        mapBlockSource.erase(inv.hash);
        nTime3 = GetTimeMicros(); nTimeConnectTotal += nTime3 - nTime2;
        LogPrint("bench", "  - Connect total: %.2fms [%.2fs]\n", (nTime3 - nTime2) * 0.001, nTimeConnectTotal * 0.000001);
        assert(view.Flush());
    }
    int64_t nTime4 = GetTimeMicros(); nTimeFlush += nTime4 - nTime3;
    LogPrint("bench", "  - Flush: %.2fms [%.2fs]\n", (nTime4 - nTime3) * 0.001, nTimeFlush * 0.000001);
    // Write the chain state to disk, if necessary.
    if (!FlushStateToDisk(state, FLUSH_STATE_IF_NEEDED))
        return false;
    int64_t nTime5 = GetTimeMicros(); nTimeChainState += nTime5 - nTime4;
    LogPrint("bench", "  - Writing chainstate: %.2fms [%.2fs]\n", (nTime5 - nTime4) * 0.001, nTimeChainState * 0.000001);
    // Remove conflicting transactions from the mempool.
    list<CTransaction> txConflicted;
    mempool.removeForBlock(pblock->vtx, pindexNew->nHeight, txConflicted);
    mempool.check(pcoinsTip);
    // Update chainActive & related variables.
    UpdateTip(pindexNew);
    // Tell wallet about transactions that went from mempool
    // to conflicted:
    BOOST_FOREACH(const CTransaction &tx, txConflicted) {
        SyncWithWallets(tx, NULL);
    }
    // ... and about transactions that got confirmed:
    BOOST_FOREACH(const CTransaction &tx, pblock->vtx) {
        SyncWithWallets(tx, pblock);
    }

    int64_t nTime6 = GetTimeMicros(); nTimePostConnect += nTime6 - nTime5; nTimeTotal += nTime6 - nTime1;
    LogPrint("bench", "  - Connect postprocess: %.2fms [%.2fs]\n", (nTime6 - nTime5) * 0.001, nTimePostConnect * 0.000001);
    LogPrint("bench", "- Connect block: %.2fms [%.2fs]\n", (nTime6 - nTime1) * 0.001, nTimeTotal * 0.000001);
    return true;
}

/**
 * Return the tip of the chain with the most work in it, that isn't
 * known to be invalid (it's however far from certain to be valid).
 */
static CBlockIndex* FindMostWorkChain() {
    do {
        CBlockIndex *pindexNew = NULL;

        // Find the best candidate header.
        {
            std::set<CBlockIndex*, CBlockIndexWorkComparator>::reverse_iterator it = setBlockIndexCandidates.rbegin();
            if (it == setBlockIndexCandidates.rend())
                return NULL;
            pindexNew = *it;
        }

        // Check whether all blocks on the path between the currently active chain and the candidate are valid.
        // Just going until the active chain is an optimization, as we know all blocks in it are valid already.
        CBlockIndex *pindexTest = pindexNew;
        bool fInvalidAncestor = false;
        while (pindexTest && !chainActive.Contains(pindexTest)) {
            assert(pindexTest->nStatus & BLOCK_HAVE_DATA);
            assert(pindexTest->nChainTx || pindexTest->nHeight == 0);
            if (pindexTest->nStatus & BLOCK_FAILED_MASK) {
                // Candidate has an invalid ancestor, remove entire chain from the set.
                if (pindexBestInvalid == NULL || pindexNew->nChainWork > pindexBestInvalid->nChainWork)
                    pindexBestInvalid = pindexNew;
                CBlockIndex *pindexFailed = pindexNew;
                while (pindexTest != pindexFailed) {
                    pindexFailed->nStatus |= BLOCK_FAILED_CHILD;
                    setBlockIndexCandidates.erase(pindexFailed);
                    pindexFailed = pindexFailed->pprev;
                }
                setBlockIndexCandidates.erase(pindexTest);
                fInvalidAncestor = true;
                break;
            }
            pindexTest = pindexTest->pprev;
        }
        if (!fInvalidAncestor)
            return pindexNew;
    } while(true);
}

/** Delete all entries in setBlockIndexCandidates that are worse than the current tip. */
static void PruneBlockIndexCandidates() {
    // Note that we can't delete the current block itself, as we may need to return to it later in case a
    // reorganization to a better block fails.
    std::set<CBlockIndex*, CBlockIndexWorkComparator>::iterator it = setBlockIndexCandidates.begin();
    while (it != setBlockIndexCandidates.end() && setBlockIndexCandidates.value_comp()(*it, chainActive.Tip())) {
        setBlockIndexCandidates.erase(it++);
    }
    // Either the current tip or a successor of it we're working towards is left in setBlockIndexCandidates.
    assert(!setBlockIndexCandidates.empty());
}

/**
 * Try to make some progress towards making pindexMostWork the active block.
 * pblock is either NULL or a pointer to a CBlock corresponding to pindexMostWork.
 */
static bool ActivateBestChainStep(CValidationState &state, CBlockIndex *pindexMostWork, CBlock *pblock) {
    AssertLockHeld(cs_main);
    bool fInvalidFound = false;
    const CBlockIndex *pindexOldTip = chainActive.Tip();
    const CBlockIndex *pindexFork = chainActive.FindFork(pindexMostWork);

    // Disconnect active blocks which are no longer in the best chain.
    while (chainActive.Tip() && chainActive.Tip() != pindexFork) {
        if (!DisconnectTip(state))
            return false;
    }

    // Build list of new blocks to connect.
    std::vector<CBlockIndex*> vpindexToConnect;
    bool fContinue = true;
    int nHeight = pindexFork ? pindexFork->nHeight : -1;
    while (fContinue && nHeight != pindexMostWork->nHeight) {
    // Don't iterate the entire list of potential improvements toward the best tip, as we likely only need
    // a few blocks along the way.
    int nTargetHeight = std::min(nHeight + 32, pindexMostWork->nHeight);
    vpindexToConnect.clear();
    vpindexToConnect.reserve(nTargetHeight - nHeight);
    CBlockIndex *pindexIter = pindexMostWork->GetAncestor(nTargetHeight);
    while (pindexIter && pindexIter->nHeight != nHeight) {
        vpindexToConnect.push_back(pindexIter);
        pindexIter = pindexIter->pprev;
    }
    nHeight = nTargetHeight;

    // Connect new blocks.
    BOOST_REVERSE_FOREACH(CBlockIndex *pindexConnect, vpindexToConnect) {
        if (!ConnectTip(state, pindexConnect, pindexConnect == pindexMostWork ? pblock : NULL)) {
            if (state.IsInvalid()) {
                // The block violates a consensus rule.
                if (!state.CorruptionPossible())
                    InvalidChainFound(vpindexToConnect.back());
                state = CValidationState();
                fInvalidFound = true;
                fContinue = false;
                break;
            } else {
                // A system error occurred (disk space, database error, ...).
                return false;
            }
        } else {
            PruneBlockIndexCandidates();
            if (!pindexOldTip || chainActive.Tip()->nChainWork > pindexOldTip->nChainWork) {
                // We're in a better position than we were. Return temporarily to release the lock.
                fContinue = false;
                break;
            }
        }
    }
    }

    // Callbacks/notifications for a new best chain.
    if (fInvalidFound)
        CheckForkWarningConditionsOnNewFork(vpindexToConnect.back());
    else
        CheckForkWarningConditions();

    return true;
}

/**
 * Make the best chain active, in multiple steps. The result is either failure
 * or an activated best chain. pblock is either NULL or a pointer to a block
 * that is already loaded (to avoid loading it again from disk).
 */
bool ActivateBestChain(CValidationState &state, CBlock *pblock) {
    CBlockIndex *pindexNewTip = NULL;
    CBlockIndex *pindexMostWork = NULL;
    do {
        boost::this_thread::interruption_point();

        bool fInitialDownload;
        {
            LOCK(cs_main);
            pindexMostWork = FindMostWorkChain();

            // Whether we have anything to do at all.
            if (pindexMostWork == NULL || pindexMostWork == chainActive.Tip())
                return true;

            if (!ActivateBestChainStep(state, pindexMostWork, pblock && pblock->GetHash() == pindexMostWork->GetBlockHash() ? pblock : NULL))
                return false;

            pindexNewTip = chainActive.Tip();
            fInitialDownload = IsInitialBlockDownload();
        }
        // When we reach this point, we switched to a new tip (stored in pindexNewTip).

        // Notifications/callbacks that can run without cs_main
        if (!fInitialDownload) {
            uint256 hashNewTip = pindexNewTip->GetBlockHash();
            // Relay inventory, but don't relay old inventory during initial block download.
            int nBlockEstimate = Checkpoints::GetTotalBlocksEstimate();
            {
                LOCK(cs_vNodes);
                BOOST_FOREACH(CNode* pnode, vNodes)
                    if (chainActive.Height() > (pnode->nStartingHeight != -1 ? pnode->nStartingHeight - 2000 : nBlockEstimate))
                        pnode->PushInventory(CInv(MSG_BLOCK, hashNewTip));
            }
            // Notify external listeners about the new tip.
            uiInterface.NotifyBlockTip(hashNewTip);
        }
    } while(pindexMostWork != chainActive.Tip());

    // Write changes periodically to disk, after relay.
    if (!FlushStateToDisk(state, FLUSH_STATE_PERIODIC)) {
        return false;
    }

    return true;
}

bool InvalidateBlock(CValidationState& state, CBlockIndex *pindex) {
    AssertLockHeld(cs_main);

    // Mark the block itself as invalid.
    pindex->nStatus |= BLOCK_FAILED_VALID;
    setDirtyBlockIndex.insert(pindex);
    setBlockIndexCandidates.erase(pindex);

    while (chainActive.Contains(pindex)) {
        CBlockIndex *pindexWalk = chainActive.Tip();
        pindexWalk->nStatus |= BLOCK_FAILED_CHILD;
        setDirtyBlockIndex.insert(pindexWalk);
        setBlockIndexCandidates.erase(pindexWalk);
        // ActivateBestChain considers blocks already in chainActive
        // unconditionally valid already, so force disconnect away from it.
        if (!DisconnectTip(state)) {
            return false;
        }
    }

    // The resulting new best tip may not be in setBlockIndexCandidates anymore, so
    // add them again.
    BlockMap::iterator it = mapBlockIndex.begin();
    while (it != mapBlockIndex.end()) {
        if (it->second->IsValid(BLOCK_VALID_TRANSACTIONS) && it->second->nChainTx && setBlockIndexCandidates.value_comp()(chainActive.Tip(), it->second)) {
            setBlockIndexCandidates.insert(pindex);
        }
        it++;
    }

    InvalidChainFound(pindex);
    return true;
}

bool ReconsiderBlock(CValidationState& state, CBlockIndex *pindex) {
    AssertLockHeld(cs_main);

    int nHeight = pindex->nHeight;

    // Remove the invalidity flag from this block and all its descendants.
    BlockMap::iterator it = mapBlockIndex.begin();
    while (it != mapBlockIndex.end()) {
        if (!it->second->IsValid() && it->second->GetAncestor(nHeight) == pindex) {
            it->second->nStatus &= ~BLOCK_FAILED_MASK;
            setDirtyBlockIndex.insert(it->second);
            if (it->second->IsValid(BLOCK_VALID_TRANSACTIONS) && it->second->nChainTx && setBlockIndexCandidates.value_comp()(chainActive.Tip(), it->second)) {
                setBlockIndexCandidates.insert(it->second);
            }
            if (it->second == pindexBestInvalid) {
                // Reset invalid block marker if it was pointing to one of those.
                pindexBestInvalid = NULL;
            }
        }
        it++;
    }

    // Remove the invalidity flag from all ancestors too.
    while (pindex != NULL) {
        if (pindex->nStatus & BLOCK_FAILED_MASK) {
            pindex->nStatus &= ~BLOCK_FAILED_MASK;
            setDirtyBlockIndex.insert(pindex);
        }
        pindex = pindex->pprev;
    }
    return true;
}

CBlockIndex* AddToBlockIndex(const CBlockHeader& block)
{
    // Check for duplicate
    uint256 hash = block.GetHash();
    BlockMap::iterator it = mapBlockIndex.find(hash);
    if (it != mapBlockIndex.end())
        return it->second;

    // Construct new block index object
    CBlockIndex* pindexNew = new CBlockIndex(block);
    assert(pindexNew);
    // We assign the sequence id to blocks only when the full data is available,
    // to avoid miners withholding blocks but broadcasting headers, to get a
    // competitive advantage.
    pindexNew->nSequenceId = 0;
    BlockMap::iterator mi = mapBlockIndex.insert(make_pair(hash, pindexNew)).first;
    pindexNew->phashBlock = &((*mi).first);
    BlockMap::iterator miPrev = mapBlockIndex.find(block.hashPrevBlock);
    if (miPrev != mapBlockIndex.end())
    {
        pindexNew->pprev = (*miPrev).second;
        pindexNew->nHeight = pindexNew->pprev->nHeight + 1;
        pindexNew->BuildSkip();
    }
    pindexNew->nChainWork = (pindexNew->pprev ? pindexNew->pprev->nChainWork : 0) + GetBlockProof(*pindexNew);
    pindexNew->RaiseValidity(BLOCK_VALID_TREE);
    if (pindexBestHeader == NULL || pindexBestHeader->nChainWork < pindexNew->nChainWork)
        pindexBestHeader = pindexNew;

    setDirtyBlockIndex.insert(pindexNew);

    return pindexNew;
}

/** Mark a block as having its data received and checked (up to BLOCK_VALID_TRANSACTIONS). */
bool ReceivedBlockTransactions(const CBlock &block, CValidationState& state, CBlockIndex *pindexNew, const CDiskBlockPos& pos)
{
    pindexNew->nTx = block.vtx.size();
    pindexNew->nChainTx = 0;
    pindexNew->nFile = pos.nFile;
    pindexNew->nDataPos = pos.nPos;
    pindexNew->nUndoPos = 0;
    pindexNew->nStatus |= BLOCK_HAVE_DATA;
    pindexNew->RaiseValidity(BLOCK_VALID_TRANSACTIONS);
    {
         LOCK(cs_nBlockSequenceId);
         pindexNew->nSequenceId = nBlockSequenceId++;
    }
    setDirtyBlockIndex.insert(pindexNew);

    if (pindexNew->pprev == NULL || pindexNew->pprev->nChainTx) {
        // If pindexNew is the genesis block or all parents are BLOCK_VALID_TRANSACTIONS.
        deque<CBlockIndex*> queue;
        queue.push_back(pindexNew);

        // Recursively process any descendant blocks that now may be eligible to be connected.
        while (!queue.empty()) {
            CBlockIndex *pindex = queue.front();
            queue.pop_front();
            pindex->nChainTx = (pindex->pprev ? pindex->pprev->nChainTx : 0) + pindex->nTx;
            setBlockIndexCandidates.insert(pindex);
            std::pair<std::multimap<CBlockIndex*, CBlockIndex*>::iterator, std::multimap<CBlockIndex*, CBlockIndex*>::iterator> range = mapBlocksUnlinked.equal_range(pindex);
            while (range.first != range.second) {
                std::multimap<CBlockIndex*, CBlockIndex*>::iterator it = range.first;
                queue.push_back(it->second);
                range.first++;
                mapBlocksUnlinked.erase(it);
            }
        }
    } else {
        if (pindexNew->pprev && pindexNew->pprev->IsValid(BLOCK_VALID_TREE)) {
            mapBlocksUnlinked.insert(std::make_pair(pindexNew->pprev, pindexNew));
        }
    }

    return true;
}

bool FindBlockPos(CValidationState &state, CDiskBlockPos &pos, unsigned int nAddSize, unsigned int nHeight, uint64_t nTime, bool fKnown = false)
{
    LOCK(cs_LastBlockFile);

    unsigned int nFile = fKnown ? pos.nFile : nLastBlockFile;
    if (vinfoBlockFile.size() <= nFile) {
        vinfoBlockFile.resize(nFile + 1);
    }

    if (!fKnown) {
        while (vinfoBlockFile[nFile].nSize + nAddSize >= MAX_BLOCKFILE_SIZE) {
            LogPrintf("Leaving block file %i: %s\n", nFile, vinfoBlockFile[nFile].ToString());
            FlushBlockFile(true);
            nFile++;
            if (vinfoBlockFile.size() <= nFile) {
                vinfoBlockFile.resize(nFile + 1);
            }
        }
        pos.nFile = nFile;
        pos.nPos = vinfoBlockFile[nFile].nSize;
    }

    nLastBlockFile = nFile;
    vinfoBlockFile[nFile].nSize += nAddSize;
    vinfoBlockFile[nFile].AddBlock(nHeight, nTime);

    if (!fKnown) {
        unsigned int nOldChunks = (pos.nPos + BLOCKFILE_CHUNK_SIZE - 1) / BLOCKFILE_CHUNK_SIZE;
        unsigned int nNewChunks = (vinfoBlockFile[nFile].nSize + BLOCKFILE_CHUNK_SIZE - 1) / BLOCKFILE_CHUNK_SIZE;
        if (nNewChunks > nOldChunks) {
            if (CheckDiskSpace(nNewChunks * BLOCKFILE_CHUNK_SIZE - pos.nPos)) {
                FILE *file = OpenBlockFile(pos);
                if (file) {
                    LogPrintf("Pre-allocating up to position 0x%x in blk%05u.dat\n", nNewChunks * BLOCKFILE_CHUNK_SIZE, pos.nFile);
                    AllocateFileRange(file, pos.nPos, nNewChunks * BLOCKFILE_CHUNK_SIZE - pos.nPos);
                    fclose(file);
                }
            }
            else
                return state.Error("out of disk space");
        }
    }

    setDirtyFileInfo.insert(nFile);
    return true;
}

bool FindUndoPos(CValidationState &state, int nFile, CDiskBlockPos &pos, unsigned int nAddSize)
{
    pos.nFile = nFile;

    LOCK(cs_LastBlockFile);

    unsigned int nNewSize;
    pos.nPos = vinfoBlockFile[nFile].nUndoSize;
    nNewSize = vinfoBlockFile[nFile].nUndoSize += nAddSize;
    setDirtyFileInfo.insert(nFile);

    unsigned int nOldChunks = (pos.nPos + UNDOFILE_CHUNK_SIZE - 1) / UNDOFILE_CHUNK_SIZE;
    unsigned int nNewChunks = (nNewSize + UNDOFILE_CHUNK_SIZE - 1) / UNDOFILE_CHUNK_SIZE;
    if (nNewChunks > nOldChunks) {
        if (CheckDiskSpace(nNewChunks * UNDOFILE_CHUNK_SIZE - pos.nPos)) {
            FILE *file = OpenUndoFile(pos);
            if (file) {
                LogPrintf("Pre-allocating up to position 0x%x in rev%05u.dat\n", nNewChunks * UNDOFILE_CHUNK_SIZE, pos.nFile);
                AllocateFileRange(file, pos.nPos, nNewChunks * UNDOFILE_CHUNK_SIZE - pos.nPos);
                fclose(file);
            }
        }
        else
            return state.Error("out of disk space");
    }

    return true;
}

bool CheckBlockHeader(const CBlockHeader& block, CValidationState& state, bool fCheckPOW)
{
    // Check proof of work matches claimed amount
    if (fCheckPOW && !CheckProofOfWork(block.GetHash(), block.nBits))
        return state.DoS(50, error("CheckBlockHeader() : proof of work failed"),
                         REJECT_INVALID, "high-hash");

    // Check timestamp
    if (block.GetBlockTime() > GetAdjustedTime() + 2 * 60 * 60)
        return state.Invalid(error("CheckBlockHeader() : block timestamp too far in the future"),
                             REJECT_INVALID, "time-too-new");

    return true;
}

bool CheckBlock(const CBlock& block, CValidationState& state, bool fCheckPOW, bool fCheckMerkleRoot)
{
    // These are checks that are independent of context.

    // Check that the header is valid (particularly PoW).  This is mostly
    // redundant with the call in AcceptBlockHeader.
    if (!CheckBlockHeader(block, state, fCheckPOW))
        return false;

    // Check the merkle root.
    if (fCheckMerkleRoot) {
        bool mutated;
        uint256 hashMerkleRoot2 = block.BuildMerkleTree(&mutated);
        if (block.hashMerkleRoot != hashMerkleRoot2)
            return state.DoS(100, error("CheckBlock() : hashMerkleRoot mismatch"),
                             REJECT_INVALID, "bad-txnmrklroot", true);

        // Check for merkle tree malleability (CVE-2012-2459): repeating sequences
        // of transactions in a block without affecting the merkle root of a block,
        // while still invalidating it.
        if (mutated)
            return state.DoS(100, error("CheckBlock() : duplicate transaction"),
                             REJECT_INVALID, "bad-txns-duplicate", true);
    }

    // All potential-corruption validation must be done before we do any
    // transaction validation, as otherwise we may mark the header as invalid
    // because we receive the wrong transactions for it.

    // Size limits
    if (block.vtx.empty() || block.vtx.size() > MAX_BLOCK_SIZE || ::GetSerializeSize(block, SER_NETWORK, PROTOCOL_VERSION) > MAX_BLOCK_SIZE)
        return state.DoS(100, error("CheckBlock() : size limits failed"),
                         REJECT_INVALID, "bad-blk-length");

    // First transaction must be coinbase, the rest must not be
    if (block.vtx.empty() || !block.vtx[0].IsCoinBase())
        return state.DoS(100, error("CheckBlock() : first tx is not coinbase"),
                         REJECT_INVALID, "bad-cb-missing");
    for (unsigned int i = 1; i < block.vtx.size(); i++)
        if (block.vtx[i].IsCoinBase())
            return state.DoS(100, error("CheckBlock() : more than one coinbase"),
                             REJECT_INVALID, "bad-cb-multiple");

    // Check transactions
    BOOST_FOREACH(const CTransaction& tx, block.vtx)
        if (!CheckTransaction(tx, state))
            return error("CheckBlock() : CheckTransaction failed");

    unsigned int nSigOps = 0;
    BOOST_FOREACH(const CTransaction& tx, block.vtx)
    {
        nSigOps += GetLegacySigOpCount(tx);
    }
    if (nSigOps > MAX_BLOCK_SIGOPS)
        return state.DoS(100, error("CheckBlock() : out-of-bounds SigOpCount"),
                         REJECT_INVALID, "bad-blk-sigops", true);

    return true;
}

bool ContextualCheckBlockHeader(const CBlockHeader& block, CValidationState& state, CBlockIndex * const pindexPrev)
{
    uint256 hash = block.GetHash();
    if (hash == Params().HashGenesisBlock())
        return true;

    assert(pindexPrev);

    int nHeight = pindexPrev->nHeight+1;

    // Check proof of work
    if ((!Params().SkipProofOfWorkCheck()) &&
       (block.nBits != GetNextWorkRequired(pindexPrev, &block)))
        return state.DoS(100, error("%s : incorrect proof of work", __func__),
                         REJECT_INVALID, "bad-diffbits");

    // Check timestamp against prev
    if (block.GetBlockTime() <= pindexPrev->GetMedianTimePast())
        return state.Invalid(error("%s : block's timestamp is too early", __func__),
                             REJECT_INVALID, "time-too-old");

    // Check that the block chain matches the known block chain up to a checkpoint
    if (!Checkpoints::CheckBlock(nHeight, hash))
        return state.DoS(100, error("%s : rejected by checkpoint lock-in at %d", __func__, nHeight),
                         REJECT_CHECKPOINT, "checkpoint mismatch");

    // Don't accept any forks from the main chain prior to last checkpoint
    CBlockIndex* pcheckpoint = Checkpoints::GetLastCheckpoint();
    if (pcheckpoint && nHeight < pcheckpoint->nHeight)
        return state.DoS(100, error("%s : forked chain older than last checkpoint (height %d)", __func__, nHeight));

    // Reject block.nVersion=1 blocks when 95% (75% on testnet) of the network has upgraded:
    if (block.nVersion < 2 && 
        CBlockIndex::IsSuperMajority(2, pindexPrev, Params().RejectBlockOutdatedMajority()))
    {
        return state.Invalid(error("%s : rejected nVersion=1 block", __func__),
                             REJECT_OBSOLETE, "bad-version");
    }

    return true;
}

bool ContextualCheckBlock(const CBlock& block, CValidationState& state, CBlockIndex * const pindexPrev)
{
    const int nHeight = pindexPrev == NULL ? 0 : pindexPrev->nHeight + 1;

    // Check that all transactions are finalized
    BOOST_FOREACH(const CTransaction& tx, block.vtx)
        if (!IsFinalTx(tx, nHeight, block.GetBlockTime())) {
            return state.DoS(10, error("%s : contains a non-final transaction", __func__), REJECT_INVALID, "bad-txns-nonfinal");
        }

    // Enforce block.nVersion=2 rule that the coinbase starts with serialized block height
    // if 750 of the last 1,000 blocks are version 2 or greater (51/100 if testnet):
    if (block.nVersion >= 2 && 
        CBlockIndex::IsSuperMajority(2, pindexPrev, Params().EnforceBlockUpgradeMajority()))
    {
        CScript expect = CScript() << nHeight;
        if (block.vtx[0].vin[0].scriptSig.size() < expect.size() ||
            !std::equal(expect.begin(), expect.end(), block.vtx[0].vin[0].scriptSig.begin())) {
            return state.DoS(100, error("%s : block height mismatch in coinbase", __func__), REJECT_INVALID, "bad-cb-height");
        }
    }

    return true;
}

bool AcceptBlockHeader(const CBlockHeader& block, CValidationState& state, CBlockIndex** ppindex)
{
    AssertLockHeld(cs_main);
    // Check for duplicate
    uint256 hash = block.GetHash();
    BlockMap::iterator miSelf = mapBlockIndex.find(hash);
    CBlockIndex *pindex = NULL;
    if (miSelf != mapBlockIndex.end()) {
        // Block header is already known.
        pindex = miSelf->second;
        if (ppindex)
            *ppindex = pindex;
        if (pindex->nStatus & BLOCK_FAILED_MASK)
            return state.Invalid(error("%s : block is marked invalid", __func__), 0, "duplicate");
        return true;
    }

    if (!CheckBlockHeader(block, state))
        return false;

    // Get prev block index
    CBlockIndex* pindexPrev = NULL;
    if (hash != Params().HashGenesisBlock()) {
        BlockMap::iterator mi = mapBlockIndex.find(block.hashPrevBlock);
        if (mi == mapBlockIndex.end())
            return state.DoS(10, error("%s : prev block not found", __func__), 0, "bad-prevblk");
        pindexPrev = (*mi).second;
        if (pindexPrev->nStatus & BLOCK_FAILED_MASK)
            return state.DoS(100, error("%s : prev block invalid", __func__), REJECT_INVALID, "bad-prevblk");
    }

    if (!ContextualCheckBlockHeader(block, state, pindexPrev))
        return false;

    if (pindex == NULL)
        pindex = AddToBlockIndex(block);

    if (ppindex)
        *ppindex = pindex;

    return true;
}

bool AcceptBlock(CBlock& block, CValidationState& state, CBlockIndex** ppindex, CDiskBlockPos* dbp)
{
    AssertLockHeld(cs_main);

    CBlockIndex *&pindex = *ppindex;

    if (!AcceptBlockHeader(block, state, &pindex))
        return false;

    if (pindex->nStatus & BLOCK_HAVE_DATA) {
        // TODO: deal better with duplicate blocks.
        // return state.DoS(20, error("AcceptBlock() : already have block %d %s", pindex->nHeight, pindex->GetBlockHash().ToString()), REJECT_DUPLICATE, "duplicate");
        return true;
    }

    if ((!CheckBlock(block, state)) || !ContextualCheckBlock(block, state, pindex->pprev)) {
        if (state.IsInvalid() && !state.CorruptionPossible()) {
            pindex->nStatus |= BLOCK_FAILED_VALID;
            setDirtyBlockIndex.insert(pindex);
        }
        return false;
    }

    int nHeight = pindex->nHeight;

    // Write block to history file
    try {
        unsigned int nBlockSize = ::GetSerializeSize(block, SER_DISK, CLIENT_VERSION);
        CDiskBlockPos blockPos;
        if (dbp != NULL)
            blockPos = *dbp;
        if (!FindBlockPos(state, blockPos, nBlockSize+8, nHeight, block.GetBlockTime(), dbp != NULL))
            return error("AcceptBlock() : FindBlockPos failed");
        if (dbp == NULL)
            if (!WriteBlockToDisk(block, blockPos))
                return state.Abort("Failed to write block");
        if (!ReceivedBlockTransactions(block, state, pindex, blockPos))
            return error("AcceptBlock() : ReceivedBlockTransactions failed");
    } catch(std::runtime_error &e) {
        return state.Abort(std::string("System error: ") + e.what());
    }

    uiInterface.NotifyAcceptBlock(block);

    return true;
}

bool CBlockIndex::IsSuperMajority(int minVersion, const CBlockIndex* pstart, unsigned int nRequired)
{
    unsigned int nToCheck = Params().ToCheckBlockUpgradeMajority();
    unsigned int nFound = 0;
    for (unsigned int i = 0; i < nToCheck && nFound < nRequired && pstart != NULL; i++)
    {
        if (pstart->nVersion >= minVersion)
            ++nFound;
        pstart = pstart->pprev;
    }
    return (nFound >= nRequired);
}

/** Turn the lowest '1' bit in the binary representation of a number into a '0'. */
int static inline InvertLowestOne(int n) { return n & (n - 1); }

/** Compute what height to jump back to with the CBlockIndex::pskip pointer. */
int static inline GetSkipHeight(int height) {
    if (height < 2)
        return 0;

    // Determine which height to jump back to. Any number strictly lower than height is acceptable,
    // but the following expression seems to perform well in simulations (max 110 steps to go back
    // up to 2**18 blocks).
    return (height & 1) ? InvertLowestOne(InvertLowestOne(height - 1)) + 1 : InvertLowestOne(height);
}

CBlockIndex* CBlockIndex::GetAncestor(int height)
{
    if (height > nHeight || height < 0)
        return NULL;

    CBlockIndex* pindexWalk = this;
    int heightWalk = nHeight;
    while (heightWalk > height) {
        int heightSkip = GetSkipHeight(heightWalk);
        int heightSkipPrev = GetSkipHeight(heightWalk - 1);
        if (heightSkip == height ||
            (heightSkip > height && !(heightSkipPrev < heightSkip - 2 &&
                                      heightSkipPrev >= height))) {
            // Only follow pskip if pprev->pskip isn't better than pskip->pprev.
            pindexWalk = pindexWalk->pskip;
            heightWalk = heightSkip;
        } else {
            pindexWalk = pindexWalk->pprev;
            heightWalk--;
        }
    }
    return pindexWalk;
}

const CBlockIndex* CBlockIndex::GetAncestor(int height) const
{
    return const_cast<CBlockIndex*>(this)->GetAncestor(height);
}

void CBlockIndex::BuildSkip()
{
    if (pprev)
        pskip = pprev->GetAncestor(GetSkipHeight(nHeight));
}

bool ProcessNewBlock(CValidationState &state, CNode* pfrom, CBlock* pblock, CDiskBlockPos *dbp)
{
    // Preliminary checks
    bool checked = CheckBlock(*pblock, state);

    {
        LOCK(cs_main);
        MarkBlockAsReceived(pblock->GetHash());
        if (!checked) {
            return error("%s : CheckBlock FAILED", __func__);
        }

        // Store to disk
        CBlockIndex *pindex = NULL;
        bool ret = AcceptBlock(*pblock, state, &pindex, dbp);
        if (pindex && pfrom) {
            mapBlockSource[pindex->GetBlockHash()] = pfrom->GetId();
        }
        if (!ret)
            return error("%s : AcceptBlock FAILED", __func__);
    }

    if (!ActivateBestChain(state, pblock))
        return error("%s : ActivateBestChain failed", __func__);

    return true;
}

bool TestBlockValidity(CValidationState &state, const CBlock& block, CBlockIndex * const pindexPrev, bool fCheckPOW, bool fCheckMerkleRoot)
{
    AssertLockHeld(cs_main);
    assert(pindexPrev == chainActive.Tip());

    CCoinsViewCache viewNew(pcoinsTip);
    CBlockIndex indexDummy(block);
    indexDummy.pprev = pindexPrev;
    indexDummy.nHeight = pindexPrev->nHeight + 1;

    // NOTE: CheckBlockHeader is called by CheckBlock
    if (!ContextualCheckBlockHeader(block, state, pindexPrev))
        return false;
    if (!CheckBlock(block, state, fCheckPOW, fCheckMerkleRoot))
        return false;
    if (!ContextualCheckBlock(block, state, pindexPrev))
        return false;
    if (!ConnectBlock(block, state, &indexDummy, viewNew, true))
        return false;
    assert(state.IsValid());

    return true;
}








bool AbortNode(const std::string &strMessage, const std::string &userMessage) {
    strMiscWarning = strMessage;
    LogPrintf("*** %s\n", strMessage);
    uiInterface.ThreadSafeMessageBox(
        userMessage.empty() ? _("Error: A fatal internal error occured, see debug.log for details") : userMessage,
        "", CClientUIInterface::MSG_ERROR);
    StartShutdown();
    return false;
}

bool CheckDiskSpace(uint64_t nAdditionalBytes)
{
    uint64_t nFreeBytesAvailable = filesystem::space(GetDataDir()).available;

    // Check for nMinDiskSpace bytes (currently 50MB)
    if (nFreeBytesAvailable < nMinDiskSpace + nAdditionalBytes)
        return AbortNode("Disk space is low!", _("Error: Disk space is low!"));

    return true;
}

FILE* OpenDiskFile(const CDiskBlockPos &pos, const char *prefix, bool fReadOnly)
{
    if (pos.IsNull())
        return NULL;
    boost::filesystem::path path = GetBlockPosFilename(pos, prefix);
    boost::filesystem::create_directories(path.parent_path());
    FILE* file = fopen(path.string().c_str(), "rb+");
    if (!file && !fReadOnly)
        file = fopen(path.string().c_str(), "wb+");
    if (!file) {
        LogPrintf("Unable to open file %s\n", path.string());
        return NULL;
    }
    if (pos.nPos) {
        if (fseek(file, pos.nPos, SEEK_SET)) {
            LogPrintf("Unable to seek to position %u of %s\n", pos.nPos, path.string());
            fclose(file);
            return NULL;
        }
    }
    return file;
}

FILE* OpenBlockFile(const CDiskBlockPos &pos, bool fReadOnly) {
    return OpenDiskFile(pos, "blk", fReadOnly);
}

FILE* OpenUndoFile(const CDiskBlockPos &pos, bool fReadOnly) {
    return OpenDiskFile(pos, "rev", fReadOnly);
}

boost::filesystem::path GetBlockPosFilename(const CDiskBlockPos &pos, const char *prefix)
{
    return GetDataDir() / "blocks" / strprintf("%s%05u.dat", prefix, pos.nFile);
}

CBlockIndex * InsertBlockIndex(uint256 hash)
{
    if (hash == 0)
        return NULL;

    // Return existing
    BlockMap::iterator mi = mapBlockIndex.find(hash);
    if (mi != mapBlockIndex.end())
        return (*mi).second;

    // Create new
    CBlockIndex* pindexNew = new CBlockIndex();
    if (!pindexNew)
        throw runtime_error("LoadBlockIndex() : new CBlockIndex failed");
    mi = mapBlockIndex.insert(make_pair(hash, pindexNew)).first;
    pindexNew->phashBlock = &((*mi).first);

    return pindexNew;
}

bool static LoadBlockIndexDB()
{
    if (!pblocktree->LoadBlockIndexGuts())
        return false;

    boost::this_thread::interruption_point();

    // Calculate nChainWork
    vector<pair<int, CBlockIndex*> > vSortedByHeight;
    vSortedByHeight.reserve(mapBlockIndex.size());
    BOOST_FOREACH(const PAIRTYPE(uint256, CBlockIndex*)& item, mapBlockIndex)
    {
        CBlockIndex* pindex = item.second;
        vSortedByHeight.push_back(make_pair(pindex->nHeight, pindex));
    }
    sort(vSortedByHeight.begin(), vSortedByHeight.end());
    BOOST_FOREACH(const PAIRTYPE(int, CBlockIndex*)& item, vSortedByHeight)
    {
        CBlockIndex* pindex = item.second;
        pindex->nChainWork = (pindex->pprev ? pindex->pprev->nChainWork : 0) + GetBlockProof(*pindex);
        if (pindex->nStatus & BLOCK_HAVE_DATA) {
            if (pindex->pprev) {
                if (pindex->pprev->nChainTx) {
                    pindex->nChainTx = pindex->pprev->nChainTx + pindex->nTx;
                } else {
                    pindex->nChainTx = 0;
                    mapBlocksUnlinked.insert(std::make_pair(pindex->pprev, pindex));
                }
            } else {
                pindex->nChainTx = pindex->nTx;
            }
        }
        if (pindex->IsValid(BLOCK_VALID_TRANSACTIONS) && (pindex->nChainTx || pindex->pprev == NULL))
            setBlockIndexCandidates.insert(pindex);
        if (pindex->nStatus & BLOCK_FAILED_MASK && (!pindexBestInvalid || pindex->nChainWork > pindexBestInvalid->nChainWork))
            pindexBestInvalid = pindex;
        if (pindex->pprev)
            pindex->BuildSkip();
        if (pindex->IsValid(BLOCK_VALID_TREE) && (pindexBestHeader == NULL || CBlockIndexWorkComparator()(pindexBestHeader, pindex)))
            pindexBestHeader = pindex;
    }

    // Load block file info
    pblocktree->ReadLastBlockFile(nLastBlockFile);
    vinfoBlockFile.resize(nLastBlockFile + 1);
    LogPrintf("%s: last block file = %i\n", __func__, nLastBlockFile);
    for (int nFile = 0; nFile <= nLastBlockFile; nFile++) {
        pblocktree->ReadBlockFileInfo(nFile, vinfoBlockFile[nFile]);
    }
    LogPrintf("%s: last block file info: %s\n", __func__, vinfoBlockFile[nLastBlockFile].ToString());
    for (int nFile = nLastBlockFile + 1; true; nFile++) {
        CBlockFileInfo info;
        if (pblocktree->ReadBlockFileInfo(nFile, info)) {
            vinfoBlockFile.push_back(info);
        } else {
            break;
        }
    }

    // Check presence of blk files
    LogPrintf("Checking all blk files are present...\n");
    set<int> setBlkDataFiles;
    BOOST_FOREACH(const PAIRTYPE(uint256, CBlockIndex*)& item, mapBlockIndex)
    {
        CBlockIndex* pindex = item.second;
        if (pindex->nStatus & BLOCK_HAVE_DATA) {
            setBlkDataFiles.insert(pindex->nFile);
        }
    }
    for (std::set<int>::iterator it = setBlkDataFiles.begin(); it != setBlkDataFiles.end(); it++)
    {
        CDiskBlockPos pos(*it, 0);
        if (CAutoFile(OpenBlockFile(pos, true), SER_DISK, CLIENT_VERSION).IsNull()) {
            return false;
        }
    }

    // Check whether we need to continue reindexing
    bool fReindexing = false;
    pblocktree->ReadReindexing(fReindexing);
    fReindex |= fReindexing;

    // Check whether we have a transaction index
    pblocktree->ReadFlag("txindex", fTxIndex);
    LogPrintf("LoadBlockIndexDB(): transaction index %s\n", fTxIndex ? "enabled" : "disabled");

    // Load pointer to end of best chain
    BlockMap::iterator it = mapBlockIndex.find(pcoinsTip->GetBestBlock());
    if (it == mapBlockIndex.end())
        return true;
    chainActive.SetTip(it->second);

    PruneBlockIndexCandidates();

    LogPrintf("LoadBlockIndexDB(): hashBestChain=%s height=%d date=%s progress=%f\n",
        chainActive.Tip()->GetBlockHash().ToString(), chainActive.Height(),
        DateTimeStrFormat("%Y-%m-%d %H:%M:%S", chainActive.Tip()->GetBlockTime()),
        Checkpoints::GuessVerificationProgress(chainActive.Tip()));

    return true;
}

CVerifyDB::CVerifyDB()
{
    uiInterface.ShowProgress(_("Verifying blocks..."), 0);
}

CVerifyDB::~CVerifyDB()
{
    uiInterface.ShowProgress("", 100);
}

bool CVerifyDB::VerifyDB(CCoinsView *coinsview, int nCheckLevel, int nCheckDepth)
{
    LOCK(cs_main);
    if (chainActive.Tip() == NULL || chainActive.Tip()->pprev == NULL)
        return true;

    // Verify blocks in the best chain
    if (nCheckDepth <= 0)
        nCheckDepth = 1000000000; // suffices until the year 19000
    if (nCheckDepth > chainActive.Height())
        nCheckDepth = chainActive.Height();
    nCheckLevel = std::max(0, std::min(4, nCheckLevel));
    LogPrintf("Verifying last %i blocks at level %i\n", nCheckDepth, nCheckLevel);
    CCoinsViewCache coins(coinsview);
    CBlockIndex* pindexState = chainActive.Tip();
    CBlockIndex* pindexFailure = NULL;
    int nGoodTransactions = 0;
    CValidationState state;
    for (CBlockIndex* pindex = chainActive.Tip(); pindex && pindex->pprev; pindex = pindex->pprev)
    {
        boost::this_thread::interruption_point();
        uiInterface.ShowProgress(_("Verifying blocks..."), std::max(1, std::min(99, (int)(((double)(chainActive.Height() - pindex->nHeight)) / (double)nCheckDepth * (nCheckLevel >= 4 ? 50 : 100)))));
        if (pindex->nHeight < chainActive.Height()-nCheckDepth)
            break;
        CBlock block;
        // check level 0: read from disk
        if (!ReadBlockFromDisk(block, pindex))
            return error("VerifyDB() : *** ReadBlockFromDisk failed at %d, hash=%s", pindex->nHeight, pindex->GetBlockHash().ToString());
        // check level 1: verify block validity
        if (nCheckLevel >= 1 && !CheckBlock(block, state))
            return error("VerifyDB() : *** found bad block at %d, hash=%s\n", pindex->nHeight, pindex->GetBlockHash().ToString());
        // check level 2: verify undo validity
        if (nCheckLevel >= 2 && pindex) {
            CBlockUndo undo;
            CDiskBlockPos pos = pindex->GetUndoPos();
            if (!pos.IsNull()) {
                if (!undo.ReadFromDisk(pos, pindex->pprev->GetBlockHash()))
                    return error("VerifyDB() : *** found bad undo data at %d, hash=%s\n", pindex->nHeight, pindex->GetBlockHash().ToString());
            }
        }
        // check level 3: check for inconsistencies during memory-only disconnect of tip blocks
        if (nCheckLevel >= 3 && pindex == pindexState && (coins.GetCacheSize() + pcoinsTip->GetCacheSize()) <= nCoinCacheSize) {
            bool fClean = true;
            if (!DisconnectBlock(block, state, pindex, coins, &fClean))
                return error("VerifyDB() : *** irrecoverable inconsistency in block data at %d, hash=%s", pindex->nHeight, pindex->GetBlockHash().ToString());
            pindexState = pindex->pprev;
            if (!fClean) {
                nGoodTransactions = 0;
                pindexFailure = pindex;
            } else
                nGoodTransactions += block.vtx.size();
        }
    }
    if (pindexFailure)
        return error("VerifyDB() : *** coin database inconsistencies found (last %i blocks, %i good transactions before that)\n", chainActive.Height() - pindexFailure->nHeight + 1, nGoodTransactions);

    // check level 4: try reconnecting blocks
    if (nCheckLevel >= 4) {
        CBlockIndex *pindex = pindexState;
        while (pindex != chainActive.Tip()) {
            boost::this_thread::interruption_point();
            uiInterface.ShowProgress(_("Verifying blocks..."), std::max(1, std::min(99, 100 - (int)(((double)(chainActive.Height() - pindex->nHeight)) / (double)nCheckDepth * 50))));
            pindex = chainActive.Next(pindex);
            CBlock block;
            if (!ReadBlockFromDisk(block, pindex))
                return error("VerifyDB() : *** ReadBlockFromDisk failed at %d, hash=%s", pindex->nHeight, pindex->GetBlockHash().ToString());
            if (!ConnectBlock(block, state, pindex, coins))
                return error("VerifyDB() : *** found unconnectable block at %d, hash=%s", pindex->nHeight, pindex->GetBlockHash().ToString());
        }
    }

    LogPrintf("No coin database inconsistencies in last %i blocks (%i transactions)\n", chainActive.Height() - pindexState->nHeight, nGoodTransactions);

    return true;
}

void UnloadBlockIndex()
{
    mapBlockIndex.clear();
    setBlockIndexCandidates.clear();
    chainActive.SetTip(NULL);
    pindexBestInvalid = NULL;
}

bool LoadBlockIndex()
{
    // Load block index from databases
    if (!fReindex && !LoadBlockIndexDB())
        return false;
    return true;
}


bool InitBlockIndex() {
    LOCK(cs_main);
    // Check whether we're already initialized
    if (chainActive.Genesis() != NULL)
        return true;

    // Use the provided setting for -txindex in the new database
    fTxIndex = GetBoolArg("-txindex", false);
    pblocktree->WriteFlag("txindex", fTxIndex);
    LogPrintf("Initializing databases...\n");

    // Only add the genesis block if not reindexing (in which case we reuse the one already on disk)
    if (!fReindex) {
        try {
            CBlock &block = const_cast<CBlock&>(Params().GenesisBlock());
            // Start new block file
            unsigned int nBlockSize = ::GetSerializeSize(block, SER_DISK, CLIENT_VERSION);
            CDiskBlockPos blockPos;
            CValidationState state;
            if (!FindBlockPos(state, blockPos, nBlockSize+8, 0, block.GetBlockTime()))
                return error("LoadBlockIndex() : FindBlockPos failed");
            if (!WriteBlockToDisk(block, blockPos))
                return error("LoadBlockIndex() : writing genesis block to disk failed");
            CBlockIndex *pindex = AddToBlockIndex(block);
            if (!ReceivedBlockTransactions(block, state, pindex, blockPos))
                return error("LoadBlockIndex() : genesis block not accepted");
            if (!ActivateBestChain(state, &block))
                return error("LoadBlockIndex() : genesis block cannot be activated");
            // Force a chainstate write so that when we VerifyDB in a moment, it doesnt check stale data
            return FlushStateToDisk(state, FLUSH_STATE_ALWAYS);
        } catch(std::runtime_error &e) {
            return error("LoadBlockIndex() : failed to initialize block database: %s", e.what());
        }
    }

    return true;
}



bool LoadExternalBlockFile(FILE* fileIn, CDiskBlockPos *dbp)
{
    // Map of disk positions for blocks with unknown parent (only used for reindex)
    static std::multimap<uint256, CDiskBlockPos> mapBlocksUnknownParent;
    int64_t nStart = GetTimeMillis();

    int nLoaded = 0;
    try {
        // This takes over fileIn and calls fclose() on it in the CBufferedFile destructor
        CBufferedFile blkdat(fileIn, 2*MAX_BLOCK_SIZE, MAX_BLOCK_SIZE+8, SER_DISK, CLIENT_VERSION);
        uint64_t nRewind = blkdat.GetPos();
        while (!blkdat.eof()) {
            boost::this_thread::interruption_point();

            blkdat.SetPos(nRewind);
            nRewind++; // start one byte further next time, in case of failure
            blkdat.SetLimit(); // remove former limit
            unsigned int nSize = 0;
            try {
                // locate a header
                unsigned char buf[MESSAGE_START_SIZE];
                blkdat.FindByte(Params().MessageStart()[0]);
                nRewind = blkdat.GetPos()+1;
                blkdat >> FLATDATA(buf);
                if (memcmp(buf, Params().MessageStart(), MESSAGE_START_SIZE))
                    continue;
                // read size
                blkdat >> nSize;
                if (nSize < 80 || nSize > MAX_BLOCK_SIZE)
                    continue;
            } catch (const std::exception &) {
                // no valid block header found; don't complain
                break;
            }
            try {
                // read block
                uint64_t nBlockPos = blkdat.GetPos();
                if (dbp)
                    dbp->nPos = nBlockPos;
                blkdat.SetLimit(nBlockPos + nSize);
                blkdat.SetPos(nBlockPos);
                CBlock block;
                blkdat >> block;
                nRewind = blkdat.GetPos();

                // detect out of order blocks, and store them for later
                uint256 hash = block.GetHash();
                if (hash != Params().HashGenesisBlock() && mapBlockIndex.find(block.hashPrevBlock) == mapBlockIndex.end()) {
                    LogPrint("reindex", "%s: Out of order block %s, parent %s not known\n", __func__, hash.ToString(),
                            block.hashPrevBlock.ToString());
                    if (dbp)
                        mapBlocksUnknownParent.insert(std::make_pair(block.hashPrevBlock, *dbp));
                    continue;
                }

                // process in case the block isn't known yet
                if (mapBlockIndex.count(hash) == 0 || (mapBlockIndex[hash]->nStatus & BLOCK_HAVE_DATA) == 0) {
                    CValidationState state;
                    if (ProcessNewBlock(state, NULL, &block, dbp))
                        nLoaded++;
                    if (state.IsError())
                        break;
                } else if (hash != Params().HashGenesisBlock() && mapBlockIndex[hash]->nHeight % 1000 == 0) {
                    LogPrintf("Block Import: already had block %s at height %d\n", hash.ToString(), mapBlockIndex[hash]->nHeight);
                }

                // Recursively process earlier encountered successors of this block
                deque<uint256> queue;
                queue.push_back(hash);
                while (!queue.empty()) {
                    uint256 head = queue.front();
                    queue.pop_front();
                    std::pair<std::multimap<uint256, CDiskBlockPos>::iterator, std::multimap<uint256, CDiskBlockPos>::iterator> range = mapBlocksUnknownParent.equal_range(head);
                    while (range.first != range.second) {
                        std::multimap<uint256, CDiskBlockPos>::iterator it = range.first;
                        if (ReadBlockFromDisk(block, it->second))
                        {
                            LogPrintf("%s: Processing out of order child %s of %s\n", __func__, block.GetHash().ToString(),
                                    head.ToString());
                            CValidationState dummy;
                            if (ProcessNewBlock(dummy, NULL, &block, &it->second))
                            {
                                nLoaded++;
                                queue.push_back(block.GetHash());
                            }
                        }
                        range.first++;
                        mapBlocksUnknownParent.erase(it);
                    }
                }
            } catch (std::exception &e) {
                LogPrintf("%s : Deserialize or I/O error - %s", __func__, e.what());
            }
        }
    } catch(std::runtime_error &e) {
        AbortNode(std::string("System error: ") + e.what());
    }
    if (nLoaded > 0)
        LogPrintf("Loaded %i blocks from external file in %dms\n", nLoaded, GetTimeMillis() - nStart);
    return nLoaded > 0;
}

//////////////////////////////////////////////////////////////////////////////
//
// CAlert
//

string GetWarnings(string strFor)
{
    int nPriority = 0;
    string strStatusBar;
    string strRPC;

    if (!CLIENT_VERSION_IS_RELEASE)
        strStatusBar = _("This is a pre-release test build - use at your own risk - do not use for mining or merchant applications");

    if (GetBoolArg("-testsafemode", false))
        strStatusBar = strRPC = "testsafemode enabled";

    // Misc warnings like out of disk space and clock is wrong
    if (strMiscWarning != "")
    {
        nPriority = 1000;
        strStatusBar = strMiscWarning;
    }

    if (fLargeWorkForkFound)
    {
        nPriority = 2000;
        strStatusBar = strRPC = _("Warning: The network does not appear to fully agree! Some miners appear to be experiencing issues.");
    }
    else if (fLargeWorkInvalidChainFound)
    {
        nPriority = 2000;
        strStatusBar = strRPC = _("Warning: We do not appear to fully agree with our peers! You may need to upgrade, or other nodes may need to upgrade.");
    }

    // Alerts
    {
        LOCK(cs_mapAlerts);
        BOOST_FOREACH(PAIRTYPE(const uint256, CAlert)& item, mapAlerts)
        {
            const CAlert& alert = item.second;
            if (alert.AppliesToMe() && alert.nPriority > nPriority)
            {
                nPriority = alert.nPriority;
                strStatusBar = alert.strStatusBar;
            }
        }
    }

    if (strFor == "statusbar")
        return strStatusBar;
    else if (strFor == "rpc")
        return strRPC;
    assert(!"GetWarnings() : invalid parameter");
    return "error";
}








//////////////////////////////////////////////////////////////////////////////
//
// Messages
//


bool static AlreadyHave(const CInv& inv)
{
    switch (inv.type)
    {
    case MSG_TX:
        {
            bool txInMap = false;
            txInMap = mempool.exists(inv.hash);
            return txInMap || mapOrphanTransactions.count(inv.hash) ||
                pcoinsTip->HaveCoins(inv.hash);
        }
    case MSG_BLOCK:
        return mapBlockIndex.count(inv.hash);
    }
    // Don't know what it is, just say we already got one
    return true;
}


void static ProcessGetData(CNode* pfrom)
{
    std::deque<CInv>::iterator it = pfrom->vRecvGetData.begin();

    vector<CInv> vNotFound;

    LOCK(cs_main);

    while (it != pfrom->vRecvGetData.end()) {
        // Don't bother if send buffer is too full to respond anyway
        if (pfrom->nSendSize >= SendBufferSize())
            break;

        const CInv &inv = *it;
        {
            boost::this_thread::interruption_point();
            it++;

            if (inv.type == MSG_BLOCK || inv.type == MSG_FILTERED_BLOCK)
            {
                bool send = false;
                BlockMap::iterator mi = mapBlockIndex.find(inv.hash);
                if (mi != mapBlockIndex.end())
                {
                    // If the requested block is at a height below our last
                    // checkpoint, only serve it if it's in the checkpointed chain
                    int nHeight = mi->second->nHeight;
                    CBlockIndex* pcheckpoint = Checkpoints::GetLastCheckpoint();
                    if (pcheckpoint && nHeight < pcheckpoint->nHeight) {
                        if (!chainActive.Contains(mi->second))
                        {
                            LogPrintf("ProcessGetData(): ignoring request for old block that isn't in the main chain\n");
                        } else {
                            send = true;
                        }
                    } else {
                        send = true;
                    }
                }
                if (send)
                {
                    // Send block from disk
                    CBlock block;
                    if (!ReadBlockFromDisk(block, (*mi).second))
                        assert(!"cannot load block from disk");
                    if (inv.type == MSG_BLOCK)
                        pfrom->PushMessage("block", block);
                    else // MSG_FILTERED_BLOCK)
                    {
                        LOCK(pfrom->cs_filter);
                        if (pfrom->pfilter)
                        {
                            CMerkleBlock merkleBlock(block, *pfrom->pfilter);
                            pfrom->PushMessage("merkleblock", merkleBlock);
                            // CMerkleBlock just contains hashes, so also push any transactions in the block the client did not see
                            // This avoids hurting performance by pointlessly requiring a round-trip
                            // Note that there is currently no way for a node to request any single transactions we didnt send here -
                            // they must either disconnect and retry or request the full block.
                            // Thus, the protocol spec specified allows for us to provide duplicate txn here,
                            // however we MUST always provide at least what the remote peer needs
                            typedef std::pair<unsigned int, uint256> PairType;
                            BOOST_FOREACH(PairType& pair, merkleBlock.vMatchedTxn)
                                if (!pfrom->setInventoryKnown.count(CInv(MSG_TX, pair.second)))
                                    pfrom->PushMessage("tx", block.vtx[pair.first]);
                        }
                        // else
                            // no response
                    }

                    // Trigger them to send a getblocks request for the next batch of inventory
                    if (inv.hash == pfrom->hashContinue)
                    {
                        // Bypass PushInventory, this must send even if redundant,
                        // and we want it right after the last block so they don't
                        // wait for other stuff first.
                        vector<CInv> vInv;
                        vInv.push_back(CInv(MSG_BLOCK, chainActive.Tip()->GetBlockHash()));
                        pfrom->PushMessage("inv", vInv);
                        pfrom->hashContinue = 0;
                    }
                }
            }
            else if (inv.IsKnownType())
            {
                // Send stream from relay memory
                bool pushed = false;
                {
                    LOCK(cs_mapRelay);
                    map<CInv, CDataStream>::iterator mi = mapRelay.find(inv);
                    if (mi != mapRelay.end()) {
                        pfrom->PushMessage(inv.GetCommand(), (*mi).second);
                        pushed = true;
                    }
                }
                if (!pushed && inv.type == MSG_TX) {
                    CTransaction tx;
                    if (mempool.lookup(inv.hash, tx)) {
                        CDataStream ss(SER_NETWORK, PROTOCOL_VERSION);
                        ss.reserve(1000);
                        ss << tx;
                        pfrom->PushMessage("tx", ss);
                        pushed = true;
                    }
                }
                if (!pushed) {
                    vNotFound.push_back(inv);
                }
            }

            // Track requests for our stuff.
            g_signals.Inventory(inv.hash);

            if (inv.type == MSG_BLOCK || inv.type == MSG_FILTERED_BLOCK)
                break;
        }
    }

    pfrom->vRecvGetData.erase(pfrom->vRecvGetData.begin(), it);

    if (!vNotFound.empty()) {
        // Let the peer know that we didn't find what it asked for, so it doesn't
        // have to wait around forever. Currently only SPV clients actually care
        // about this message: it's needed when they are recursively walking the
        // dependencies of relevant unconfirmed transactions. SPV clients want to
        // do that because they want to know about (and store and rebroadcast and
        // risk analyze) the dependencies of transactions relevant to them, without
        // having to download the entire memory pool.
        pfrom->PushMessage("notfound", vNotFound);
    }
}

bool static ProcessMessage(CNode* pfrom, string strCommand, CDataStream& vRecv, int64_t nTimeReceived)
{
    RandAddSeedPerfmon();
    LogPrint("net", "received: %s (%u bytes) peer=%d\n", strCommand, vRecv.size(), pfrom->id);
    if (mapArgs.count("-dropmessagestest") && GetRand(atoi(mapArgs["-dropmessagestest"])) == 0)
    {
        LogPrintf("dropmessagestest DROPPING RECV MESSAGE\n");
        return true;
    }




    if (strCommand == "version")
    {
        // Each connection can only send one version message
        if (pfrom->nVersion != 0)
        {
            pfrom->PushMessage("reject", strCommand, REJECT_DUPLICATE, string("Duplicate version message"));
            Misbehaving(pfrom->GetId(), 1);
            return false;
        }

        int64_t nTime;
        CAddress addrMe;
        CAddress addrFrom;
        uint64_t nNonce = 1;
        vRecv >> pfrom->nVersion >> pfrom->nServices >> nTime >> addrMe;
        if (pfrom->nVersion < MIN_PEER_PROTO_VERSION)
        {
            // disconnect from peers older than this proto version
            LogPrintf("peer=%d using obsolete version %i; disconnecting\n", pfrom->id, pfrom->nVersion);
            pfrom->PushMessage("reject", strCommand, REJECT_OBSOLETE,
                               strprintf("Version must be %d or greater", MIN_PEER_PROTO_VERSION));
            pfrom->fDisconnect = true;
            return false;
        }

        if (pfrom->nVersion == 10300)
            pfrom->nVersion = 300;
        if (!vRecv.empty())
            vRecv >> addrFrom >> nNonce;
        if (!vRecv.empty()) {
            vRecv >> LIMITED_STRING(pfrom->strSubVer, 256);
            pfrom->cleanSubVer = SanitizeString(pfrom->strSubVer);
        }
        if (!vRecv.empty())
            vRecv >> pfrom->nStartingHeight;
        if (!vRecv.empty())
            vRecv >> pfrom->fRelayTxes; // set to true after we get the first filter* message
        else
            pfrom->fRelayTxes = true;

        // Disconnect if we connected to ourself
        if (nNonce == nLocalHostNonce && nNonce > 1)
        {
            LogPrintf("connected to self at %s, disconnecting\n", pfrom->addr.ToString());
            pfrom->fDisconnect = true;
            return true;
        }

        pfrom->addrLocal = addrMe;
        if (pfrom->fInbound && addrMe.IsRoutable())
        {
            SeenLocal(addrMe);
        }

        // Be shy and don't send version until we hear
        if (pfrom->fInbound)
            pfrom->PushVersion();

        pfrom->fClient = !(pfrom->nServices & NODE_NETWORK);

        // Potentially mark this peer as a preferred download peer.
        UpdatePreferredDownload(pfrom, State(pfrom->GetId()));

        // Change version
        pfrom->PushMessage("verack");
        pfrom->ssSend.SetVersion(min(pfrom->nVersion, PROTOCOL_VERSION));

        if (!pfrom->fInbound)
        {
            // Advertise our address
            if (fListen && !IsInitialBlockDownload())
            {
                CAddress addr = GetLocalAddress(&pfrom->addr);
                if (addr.IsRoutable())
                {
                    pfrom->PushAddress(addr);
                } else if (IsPeerAddrLocalGood(pfrom)) {
                    addr.SetIP(pfrom->addrLocal);
                    pfrom->PushAddress(addr);
                }
            }

            // Get recent addresses
            if (pfrom->fOneShot || pfrom->nVersion >= CADDR_TIME_VERSION || addrman.size() < 1000)
            {
                pfrom->PushMessage("getaddr");
                pfrom->fGetAddr = true;
            }
            addrman.Good(pfrom->addr);
        } else {
            if (((CNetAddr)pfrom->addr) == (CNetAddr)addrFrom)
            {
                addrman.Add(addrFrom, addrFrom);
                addrman.Good(addrFrom);
            }
        }

        // Trigger download of remote node's memory pool
        if (!IsInitialBlockDownload() && !pfrom->fInbound &&
            pfrom->nVersion >= MEMPOOL_GD_VERSION)
            pfrom->PushMessage("mempool");

        // Relay alerts
        {
            LOCK(cs_mapAlerts);
            BOOST_FOREACH(PAIRTYPE(const uint256, CAlert)& item, mapAlerts)
                item.second.RelayTo(pfrom);
        }

        pfrom->fSuccessfullyConnected = true;

        string remoteAddr;
        if (fLogIPs)
            remoteAddr = ", peeraddr=" + pfrom->addr.ToString();

        LogPrintf("receive version message: %s: version %d, blocks=%d, us=%s, peer=%d%s\n",
                  pfrom->cleanSubVer, pfrom->nVersion,
                  pfrom->nStartingHeight, addrMe.ToString(), pfrom->id,
                  remoteAddr);

        int64_t nTimeOffset = nTime - GetTime();
        pfrom->nTimeOffset = nTimeOffset;
        AddTimeData(pfrom->addr, nTimeOffset);
    }


    else if (pfrom->nVersion == 0)
    {
        // Must have a version message before anything else
        Misbehaving(pfrom->GetId(), 1);
        return false;
    }


    else if (strCommand == "verack")
    {
        pfrom->SetRecvVersion(min(pfrom->nVersion, PROTOCOL_VERSION));
    }


    else if (strCommand == "addr")
    {
        vector<CAddress> vAddr;
        vRecv >> vAddr;

        // Don't want addr from older versions unless seeding
        if (pfrom->nVersion < CADDR_TIME_VERSION && addrman.size() > 1000)
            return true;
        if (vAddr.size() > 1000)
        {
            Misbehaving(pfrom->GetId(), 20);
            return error("message addr size() = %u", vAddr.size());
        }

        // Store the new addresses
        vector<CAddress> vAddrOk;
        int64_t nNow = GetAdjustedTime();
        int64_t nSince = nNow - 10 * 60;
        BOOST_FOREACH(CAddress& addr, vAddr)
        {
            boost::this_thread::interruption_point();

            if (addr.nTime <= 100000000 || addr.nTime > nNow + 10 * 60)
                addr.nTime = nNow - 5 * 24 * 60 * 60;
            pfrom->AddAddressKnown(addr);
            bool fReachable = IsReachable(addr);
            if (addr.nTime > nSince && !pfrom->fGetAddr && vAddr.size() <= 10 && addr.IsRoutable())
            {
                // Relay to a limited number of other nodes
                {
                    LOCK(cs_vNodes);
                    // Use deterministic randomness to send to the same nodes for 24 hours
                    // at a time so the setAddrKnowns of the chosen nodes prevent repeats
                    static uint256 hashSalt;
                    if (hashSalt == 0)
                        hashSalt = GetRandHash();
                    uint64_t hashAddr = addr.GetHash();
                    uint256 hashRand = hashSalt ^ (hashAddr<<32) ^ ((GetTime()+hashAddr)/(24*60*60));
                    hashRand = Hash(BEGIN(hashRand), END(hashRand));
                    multimap<uint256, CNode*> mapMix;
                    BOOST_FOREACH(CNode* pnode, vNodes)
                    {
                        if (pnode->nVersion < CADDR_TIME_VERSION)
                            continue;
                        unsigned int nPointer;
                        memcpy(&nPointer, &pnode, sizeof(nPointer));
                        uint256 hashKey = hashRand ^ nPointer;
                        hashKey = Hash(BEGIN(hashKey), END(hashKey));
                        mapMix.insert(make_pair(hashKey, pnode));
                    }
                    int nRelayNodes = fReachable ? 2 : 1; // limited relaying of addresses outside our network(s)
                    for (multimap<uint256, CNode*>::iterator mi = mapMix.begin(); mi != mapMix.end() && nRelayNodes-- > 0; ++mi)
                        ((*mi).second)->PushAddress(addr);
                }
            }
            // Do not store addresses outside our network
            if (fReachable)
                vAddrOk.push_back(addr);
        }
        addrman.Add(vAddrOk, pfrom->addr, 2 * 60 * 60);
        if (vAddr.size() < 1000)
            pfrom->fGetAddr = false;
        if (pfrom->fOneShot)
            pfrom->fDisconnect = true;
    }


    else if (strCommand == "inv")
    {
        vector<CInv> vInv;
        vRecv >> vInv;
        if (vInv.size() > MAX_INV_SZ)
        {
            Misbehaving(pfrom->GetId(), 20);
            return error("message inv size() = %u", vInv.size());
        }

        LOCK(cs_main);

        std::vector<CInv> vToFetch;

        for (unsigned int nInv = 0; nInv < vInv.size(); nInv++)
        {
            const CInv &inv = vInv[nInv];

            boost::this_thread::interruption_point();
            pfrom->AddInventoryKnown(inv);

            bool fAlreadyHave = AlreadyHave(inv);
            LogPrint("net", "got inv: %s  %s peer=%d\n", inv.ToString(), fAlreadyHave ? "have" : "new", pfrom->id);

            if (!fAlreadyHave && !fImporting && !fReindex && inv.type != MSG_BLOCK)
                pfrom->AskFor(inv);

            if (inv.type == MSG_BLOCK) {
                UpdateBlockAvailability(pfrom->GetId(), inv.hash);
                if (!fAlreadyHave && !fImporting && !fReindex && !mapBlocksInFlight.count(inv.hash)) {
                    // First request the headers preceeding the announced block. In the normal fully-synced
                    // case where a new block is announced that succeeds the current tip (no reorganization),
                    // there are no such headers.
                    // Secondly, and only when we are close to being synced, we request the announced block directly,
                    // to avoid an extra round-trip. Note that we must *first* ask for the headers, so by the
                    // time the block arrives, the header chain leading up to it is already validated. Not
                    // doing this will result in the received block being rejected as an orphan in case it is
                    // not a direct successor.
                    pfrom->PushMessage("getheaders", chainActive.GetLocator(pindexBestHeader), inv.hash);
                    CNodeState *nodestate = State(pfrom->GetId());
                    if (chainActive.Tip()->GetBlockTime() > GetAdjustedTime() - Params().TargetSpacing() * 20 &&
                        nodestate->nBlocksInFlight < MAX_BLOCKS_IN_TRANSIT_PER_PEER) {
                        vToFetch.push_back(inv);
                        // Mark block as in flight already, even though the actual "getdata" message only goes out
                        // later (within the same cs_main lock, though).
                        MarkBlockAsInFlight(pfrom->GetId(), inv.hash);
                    }
                    LogPrint("net", "getheaders (%d) %s to peer=%d\n", pindexBestHeader->nHeight, inv.hash.ToString(), pfrom->id);
                }
            }

            // Track requests for our stuff
            g_signals.Inventory(inv.hash);

            if (pfrom->nSendSize > (SendBufferSize() * 2)) {
                Misbehaving(pfrom->GetId(), 50);
                return error("send buffer size() = %u", pfrom->nSendSize);
            }
        }

        if (!vToFetch.empty())
            pfrom->PushMessage("getdata", vToFetch);
    }


    else if (strCommand == "getdata")
    {
        vector<CInv> vInv;
        vRecv >> vInv;
        if (vInv.size() > MAX_INV_SZ)
        {
            Misbehaving(pfrom->GetId(), 20);
            return error("message getdata size() = %u", vInv.size());
        }

        if (fDebug || (vInv.size() != 1))
            LogPrint("net", "received getdata (%u invsz) peer=%d\n", vInv.size(), pfrom->id);

        if ((fDebug && vInv.size() > 0) || (vInv.size() == 1))
            LogPrint("net", "received getdata for: %s peer=%d\n", vInv[0].ToString(), pfrom->id);

        pfrom->vRecvGetData.insert(pfrom->vRecvGetData.end(), vInv.begin(), vInv.end());
        ProcessGetData(pfrom);
    }


    else if (strCommand == "getblocks")
    {
        CBlockLocator locator;
        uint256 hashStop;
        vRecv >> locator >> hashStop;

        LOCK(cs_main);

        // Find the last block the caller has in the main chain
        CBlockIndex* pindex = FindForkInGlobalIndex(chainActive, locator);

        // Send the rest of the chain
        if (pindex)
            pindex = chainActive.Next(pindex);
        int nLimit = 500;
        LogPrint("net", "getblocks %d to %s limit %d from peer=%d\n", (pindex ? pindex->nHeight : -1), hashStop==uint256(0) ? "end" : hashStop.ToString(), nLimit, pfrom->id);
        for (; pindex; pindex = chainActive.Next(pindex))
        {
            if (pindex->GetBlockHash() == hashStop)
            {
                LogPrint("net", "  getblocks stopping at %d %s\n", pindex->nHeight, pindex->GetBlockHash().ToString());
                break;
            }
            pfrom->PushInventory(CInv(MSG_BLOCK, pindex->GetBlockHash()));
            if (--nLimit <= 0)
            {
                // When this block is requested, we'll send an inv that'll make them
                // getblocks the next batch of inventory.
                LogPrint("net", "  getblocks stopping at limit %d %s\n", pindex->nHeight, pindex->GetBlockHash().ToString());
                pfrom->hashContinue = pindex->GetBlockHash();
                break;
            }
        }
    }


    else if (strCommand == "getheaders")
    {
        CBlockLocator locator;
        uint256 hashStop;
        vRecv >> locator >> hashStop;

        LOCK(cs_main);

        CBlockIndex* pindex = NULL;
        if (locator.IsNull())
        {
            // If locator is null, return the hashStop block
            BlockMap::iterator mi = mapBlockIndex.find(hashStop);
            if (mi == mapBlockIndex.end())
                return true;
            pindex = (*mi).second;
        }
        else
        {
            // Find the last block the caller has in the main chain
            pindex = FindForkInGlobalIndex(chainActive, locator);
            if (pindex)
                pindex = chainActive.Next(pindex);
        }

        // we must use CBlocks, as CBlockHeaders won't include the 0x00 nTx count at the end
        vector<CBlock> vHeaders;
        int nLimit = MAX_HEADERS_RESULTS;
        LogPrint("net", "getheaders %d to %s from peer=%d\n", (pindex ? pindex->nHeight : -1), hashStop.ToString(), pfrom->id);
        for (; pindex; pindex = chainActive.Next(pindex))
        {
            vHeaders.push_back(pindex->GetBlockHeader());
            if (--nLimit <= 0 || pindex->GetBlockHash() == hashStop)
                break;
        }
        pfrom->PushMessage("headers", vHeaders);
    }


    else if (strCommand == "tx")
    {
        vector<uint256> vWorkQueue;
        vector<uint256> vEraseQueue;
        CTransaction tx;
        vRecv >> tx;

        CInv inv(MSG_TX, tx.GetHash());
        pfrom->AddInventoryKnown(inv);

        LOCK(cs_main);

        bool fMissingInputs = false;
        CValidationState state;

        mapAlreadyAskedFor.erase(inv);

        if (AcceptToMemoryPool(mempool, state, tx, true, &fMissingInputs))
        {
            mempool.check(pcoinsTip);
            RelayTransaction(tx);
            vWorkQueue.push_back(inv.hash);
            vEraseQueue.push_back(inv.hash);

            LogPrint("mempool", "AcceptToMemoryPool: peer=%d %s : accepted %s (poolsz %u)\n",
                pfrom->id, pfrom->cleanSubVer,
                tx.GetHash().ToString(),
                mempool.mapTx.size());

            // Recursively process any orphan transactions that depended on this one
            set<NodeId> setMisbehaving;
            for (unsigned int i = 0; i < vWorkQueue.size(); i++)
            {
                map<uint256, set<uint256> >::iterator itByPrev = mapOrphanTransactionsByPrev.find(vWorkQueue[i]);
                if (itByPrev == mapOrphanTransactionsByPrev.end())
                    continue;
                for (set<uint256>::iterator mi = itByPrev->second.begin();
                     mi != itByPrev->second.end();
                     ++mi)
                {
                    const uint256& orphanHash = *mi;
                    const CTransaction& orphanTx = mapOrphanTransactions[orphanHash].tx;
                    NodeId fromPeer = mapOrphanTransactions[orphanHash].fromPeer;
                    bool fMissingInputs2 = false;
                    // Use a dummy CValidationState so someone can't setup nodes to counter-DoS based on orphan
                    // resolution (that is, feeding people an invalid transaction based on LegitTxX in order to get
                    // anyone relaying LegitTxX banned)
                    CValidationState stateDummy;

                    vEraseQueue.push_back(orphanHash);

                    if (setMisbehaving.count(fromPeer))
                        continue;
                    if (AcceptToMemoryPool(mempool, stateDummy, orphanTx, true, &fMissingInputs2))
                    {
                        LogPrint("mempool", "   accepted orphan tx %s\n", orphanHash.ToString());
                        RelayTransaction(orphanTx);
                        vWorkQueue.push_back(orphanHash);
                    }
                    else if (!fMissingInputs2)
                    {
                        int nDos = 0;
                        if (stateDummy.IsInvalid(nDos) && nDos > 0)
                        {
                            // Punish peer that gave us an invalid orphan tx
                            Misbehaving(fromPeer, nDos);
                            setMisbehaving.insert(fromPeer);
                            LogPrint("mempool", "   invalid orphan tx %s\n", orphanHash.ToString());
                        }
                        // too-little-fee orphan
                        LogPrint("mempool", "   removed orphan tx %s\n", orphanHash.ToString());
                    }
                    mempool.check(pcoinsTip);
                }
            }

            BOOST_FOREACH(uint256 hash, vEraseQueue)
                EraseOrphanTx(hash);
        }
        else if (fMissingInputs)
        {
            AddOrphanTx(tx, pfrom->GetId());

            // DoS prevention: do not allow mapOrphanTransactions to grow unbounded
            unsigned int nMaxOrphanTx = (unsigned int)std::max((int64_t)0, GetArg("-maxorphantx", DEFAULT_MAX_ORPHAN_TRANSACTIONS));
            unsigned int nEvicted = LimitOrphanTxSize(nMaxOrphanTx);
            if (nEvicted > 0)
                LogPrint("mempool", "mapOrphan overflow, removed %u tx\n", nEvicted);
        } else if (pfrom->fWhitelisted) {
            // Always relay transactions received from whitelisted peers, even
            // if they are already in the mempool (allowing the node to function
            // as a gateway for nodes hidden behind it).
            RelayTransaction(tx);
        }
        int nDoS = 0;
        if (state.IsInvalid(nDoS))
        {
            LogPrint("mempool", "%s from peer=%d %s was not accepted into the memory pool: %s\n", tx.GetHash().ToString(),
                pfrom->id, pfrom->cleanSubVer,
                state.GetRejectReason());
            pfrom->PushMessage("reject", strCommand, state.GetRejectCode(),
                               state.GetRejectReason().substr(0, MAX_REJECT_MESSAGE_LENGTH), inv.hash);
            if (nDoS > 0)
                Misbehaving(pfrom->GetId(), nDoS);
        }
    }


    else if (strCommand == "headers" && !fImporting && !fReindex) // Ignore headers received while importing
    {
        std::vector<CBlockHeader> headers;

        // Bypass the normal CBlock deserialization, as we don't want to risk deserializing 2000 full blocks.
        unsigned int nCount = ReadCompactSize(vRecv);
        if (nCount > MAX_HEADERS_RESULTS) {
            Misbehaving(pfrom->GetId(), 20);
            return error("headers message size = %u", nCount);
        }
        headers.resize(nCount);
        for (unsigned int n = 0; n < nCount; n++) {
            vRecv >> headers[n];
            ReadCompactSize(vRecv); // ignore tx count; assume it is 0.
        }

        LOCK(cs_main);

        if (nCount == 0) {
            // Nothing interesting. Stop asking this peers for more headers.
            return true;
        }

        CBlockIndex *pindexLast = NULL;
        BOOST_FOREACH(const CBlockHeader& header, headers) {
            CValidationState state;
            if (pindexLast != NULL && header.hashPrevBlock != pindexLast->GetBlockHash()) {
                Misbehaving(pfrom->GetId(), 20);
                return error("non-continuous headers sequence");
            }
            if (!AcceptBlockHeader(header, state, &pindexLast)) {
                int nDoS;
                if (state.IsInvalid(nDoS)) {
                    if (nDoS > 0)
                        Misbehaving(pfrom->GetId(), nDoS);
                    return error("invalid header received");
                }
            }
        }

        if (pindexLast)
            UpdateBlockAvailability(pfrom->GetId(), pindexLast->GetBlockHash());

        if (nCount == MAX_HEADERS_RESULTS && pindexLast) {
            // Headers message had its maximum size; the peer may have more headers.
            // TODO: optimize: if pindexLast is an ancestor of chainActive.Tip or pindexBestHeader, continue
            // from there instead.
            LogPrint("net", "more getheaders (%d) to end to peer=%d (startheight:%d)\n", pindexLast->nHeight, pfrom->id, pfrom->nStartingHeight);
            pfrom->PushMessage("getheaders", chainActive.GetLocator(pindexLast), uint256(0));
        }
    }

    else if (strCommand == "block" && !fImporting && !fReindex) // Ignore blocks received while importing
    {
        CBlock block;
        vRecv >> block;

        CInv inv(MSG_BLOCK, block.GetHash());
        LogPrint("net", "received block %s peer=%d\n", inv.hash.ToString(), pfrom->id);

        pfrom->AddInventoryKnown(inv);

        CValidationState state;
        ProcessNewBlock(state, pfrom, &block);
        int nDoS;
        if (state.IsInvalid(nDoS)) {
            pfrom->PushMessage("reject", strCommand, state.GetRejectCode(),
                               state.GetRejectReason().substr(0, MAX_REJECT_MESSAGE_LENGTH), inv.hash);
            if (nDoS > 0) {
                LOCK(cs_main);
                Misbehaving(pfrom->GetId(), nDoS);
            }
        }

    }


    else if (strCommand == "getaddr")
    {
        pfrom->vAddrToSend.clear();
        vector<CAddress> vAddr = addrman.GetAddr();
        BOOST_FOREACH(const CAddress &addr, vAddr)
            pfrom->PushAddress(addr);
    }


    else if (strCommand == "mempool")
    {
        LOCK2(cs_main, pfrom->cs_filter);

        std::vector<uint256> vtxid;
        mempool.queryHashes(vtxid);
        vector<CInv> vInv;
        BOOST_FOREACH(uint256& hash, vtxid) {
            CInv inv(MSG_TX, hash);
            CTransaction tx;
            bool fInMemPool = mempool.lookup(hash, tx);
            if (!fInMemPool) continue; // another thread removed since queryHashes, maybe...
            if ((pfrom->pfilter && pfrom->pfilter->IsRelevantAndUpdate(tx)) ||
               (!pfrom->pfilter))
                vInv.push_back(inv);
            if (vInv.size() == MAX_INV_SZ) {
                pfrom->PushMessage("inv", vInv);
                vInv.clear();
            }
        }
        if (vInv.size() > 0)
            pfrom->PushMessage("inv", vInv);
    }


    else if (strCommand == "ping")
    {
        if (pfrom->nVersion > BIP0031_VERSION)
        {
            uint64_t nonce = 0;
            vRecv >> nonce;
            // Echo the message back with the nonce. This allows for two useful features:
            //
            // 1) A remote node can quickly check if the connection is operational
            // 2) Remote nodes can measure the latency of the network thread. If this node
            //    is overloaded it won't respond to pings quickly and the remote node can
            //    avoid sending us more work, like chain download requests.
            //
            // The nonce stops the remote getting confused between different pings: without
            // it, if the remote node sends a ping once per second and this node takes 5
            // seconds to respond to each, the 5th ping the remote sends would appear to
            // return very quickly.
            pfrom->PushMessage("pong", nonce);
        }
    }


    else if (strCommand == "pong")
    {
        int64_t pingUsecEnd = nTimeReceived;
        uint64_t nonce = 0;
        size_t nAvail = vRecv.in_avail();
        bool bPingFinished = false;
        std::string sProblem;

        if (nAvail >= sizeof(nonce)) {
            vRecv >> nonce;

            // Only process pong message if there is an outstanding ping (old ping without nonce should never pong)
            if (pfrom->nPingNonceSent != 0) {
                if (nonce == pfrom->nPingNonceSent) {
                    // Matching pong received, this ping is no longer outstanding
                    bPingFinished = true;
                    int64_t pingUsecTime = pingUsecEnd - pfrom->nPingUsecStart;
                    if (pingUsecTime > 0) {
                        // Successful ping time measurement, replace previous
                        pfrom->nPingUsecTime = pingUsecTime;
                    } else {
                        // This should never happen
                        sProblem = "Timing mishap";
                    }
                } else {
                    // Nonce mismatches are normal when pings are overlapping
                    sProblem = "Nonce mismatch";
                    if (nonce == 0) {
                        // This is most likely a bug in another implementation somewhere, cancel this ping
                        bPingFinished = true;
                        sProblem = "Nonce zero";
                    }
                }
            } else {
                sProblem = "Unsolicited pong without ping";
            }
        } else {
            // This is most likely a bug in another implementation somewhere, cancel this ping
            bPingFinished = true;
            sProblem = "Short payload";
        }

        if (!(sProblem.empty())) {
            LogPrint("net", "pong peer=%d %s: %s, %x expected, %x received, %u bytes\n",
                pfrom->id,
                pfrom->cleanSubVer,
                sProblem,
                pfrom->nPingNonceSent,
                nonce,
                nAvail);
        }
        if (bPingFinished) {
            pfrom->nPingNonceSent = 0;
        }
    }


    else if (strCommand == "alert")
    {
        CAlert alert;
        vRecv >> alert;

        uint256 alertHash = alert.GetHash();
        if (pfrom->setKnown.count(alertHash) == 0)
        {
            if (alert.ProcessAlert())
            {
                // Relay
                pfrom->setKnown.insert(alertHash);
                {
                    LOCK(cs_vNodes);
                    BOOST_FOREACH(CNode* pnode, vNodes)
                        alert.RelayTo(pnode);
                }
            }
            else {
                // Small DoS penalty so peers that send us lots of
                // duplicate/expired/invalid-signature/whatever alerts
                // eventually get banned.
                // This isn't a Misbehaving(100) (immediate ban) because the
                // peer might be an older or different implementation with
                // a different signature key, etc.
                Misbehaving(pfrom->GetId(), 10);
            }
        }
    }


    else if (strCommand == "filterload")
    {
        CBloomFilter filter;
        vRecv >> filter;

        if (!filter.IsWithinSizeConstraints())
            // There is no excuse for sending a too-large filter
            Misbehaving(pfrom->GetId(), 100);
        else
        {
            LOCK(pfrom->cs_filter);
            delete pfrom->pfilter;
            pfrom->pfilter = new CBloomFilter(filter);
            pfrom->pfilter->UpdateEmptyFull();
        }
        pfrom->fRelayTxes = true;
    }


    else if (strCommand == "filteradd")
    {
        vector<unsigned char> vData;
        vRecv >> vData;

        // Nodes must NEVER send a data item > 520 bytes (the max size for a script data object,
        // and thus, the maximum size any matched object can have) in a filteradd message
        if (vData.size() > MAX_SCRIPT_ELEMENT_SIZE)
        {
            Misbehaving(pfrom->GetId(), 100);
        } else {
            LOCK(pfrom->cs_filter);
            if (pfrom->pfilter)
                pfrom->pfilter->insert(vData);
            else
                Misbehaving(pfrom->GetId(), 100);
        }
    }


    else if (strCommand == "filterclear")
    {
        LOCK(pfrom->cs_filter);
        delete pfrom->pfilter;
        pfrom->pfilter = new CBloomFilter();
        pfrom->fRelayTxes = true;
    }


    else if (strCommand == "reject")
    {
        if (fDebug) {
            try {
                string strMsg; unsigned char ccode; string strReason;
                vRecv >> LIMITED_STRING(strMsg, CMessageHeader::COMMAND_SIZE) >> ccode >> LIMITED_STRING(strReason, MAX_REJECT_MESSAGE_LENGTH);

                ostringstream ss;
                ss << strMsg << " code " << itostr(ccode) << ": " << strReason;

                if (strMsg == "block" || strMsg == "tx")
                {
                    uint256 hash;
                    vRecv >> hash;
                    ss << ": hash " << hash.ToString();
                }
                LogPrint("net", "Reject %s\n", SanitizeString(ss.str()));
            } catch (std::ios_base::failure& e) {
                // Avoid feedback loops by preventing reject messages from triggering a new reject message.
                LogPrint("net", "Unparseable reject message received\n");
            }
        }
    }

    else
    {
        // Ignore unknown commands for extensibility
        LogPrint("net", "Unknown command \"%s\" from peer=%d\n", SanitizeString(strCommand), pfrom->id);
    }


    // Update the last seen time for this node's address
    if (pfrom->fNetworkNode)
        if (strCommand == "version" || strCommand == "addr" || strCommand == "inv" || strCommand == "getdata" || strCommand == "ping")
            AddressCurrentlyConnected(pfrom->addr);


    return true;
}

// requires LOCK(cs_vRecvMsg)
bool ProcessMessages(CNode* pfrom)
{
    //if (fDebug)
    //    LogPrintf("ProcessMessages(%u messages)\n", pfrom->vRecvMsg.size());

    //
    // Message format
    //  (4) message start
    //  (12) command
    //  (4) size
    //  (4) checksum
    //  (x) data
    //
    bool fOk = true;

    if (!pfrom->vRecvGetData.empty())
        ProcessGetData(pfrom);

    // this maintains the order of responses
    if (!pfrom->vRecvGetData.empty()) return fOk;

    std::deque<CNetMessage>::iterator it = pfrom->vRecvMsg.begin();
    while (!pfrom->fDisconnect && it != pfrom->vRecvMsg.end()) {
        // Don't bother if send buffer is too full to respond anyway
        if (pfrom->nSendSize >= SendBufferSize())
            break;

        // get next message
        CNetMessage& msg = *it;

        //if (fDebug)
        //    LogPrintf("ProcessMessages(message %u msgsz, %u bytes, complete:%s)\n",
        //            msg.hdr.nMessageSize, msg.vRecv.size(),
        //            msg.complete() ? "Y" : "N");

        // end, if an incomplete message is found
        if (!msg.complete())
            break;

        // at this point, any failure means we can delete the current message
        it++;

        // Scan for message start
        if (memcmp(msg.hdr.pchMessageStart, Params().MessageStart(), MESSAGE_START_SIZE) != 0) {
            LogPrintf("PROCESSMESSAGE: INVALID MESSAGESTART %s peer=%d\n", msg.hdr.GetCommand(), pfrom->id);
            fOk = false;
            break;
        }

        // Read header
        CMessageHeader& hdr = msg.hdr;
        if (!hdr.IsValid())
        {
            LogPrintf("PROCESSMESSAGE: ERRORS IN HEADER %s peer=%d\n", hdr.GetCommand(), pfrom->id);
            continue;
        }
        string strCommand = hdr.GetCommand();

        // Message size
        unsigned int nMessageSize = hdr.nMessageSize;

        // Checksum
        CDataStream& vRecv = msg.vRecv;
        uint256 hash = Hash(vRecv.begin(), vRecv.begin() + nMessageSize);
        unsigned int nChecksum = 0;
        memcpy(&nChecksum, &hash, sizeof(nChecksum));
        if (nChecksum != hdr.nChecksum)
        {
            LogPrintf("ProcessMessages(%s, %u bytes) : CHECKSUM ERROR nChecksum=%08x hdr.nChecksum=%08x\n",
               strCommand, nMessageSize, nChecksum, hdr.nChecksum);
            continue;
        }

        // Process message
        bool fRet = false;
        try
        {
            fRet = ProcessMessage(pfrom, strCommand, vRecv, msg.nTime);
            boost::this_thread::interruption_point();
        }
        catch (std::ios_base::failure& e)
        {
            pfrom->PushMessage("reject", strCommand, REJECT_MALFORMED, string("error parsing message"));
            if (strstr(e.what(), "end of data"))
            {
                // Allow exceptions from under-length message on vRecv
                LogPrintf("ProcessMessages(%s, %u bytes) : Exception '%s' caught, normally caused by a message being shorter than its stated length\n", strCommand, nMessageSize, e.what());
            }
            else if (strstr(e.what(), "size too large"))
            {
                // Allow exceptions from over-long size
                LogPrintf("ProcessMessages(%s, %u bytes) : Exception '%s' caught\n", strCommand, nMessageSize, e.what());
            }
            else
            {
                PrintExceptionContinue(&e, "ProcessMessages()");
            }
        }
        catch (boost::thread_interrupted) {
            throw;
        }
        catch (std::exception& e) {
            PrintExceptionContinue(&e, "ProcessMessages()");
        } catch (...) {
            PrintExceptionContinue(NULL, "ProcessMessages()");
        }

        if (!fRet)
            LogPrintf("ProcessMessage(%s, %u bytes) FAILED peer=%d\n", strCommand, nMessageSize, pfrom->id);

        break;
    }

    // In case the connection got shut down, its receive buffer was wiped
    if (!pfrom->fDisconnect)
        pfrom->vRecvMsg.erase(pfrom->vRecvMsg.begin(), it);

    return fOk;
}


bool SendMessages(CNode* pto, bool fSendTrickle)
{
    {
        // Don't send anything until we get their version message
        if (pto->nVersion == 0)
            return true;

        //
        // Message: ping
        //
        bool pingSend = false;
        if (pto->fPingQueued) {
            // RPC ping request by user
            pingSend = true;
        }
        if (pto->nPingNonceSent == 0 && pto->nPingUsecStart + PING_INTERVAL * 1000000 < GetTimeMicros()) {
            // Ping automatically sent as a latency probe & keepalive.
            pingSend = true;
        }
        if (pingSend) {
            uint64_t nonce = 0;
            while (nonce == 0) {
                GetRandBytes((unsigned char*)&nonce, sizeof(nonce));
            }
            pto->fPingQueued = false;
            pto->nPingUsecStart = GetTimeMicros();
            if (pto->nVersion > BIP0031_VERSION) {
                pto->nPingNonceSent = nonce;
                pto->PushMessage("ping", nonce);
            } else {
                // Peer is too old to support ping command with nonce, pong will never arrive.
                pto->nPingNonceSent = 0;
                pto->PushMessage("ping");
            }
        }

        TRY_LOCK(cs_main, lockMain); // Acquire cs_main for IsInitialBlockDownload() and CNodeState()
        if (!lockMain)
            return true;

        // Address refresh broadcast
        static int64_t nLastRebroadcast;
        if (!IsInitialBlockDownload() && (GetTime() - nLastRebroadcast > 24 * 60 * 60))
        {
            LOCK(cs_vNodes);
            BOOST_FOREACH(CNode* pnode, vNodes)
            {
                // Periodically clear setAddrKnown to allow refresh broadcasts
                if (nLastRebroadcast)
                    pnode->setAddrKnown.clear();

                // Rebroadcast our address
                AdvertizeLocal(pnode);
            }
            if (!vNodes.empty())
                nLastRebroadcast = GetTime();
        }

        //
        // Message: addr
        //
        if (fSendTrickle)
        {
            vector<CAddress> vAddr;
            vAddr.reserve(pto->vAddrToSend.size());
            BOOST_FOREACH(const CAddress& addr, pto->vAddrToSend)
            {
                // returns true if wasn't already contained in the set
                if (pto->setAddrKnown.insert(addr).second)
                {
                    vAddr.push_back(addr);
                    // receiver rejects addr messages larger than 1000
                    if (vAddr.size() >= 1000)
                    {
                        pto->PushMessage("addr", vAddr);
                        vAddr.clear();
                    }
                }
            }
            pto->vAddrToSend.clear();
            if (!vAddr.empty())
                pto->PushMessage("addr", vAddr);
        }

        CNodeState &state = *State(pto->GetId());
        if (state.fShouldBan) {
            if (pto->fWhitelisted)
                LogPrintf("Warning: not punishing whitelisted peer %s!\n", pto->addr.ToString());
            else {
                pto->fDisconnect = true;
                if (pto->addr.IsLocal())
                    LogPrintf("Warning: not banning local peer %s!\n", pto->addr.ToString());
                else
                {
                    CNode::Ban(pto->addr);
                }
            }
            state.fShouldBan = false;
        }

        BOOST_FOREACH(const CBlockReject& reject, state.rejects)
            pto->PushMessage("reject", (string)"block", reject.chRejectCode, reject.strRejectReason, reject.hashBlock);
        state.rejects.clear();

        // Start block sync
        if (pindexBestHeader == NULL)
            pindexBestHeader = chainActive.Tip();
        bool fFetch = state.fPreferredDownload || (nPreferredDownload == 0 && !pto->fClient && !pto->fOneShot); // Download if this is a nice peer, or we have no nice peers and this one might do.
        if (!state.fSyncStarted && !pto->fClient && fFetch && !fImporting && !fReindex) {
            // Only actively request headers from a single peer, unless we're close to today.
            if (nSyncStarted == 0 || pindexBestHeader->GetBlockTime() > GetAdjustedTime() - 24 * 60 * 60) {
                state.fSyncStarted = true;
                nSyncStarted++;
                CBlockIndex *pindexStart = pindexBestHeader->pprev ? pindexBestHeader->pprev : pindexBestHeader;
                LogPrint("net", "initial getheaders (%d) to peer=%d (startheight:%d)\n", pindexStart->nHeight, pto->id, pto->nStartingHeight);
                pto->PushMessage("getheaders", chainActive.GetLocator(pindexStart), uint256(0));
            }
        }

        // Resend wallet transactions that haven't gotten in a block yet
        // Except during reindex, importing and IBD, when old wallet
        // transactions become unconfirmed and spams other nodes.
        if (!fReindex && !fImporting && !IsInitialBlockDownload())
        {
            g_signals.Broadcast();
        }

        //
        // Message: inventory
        //
        vector<CInv> vInv;
        vector<CInv> vInvWait;
        {
            LOCK(pto->cs_inventory);
            vInv.reserve(pto->vInventoryToSend.size());
            vInvWait.reserve(pto->vInventoryToSend.size());
            BOOST_FOREACH(const CInv& inv, pto->vInventoryToSend)
            {
                if (pto->setInventoryKnown.count(inv))
                    continue;

                // trickle out tx inv to protect privacy
                if (inv.type == MSG_TX && !fSendTrickle)
                {
                    // 1/4 of tx invs blast to all immediately
                    static uint256 hashSalt;
                    if (hashSalt == 0)
                        hashSalt = GetRandHash();
                    uint256 hashRand = inv.hash ^ hashSalt;
                    hashRand = Hash(BEGIN(hashRand), END(hashRand));
                    bool fTrickleWait = ((hashRand & 3) != 0);

                    if (fTrickleWait)
                    {
                        vInvWait.push_back(inv);
                        continue;
                    }
                }

                // returns true if wasn't already contained in the set
                if (pto->setInventoryKnown.insert(inv).second)
                {
                    vInv.push_back(inv);
                    if (vInv.size() >= 1000)
                    {
                        pto->PushMessage("inv", vInv);
                        vInv.clear();
                    }
                }
            }
            pto->vInventoryToSend = vInvWait;
        }
        if (!vInv.empty())
            pto->PushMessage("inv", vInv);

        // Detect whether we're stalling
        int64_t nNow = GetTimeMicros();
        if (!pto->fDisconnect && state.nStallingSince && state.nStallingSince < nNow - 1000000 * BLOCK_STALLING_TIMEOUT) {
            // Stalling only triggers when the block download window cannot move. During normal steady state,
            // the download window should be much larger than the to-be-downloaded set of blocks, so disconnection
            // should only happen during initial block download.
            LogPrintf("Peer=%d is stalling block download, disconnecting\n", pto->id);
            pto->fDisconnect = true;
        }

        //
        // Message: getdata (blocks)
        //
        vector<CInv> vGetData;
        if (!pto->fDisconnect && !pto->fClient && fFetch && state.nBlocksInFlight < MAX_BLOCKS_IN_TRANSIT_PER_PEER) {
            vector<CBlockIndex*> vToDownload;
            NodeId staller = -1;
            FindNextBlocksToDownload(pto->GetId(), MAX_BLOCKS_IN_TRANSIT_PER_PEER - state.nBlocksInFlight, vToDownload, staller);
            BOOST_FOREACH(CBlockIndex *pindex, vToDownload) {
                vGetData.push_back(CInv(MSG_BLOCK, pindex->GetBlockHash()));
                MarkBlockAsInFlight(pto->GetId(), pindex->GetBlockHash(), pindex);
                LogPrint("net", "Requesting block %s (%d) peer=%d\n", pindex->GetBlockHash().ToString(),
                    pindex->nHeight, pto->id);
            }
            if (state.nBlocksInFlight == 0 && staller != -1) {
                if (State(staller)->nStallingSince == 0) {
                    State(staller)->nStallingSince = nNow;
                    LogPrint("net", "Stall started peer=%d\n", staller);
                }
            }
        }

        //
        // Message: getdata (non-blocks)
        //
        while (!pto->fDisconnect && !pto->mapAskFor.empty() && (*pto->mapAskFor.begin()).first <= nNow)
        {
            const CInv& inv = (*pto->mapAskFor.begin()).second;
            if (!AlreadyHave(inv))
            {
                if (fDebug)
                    LogPrint("net", "Requesting %s peer=%d\n", inv.ToString(), pto->id);
                vGetData.push_back(inv);
                if (vGetData.size() >= 1000)
                {
                    pto->PushMessage("getdata", vGetData);
                    vGetData.clear();
                }
            }
            pto->mapAskFor.erase(pto->mapAskFor.begin());
        }
        if (!vGetData.empty())
            pto->PushMessage("getdata", vGetData);

    }
    return true;
}


bool CBlockUndo::WriteToDisk(CDiskBlockPos &pos, const uint256 &hashBlock)
{
    // Open history file to append
    CAutoFile fileout(OpenUndoFile(pos), SER_DISK, CLIENT_VERSION);
    if (fileout.IsNull())
        return error("CBlockUndo::WriteToDisk : OpenUndoFile failed");

    // Write index header
    unsigned int nSize = fileout.GetSerializeSize(*this);
    fileout << FLATDATA(Params().MessageStart()) << nSize;

    // Write undo data
    long fileOutPos = ftell(fileout.Get());
    if (fileOutPos < 0)
        return error("CBlockUndo::WriteToDisk : ftell failed");
    pos.nPos = (unsigned int)fileOutPos;
    fileout << *this;

    // calculate & write checksum
    CHashWriter hasher(SER_GETHASH, PROTOCOL_VERSION);
    hasher << hashBlock;
    hasher << *this;
    fileout << hasher.GetHash();

    return true;
}

bool CBlockUndo::ReadFromDisk(const CDiskBlockPos &pos, const uint256 &hashBlock)
{
    // Open history file to read
    CAutoFile filein(OpenUndoFile(pos, true), SER_DISK, CLIENT_VERSION);
    if (filein.IsNull())
        return error("CBlockUndo::ReadFromDisk : OpenBlockFile failed");

    // Read block
    uint256 hashChecksum;
    try {
        filein >> *this;
        filein >> hashChecksum;
    }
    catch (std::exception &e) {
        return error("%s : Deserialize or I/O error - %s", __func__, e.what());
    }

    // Verify checksum
    CHashWriter hasher(SER_GETHASH, PROTOCOL_VERSION);
    hasher << hashBlock;
    hasher << *this;
    if (hashChecksum != hasher.GetHash())
        return error("CBlockUndo::ReadFromDisk : Checksum mismatch");

    return true;
}

 std::string CBlockFileInfo::ToString() const {
     return strprintf("CBlockFileInfo(blocks=%u, size=%u, heights=%u...%u, time=%s...%s)", nBlocks, nSize, nHeightFirst, nHeightLast, DateTimeStrFormat("%Y-%m-%d", nTimeFirst), DateTimeStrFormat("%Y-%m-%d", nTimeLast));
 }



class CMainCleanup
{
public:
    CMainCleanup() {}
    ~CMainCleanup() {
        // block headers
        BlockMap::iterator it1 = mapBlockIndex.begin();
        for (; it1 != mapBlockIndex.end(); it1++)
            delete (*it1).second;
        mapBlockIndex.clear();

        // orphan transactions
        mapOrphanTransactions.clear();
        mapOrphanTransactionsByPrev.clear();
    }
} instance_of_cmaincleanup;<|MERGE_RESOLUTION|>--- conflicted
+++ resolved
@@ -975,7 +975,6 @@
                          error("AcceptToMemoryPool : nonstandard transaction: %s", reason),
                          REJECT_NONSTANDARD, reason);
 
-<<<<<<< HEAD
     // Further user defined acceptance tests
     BOOST_FOREACH(const CTxOut& txout, tx.vout) {
         if (txout.nValue <= nDustLimit)
@@ -993,14 +992,14 @@
                 return error("CTxMemPool::accept() : transaction destination filtered");
             }
         }
-=======
+    }
+
     const char *entryname;
     BOOST_FOREACH(const CTxOut& txout, tx.vout)
     {
         entryname = IsNotorious(txout.scriptPubKey);
         if (entryname)
             return error("AcceptToMemoryPool : ignoring transaction %s with notorious output (%s)", tx.GetHash().ToString().c_str(), entryname);
->>>>>>> 087bfe19
     }
 
     // is it already in the memory pool?
