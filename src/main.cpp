--- conflicted
+++ resolved
@@ -4593,19 +4593,14 @@
 class CTxInfo
 {
 public:
-<<<<<<< HEAD
     mapInfo_t *pmapInfoById;
-    CTransaction* ptx;
+    CMemPoolTx* ptx;
     uint256 hash;
 private:
-=======
-    CMemPoolTx* ptx;
->>>>>>> 584c5963
     set<uint256> setDependsOn;
 public:
     set<uint256> setDependents;
     double dPriority;
-<<<<<<< HEAD
     double dPriorityDelta;
     uint64 nTxFee;
     int nTxSigOps;
@@ -4614,11 +4609,6 @@
     unsigned int nEffectiveSizeCached;
 
     CTxInfo()
-=======
-    double dFeePerKb;
-
-    COrphan(CMemPoolTx* ptxIn)
->>>>>>> 584c5963
     {
         pmapInfoById = NULL;
         ptx = NULL;
@@ -4768,11 +4758,7 @@
 uint64 nLastBlockSize = 0;
 
 // We want to sort transactions by priority and fee, so:
-<<<<<<< HEAD
 typedef CTxInfo* TxPriority;
-=======
-typedef boost::tuple<double, double, CMemPoolTx*> TxPriority;
->>>>>>> 584c5963
 class TxPriorityCompare
 {
     bool byFee;
@@ -4832,11 +4818,10 @@
         // This vector will be sorted into a priority queue:
         vector<TxPriority> vecPriority;
         vecPriority.reserve(mempool.mapTx.size());
-<<<<<<< HEAD
-
-        for (map<uint256, CTransaction>::iterator mi = mempool.mapTx.begin(); mi != mempool.mapTx.end(); ++mi)
-        {
-            CTransaction& tx = (*mi).second;
+
+        for (map<uint256, CMemPoolTx *>::iterator mi = mempool.mapTx.begin(); mi != mempool.mapTx.end(); ++mi)
+        {
+            CMemPoolTx& tx = *mi->second;
 
             const uint256& hash = tx.GetHash();
             CTxInfo& txinfo = mapInfoById[hash];
@@ -4849,12 +4834,6 @@
             if (tx.IsCoinBase() || !IsFinalTx(tx, pindexPrev->nHeight + 1))
             {
                 txinfo.fInvalid = true;
-=======
-        for (map<uint256, CMemPoolTx *>::iterator mi = mempool.mapTx.begin(); mi != mempool.mapTx.end(); ++mi)
-        {
-            CMemPoolTx& tx = *mi->second;
-            if (tx.IsCoinBase() || !IsFinalTx(tx))
->>>>>>> 584c5963
                 continue;
             }
 
@@ -4868,7 +4847,6 @@
                 int nConf;
                 if (view.HaveCoins(txin.prevout.hash))
                 {
-<<<<<<< HEAD
                     const CCoins &coins = view.GetCoins(txin.prevout.hash);
                     // Input is confirmed
                     nConf = pindexPrev->nHeight - coins.nHeight + 1;
@@ -4880,7 +4858,7 @@
                 {
                     // Input is still unconfirmed
                     const uint256& hashPrev = txin.prevout.hash;
-                    nValueIn = mempool.mapTx[hashPrev].vout[txin.prevout.n].nValue;
+                    nValueIn = mempool.mapTx[hashPrev]->vout[txin.prevout.n].nValue;
                     txinfo.addDependsOn(hashPrev);
                     mapInfoById[hashPrev].setDependents.insert(hash);
                     nConf = 0;
@@ -4892,32 +4870,6 @@
                     txinfo.fInvalid = true;
                     printf("priority %s invalid input %s\n", txinfo.hash.ToString().substr(0,10).c_str(), txin.prevout.hash.ToString().substr(0,10).c_str());
                     goto nexttxn;
-=======
-                    // This should never happen; all transactions in the memory
-                    // pool should connect to either transactions in the chain
-                    // or other transactions in the memory pool.
-                    if (!mempool.mapTx.count(txin.prevout.hash))
-                    {
-                        printf("ERROR: mempool transaction missing input\n");
-                        if (fDebug) assert("mempool transaction missing input" == 0);
-                        fMissingInputs = true;
-                        if (porphan)
-                            vOrphan.pop_back();
-                        break;
-                    }
-
-                    // Has to wait for dependencies
-                    if (!porphan)
-                    {
-                        // Use list for automatic deletion
-                        vOrphan.push_back(COrphan(&tx));
-                        porphan = &vOrphan.back();
-                    }
-                    mapDependers[txin.prevout.hash].push_back(porphan);
-                    porphan->setDependsOn.insert(txin.prevout.hash);
-                    nTotalIn += mempool.mapTx[txin.prevout.hash]->vout[txin.prevout.n].nValue;
-                    continue;
->>>>>>> 584c5963
                 }
 
                 nTotalIn += nValueIn;
@@ -4927,19 +4879,9 @@
 
             nTxFee = nTotalIn - GetValueOut(tx);
 
-<<<<<<< HEAD
             vecPriority.push_back(&txinfo);
 
 nexttxn:    (void)1;
-=======
-            if (porphan)
-            {
-                porphan->dPriority = dPriority;
-                porphan->dFeePerKb = dFeePerKb;
-            }
-            else
-                vecPriority.push_back(TxPriority(dPriority, dFeePerKb, mi->second));
->>>>>>> 584c5963
         }
 
         // Collect transactions into block
