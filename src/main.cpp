// Copyright (c) 2009-2010 Satoshi Nakamoto
// Copyright (c) 2009-2012 The Bitcoin developers
// Distributed under the MIT/X11 software license, see the accompanying
// file COPYING or http://www.opensource.org/licenses/mit-license.php.

#include "checkpoints.h"
#include "db.h"
#include "net.h"
#include "init.h"
#include "ui_interface.h"
#include <boost/algorithm/string/replace.hpp>
#include <boost/filesystem.hpp>
#include <boost/filesystem/fstream.hpp>
#include <boost/thread/condition_variable.hpp>
#include <boost/thread/locks.hpp>
#include <boost/thread/mutex.hpp>

using namespace std;
using namespace boost;

//
// Global state
//

CCriticalSection cs_setpwalletRegistered;
set<CWallet*> setpwalletRegistered;

CCriticalSection cs_main;

CTxMemPool mempool;
unsigned int nTransactionsUpdated = 0;

map<uint256, CBlockIndex*> mapBlockIndex;
uint256 hashGenesisBlock("0x000000000019d6689c085ae165831e934ff763ae46a2a6c172b3f1b60a8ce26f");
static CBigNum bnProofOfWorkLimit(~uint256(0) >> 32);
CBlockIndex* pindexGenesisBlock = NULL;
int nBestHeight = -1;
int nAskedForBlocks = 0;
CBigNum bnBestChainWork = 0;
CBigNum bnBestInvalidWork = 0;
uint256 hashBestChain = 0;
CBlockIndex* pindexBest = NULL;
int64 nTimeBestReceived = 0;
boost::mutex csBestBlock;
boost::condition_variable cvBlockChange;

CMedianFilter<int> cPeerBlockCounts(5, 0); // Amount of blocks that other nodes claim to have

map<uint256, CBlock*> mapOrphanBlocks;
multimap<uint256, CBlock*> mapOrphanBlocksByPrev;

map<uint256, CDataStream*> mapOrphanTransactions;
map<uint256, map<uint256, CDataStream*> > mapOrphanTransactionsByPrev;

// Constant stuff for coinbase transactions we create:
CScript COINBASE_FLAGS;

const string strMessageMagic = "Bitcoin Signed Message:\n";

double dHashesPerSec;
int64 nHPSTimerStart;

// Settings
int64 nTransactionFee = 0;
int64 nTransactionFeeMax = CENT;
bool fForceFee = false;
int64 nMinFeeBase = 0;
int64 nMinFeePer = 1000;



//////////////////////////////////////////////////////////////////////////////
//
// dispatching functions
//

// These functions dispatch to one or all registered wallets


void RegisterWallet(CWallet* pwalletIn)
{
    {
        LOCK(cs_setpwalletRegistered);
        setpwalletRegistered.insert(pwalletIn);
    }
}

void UnregisterWallet(CWallet* pwalletIn)
{
    {
        LOCK(cs_setpwalletRegistered);
        setpwalletRegistered.erase(pwalletIn);
    }
}

// check whether the passed transaction is from us
bool static IsFromMe(CTransaction& tx)
{
    BOOST_FOREACH(CWallet* pwallet, setpwalletRegistered)
        if (pwallet->IsFromMe(tx))
            return true;
    return false;
}

// get the wallet transaction with the given hash (if it exists)
bool static GetTransaction(const uint256& hashTx, CWalletTx& wtx)
{
    BOOST_FOREACH(CWallet* pwallet, setpwalletRegistered)
        if (pwallet->GetTransaction(hashTx,wtx))
            return true;
    return false;
}

// erases transaction with the given hash from all wallets
void static EraseFromWallets(uint256 hash)
{
    BOOST_FOREACH(CWallet* pwallet, setpwalletRegistered)
        pwallet->EraseFromWallet(hash);
}

// make sure all wallets know about the given transaction, in the given block
void SyncWithWallets(const CTransaction& tx, const CBlock* pblock, bool fUpdate)
{
    BOOST_FOREACH(CWallet* pwallet, setpwalletRegistered)
        pwallet->AddToWalletIfInvolvingMe(tx, pblock, fUpdate);
}

// notify wallets about a new best chain
void static SetBestChain(const CBlockLocator& loc)
{
    BOOST_FOREACH(CWallet* pwallet, setpwalletRegistered)
        pwallet->SetBestChain(loc);
}

// notify wallets about an updated transaction
void static UpdatedTransaction(const uint256& hashTx)
{
    BOOST_FOREACH(CWallet* pwallet, setpwalletRegistered)
        pwallet->UpdatedTransaction(hashTx);
}

// dump all wallets
void static PrintWallets(const CBlock& block)
{
    BOOST_FOREACH(CWallet* pwallet, setpwalletRegistered)
        pwallet->PrintWallet(block);
}

// notify wallets about an incoming inventory (for request counts)
void static Inventory(const uint256& hash)
{
    BOOST_FOREACH(CWallet* pwallet, setpwalletRegistered)
        pwallet->Inventory(hash);
}

// ask wallets to resend their transactions
void static ResendWalletTransactions()
{
    BOOST_FOREACH(CWallet* pwallet, setpwalletRegistered)
        pwallet->ResendWalletTransactions();
}







//////////////////////////////////////////////////////////////////////////////
//
// mapOrphanTransactions
//

bool AddOrphanTx(const CDataStream& vMsg)
{
    CTransaction tx;
    CDataStream(vMsg) >> tx;
    uint256 hash = tx.GetHash();
    if (mapOrphanTransactions.count(hash))
        return false;

    CDataStream* pvMsg = new CDataStream(vMsg);

    // Ignore big transactions, to avoid a
    // send-big-orphans memory exhaustion attack. If a peer has a legitimate
    // large transaction with a missing parent then we assume
    // it will rebroadcast it later, after the parent transaction(s)
    // have been mined or received.
    // 10,000 orphans, each of which is at most 5,000 bytes big is
    // at most 500 megabytes of orphans:
    if (pvMsg->size() > 5000)
    {
        printf("ignoring large orphan tx (size: %u, hash: %s)\n", pvMsg->size(), hash.ToString().substr(0,10).c_str());
        delete pvMsg;
        return false;
    }

    mapOrphanTransactions[hash] = pvMsg;
    BOOST_FOREACH(const CTxIn& txin, tx.vin)
        mapOrphanTransactionsByPrev[txin.prevout.hash].insert(make_pair(hash, pvMsg));

    printf("stored orphan tx %s (mapsz %u)\n", hash.ToString().substr(0,10).c_str(),
        mapOrphanTransactions.size());
    return true;
}

void static EraseOrphanTx(uint256 hash)
{
    if (!mapOrphanTransactions.count(hash))
        return;
    const CDataStream* pvMsg = mapOrphanTransactions[hash];
    CTransaction tx;
    CDataStream(*pvMsg) >> tx;
    BOOST_FOREACH(const CTxIn& txin, tx.vin)
    {
        mapOrphanTransactionsByPrev[txin.prevout.hash].erase(hash);
        if (mapOrphanTransactionsByPrev[txin.prevout.hash].empty())
            mapOrphanTransactionsByPrev.erase(txin.prevout.hash);
    }
    delete pvMsg;
    mapOrphanTransactions.erase(hash);
}

unsigned int LimitOrphanTxSize(unsigned int nMaxOrphans)
{
    unsigned int nEvicted = 0;
    while (mapOrphanTransactions.size() > nMaxOrphans)
    {
        // Evict a random orphan:
        uint256 randomhash = GetRandHash();
        map<uint256, CDataStream*>::iterator it = mapOrphanTransactions.lower_bound(randomhash);
        if (it == mapOrphanTransactions.end())
            it = mapOrphanTransactions.begin();
        EraseOrphanTx(it->first);
        ++nEvicted;
    }
    return nEvicted;
}







//////////////////////////////////////////////////////////////////////////////
//
// CTransaction and CTxIndex
//

bool CTransaction::ReadFromDisk(CTxDB& txdb, COutPoint prevout, CTxIndex& txindexRet)
{
    SetNull();
    if (!txdb.ReadTxIndex(prevout.hash, txindexRet))
        return false;
    if (!ReadFromDisk(txindexRet.pos))
        return false;
    if (prevout.n >= vout.size())
    {
        SetNull();
        return false;
    }
    return true;
}

bool CTransaction::ReadFromDisk(CTxDB& txdb, COutPoint prevout)
{
    CTxIndex txindex;
    return ReadFromDisk(txdb, prevout, txindex);
}

bool CTransaction::ReadFromDisk(COutPoint prevout)
{
    CTxDB txdb("r");
    CTxIndex txindex;
    return ReadFromDisk(txdb, prevout, txindex);
}

bool CTransaction::IsStandard() const
{
    if (nVersion > CTransaction::CURRENT_VERSION)
        return false;

    BOOST_FOREACH(const CTxIn& txin, vin)
    {
        // Biggest 'standard' txin is a 3-signature 3-of-3 CHECKMULTISIG
        // pay-to-script-hash, which is 3 ~80-byte signatures, 3
        // ~65-byte public keys, plus a few script ops.
        if (txin.scriptSig.size() > 500)
            return false;
        if (!txin.scriptSig.IsPushOnly())
            return false;
    }
    BOOST_FOREACH(const CTxOut& txout, vout)
        if (!::IsStandard(txout.scriptPubKey))
            return false;
    return true;
}

//
// Check transaction inputs, and make sure any
// pay-to-script-hash transactions are evaluating IsStandard scripts
//
// Why bother? To avoid denial-of-service attacks; an attacker
// can submit a standard HASH... OP_EQUAL transaction,
// which will get accepted into blocks. The redemption
// script can be anything; an attacker could use a very
// expensive-to-check-upon-redemption script like:
//   DUP CHECKSIG DROP ... repeated 100 times... OP_1
//
bool CTransaction::AreInputsStandard(const MapPrevTx& mapInputs) const
{
    if (IsCoinBase())
        return true; // Coinbases don't use vin normally

    for (unsigned int i = 0; i < vin.size(); i++)
    {
        const CTxOut& prev = GetOutputFor(vin[i], mapInputs);

        vector<vector<unsigned char> > vSolutions;
        txnouttype whichType;
        // get the scriptPubKey corresponding to this input:
        const CScript& prevScript = prev.scriptPubKey;
        if (!Solver(prevScript, whichType, vSolutions))
            return false;
        int nArgsExpected = ScriptSigArgsExpected(whichType, vSolutions);
        if (nArgsExpected < 0)
            return false;

        // Transactions with extra stuff in their scriptSigs are
        // non-standard. Note that this EvalScript() call will
        // be quick, because if there are any operations
        // beside "push data" in the scriptSig the
        // IsStandard() call returns false
        vector<vector<unsigned char> > stack;
        if (!EvalScript(stack, vin[i].scriptSig, *this, i, 0))
            return false;

        if (whichType == TX_SCRIPTHASH)
        {
            if (stack.empty())
                return false;
            CScript subscript(stack.back().begin(), stack.back().end());
            vector<vector<unsigned char> > vSolutions2;
            txnouttype whichType2;
            if (!Solver(subscript, whichType2, vSolutions2))
                return false;
            if (whichType2 == TX_SCRIPTHASH)
                return false;

            int tmpExpected;
            tmpExpected = ScriptSigArgsExpected(whichType2, vSolutions2);
            if (tmpExpected < 0)
                return false;
            nArgsExpected += tmpExpected;
        }

        if (stack.size() != (unsigned int)nArgsExpected)
            return false;
    }

    return true;
}

unsigned int
CTransaction::GetLegacySigOpCount() const
{
    unsigned int nSigOps = 0;
    BOOST_FOREACH(const CTxIn& txin, vin)
    {
        nSigOps += txin.scriptSig.GetSigOpCount(false);
    }
    BOOST_FOREACH(const CTxOut& txout, vout)
    {
        nSigOps += txout.scriptPubKey.GetSigOpCount(false);
    }
    return nSigOps;
}


int CMerkleTx::SetMerkleBranch(const CBlock* pblock)
{
    if (fClient)
    {
        if (hashBlock == 0)
            return 0;
    }
    else
    {
        CBlock blockTmp;
        if (pblock == NULL)
        {
            // Load the block this tx is in
            CTxIndex txindex;
            if (!CTxDB("r").ReadTxIndex(GetHash(), txindex))
                return 0;
            if (!blockTmp.ReadFromDisk(txindex.pos.nFile, txindex.pos.nBlockPos))
                return 0;
            pblock = &blockTmp;
        }

        // Update the tx's hashBlock
        hashBlock = pblock->GetHash();

        // Locate the transaction
        for (nIndex = 0; nIndex < (int)pblock->vtx.size(); nIndex++)
            if (pblock->vtx[nIndex] == *(CTransaction*)this)
                break;
        if (nIndex == (int)pblock->vtx.size())
        {
            vMerkleBranch.clear();
            nIndex = -1;
            printf("ERROR: SetMerkleBranch() : couldn't find tx in block\n");
            return 0;
        }

        // Fill in merkle branch
        vMerkleBranch = pblock->GetMerkleBranch(nIndex);
    }

    // Is the tx in a block that's in the main chain
    map<uint256, CBlockIndex*>::iterator mi = mapBlockIndex.find(hashBlock);
    if (mi == mapBlockIndex.end())
        return 0;
    CBlockIndex* pindex = (*mi).second;
    if (!pindex || !pindex->IsInMainChain())
        return 0;

    return pindexBest->nHeight - pindex->nHeight + 1;
}







bool CTransaction::CheckTransaction() const
{
    // Basic checks that don't depend on any context
    if (vin.empty())
        return DoS(10, error("CTransaction::CheckTransaction() : vin empty"));
    if (vout.empty())
        return DoS(10, error("CTransaction::CheckTransaction() : vout empty"));
    // Size limits
    if (::GetSerializeSize(*this, SER_NETWORK, PROTOCOL_VERSION) > MAX_BLOCK_SIZE)
        return DoS(100, error("CTransaction::CheckTransaction() : size limits failed"));

    // Check for negative or overflow output values
    int64 nValueOut = 0;
    BOOST_FOREACH(const CTxOut& txout, vout)
    {
        if (txout.nValue < 0)
            return DoS(100, error("CTransaction::CheckTransaction() : txout.nValue negative"));
        if (txout.nValue > MAX_MONEY)
            return DoS(100, error("CTransaction::CheckTransaction() : txout.nValue too high"));
        nValueOut += txout.nValue;
        if (!MoneyRange(nValueOut))
            return DoS(100, error("CTransaction::CheckTransaction() : txout total out of range"));
    }

    // Check for duplicate inputs
    set<COutPoint> vInOutPoints;
    BOOST_FOREACH(const CTxIn& txin, vin)
    {
        if (vInOutPoints.count(txin.prevout))
            return false;
        vInOutPoints.insert(txin.prevout);
    }

    if (IsCoinBase())
    {
        if (vin[0].scriptSig.size() < 2 || vin[0].scriptSig.size() > 100)
            return DoS(100, error("CTransaction::CheckTransaction() : coinbase script size"));
    }
    else
    {
        BOOST_FOREACH(const CTxIn& txin, vin)
            if (txin.prevout.IsNull())
                return DoS(10, error("CTransaction::CheckTransaction() : prevout is null"));
    }

    return true;
}

bool CTxMemPool::accept(CTxDB& txdb, CTransaction &tx, bool fCheckInputs,
                        bool* pfMissingInputs)
{
    if (pfMissingInputs)
        *pfMissingInputs = false;

    if (!tx.CheckTransaction())
        return error("CTxMemPool::accept() : CheckTransaction failed");

    // Coinbase is only valid in a block, not as a loose transaction
    if (tx.IsCoinBase())
        return tx.DoS(100, error("CTxMemPool::accept() : coinbase as individual tx"));

    // To help v0.1.5 clients who would see it as a negative number
    if ((int64)tx.nLockTime > std::numeric_limits<int>::max())
        return error("CTxMemPool::accept() : not accepting nLockTime beyond 2038 yet");

    bool fFromMe = pwalletMain->IsFromMe(tx);

    // Rather not work on nonstandard transactions (unless -testnet)
    if (!fTestNet && !tx.IsStandard() && !fFromMe)
        return error("CTxMemPool::accept() : nonstandard transaction type");

    // Do we already have it?
    uint256 hash = tx.GetHash();
    {
        LOCK(cs);
        if (mapTx.count(hash))
            return false;
    }
    if (fCheckInputs)
        if (txdb.ContainsTx(hash))
            return false;

    // Check for conflicts with in-memory transactions
    CTransaction* ptxOld = NULL;
    for (unsigned int i = 0; i < tx.vin.size(); i++)
    {
        COutPoint outpoint = tx.vin[i].prevout;
        if (mapNextTx.count(outpoint))
        {
            // Disable replacement feature for now
            return false;

            // Allow replacing with a newer version of the same transaction
            if (i != 0)
                return false;
            ptxOld = mapNextTx[outpoint].ptx;
            if (ptxOld->IsFinal())
                return false;
            if (!tx.IsNewerThan(*ptxOld))
                return false;
            for (unsigned int i = 0; i < tx.vin.size(); i++)
            {
                COutPoint outpoint = tx.vin[i].prevout;
                if (!mapNextTx.count(outpoint) || mapNextTx[outpoint].ptx != ptxOld)
                    return false;
            }
            break;
        }
    }

    if (fCheckInputs)
    {
        MapPrevTx mapInputs;
        map<uint256, CTxIndex> mapUnused;
        bool fInvalid = false;
        if (!tx.FetchInputs(txdb, mapUnused, false, false, mapInputs, fInvalid))
        {
            if (fInvalid)
                return error("CTxMemPool::accept() : FetchInputs found invalid tx %s", hash.ToString().substr(0,10).c_str());
            if (pfMissingInputs)
                *pfMissingInputs = true;
            return false;
        }

        // Check for non-standard pay-to-script-hash in inputs
        if (!tx.AreInputsStandard(mapInputs) && !fFromMe && !fTestNet)
            return error("CTxMemPool::accept() : nonstandard transaction input");

        // Note: if you modify this code to accept non-standard transactions, then
        // you should add code here to check that the transaction does a
        // reasonable number of ECDSA signature verifications.

        int64 nFees = tx.GetValueIn(mapInputs)-tx.GetValueOut();
        unsigned int nSize = ::GetSerializeSize(tx, SER_NETWORK, PROTOCOL_VERSION);

        if (!fFromMe || pwalletMain->IsMine(tx))
        {

        // Don't accept it if it can't get into a block
        if (nFees < tx.GetMinFee(1000, true, GMF_RELAY))
            return error("CTxMemPool::accept() : not enough fees");

        // Continuously rate-limit free transactions
        // This mitigates 'penny-flooding' -- sending thousands of free transactions just to
        // be annoying or make other's transactions take longer to confirm.
        if (nFees < MIN_RELAY_TX_FEE)
        {
            static CCriticalSection cs;
            static double dFreeCount;
            static int64 nLastTime;
            int64 nNow = GetTime();

            {
                LOCK(cs);
                // Use an exponentially decaying ~10-minute window:
                dFreeCount *= pow(1.0 - 1.0/600.0, (double)(nNow - nLastTime));
                nLastTime = nNow;
                // -limitfreerelay unit is thousand-bytes-per-minute
                // At default rate it would take over a month to fill 1GB
                if (dFreeCount > GetArg("-limitfreerelay", 15)*10*1000 && !IsFromMe(tx))
                    return error("CTxMemPool::accept() : free transaction rejected by rate limiter");
                if (fDebug)
                    printf("Rate limit dFreeCount: %g => %g\n", dFreeCount, dFreeCount+nSize);
                dFreeCount += nSize;
            }
        }

        }

        // Check against previous transactions
        // This is done last to help prevent CPU exhaustion denial-of-service attacks.
        if (!tx.ConnectInputs(mapInputs, mapUnused, CDiskTxPos(1,1,1), pindexBest, false, false))
        {
            return error("CTxMemPool::accept() : ConnectInputs failed %s", hash.ToString().substr(0,10).c_str());
        }
    }

    // Store transaction in memory
    {
        LOCK(cs);
        if (ptxOld)
        {
            printf("CTxMemPool::accept() : replacing tx %s with new version\n", ptxOld->GetHash().ToString().c_str());
            remove(*ptxOld);
        }
        addUnchecked(hash, tx);
    }

    ///// are we sure this is ok when loading transactions or restoring block txes
    // If updated, erase old tx from wallet
    if (ptxOld)
        EraseFromWallets(ptxOld->GetHash());

    printf("CTxMemPool::accept() : accepted %s (poolsz %u)\n",
           hash.ToString().substr(0,10).c_str(),
           mapTx.size());
    return true;
}

bool CTransaction::AcceptToMemoryPool(CTxDB& txdb, bool fCheckInputs, bool* pfMissingInputs)
{
    return mempool.accept(txdb, *this, fCheckInputs, pfMissingInputs);
}

bool CTxMemPool::addUnchecked(const uint256& hash, CTransaction &tx)
{
    // Add to memory pool without checking anything.  Don't call this directly,
    // call CTxMemPool::accept to properly check the transaction first.
    {
        mapTx[hash] = tx;
        for (unsigned int i = 0; i < tx.vin.size(); i++)
            mapNextTx[tx.vin[i].prevout] = CInPoint(&mapTx[hash], i);
        nTransactionsUpdated++;
    }
    return true;
}


bool CTxMemPool::remove(CTransaction &tx)
{
    // Remove transaction from memory pool
    {
        LOCK(cs);
        uint256 hash = tx.GetHash();
        if (mapTx.count(hash))
        {
            BOOST_FOREACH(const CTxIn& txin, tx.vin)
                mapNextTx.erase(txin.prevout);
            mapTx.erase(hash);
            nTransactionsUpdated++;
        }
    }
    return true;
}

void
CTxMemPool::clear()
{
    LOCK(cs);
    mapTx.clear();
    mapNextTx.clear();
    ++nTransactionsUpdated;
}

void CTxMemPool::queryHashes(std::vector<uint256>& vtxid)
{
    vtxid.clear();

    LOCK(cs);
    vtxid.reserve(mapTx.size());
    for (map<uint256, CTransaction>::iterator mi = mapTx.begin(); mi != mapTx.end(); ++mi)
        vtxid.push_back((*mi).first);
}




int CMerkleTx::GetDepthInMainChain(CBlockIndex* &pindexRet) const
{
    if (hashBlock == 0 || nIndex == -1)
        return 0;

    // Find the block it claims to be in
    map<uint256, CBlockIndex*>::iterator mi = mapBlockIndex.find(hashBlock);
    if (mi == mapBlockIndex.end())
        return 0;
    CBlockIndex* pindex = (*mi).second;
    if (!pindex || !pindex->IsInMainChain())
        return 0;

    // Make sure the merkle branch connects to this block
    if (!fMerkleVerified)
    {
        if (CBlock::CheckMerkleBranch(GetHash(), vMerkleBranch, nIndex) != pindex->hashMerkleRoot)
            return 0;
        fMerkleVerified = true;
    }

    pindexRet = pindex;
    return pindexBest->nHeight - pindex->nHeight + 1;
}


int CMerkleTx::GetBlocksToMaturity() const
{
    if (!IsCoinBase())
        return 0;
    return max(0, (COINBASE_MATURITY+20) - GetDepthInMainChain());
}


bool CMerkleTx::AcceptToMemoryPool(CTxDB& txdb, bool fCheckInputs)
{
    if (fClient)
    {
        if (!IsInMainChain() && !ClientConnectInputs())
            return false;
        return CTransaction::AcceptToMemoryPool(txdb, false);
    }
    else
    {
        return CTransaction::AcceptToMemoryPool(txdb, fCheckInputs);
    }
}

bool CMerkleTx::AcceptToMemoryPool()
{
    CTxDB txdb("r");
    return AcceptToMemoryPool(txdb);
}



bool CWalletTx::AcceptWalletTransaction(CTxDB& txdb, bool fCheckInputs)
{

    {
        LOCK(mempool.cs);
        // Add previous supporting transactions first
        BOOST_FOREACH(CMerkleTx& tx, vtxPrev)
        {
            if (!tx.IsCoinBase())
            {
                uint256 hash = tx.GetHash();
                if (!mempool.exists(hash) && !txdb.ContainsTx(hash))
                    tx.AcceptToMemoryPool(txdb, fCheckInputs);
            }
        }
        return AcceptToMemoryPool(txdb, fCheckInputs);
    }
    return false;
}

bool CWalletTx::AcceptWalletTransaction()
{
    CTxDB txdb("r");
    return AcceptWalletTransaction(txdb);
}

int CTxIndex::GetDepthInMainChain() const
{
    // Read block header
    CBlock block;
    if (!block.ReadFromDisk(pos.nFile, pos.nBlockPos, false))
        return 0;
    // Find the block in the index
    map<uint256, CBlockIndex*>::iterator mi = mapBlockIndex.find(block.GetHash());
    if (mi == mapBlockIndex.end())
        return 0;
    CBlockIndex* pindex = (*mi).second;
    if (!pindex || !pindex->IsInMainChain())
        return 0;
    return 1 + nBestHeight - pindex->nHeight;
}

// Return transaction in tx, and if it was found inside a block, its hash is placed in hashBlock
bool GetTransaction(const uint256 &hash, CTransaction &tx, uint256 &hashBlock)
{
    {
        LOCK(cs_main);
        {
            LOCK(mempool.cs);
            if (mempool.exists(hash))
            {
                tx = mempool.lookup(hash);
                return true;
            }
        }
        CTxDB txdb("r");
        CTxIndex txindex;
        if (tx.ReadFromDisk(txdb, COutPoint(hash, 0), txindex))
        {
            CBlock block;
            if (block.ReadFromDisk(txindex.pos.nFile, txindex.pos.nBlockPos, false))
                hashBlock = block.GetHash();
            return true;
        }
    }
    return false;
}








//////////////////////////////////////////////////////////////////////////////
//
// CBlock and CBlockIndex
//

bool CBlock::ReadFromDisk(const CBlockIndex* pindex, bool fReadTransactions)
{
    if (!fReadTransactions)
    {
        *this = pindex->GetBlockHeader();
        return true;
    }
    if (!ReadFromDisk(pindex->nFile, pindex->nBlockPos, fReadTransactions))
        return false;
    if (GetHash() != pindex->GetBlockHash())
        return error("CBlock::ReadFromDisk() : GetHash() doesn't match index");
    return true;
}

uint256 static GetOrphanRoot(const CBlock* pblock)
{
    // Work back to the first block in the orphan chain
    while (mapOrphanBlocks.count(pblock->hashPrevBlock))
        pblock = mapOrphanBlocks[pblock->hashPrevBlock];
    return pblock->GetHash();
}

int64 static GetBlockValue(int nHeight, int64 nFees)
{
    int64 nSubsidy = 50 * COIN;

    // Subsidy is cut in half every 4 years
    nSubsidy >>= (nHeight / 210000);

    return nSubsidy + nFees;
}

static const int64 nTargetTimespan = 14 * 24 * 60 * 60; // two weeks
static const int64 nTargetSpacing = 10 * 60;
static const int64 nInterval = nTargetTimespan / nTargetSpacing;

//
// minimum amount of work that could possibly be required nTime after
// minimum work required was nBase
//
unsigned int ComputeMinWork(unsigned int nBase, int64 nTime)
{
    // Testnet has min-difficulty blocks
    // after nTargetSpacing*2 time between blocks:
    if (fTestNet && nTime > nTargetSpacing*2)
        return bnProofOfWorkLimit.GetCompact();

    CBigNum bnResult;
    bnResult.SetCompact(nBase);
    while (nTime > 0 && bnResult < bnProofOfWorkLimit)
    {
        // Maximum 400% adjustment...
        bnResult *= 4;
        // ... in best-case exactly 4-times-normal target time
        nTime -= nTargetTimespan*4;
    }
    if (bnResult > bnProofOfWorkLimit)
        bnResult = bnProofOfWorkLimit;
    return bnResult.GetCompact();
}

unsigned int static GetNextWorkRequired(const CBlockIndex* pindexLast, const CBlock *pblock)
{
    unsigned int nProofOfWorkLimit = bnProofOfWorkLimit.GetCompact();

    // Genesis block
    if (pindexLast == NULL)
        return nProofOfWorkLimit;

    // Only change once per interval
    if ((pindexLast->nHeight+1) % nInterval != 0)
    {
        // Special difficulty rule for testnet:
        if (fTestNet)
        {
            // If the new block's timestamp is more than 2* 10 minutes
            // then allow mining of a min-difficulty block.
            if (pblock->nTime > pindexLast->nTime + nTargetSpacing*2)
                return nProofOfWorkLimit;
            else
            {
                // Return the last non-special-min-difficulty-rules-block
                const CBlockIndex* pindex = pindexLast;
                while (pindex->pprev && pindex->nHeight % nInterval != 0 && pindex->nBits == nProofOfWorkLimit)
                    pindex = pindex->pprev;
                return pindex->nBits;
            }
        }

        return pindexLast->nBits;
    }

    // Go back by what we want to be 14 days worth of blocks
    const CBlockIndex* pindexFirst = pindexLast;
    for (int i = 0; pindexFirst && i < nInterval-1; i++)
        pindexFirst = pindexFirst->pprev;
    assert(pindexFirst);

    // Limit adjustment step
    int64 nActualTimespan = pindexLast->GetBlockTime() - pindexFirst->GetBlockTime();
    printf("  nActualTimespan = %"PRI64d"  before bounds\n", nActualTimespan);
    if (nActualTimespan < nTargetTimespan/4)
        nActualTimespan = nTargetTimespan/4;
    if (nActualTimespan > nTargetTimespan*4)
        nActualTimespan = nTargetTimespan*4;

    // Retarget
    CBigNum bnNew;
    bnNew.SetCompact(pindexLast->nBits);
    bnNew *= nActualTimespan;
    bnNew /= nTargetTimespan;

    if (bnNew > bnProofOfWorkLimit)
        bnNew = bnProofOfWorkLimit;

    /// debug print
    printf("GetNextWorkRequired RETARGET\n");
    printf("nTargetTimespan = %"PRI64d"    nActualTimespan = %"PRI64d"\n", nTargetTimespan, nActualTimespan);
    printf("Before: %08x  %s\n", pindexLast->nBits, CBigNum().SetCompact(pindexLast->nBits).getuint256().ToString().c_str());
    printf("After:  %08x  %s\n", bnNew.GetCompact(), bnNew.getuint256().ToString().c_str());

    return bnNew.GetCompact();
}

bool CheckProofOfWork(uint256 hash, unsigned int nBits)
{
    CBigNum bnTarget;
    bnTarget.SetCompact(nBits);

    // Check range
    if (bnTarget <= 0 || bnTarget > bnProofOfWorkLimit)
        return error("CheckProofOfWork() : nBits below minimum work");

    // Check proof of work matches claimed amount
    if (hash > bnTarget.getuint256())
        return error("CheckProofOfWork() : hash doesn't match nBits");

    return true;
}

// Return maximum amount of blocks that other nodes claim to have
int GetNumBlocksOfPeers()
{
    return std::max(cPeerBlockCounts.median(), Checkpoints::GetTotalBlocksEstimate());
}

bool IsInitialBlockDownload()
{
    if (pindexBest == NULL || nBestHeight < Checkpoints::GetTotalBlocksEstimate())
        return true;
    static int64 nLastUpdate;
    static CBlockIndex* pindexLastBest;
    if (pindexBest != pindexLastBest)
    {
        pindexLastBest = pindexBest;
        nLastUpdate = GetTime();
    }
    return (GetTime() - nLastUpdate < 10 &&
            pindexBest->GetBlockTime() < GetTime() - 24 * 60 * 60);
}

void static InvalidChainFound(CBlockIndex* pindexNew)
{
    if (pindexNew->bnChainWork > bnBestInvalidWork)
    {
        bnBestInvalidWork = pindexNew->bnChainWork;
        CTxDB().WriteBestInvalidWork(bnBestInvalidWork);
        uiInterface.NotifyBlocksChanged();
    }
<<<<<<< HEAD
    printf("InvalidChainFound: invalid block=%s  height=%d  work=%s  date=%s\n",
      pindexNew->GetBlockHash().ToString().substr(0,20).c_str(), pindexNew->nHeight,
      pindexNew->bnChainWork.ToString().c_str(), DateTimeStrFormat("%x %H:%M:%S",
      pindexNew->GetBlockTime()).c_str());
    printf("InvalidChainFound:  current best=%s  height=%d  work=%s  date=%s\n",
      hashBestChain.ToString().substr(0,20).c_str(), nBestHeight, bnBestChainWork.ToString().c_str(),
      DateTimeStrFormat("%x %H:%M:%S", pindexBest->GetBlockTime()).c_str());
=======
    printf("InvalidChainFound: invalid block=%s  height=%d  work=%s\n", pindexNew->GetBlockHash().ToString().substr(BLOCKSUBSTR).c_str(), pindexNew->nHeight, pindexNew->bnChainWork.ToString().c_str());
    printf("InvalidChainFound:  current best=%s  height=%d  work=%s\n", hashBestChain.ToString().substr(BLOCKSUBSTR).c_str(), nBestHeight, bnBestChainWork.ToString().c_str());
>>>>>>> 7a267069
    if (pindexBest && bnBestInvalidWork > bnBestChainWork + pindexBest->GetBlockWork() * 6)
        printf("InvalidChainFound: WARNING: Displayed transactions may not be correct!  You may need to upgrade, or other nodes may need to upgrade.\n");
}

void CBlock::UpdateTime(const CBlockIndex* pindexPrev)
{
    nTime = max(pindexPrev->GetMedianTimePast()+1, GetAdjustedTime());

    // Updating time can change work required on testnet:
    if (fTestNet)
        nBits = GetNextWorkRequired(pindexPrev, this);
}











bool CTransaction::DisconnectInputs(CTxDB& txdb)
{
    // Relinquish previous transactions' spent pointers
    if (!IsCoinBase())
    {
        BOOST_FOREACH(const CTxIn& txin, vin)
        {
            COutPoint prevout = txin.prevout;

            // Get prev txindex from disk
            CTxIndex txindex;
            if (!txdb.ReadTxIndex(prevout.hash, txindex))
                return error("DisconnectInputs() : ReadTxIndex failed");

            if (prevout.n >= txindex.vSpent.size())
                return error("DisconnectInputs() : prevout.n out of range");

            // Mark outpoint as not spent
            txindex.vSpent[prevout.n].SetNull();

            // Write back
            if (!txdb.UpdateTxIndex(prevout.hash, txindex))
                return error("DisconnectInputs() : UpdateTxIndex failed");
        }
    }

    // Remove transaction from index
    // This can fail if a duplicate of this transaction was in a chain that got
    // reorganized away. This is only possible if this transaction was completely
    // spent, so erasing it would be a no-op anway.
    txdb.EraseTxIndex(*this);

    return true;
}


bool CTransaction::FetchInputs(CTxDB& txdb, const map<uint256, CTxIndex>& mapTestPool,
                               bool fBlock, bool fMiner, MapPrevTx& inputsRet, bool& fInvalid)
{
    // FetchInputs can return false either because we just haven't seen some inputs
    // (in which case the transaction should be stored as an orphan)
    // or because the transaction is malformed (in which case the transaction should
    // be dropped).  If tx is definitely invalid, fInvalid will be set to true.
    fInvalid = false;

    if (IsCoinBase())
        return true; // Coinbase transactions have no inputs to fetch.

    for (unsigned int i = 0; i < vin.size(); i++)
    {
        COutPoint prevout = vin[i].prevout;
        if (inputsRet.count(prevout.hash))
            continue; // Got it already

        // Read txindex
        CTxIndex& txindex = inputsRet[prevout.hash].first;
        bool fFound = true;
        if ((fBlock || fMiner) && mapTestPool.count(prevout.hash))
        {
            // Get txindex from current proposed changes
            txindex = mapTestPool.find(prevout.hash)->second;
        }
        else
        {
            // Read txindex from txdb
            fFound = txdb.ReadTxIndex(prevout.hash, txindex);
        }
        if (!fFound && (fBlock || fMiner))
            return fMiner ? false : error("FetchInputs() : %s prev tx %s index entry not found", GetHash().ToString().substr(0,10).c_str(),  prevout.hash.ToString().substr(0,10).c_str());

        // Read txPrev
        CTransaction& txPrev = inputsRet[prevout.hash].second;
        if (!fFound || txindex.pos == CDiskTxPos(1,1,1))
        {
            // Get prev tx from single transactions in memory
            {
                LOCK(mempool.cs);
                if (!mempool.exists(prevout.hash))
                    return error("FetchInputs() : %s mempool Tx prev not found %s", GetHash().ToString().substr(0,10).c_str(),  prevout.hash.ToString().substr(0,10).c_str());
                txPrev = mempool.lookup(prevout.hash);
            }
            if (!fFound)
                txindex.vSpent.resize(txPrev.vout.size());
        }
        else
        {
            // Get prev tx from disk
            if (!txPrev.ReadFromDisk(txindex.pos))
                return error("FetchInputs() : %s ReadFromDisk prev tx %s failed", GetHash().ToString().substr(0,10).c_str(),  prevout.hash.ToString().substr(0,10).c_str());
        }
    }

    // Make sure all prevout.n's are valid:
    for (unsigned int i = 0; i < vin.size(); i++)
    {
        const COutPoint prevout = vin[i].prevout;
        assert(inputsRet.count(prevout.hash) != 0);
        const CTxIndex& txindex = inputsRet[prevout.hash].first;
        const CTransaction& txPrev = inputsRet[prevout.hash].second;
        if (prevout.n >= txPrev.vout.size() || prevout.n >= txindex.vSpent.size())
        {
            // Revisit this if/when transaction replacement is implemented and allows
            // adding inputs:
            fInvalid = true;
            return DoS(100, error("FetchInputs() : %s prevout.n out of range %d %d %d prev tx %s\n%s", GetHash().ToString().substr(0,10).c_str(), prevout.n, txPrev.vout.size(), txindex.vSpent.size(), prevout.hash.ToString().substr(0,10).c_str(), txPrev.ToString().c_str()));
        }
    }

    return true;
}

const CTxOut& CTransaction::GetOutputFor(const CTxIn& input, const MapPrevTx& inputs) const
{
    MapPrevTx::const_iterator mi = inputs.find(input.prevout.hash);
    if (mi == inputs.end())
        throw std::runtime_error("CTransaction::GetOutputFor() : prevout.hash not found");

    const CTransaction& txPrev = (mi->second).second;
    if (input.prevout.n >= txPrev.vout.size())
        throw std::runtime_error("CTransaction::GetOutputFor() : prevout.n out of range");

    return txPrev.vout[input.prevout.n];
}

int64 CTransaction::GetValueIn(const MapPrevTx& inputs) const
{
    if (IsCoinBase())
        return 0;

    int64 nResult = 0;
    for (unsigned int i = 0; i < vin.size(); i++)
    {
        nResult += GetOutputFor(vin[i], inputs).nValue;
    }
    return nResult;

}

unsigned int CTransaction::GetP2SHSigOpCount(const MapPrevTx& inputs) const
{
    if (IsCoinBase())
        return 0;

    unsigned int nSigOps = 0;
    for (unsigned int i = 0; i < vin.size(); i++)
    {
        const CTxOut& prevout = GetOutputFor(vin[i], inputs);
        if (prevout.scriptPubKey.IsPayToScriptHash())
            nSigOps += prevout.scriptPubKey.GetSigOpCount(vin[i].scriptSig);
    }
    return nSigOps;
}

bool CTransaction::ConnectInputs(MapPrevTx inputs,
                                 map<uint256, CTxIndex>& mapTestPool, const CDiskTxPos& posThisTx,
                                 const CBlockIndex* pindexBlock, bool fBlock, bool fMiner, bool fStrictPayToScriptHash)
{
    // Take over previous transactions' spent pointers
    // fBlock is true when this is called from AcceptBlock when a new best-block is added to the blockchain
    // fMiner is true when called from the internal bitcoin miner
    // ... both are false when called from CTransaction::AcceptToMemoryPool
    if (!IsCoinBase())
    {
        int64 nValueIn = 0;
        int64 nFees = 0;
        for (unsigned int i = 0; i < vin.size(); i++)
        {
            COutPoint prevout = vin[i].prevout;
            assert(inputs.count(prevout.hash) > 0);
            CTxIndex& txindex = inputs[prevout.hash].first;
            CTransaction& txPrev = inputs[prevout.hash].second;

            if (prevout.n >= txPrev.vout.size() || prevout.n >= txindex.vSpent.size())
                return DoS(100, error("ConnectInputs() : %s prevout.n out of range %d %d %d prev tx %s\n%s", GetHash().ToString().substr(0,10).c_str(), prevout.n, txPrev.vout.size(), txindex.vSpent.size(), prevout.hash.ToString().substr(0,10).c_str(), txPrev.ToString().c_str()));

            // If prev is coinbase, check that it's matured
            if (txPrev.IsCoinBase())
                for (const CBlockIndex* pindex = pindexBlock; pindex && pindexBlock->nHeight - pindex->nHeight < COINBASE_MATURITY; pindex = pindex->pprev)
                    if (pindex->nBlockPos == txindex.pos.nBlockPos && pindex->nFile == txindex.pos.nFile)
                        return error("ConnectInputs() : tried to spend coinbase at depth %d", pindexBlock->nHeight - pindex->nHeight);

            // Check for negative or overflow input values
            nValueIn += txPrev.vout[prevout.n].nValue;
            if (!MoneyRange(txPrev.vout[prevout.n].nValue) || !MoneyRange(nValueIn))
                return DoS(100, error("ConnectInputs() : txin values out of range"));

        }
        // The first loop above does all the inexpensive checks.
        // Only if ALL inputs pass do we perform expensive ECDSA signature checks.
        // Helps prevent CPU exhaustion attacks.
        for (unsigned int i = 0; i < vin.size(); i++)
        {
            COutPoint prevout = vin[i].prevout;
            assert(inputs.count(prevout.hash) > 0);
            CTxIndex& txindex = inputs[prevout.hash].first;
            CTransaction& txPrev = inputs[prevout.hash].second;

            // Check for conflicts (double-spend)
            // This doesn't trigger the DoS code on purpose; if it did, it would make it easier
            // for an attacker to attempt to split the network.
            if (!txindex.vSpent[prevout.n].IsNull())
                return fMiner ? false : error("ConnectInputs() : %s prev tx already used at %s", GetHash().ToString().substr(0,10).c_str(), txindex.vSpent[prevout.n].ToString().c_str());

            // Skip ECDSA signature verification when connecting blocks (fBlock=true)
            // before the last blockchain checkpoint. This is safe because block merkle hashes are
            // still computed and checked, and any change will be caught at the next checkpoint.
            if (!(fBlock && (nBestHeight < Checkpoints::GetTotalBlocksEstimate())))
            {
                // Verify signature
                if (!VerifySignature(txPrev, *this, i, fStrictPayToScriptHash, 0))
                {
                    // only during transition phase for P2SH: do not invoke anti-DoS code for
                    // potentially old clients relaying bad P2SH transactions
                    if (fStrictPayToScriptHash && VerifySignature(txPrev, *this, i, false, 0))
                        return error("ConnectInputs() : %s P2SH VerifySignature failed", GetHash().ToString().substr(0,10).c_str());

                    return DoS(100,error("ConnectInputs() : %s VerifySignature failed", GetHash().ToString().substr(0,10).c_str()));
                }
            }

            // Mark outpoints as spent
            txindex.vSpent[prevout.n] = posThisTx;

            // Write back
            if (fBlock || fMiner)
            {
                mapTestPool[prevout.hash] = txindex;
            }
        }

        if (nValueIn < GetValueOut())
            return DoS(100, error("ConnectInputs() : %s value in < value out", GetHash().ToString().substr(0,10).c_str()));

        // Tally transaction fees
        int64 nTxFee = nValueIn - GetValueOut();
        if (nTxFee < 0)
            return DoS(100, error("ConnectInputs() : %s nTxFee < 0", GetHash().ToString().substr(0,10).c_str()));
        nFees += nTxFee;
        if (!MoneyRange(nFees))
            return DoS(100, error("ConnectInputs() : nFees out of range"));
    }

    return true;
}


bool CTransaction::ClientConnectInputs()
{
    if (IsCoinBase())
        return false;

    // Take over previous transactions' spent pointers
    {
        LOCK(mempool.cs);
        int64 nValueIn = 0;
        for (unsigned int i = 0; i < vin.size(); i++)
        {
            // Get prev tx from single transactions in memory
            COutPoint prevout = vin[i].prevout;
            if (!mempool.exists(prevout.hash))
                return false;
            CTransaction& txPrev = mempool.lookup(prevout.hash);

            if (prevout.n >= txPrev.vout.size())
                return false;

            // Verify signature
            if (!VerifySignature(txPrev, *this, i, true, 0))
                return error("ConnectInputs() : VerifySignature failed");

            ///// this is redundant with the mempool.mapNextTx stuff,
            ///// not sure which I want to get rid of
            ///// this has to go away now that posNext is gone
            // // Check for conflicts
            // if (!txPrev.vout[prevout.n].posNext.IsNull())
            //     return error("ConnectInputs() : prev tx already used");
            //
            // // Flag outpoints as used
            // txPrev.vout[prevout.n].posNext = posThisTx;

            nValueIn += txPrev.vout[prevout.n].nValue;

            if (!MoneyRange(txPrev.vout[prevout.n].nValue) || !MoneyRange(nValueIn))
                return error("ClientConnectInputs() : txin values out of range");
        }
        if (GetValueOut() > nValueIn)
            return false;
    }

    return true;
}




bool CBlock::DisconnectBlock(CTxDB& txdb, CBlockIndex* pindex)
{
    // Disconnect in reverse order
    for (int i = vtx.size()-1; i >= 0; i--)
        if (!vtx[i].DisconnectInputs(txdb))
            return false;

    // Update block index on disk without changing it in memory.
    // The memory index structure will be changed after the db commits.
    if (pindex->pprev)
    {
        CDiskBlockIndex blockindexPrev(pindex->pprev);
        blockindexPrev.hashNext = 0;
        if (!txdb.WriteBlockIndex(blockindexPrev))
            return error("DisconnectBlock() : WriteBlockIndex failed");
    }

    return true;
}

bool CBlock::ConnectBlock(CTxDB& txdb, CBlockIndex* pindex, bool fJustCheck)
{
    // Check it again in case a previous version let a bad block in
    if (!CheckBlock(!fJustCheck, !fJustCheck))
        return false;

    // Do not allow blocks that contain transactions which 'overwrite' older transactions,
    // unless those are already completely spent.
    // If such overwrites are allowed, coinbases and transactions depending upon those
    // can be duplicated to remove the ability to spend the first instance -- even after
    // being sent to another address.
    // See BIP30 and http://r6.ca/blog/20120206T005236Z.html for more information.
    // This logic is not necessary for memory pool transactions, as AcceptToMemoryPool
    // already refuses previously-known transaction id's entirely.
    // This rule applies to all blocks whose timestamp is after March 15, 2012, 0:00 UTC.
    int64 nBIP30SwitchTime = 1331769600;
    bool fEnforceBIP30 = (pindex->nTime > nBIP30SwitchTime);

    // BIP16 didn't become active until Apr 1 2012
    int64 nBIP16SwitchTime = 1333238400;
    bool fStrictPayToScriptHash = (pindex->nTime >= nBIP16SwitchTime);

    //// issue here: it doesn't know the version
    unsigned int nTxPos;
    if (fJustCheck)
        // FetchInputs treats CDiskTxPos(1,1,1) as a special "refer to memorypool" indicator
        // Since we're just checking the block and not actually connecting it, it might not (and probably shouldn't) be on the disk to get the transaction from
        nTxPos = 1;
    else
        nTxPos = pindex->nBlockPos + ::GetSerializeSize(CBlock(), SER_DISK, CLIENT_VERSION) - 1 + GetSizeOfCompactSize(vtx.size());

    map<uint256, CTxIndex> mapQueuedChanges;
    int64 nFees = 0;
    unsigned int nSigOps = 0;
    BOOST_FOREACH(CTransaction& tx, vtx)
    {
        uint256 hashTx = tx.GetHash();

        if (fEnforceBIP30) {
            CTxIndex txindexOld;
            if (txdb.ReadTxIndex(hashTx, txindexOld)) {
                BOOST_FOREACH(CDiskTxPos &pos, txindexOld.vSpent)
                    if (pos.IsNull())
                        return false;
            }
        }

        nSigOps += tx.GetLegacySigOpCount();
        if (nSigOps > MAX_BLOCK_SIGOPS)
            return DoS(100, error("ConnectBlock() : too many sigops"));

        CDiskTxPos posThisTx(pindex->nFile, pindex->nBlockPos, nTxPos);
        if (!fJustCheck)
            nTxPos += ::GetSerializeSize(tx, SER_DISK, CLIENT_VERSION);

        MapPrevTx mapInputs;
        if (!tx.IsCoinBase())
        {
            bool fInvalid;
            if (!tx.FetchInputs(txdb, mapQueuedChanges, true, false, mapInputs, fInvalid))
                return false;

            if (fStrictPayToScriptHash)
            {
                // Add in sigops done by pay-to-script-hash inputs;
                // this is to prevent a "rogue miner" from creating
                // an incredibly-expensive-to-validate block.
                nSigOps += tx.GetP2SHSigOpCount(mapInputs);
                if (nSigOps > MAX_BLOCK_SIGOPS)
                    return DoS(100, error("ConnectBlock() : too many sigops"));
            }

            nFees += tx.GetValueIn(mapInputs)-tx.GetValueOut();

            if (!tx.ConnectInputs(mapInputs, mapQueuedChanges, posThisTx, pindex, true, false, fStrictPayToScriptHash))
                return false;
        }

        mapQueuedChanges[hashTx] = CTxIndex(posThisTx, tx.vout.size());
    }

    if (vtx[0].GetValueOut() > GetBlockValue(pindex->nHeight, nFees))
        return false;

    if (fJustCheck)
        return true;

    // Write queued txindex changes
    for (map<uint256, CTxIndex>::iterator mi = mapQueuedChanges.begin(); mi != mapQueuedChanges.end(); ++mi)
    {
        if (!txdb.UpdateTxIndex((*mi).first, (*mi).second))
            return error("ConnectBlock() : UpdateTxIndex failed");
    }

    // Update block index on disk without changing it in memory.
    // The memory index structure will be changed after the db commits.
    if (pindex->pprev)
    {
        CDiskBlockIndex blockindexPrev(pindex->pprev);
        blockindexPrev.hashNext = pindex->GetBlockHash();
        if (!txdb.WriteBlockIndex(blockindexPrev))
            return error("ConnectBlock() : WriteBlockIndex failed");
    }

    // Watch for transactions paying to me
    BOOST_FOREACH(CTransaction& tx, vtx)
        SyncWithWallets(tx, this, true);

    return true;
}

bool static Reorganize(CTxDB& txdb, CBlockIndex* pindexNew)
{
    printf("REORGANIZE\n");

    // Find the fork
    CBlockIndex* pfork = pindexBest;
    CBlockIndex* plonger = pindexNew;
    while (pfork != plonger)
    {
        while (plonger->nHeight > pfork->nHeight)
            if (!(plonger = plonger->pprev))
                return error("Reorganize() : plonger->pprev is null");
        if (pfork == plonger)
            break;
        if (!(pfork = pfork->pprev))
            return error("Reorganize() : pfork->pprev is null");
    }

    // List of what to disconnect
    vector<CBlockIndex*> vDisconnect;
    for (CBlockIndex* pindex = pindexBest; pindex != pfork; pindex = pindex->pprev)
        vDisconnect.push_back(pindex);

    // List of what to connect
    vector<CBlockIndex*> vConnect;
    for (CBlockIndex* pindex = pindexNew; pindex != pfork; pindex = pindex->pprev)
        vConnect.push_back(pindex);
    reverse(vConnect.begin(), vConnect.end());

    printf("REORGANIZE: Disconnect %i blocks; %s..%s\n", vDisconnect.size(), pfork->GetBlockHash().ToString().substr(BLOCKSUBSTR).c_str(), pindexBest->GetBlockHash().ToString().substr(BLOCKSUBSTR).c_str());
    printf("REORGANIZE: Connect %i blocks; %s..%s\n", vConnect.size(), pfork->GetBlockHash().ToString().substr(BLOCKSUBSTR).c_str(), pindexNew->GetBlockHash().ToString().substr(BLOCKSUBSTR).c_str());

    // Disconnect shorter branch
    vector<CTransaction> vResurrect;
    BOOST_FOREACH(CBlockIndex* pindex, vDisconnect)
    {
        CBlock block;
        if (!block.ReadFromDisk(pindex))
            return error("Reorganize() : ReadFromDisk for disconnect failed");
        if (!block.DisconnectBlock(txdb, pindex))
            return error("Reorganize() : DisconnectBlock %s failed", pindex->GetBlockHash().ToString().substr(BLOCKSUBSTR).c_str());

        // Queue memory transactions to resurrect
        BOOST_FOREACH(const CTransaction& tx, block.vtx)
            if (!tx.IsCoinBase())
                vResurrect.push_back(tx);
    }

    // Connect longer branch
    vector<CTransaction> vDelete;
    for (unsigned int i = 0; i < vConnect.size(); i++)
    {
        CBlockIndex* pindex = vConnect[i];
        CBlock block;
        if (!block.ReadFromDisk(pindex))
            return error("Reorganize() : ReadFromDisk for connect failed");
        if (!block.ConnectBlock(txdb, pindex))
        {
            // Invalid block
            return error("Reorganize() : ConnectBlock %s failed", pindex->GetBlockHash().ToString().substr(BLOCKSUBSTR).c_str());
        }

        // Queue memory transactions to delete
        BOOST_FOREACH(const CTransaction& tx, block.vtx)
            vDelete.push_back(tx);
    }
    if (!txdb.WriteHashBestChain(pindexNew->GetBlockHash()))
        return error("Reorganize() : WriteHashBestChain failed");

    // Make sure it's successfully written to disk before changing memory structure
    if (!txdb.TxnCommit())
        return error("Reorganize() : TxnCommit failed");

    // Disconnect shorter branch
    BOOST_FOREACH(CBlockIndex* pindex, vDisconnect)
        if (pindex->pprev)
            pindex->pprev->pnext = NULL;

    // Connect longer branch
    BOOST_FOREACH(CBlockIndex* pindex, vConnect)
        if (pindex->pprev)
            pindex->pprev->pnext = pindex;

    // Resurrect memory transactions that were in the disconnected branch
    BOOST_FOREACH(CTransaction& tx, vResurrect)
        tx.AcceptToMemoryPool(txdb, false);

    // Delete redundant memory transactions that are in the connected branch
    BOOST_FOREACH(CTransaction& tx, vDelete)
        mempool.remove(tx);

    printf("REORGANIZE: done\n");

    return true;
}


// Called from inside SetBestChain: attaches a block to the new best chain being built
bool CBlock::SetBestChainInner(CTxDB& txdb, CBlockIndex *pindexNew)
{
    uint256 hash = GetHash();

    // Adding to current best branch
    if (!ConnectBlock(txdb, pindexNew) || !txdb.WriteHashBestChain(hash))
    {
        txdb.TxnAbort();
        InvalidChainFound(pindexNew);
        return false;
    }
    if (!txdb.TxnCommit())
        return error("SetBestChain() : TxnCommit failed");

    // Add to current best branch
    pindexNew->pprev->pnext = pindexNew;

    // Delete redundant memory transactions
    BOOST_FOREACH(CTransaction& tx, vtx)
        mempool.remove(tx);

    return true;
}

bool CBlock::SetBestChain(CTxDB& txdb, CBlockIndex* pindexNew)
{
    uint256 hash = GetHash();

    if (!txdb.TxnBegin())
        return error("SetBestChain() : TxnBegin failed");

    if (pindexGenesisBlock == NULL && hash == hashGenesisBlock)
    {
        txdb.WriteHashBestChain(hash);
        if (!txdb.TxnCommit())
            return error("SetBestChain() : TxnCommit failed");
        pindexGenesisBlock = pindexNew;
    }
    else if (hashPrevBlock == hashBestChain)
    {
        if (!SetBestChainInner(txdb, pindexNew))
            return error("SetBestChain() : SetBestChainInner failed");
    }
    else
    {
        // the first block in the new chain that will cause it to become the new best chain
        CBlockIndex *pindexIntermediate = pindexNew;

        // list of blocks that need to be connected afterwards
        std::vector<CBlockIndex*> vpindexSecondary;

        // Reorganize is costly in terms of db load, as it works in a single db transaction.
        // Try to limit how much needs to be done inside
        while (pindexIntermediate->pprev && pindexIntermediate->pprev->bnChainWork > pindexBest->bnChainWork)
        {
            vpindexSecondary.push_back(pindexIntermediate);
            pindexIntermediate = pindexIntermediate->pprev;
        }

        if (!vpindexSecondary.empty())
            printf("Postponing %i reconnects\n", vpindexSecondary.size());

        // Switch to new best branch
        if (!Reorganize(txdb, pindexIntermediate))
        {
            txdb.TxnAbort();
            InvalidChainFound(pindexNew);
            return error("SetBestChain() : Reorganize failed");
        }

        // Connect futher blocks
        BOOST_REVERSE_FOREACH(CBlockIndex *pindex, vpindexSecondary)
        {
            CBlock block;
            if (!block.ReadFromDisk(pindex))
            {
                printf("SetBestChain() : ReadFromDisk failed\n");
                break;
            }
            if (!txdb.TxnBegin()) {
                printf("SetBestChain() : TxnBegin 2 failed\n");
                break;
            }
            // errors now are not fatal, we still did a reorganisation to a new chain in a valid way
            if (!block.SetBestChainInner(txdb, pindex))
                break;
        }
    }

    // Update best block in wallet (so we can detect restored wallets)
    bool fIsInitialDownload = IsInitialBlockDownload();
    if (!fIsInitialDownload)
    {
        const CBlockLocator locator(pindexNew);
        ::SetBestChain(locator);
    }

    {
        boost::lock_guard<boost::mutex> lock(csBestBlock);

    // New best block
    hashBestChain = hash;
    pindexBest = pindexNew;
    nBestHeight = pindexBest->nHeight;
    bnBestChainWork = pindexNew->bnChainWork;
    nTimeBestReceived = GetTime();
    nTransactionsUpdated++;
<<<<<<< HEAD

    }

    printf("SetBestChain: new best=%s  height=%d  work=%s  date=%s\n",
      hashBestChain.ToString().substr(0,20).c_str(), nBestHeight, bnBestChainWork.ToString().c_str(),
      DateTimeStrFormat("%x %H:%M:%S", pindexBest->GetBlockTime()).c_str());

    cvBlockChange.notify_all();

    // Check the version of the last 100 blocks to see if we need to upgrade:
    if (!fIsInitialDownload)
    {
        int nUpgraded = 0;
        const CBlockIndex* pindex = pindexBest;
        for (int i = 0; i < 100 && pindex != NULL; i++)
        {
            if (pindex->nVersion > CBlock::CURRENT_VERSION)
                ++nUpgraded;
            pindex = pindex->pprev;
        }
        if (nUpgraded > 0)
            printf("SetBestChain: %d of last 100 blocks above version %d\n", nUpgraded, CBlock::CURRENT_VERSION);
        if (nUpgraded > 100/2)
            // strMiscWarning is read by GetWarnings(), called by Qt and the JSON-RPC code to warn the user:
            strMiscWarning = _("Warning: this version is obsolete, upgrade required");
    }
=======
    printf("SetBestChain: new best=%s  height=%d  work=%s\n", hashBestChain.ToString().substr(BLOCKSUBSTR).c_str(), nBestHeight, bnBestChainWork.ToString().c_str());
>>>>>>> 7a267069

    std::string strCmd = GetArg("-blocknotify", "");

    if (!fIsInitialDownload && !strCmd.empty())
    {
        boost::replace_all(strCmd, "%s", hashBestChain.GetHex());
        boost::thread t(runCommand, strCmd); // thread runs free
    }

    return true;
}


bool CBlock::AddToBlockIndex(unsigned int nFile, unsigned int nBlockPos)
{
    // Check for duplicate
    uint256 hash = GetHash();
    if (mapBlockIndex.count(hash))
        return error("AddToBlockIndex() : %s already exists", hash.ToString().substr(BLOCKSUBSTR).c_str());

    // Construct new block index object
    CBlockIndex* pindexNew = new CBlockIndex(nFile, nBlockPos, *this);
    if (!pindexNew)
        return error("AddToBlockIndex() : new CBlockIndex failed");
    map<uint256, CBlockIndex*>::iterator mi = mapBlockIndex.insert(make_pair(hash, pindexNew)).first;
    pindexNew->phashBlock = &((*mi).first);
    map<uint256, CBlockIndex*>::iterator miPrev = mapBlockIndex.find(hashPrevBlock);
    if (miPrev != mapBlockIndex.end())
    {
        pindexNew->pprev = (*miPrev).second;
        pindexNew->nHeight = pindexNew->pprev->nHeight + 1;
    }
    pindexNew->bnChainWork = (pindexNew->pprev ? pindexNew->pprev->bnChainWork : 0) + pindexNew->GetBlockWork();

    CTxDB txdb;
    if (!txdb.TxnBegin())
        return false;
    txdb.WriteBlockIndex(CDiskBlockIndex(pindexNew));
    if (!txdb.TxnCommit())
        return false;

    // New best
    if (pindexNew->bnChainWork > bnBestChainWork)
        if (!SetBestChain(txdb, pindexNew))
            return false;

    txdb.Close();

    if (pindexNew == pindexBest)
    {
        // Notify UI to display prev block's coinbase if it was ours
        static uint256 hashPrevBestCoinBase;
        UpdatedTransaction(hashPrevBestCoinBase);
        hashPrevBestCoinBase = vtx[0].GetHash();
    }

    uiInterface.NotifyBlocksChanged();
    return true;
}




bool CBlock::CheckBlock(bool fCheckPOW, bool fCheckMerkleRoot) const
{
    // These are checks that are independent of context
    // that can be verified before saving an orphan block.

    // Size limits
    if (vtx.empty() || vtx.size() > MAX_BLOCK_SIZE || ::GetSerializeSize(*this, SER_NETWORK, PROTOCOL_VERSION) > MAX_BLOCK_SIZE)
        return DoS(100, error("CheckBlock() : size limits failed"));

    // Check proof of work matches claimed amount
    if (fCheckPOW && !CheckProofOfWork(GetHash(), nBits))
        return DoS(50, error("CheckBlock() : proof of work failed"));

    // Check timestamp
    if (GetBlockTime() > GetAdjustedTime() + 2 * 60 * 60)
        return error("CheckBlock() : block timestamp too far in the future");

    // First transaction must be coinbase, the rest must not be
    if (vtx.empty() || !vtx[0].IsCoinBase())
        return DoS(100, error("CheckBlock() : first tx is not coinbase"));
    for (unsigned int i = 1; i < vtx.size(); i++)
        if (vtx[i].IsCoinBase())
            return DoS(100, error("CheckBlock() : more than one coinbase"));

    // Check transactions
    BOOST_FOREACH(const CTransaction& tx, vtx)
        if (!tx.CheckTransaction())
            return DoS(tx.nDoS, error("CheckBlock() : CheckTransaction failed"));

    // Check for duplicate txids. This is caught by ConnectInputs(),
    // but catching it earlier avoids a potential DoS attack:
    set<uint256> uniqueTx;
    BOOST_FOREACH(const CTransaction& tx, vtx)
    {
        uniqueTx.insert(tx.GetHash());
    }
    if (uniqueTx.size() != vtx.size())
        return DoS(100, error("CheckBlock() : duplicate transaction"));

    unsigned int nSigOps = 0;
    BOOST_FOREACH(const CTransaction& tx, vtx)
    {
        nSigOps += tx.GetLegacySigOpCount();
    }
    if (nSigOps > MAX_BLOCK_SIGOPS)
        return DoS(100, error("CheckBlock() : out-of-bounds SigOpCount"));

    // Check merkleroot
    if (fCheckMerkleRoot && hashMerkleRoot != BuildMerkleTree())
        return DoS(100, error("CheckBlock() : hashMerkleRoot mismatch"));

    return true;
}

bool CBlock::AcceptBlock()
{
    // Check for duplicate
    uint256 hash = GetHash();
    if (mapBlockIndex.count(hash))
        return error("AcceptBlock() : block already in mapBlockIndex");

    // Get prev block index
    map<uint256, CBlockIndex*>::iterator mi = mapBlockIndex.find(hashPrevBlock);
    if (mi == mapBlockIndex.end())
        return DoS(10, error("AcceptBlock() : prev block not found"));
    CBlockIndex* pindexPrev = (*mi).second;
    int nHeight = pindexPrev->nHeight+1;

    // Check proof of work
    if (nBits != GetNextWorkRequired(pindexPrev, this))
        return DoS(100, error("AcceptBlock() : incorrect proof of work"));

    // Check timestamp against prev
    if (GetBlockTime() <= pindexPrev->GetMedianTimePast())
        return error("AcceptBlock() : block's timestamp is too early");

    // Check that all transactions are finalized
    BOOST_FOREACH(const CTransaction& tx, vtx)
        if (!tx.IsFinal(nHeight, GetBlockTime()))
            return DoS(10, error("AcceptBlock() : contains a non-final transaction"));

    // Check that the block chain matches the known block chain up to a checkpoint
    if (!Checkpoints::CheckBlock(nHeight, hash))
        return DoS(100, error("AcceptBlock() : rejected by checkpoint lockin at %d", nHeight));

    // Reject block.nVersion=1 blocks when 95% (75% on testnet) of the network has upgraded:
    if (nVersion < 2)
    {
        if ((!fTestNet && CBlockIndex::IsSuperMajority(2, pindexPrev, 950, 1000)) ||
            (fTestNet && CBlockIndex::IsSuperMajority(2, pindexPrev, 75, 100)))
        {
            return error("AcceptBlock() : rejected nVersion=1 block");
        }
    }
    // Enforce block.nVersion=2 rule that the coinbase starts with serialized block height
    if (nVersion >= 2)
    {
        // if 750 of the last 1,000 blocks are version 2 or greater (51/100 if testnet):
        if ((!fTestNet && CBlockIndex::IsSuperMajority(2, pindexPrev, 750, 1000)) ||
            (fTestNet && CBlockIndex::IsSuperMajority(2, pindexPrev, 51, 100)))
        {
            CScript expect = CScript() << nHeight;
            if (!std::equal(expect.begin(), expect.end(), vtx[0].vin[0].scriptSig.begin()))
                return DoS(100, error("AcceptBlock() : block height mismatch in coinbase"));
        }
    }

    // Write block to history file
    if (!CheckDiskSpace(::GetSerializeSize(*this, SER_DISK, CLIENT_VERSION)))
        return error("AcceptBlock() : out of disk space");
    unsigned int nFile = -1;
    unsigned int nBlockPos = 0;
    if (!WriteToDisk(nFile, nBlockPos))
        return error("AcceptBlock() : WriteToDisk failed");
    if (!AddToBlockIndex(nFile, nBlockPos))
        return error("AcceptBlock() : AddToBlockIndex failed");

    // Relay inventory, but don't relay old inventory during initial block download
    int nBlockEstimate = Checkpoints::GetTotalBlocksEstimate();
    if (hashBestChain == hash)
    {
        LOCK(cs_vNodes);
        BOOST_FOREACH(CNode* pnode, vNodes)
            if (nBestHeight > (pnode->nStartingHeight != -1 ? pnode->nStartingHeight - 2000 : nBlockEstimate))
                pnode->PushInventory(CInv(MSG_BLOCK, hash));
    }

    return true;
}

bool CBlockIndex::IsSuperMajority(unsigned int minVersion, const CBlockIndex* pstart, unsigned int nRequired, unsigned int nToCheck)
{
    unsigned int nFound = 0;
    for (int i = 0; i < nToCheck && nFound < nRequired && pstart != NULL; i++)
    {
        if (pstart->nVersion >= minVersion)
            ++nFound;
        pstart = pstart->pprev;
    }
    return (nFound >= nRequired);
}

bool ProcessBlock(CNode* pfrom, CBlock* pblock)
{
    int64 nStart = GetTimeMillis();
    // Check for duplicate
    uint256 hash = pblock->GetHash();
    if (mapBlockIndex.count(hash))
        return error("ProcessBlock() : already have block %d %s", mapBlockIndex[hash]->nHeight, hash.ToString().substr(BLOCKSUBSTR).c_str());
    if (mapOrphanBlocks.count(hash))
        return error("ProcessBlock() : already have block (orphan) %s", hash.ToString().substr(BLOCKSUBSTR).c_str());

    // Preliminary checks
    if (!pblock->CheckBlock())
        return error("ProcessBlock() : CheckBlock FAILED");

    CBlockIndex* pcheckpoint = Checkpoints::GetLastCheckpoint(mapBlockIndex);
    if (pcheckpoint && pblock->hashPrevBlock != hashBestChain)
    {
        // Extra checks to prevent "fill up memory by spamming with bogus blocks"
        int64 deltaTime = pblock->GetBlockTime() - pcheckpoint->nTime;
        if (deltaTime < 0)
        {
            if (pfrom)
                pfrom->Misbehaving(100);
            return error("ProcessBlock() : block with timestamp before last checkpoint");
        }
        CBigNum bnNewBlock;
        bnNewBlock.SetCompact(pblock->nBits);
        CBigNum bnRequired;
        bnRequired.SetCompact(ComputeMinWork(pcheckpoint->nBits, deltaTime));
        if (bnNewBlock > bnRequired)
        {
            if (pfrom)
                pfrom->Misbehaving(100);
            return error("ProcessBlock() : block with too little proof-of-work");
        }
    }


    // If don't already have its previous block, shunt it off to holding area until we get it
    if (!mapBlockIndex.count(pblock->hashPrevBlock))
    {
        printf("ProcessBlock: ORPHAN BLOCK, prev=%s\n", pblock->hashPrevBlock.ToString().substr(BLOCKSUBSTR).c_str());
        CBlock* pblock2 = new CBlock(*pblock);
        mapOrphanBlocks.insert(make_pair(hash, pblock2));
        mapOrphanBlocksByPrev.insert(make_pair(pblock2->hashPrevBlock, pblock2));

        // Ask this guy to fill in what we're missing
        if (pfrom)
            pfrom->PushGetBlocks(pindexBest, GetOrphanRoot(pblock2));
        return true;
    }

    // Store to disk
    if (!pblock->AcceptBlock())
        return error("ProcessBlock() : AcceptBlock FAILED");

    printf("Block ACCEPTED %15"PRI64d"ms\n", GetTimeMillis() - nStart);

    // Recursively process any orphan blocks that depended on this one
    vector<uint256> vWorkQueue;
    vWorkQueue.push_back(hash);
    for (unsigned int i = 0; i < vWorkQueue.size(); i++)
    {
        uint256 hashPrev = vWorkQueue[i];
        for (multimap<uint256, CBlock*>::iterator mi = mapOrphanBlocksByPrev.lower_bound(hashPrev);
             mi != mapOrphanBlocksByPrev.upper_bound(hashPrev);
             ++mi)
        {
            CBlock* pblockOrphan = (*mi).second;
            uint256 orphanhash = pblockOrphan->GetHash();
            nStart = GetTimeMillis();
            if (pblockOrphan->AcceptBlock()) {
                vWorkQueue.push_back(orphanhash);
                printf("Orphan block %s ACCEPTED %15"PRI64d"ms\n", orphanhash.ToString().substr(0,20).c_str(),
                  GetTimeMillis() - nStart);
            } else
                printf("Orphan block %s REJECTED %15"PRI64d"ms\n", orphanhash.ToString().substr(0,20).c_str(),
                  GetTimeMillis() - nStart);
            mapOrphanBlocks.erase(orphanhash);
            delete pblockOrphan;
        }
        mapOrphanBlocksByPrev.erase(hashPrev);
    }

    return true;
}








bool CheckDiskSpace(uint64 nAdditionalBytes)
{
    uint64 nFreeBytesAvailable = filesystem::space(GetDataDir()).available;

    // Check for nMinDiskSpace bytes (currently 50MB)
    if (nFreeBytesAvailable < nMinDiskSpace + nAdditionalBytes)
    {
        fShutdown = true;
        string strMessage = _("Warning: Disk space is low");
        strMiscWarning = strMessage;
        printf("*** %s\n", strMessage.c_str());
        uiInterface.ThreadSafeMessageBox(strMessage, "Bitcoin", CClientUIInterface::OK | CClientUIInterface::ICON_EXCLAMATION | CClientUIInterface::MODAL);
        StartShutdown();
        return false;
    }
    return true;
}

FILE* OpenBlockFile(unsigned int nFile, unsigned int nBlockPos, const char* pszMode)
{
    if ((nFile < 1) || (nFile == (unsigned int) -1))
        return NULL;
    FILE* file = fopen((GetDataDir() / strprintf("blk%04d.dat", nFile)).string().c_str(), pszMode);
    if (!file)
        return NULL;
    if (nBlockPos != 0 && !strchr(pszMode, 'a') && !strchr(pszMode, 'w'))
    {
        if (fseek(file, nBlockPos, SEEK_SET) != 0)
        {
            fclose(file);
            return NULL;
        }
    }
    return file;
}

static unsigned int nCurrentBlockFile = 1;

FILE* AppendBlockFile(unsigned int& nFileRet)
{
    nFileRet = 0;
    loop
    {
        FILE* file = OpenBlockFile(nCurrentBlockFile, 0, "ab");
        if (!file)
            return NULL;
        if (fseek(file, 0, SEEK_END) != 0)
            return NULL;
        // FAT32 filesize max 4GB, fseek and ftell max 2GB, so we must stay under 2GB
        if (ftell(file) < 0x7F000000 - MAX_SIZE)
        {
            nFileRet = nCurrentBlockFile;
            return file;
        }
        fclose(file);
        nCurrentBlockFile++;
    }
}

bool LoadBlockIndex(bool fAllowNew)
{
    if (fTestNet)
    {
        pchMessageStart[0] = 0xfa;
        pchMessageStart[1] = 0xbf;
        pchMessageStart[2] = 0xb5;
        pchMessageStart[3] = 0xda;
        hashGenesisBlock = uint256("000000000933ea01ad0ee984209779baaec3ced90fa3f408719526f8d77f4943");
    }

    //
    // Load block index
    //
    CTxDB txdb("cr");
    if (!txdb.LoadBlockIndex())
        return false;
    txdb.Close();

    //
    // Init with genesis block
    //
    if (mapBlockIndex.empty())
    {
        if (!fAllowNew)
            return false;

        // Genesis Block:
        // CBlock(hash=000000000019d6, ver=1, hashPrevBlock=00000000000000, hashMerkleRoot=4a5e1e, nTime=1231006505, nBits=1d00ffff, nNonce=2083236893, vtx=1)
        //   CTransaction(hash=4a5e1e, ver=1, vin.size=1, vout.size=1, nLockTime=0)
        //     CTxIn(COutPoint(000000, -1), coinbase 04ffff001d0104455468652054696d65732030332f4a616e2f32303039204368616e63656c6c6f72206f6e206272696e6b206f66207365636f6e64206261696c6f757420666f722062616e6b73)
        //     CTxOut(nValue=50.00000000, scriptPubKey=0x5F1DF16B2B704C8A578D0B)
        //   vMerkleTree: 4a5e1e

        // Genesis block
        const char* pszTimestamp = "The Times 03/Jan/2009 Chancellor on brink of second bailout for banks";
        CTransaction txNew;
        txNew.vin.resize(1);
        txNew.vout.resize(1);
        txNew.vin[0].scriptSig = CScript() << 486604799 << CBigNum(4) << vector<unsigned char>((const unsigned char*)pszTimestamp, (const unsigned char*)pszTimestamp + strlen(pszTimestamp));
        txNew.vout[0].nValue = 50 * COIN;
        txNew.vout[0].scriptPubKey = CScript() << ParseHex("04678afdb0fe5548271967f1a67130b7105cd6a828e03909a67962e0ea1f61deb649f6bc3f4cef38c4f35504e51ec112de5c384df7ba0b8d578a4c702b6bf11d5f") << OP_CHECKSIG;
        CBlock block;
        block.vtx.push_back(txNew);
        block.hashPrevBlock = 0;
        block.hashMerkleRoot = block.BuildMerkleTree();
        block.nVersion = 1;
        block.nTime    = 1231006505;
        block.nBits    = 0x1d00ffff;
        block.nNonce   = 2083236893;

        if (fTestNet)
        {
            block.nTime    = 1296688602;
            block.nNonce   = 414098458;
        }

        //// debug print
        printf("%s\n", block.GetHash().ToString().c_str());
        printf("%s\n", hashGenesisBlock.ToString().c_str());
        printf("%s\n", block.hashMerkleRoot.ToString().c_str());
        assert(block.hashMerkleRoot == uint256("0x4a5e1e4baab89f3a32518a88c31bc87f618f76673e2cc77ab2127b7afdeda33b"));
        block.print();
        assert(block.GetHash() == hashGenesisBlock);

        // Start new block file
        unsigned int nFile;
        unsigned int nBlockPos;
        if (!block.WriteToDisk(nFile, nBlockPos))
            return error("LoadBlockIndex() : writing genesis block to disk failed");
        if (!block.AddToBlockIndex(nFile, nBlockPos))
            return error("LoadBlockIndex() : genesis block not accepted");
    }

    return true;
}



void PrintBlockTree()
{
    // precompute tree structure
    map<CBlockIndex*, vector<CBlockIndex*> > mapNext;
    for (map<uint256, CBlockIndex*>::iterator mi = mapBlockIndex.begin(); mi != mapBlockIndex.end(); ++mi)
    {
        CBlockIndex* pindex = (*mi).second;
        mapNext[pindex->pprev].push_back(pindex);
        // test
        //while (rand() % 3 == 0)
        //    mapNext[pindex->pprev].push_back(pindex);
    }

    vector<pair<int, CBlockIndex*> > vStack;
    vStack.push_back(make_pair(0, pindexGenesisBlock));

    int nPrevCol = 0;
    while (!vStack.empty())
    {
        int nCol = vStack.back().first;
        CBlockIndex* pindex = vStack.back().second;
        vStack.pop_back();

        // print split or gap
        if (nCol > nPrevCol)
        {
            for (int i = 0; i < nCol-1; i++)
                printf("| ");
            printf("|\\\n");
        }
        else if (nCol < nPrevCol)
        {
            for (int i = 0; i < nCol; i++)
                printf("| ");
            printf("|\n");
       }
        nPrevCol = nCol;

        // print columns
        for (int i = 0; i < nCol; i++)
            printf("| ");

        // print item
        CBlock block;
        block.ReadFromDisk(pindex);
        printf("%d (%u,%u) %s  %s  tx %d",
            pindex->nHeight,
            pindex->nFile,
            pindex->nBlockPos,
            block.GetHash().ToString().substr(BLOCKSUBSTR).c_str(),
            DateTimeStrFormat("%x %H:%M:%S", block.GetBlockTime()).c_str(),
            block.vtx.size());

        PrintWallets(block);

        // put the main timechain first
        vector<CBlockIndex*>& vNext = mapNext[pindex];
        for (unsigned int i = 0; i < vNext.size(); i++)
        {
            if (vNext[i]->pnext)
            {
                swap(vNext[0], vNext[i]);
                break;
            }
        }

        // iterate children
        for (unsigned int i = 0; i < vNext.size(); i++)
            vStack.push_back(make_pair(nCol+i, vNext[i]));
    }
}

bool LoadExternalBlockFile(FILE* fileIn)
{
    int nLoaded = 0;
    {
        LOCK(cs_main);
        try {
            CAutoFile blkdat(fileIn, SER_DISK, CLIENT_VERSION);
            unsigned int nPos = 0;
            while (nPos != (unsigned int)-1 && blkdat.good() && !fRequestShutdown)
            {
                unsigned char pchData[65536];
                do {
                    fseek(blkdat, nPos, SEEK_SET);
                    int nRead = fread(pchData, 1, sizeof(pchData), blkdat);
                    if (nRead <= 8)
                    {
                        nPos = (unsigned int)-1;
                        break;
                    }
                    void* nFind = memchr(pchData, pchMessageStart[0], nRead+1-sizeof(pchMessageStart));
                    if (nFind)
                    {
                        if (memcmp(nFind, pchMessageStart, sizeof(pchMessageStart))==0)
                        {
                            nPos += ((unsigned char*)nFind - pchData) + sizeof(pchMessageStart);
                            break;
                        }
                        nPos += ((unsigned char*)nFind - pchData) + 1;
                    }
                    else
                        nPos += sizeof(pchData) - sizeof(pchMessageStart) + 1;
                } while(!fRequestShutdown);
                if (nPos == (unsigned int)-1)
                    break;
                fseek(blkdat, nPos, SEEK_SET);
                unsigned int nSize;
                blkdat >> nSize;
                if (nSize > 0 && nSize <= MAX_BLOCK_SIZE)
                {
                    CBlock block;
                    blkdat >> block;
                    if (ProcessBlock(NULL,&block))
                    {
                        nLoaded++;
                        nPos += 4 + nSize;
                    }
                }
            }
        }
        catch (std::exception &e) {
            printf("%s() : Deserialize or I/O error caught during load\n",
                   __PRETTY_FUNCTION__);
        }
    }
    printf("Loaded %i blocks from external file\n", nLoaded);
    return nLoaded > 0;
}









//////////////////////////////////////////////////////////////////////////////
//
// CAlert
//

map<uint256, CAlert> mapAlerts;
CCriticalSection cs_mapAlerts;

string GetWarnings(string strFor)
{
    int nPriority = 0;
    string strStatusBar;
    string strRPC;
    if (GetBoolArg("-testsafemode"))
        strRPC = "test";

    // Misc warnings like out of disk space and clock is wrong
    if (strMiscWarning != "")
    {
        nPriority = 1000;
        strStatusBar = strMiscWarning;
    }

    // Longer invalid proof-of-work chain
    if (pindexBest && bnBestInvalidWork > bnBestChainWork + pindexBest->GetBlockWork() * 6)
    {
        nPriority = 2000;
        strStatusBar = strRPC = "WARNING: Displayed transactions may not be correct!  You may need to upgrade, or other nodes may need to upgrade.";
    }

    // Alerts
    {
        LOCK(cs_mapAlerts);
        BOOST_FOREACH(PAIRTYPE(const uint256, CAlert)& item, mapAlerts)
        {
            const CAlert& alert = item.second;
            if (alert.AppliesToMe() && alert.nPriority > nPriority)
            {
                nPriority = alert.nPriority;
                strStatusBar = alert.strStatusBar;
            }
        }
    }

    if (strFor == "statusbar")
        return strStatusBar;
    else if (strFor == "rpc")
        return strRPC;
    assert(!"GetWarnings() : invalid parameter");
    return "error";
}

CAlert CAlert::getAlertByHash(const uint256 &hash)
{
    CAlert retval;
    {
        LOCK(cs_mapAlerts);
        map<uint256, CAlert>::iterator mi = mapAlerts.find(hash);
        if(mi != mapAlerts.end())
            retval = mi->second;
    }
    return retval;
}

bool CAlert::ProcessAlert()
{
    if (!CheckSignature())
        return false;
    if (!IsInEffect())
        return false;

    {
        LOCK(cs_mapAlerts);
        // Cancel previous alerts
        for (map<uint256, CAlert>::iterator mi = mapAlerts.begin(); mi != mapAlerts.end();)
        {
            const CAlert& alert = (*mi).second;
            if (Cancels(alert))
            {
                printf("cancelling alert %d\n", alert.nID);
                uiInterface.NotifyAlertChanged((*mi).first, CT_DELETED);
                mapAlerts.erase(mi++);
            }
            else if (!alert.IsInEffect())
            {
                printf("expiring alert %d\n", alert.nID);
                uiInterface.NotifyAlertChanged((*mi).first, CT_DELETED);
                mapAlerts.erase(mi++);
            }
            else
                mi++;
        }

        // Check if this alert has been cancelled
        BOOST_FOREACH(PAIRTYPE(const uint256, CAlert)& item, mapAlerts)
        {
            const CAlert& alert = item.second;
            if (alert.Cancels(*this))
            {
                printf("alert already cancelled by %d\n", alert.nID);
                return false;
            }
        }

        // Add to mapAlerts
        mapAlerts.insert(make_pair(GetHash(), *this));
        // Notify UI if it applies to me
        if(AppliesToMe())
            uiInterface.NotifyAlertChanged(GetHash(), CT_NEW);
    }

    printf("accepted alert %d, AppliesToMe()=%d\n", nID, AppliesToMe());
    return true;
}








//////////////////////////////////////////////////////////////////////////////
//
// Messages
//


bool static AlreadyHave(CTxDB& txdb, const CInv& inv)
{
    switch (inv.type)
    {
    case MSG_TX:
        {
        bool txInMap = false;
            {
            LOCK(mempool.cs);
            txInMap = (mempool.exists(inv.hash));
            }
        return txInMap ||
               mapOrphanTransactions.count(inv.hash) ||
               txdb.ContainsTx(inv.hash);
        }

    case MSG_BLOCK:
        return mapBlockIndex.count(inv.hash) ||
               mapOrphanBlocks.count(inv.hash);
    }
    // Don't know what it is, just say we already got one
    return true;
}




// The message start string is designed to be unlikely to occur in normal data.
// The characters are rarely used upper ascii, not valid as UTF-8, and produce
// a large 4-byte int at any alignment.
unsigned char pchMessageStart[4] = { 0xf9, 0xbe, 0xb4, 0xd9 };

// List of commands we openly advertise to remote nodes
static const char *commandList[] = {
    "addr",
    "alert",
    "block",
    "checkorder",
    "cmdlist",
    "headers",
    "inv",
    "getaddr",
    "getblocks",
    "getcmds",
    "getdata",
    "getheaders",
    "ping",
    "pong",
    "reply",
    "tx",
    "version",
    "verack",
};

bool static ProcessMessage(CNode* pfrom, string strCommand, CDataStream& vRecv)
{
    static map<CService, CPubKey> mapReuseKey;
    RandAddSeedPerfmon();
    if (fDebug)
        printf("received: %s (%d bytes)\n", strCommand.c_str(), vRecv.size());
    if (mapArgs.count("-dropmessagestest") && GetRand(atoi(mapArgs["-dropmessagestest"])) == 0)
    {
        printf("dropmessagestest DROPPING RECV MESSAGE\n");
        return true;
    }





    if (strCommand == "version")
    {
        // Each connection can only send one version message
        if (pfrom->nVersion != 0)
        {
            pfrom->Misbehaving(1);
            return false;
        }

        int64 nTime;
        CAddress addrMe;
        CAddress addrFrom;
        uint64 nNonce = 1;
        vRecv >> pfrom->nVersion >> pfrom->nServices >> nTime >> addrMe;
        if (pfrom->nVersion < MIN_PROTO_VERSION)
        {
            // Since February 20, 2012, the protocol is initiated at version 209,
            // and earlier versions are no longer supported
            printf("partner %s using obsolete version %i; disconnecting\n", pfrom->addr.ToString().c_str(), pfrom->nVersion);
            pfrom->fDisconnect = true;
            return false;
        }

        if (pfrom->nVersion == 10300)
            pfrom->nVersion = 300;
        if (!vRecv.empty())
            vRecv >> addrFrom >> nNonce;
        if (!vRecv.empty())
            vRecv >> pfrom->strSubVer;
        if (!vRecv.empty())
            vRecv >> pfrom->nStartingHeight;

        if (pfrom->fInbound && addrMe.IsRoutable())
        {
            pfrom->addrLocal = addrMe;
            SeenLocal(addrMe);
        }

        // Disconnect if we connected to ourself
        if (nNonce == nLocalHostNonce && nNonce > 1)
        {
            printf("connected to self at %s, disconnecting\n", pfrom->addr.ToString().c_str());
            pfrom->fDisconnect = true;
            return true;
        }

        // Be shy and don't send version until we hear
        if (pfrom->fInbound)
            pfrom->PushVersion();

        pfrom->fClient = !(pfrom->nServices & NODE_NETWORK);

        AddTimeData(pfrom->addr, nTime);

        // Change version
        pfrom->PushMessage("verack");
        pfrom->vSend.SetVersion(min(pfrom->nVersion, PROTOCOL_VERSION));

        if (!pfrom->fInbound)
        {
            // Advertise our address
            if (!fNoListen && !IsInitialBlockDownload())
            {
                CAddress addr = GetLocalAddress(&pfrom->addr);
                if (addr.IsRoutable())
                    pfrom->PushAddress(addr);
            }

            // Get recent addresses
            if (pfrom->fOneShot || pfrom->nVersion >= CADDR_TIME_VERSION || addrman.size() < 1000)
            {
                pfrom->PushMessage("getaddr");
                pfrom->fGetAddr = true;
            }
            addrman.Good(pfrom->addr);
        } else {
            if (((CNetAddr)pfrom->addr) == (CNetAddr)addrFrom)
            {
                addrman.Add(addrFrom, addrFrom);
                addrman.Good(addrFrom);
            }
        }

        // Relay alerts
        {
            LOCK(cs_mapAlerts);
            BOOST_FOREACH(PAIRTYPE(const uint256, CAlert)& item, mapAlerts)
                item.second.RelayTo(pfrom);
        }

        pfrom->fSuccessfullyConnected = true;

        printf("receive version message: version %d, blocks=%d, us=%s, them=%s, peer=%s\n", pfrom->nVersion, pfrom->nStartingHeight, addrMe.ToString().c_str(), addrFrom.ToString().c_str(), pfrom->addr.ToString().c_str());

        cPeerBlockCounts.input(pfrom->nStartingHeight);
    }


    else if (pfrom->nVersion == 0)
    {
        // Must have a version message before anything else
        pfrom->Misbehaving(1);
        return false;
    }


    else if (strCommand == "verack")
    {
        pfrom->vRecv.SetVersion(min(pfrom->nVersion, PROTOCOL_VERSION));
    }


    else if (strCommand == "addr")
    {
        vector<CAddress> vAddr;
        vRecv >> vAddr;

        // Don't want addr from older versions unless seeding
        if (pfrom->nVersion < CADDR_TIME_VERSION && addrman.size() > 1000)
            return true;
        if (vAddr.size() > 1000)
        {
            pfrom->Misbehaving(20);
            return error("message addr size() = %d", vAddr.size());
        }

        // Store the new addresses
        vector<CAddress> vAddrOk;
        int64 nNow = GetAdjustedTime();
        int64 nSince = nNow - 10 * 60;
        BOOST_FOREACH(CAddress& addr, vAddr)
        {
            if (fShutdown)
                return true;
            if (addr.nTime <= 100000000 || addr.nTime > nNow + 10 * 60)
                addr.nTime = nNow - 5 * 24 * 60 * 60;
            pfrom->AddAddressKnown(addr);
            bool fReachable = IsReachable(addr);
            if (addr.nTime > nSince && !pfrom->fGetAddr && vAddr.size() <= 10 && addr.IsRoutable())
            {
                // Relay to a limited number of other nodes
                {
                    LOCK(cs_vNodes);
                    // Use deterministic randomness to send to the same nodes for 24 hours
                    // at a time so the setAddrKnowns of the chosen nodes prevent repeats
                    static uint256 hashSalt;
                    if (hashSalt == 0)
                        hashSalt = GetRandHash();
                    uint64 hashAddr = addr.GetHash();
                    uint256 hashRand = hashSalt ^ (hashAddr<<32) ^ ((GetTime()+hashAddr)/(24*60*60));
                    hashRand = Hash(BEGIN(hashRand), END(hashRand));
                    multimap<uint256, CNode*> mapMix;
                    BOOST_FOREACH(CNode* pnode, vNodes)
                    {
                        if (pnode->nVersion < CADDR_TIME_VERSION)
                            continue;
                        unsigned int nPointer;
                        memcpy(&nPointer, &pnode, sizeof(nPointer));
                        uint256 hashKey = hashRand ^ nPointer;
                        hashKey = Hash(BEGIN(hashKey), END(hashKey));
                        mapMix.insert(make_pair(hashKey, pnode));
                    }
                    int nRelayNodes = fReachable ? 2 : 1; // limited relaying of addresses outside our network(s)
                    for (multimap<uint256, CNode*>::iterator mi = mapMix.begin(); mi != mapMix.end() && nRelayNodes-- > 0; ++mi)
                        ((*mi).second)->PushAddress(addr);
                }
            }
            // Do not store addresses outside our network
            if (fReachable)
                vAddrOk.push_back(addr);
        }
        addrman.Add(vAddrOk, pfrom->addr, 2 * 60 * 60);
        if (vAddr.size() < 1000)
            pfrom->fGetAddr = false;
        if (pfrom->fOneShot)
            pfrom->fDisconnect = true;
    }


    else if (strCommand == "inv")
    {
        vector<CInv> vInv;
        vRecv >> vInv;
        if (vInv.size() > 50000)
        {
            pfrom->Misbehaving(20);
            return error("message inv size() = %d", vInv.size());
        }

        // find last block in inv vector
        unsigned int nLastBlock = (unsigned int)(-1);
        for (unsigned int nInv = 0; nInv < vInv.size(); nInv++) {
            if (vInv[vInv.size() - 1 - nInv].type == MSG_BLOCK) {
                nLastBlock = vInv.size() - 1 - nInv;
                break;
            }
        }
        CTxDB txdb("r");
        for (unsigned int nInv = 0; nInv < vInv.size(); nInv++)
        {
            const CInv &inv = vInv[nInv];

            if (fShutdown)
                return true;
            pfrom->AddInventoryKnown(inv);

            bool fAlreadyHave = AlreadyHave(txdb, inv);
            if (fDebug)
                printf("  got inventory: %s  %s\n", inv.ToString().c_str(), fAlreadyHave ? "have" : "new");

            if (!fAlreadyHave)
                pfrom->AskFor(inv);
            else if (inv.type == MSG_BLOCK && mapOrphanBlocks.count(inv.hash)) {
                pfrom->PushGetBlocks(pindexBest, GetOrphanRoot(mapOrphanBlocks[inv.hash]));
            } else if (nInv == nLastBlock) {
                // In case we are on a very long side-chain, it is possible that we already have
                // the last block in an inv bundle sent in response to getblocks. Try to detect
                // this situation and push another getblocks to continue.
                std::vector<CInv> vGetData(1,inv);
                pfrom->PushGetBlocks(mapBlockIndex[inv.hash], uint256(0));
                if (fDebug)
                    printf("force request: %s\n", inv.ToString().c_str());
            }

            // Track requests for our stuff
            Inventory(inv.hash);
        }
    }


    else if (strCommand == "getdata")
    {
        vector<CInv> vInv;
        vRecv >> vInv;
        if (vInv.size() > 50000)
        {
            pfrom->Misbehaving(20);
            return error("message getdata size() = %d", vInv.size());
        }

        if (fDebugNet || (vInv.size() != 1))
            printf("received getdata (%d invsz)\n", vInv.size());

        BOOST_FOREACH(const CInv& inv, vInv)
        {
            if (fShutdown)
                return true;
            if (fDebugNet || (vInv.size() == 1))
                printf("received getdata for: %s\n", inv.ToString().c_str());

            if (inv.type == MSG_BLOCK)
            {
                // Send block from disk
                map<uint256, CBlockIndex*>::iterator mi = mapBlockIndex.find(inv.hash);
                if (mi != mapBlockIndex.end())
                {
                    CBlock block;
                    block.ReadFromDisk((*mi).second);
                    pfrom->PushMessage("block", block);

                    // Trigger them to send a getblocks request for the next batch of inventory
                    if (inv.hash == pfrom->hashContinue)
                    {
                        // Bypass PushInventory, this must send even if redundant,
                        // and we want it right after the last block so they don't
                        // wait for other stuff first.
                        vector<CInv> vInv;
                        vInv.push_back(CInv(MSG_BLOCK, hashBestChain));
                        pfrom->PushMessage("inv", vInv);
                        pfrom->hashContinue = 0;
                    }
                }
            }
            else if (inv.IsKnownType())
            {
                // Send stream from relay memory
                {
                    LOCK(cs_mapRelay);
                    map<CInv, CDataStream>::iterator mi = mapRelay.find(inv);
                    if (mi != mapRelay.end())
                        pfrom->PushMessage(inv.GetCommand(), (*mi).second);
                }
            }

            // Track requests for our stuff
            Inventory(inv.hash);
        }
    }


    else if (strCommand == "getblocks")
    {
        CBlockLocator locator;
        uint256 hashStop;
        vRecv >> locator >> hashStop;

        // Find the last block the caller has in the main chain
        CBlockIndex* pindex = locator.GetBlockIndex();

        // Send the rest of the chain
        if (pindex)
            pindex = pindex->pnext;
        int nLimit = 500;
        printf("getblocks %d to %s limit %d\n", (pindex ? pindex->nHeight : -1), hashStop.ToString().substr(BLOCKSUBSTR).c_str(), nLimit);
        for (; pindex; pindex = pindex->pnext)
        {
            if (pindex->GetBlockHash() == hashStop)
            {
                printf("  getblocks stopping at %d %s\n", pindex->nHeight, pindex->GetBlockHash().ToString().substr(BLOCKSUBSTR).c_str());
                break;
            }
            pfrom->PushInventory(CInv(MSG_BLOCK, pindex->GetBlockHash()));
            if (--nLimit <= 0)
            {
                // When this block is requested, we'll send an inv that'll make them
                // getblocks the next batch of inventory.
                printf("  getblocks stopping at limit %d %s\n", pindex->nHeight, pindex->GetBlockHash().ToString().substr(BLOCKSUBSTR).c_str());
                pfrom->hashContinue = pindex->GetBlockHash();
                break;
            }
        }
    }


    else if (strCommand == "getheaders")
    {
        CBlockLocator locator;
        uint256 hashStop;
        vRecv >> locator >> hashStop;

        CBlockIndex* pindex = NULL;
        if (locator.IsNull())
        {
            // If locator is null, return the hashStop block
            map<uint256, CBlockIndex*>::iterator mi = mapBlockIndex.find(hashStop);
            if (mi == mapBlockIndex.end())
                return true;
            pindex = (*mi).second;
        }
        else
        {
            // Find the last block the caller has in the main chain
            pindex = locator.GetBlockIndex();
            if (pindex)
                pindex = pindex->pnext;
        }

        vector<CBlock> vHeaders;
        int nLimit = 2000;
        printf("getheaders %d to %s\n", (pindex ? pindex->nHeight : -1), hashStop.ToString().substr(BLOCKSUBSTR).c_str());
        for (; pindex; pindex = pindex->pnext)
        {
            vHeaders.push_back(pindex->GetBlockHeader());
            if (--nLimit <= 0 || pindex->GetBlockHash() == hashStop)
                break;
        }
        pfrom->PushMessage("headers", vHeaders);
    }


    else if (strCommand == "tx")
    {
        vector<uint256> vWorkQueue;
        vector<uint256> vEraseQueue;
        CDataStream vMsg(vRecv);
        CTxDB txdb("r");
        CTransaction tx;
        vRecv >> tx;

        CInv inv(MSG_TX, tx.GetHash());
        pfrom->AddInventoryKnown(inv);

        bool fMissingInputs = false;
        if (tx.AcceptToMemoryPool(txdb, true, &fMissingInputs))
        {
            SyncWithWallets(tx, NULL, true);
            RelayMessage(inv, vMsg);
            mapAlreadyAskedFor.erase(inv);
            vWorkQueue.push_back(inv.hash);
            vEraseQueue.push_back(inv.hash);

            // Recursively process any orphan transactions that depended on this one
            for (unsigned int i = 0; i < vWorkQueue.size(); i++)
            {
                uint256 hashPrev = vWorkQueue[i];
                for (map<uint256, CDataStream*>::iterator mi = mapOrphanTransactionsByPrev[hashPrev].begin();
                     mi != mapOrphanTransactionsByPrev[hashPrev].end();
                     ++mi)
                {
                    const CDataStream& vMsg = *((*mi).second);
                    CTransaction tx;
                    CDataStream(vMsg) >> tx;
                    CInv inv(MSG_TX, tx.GetHash());
                    bool fMissingInputs2 = false;

                    if (tx.AcceptToMemoryPool(txdb, true, &fMissingInputs2))
                    {
                        printf("   accepted orphan tx %s\n", inv.hash.ToString().substr(0,10).c_str());
                        SyncWithWallets(tx, NULL, true);
                        RelayMessage(inv, vMsg);
                        mapAlreadyAskedFor.erase(inv);
                        vWorkQueue.push_back(inv.hash);
                        vEraseQueue.push_back(inv.hash);
                    }
                    else if (!fMissingInputs2)
                    {
                        // invalid orphan
                        vEraseQueue.push_back(inv.hash);
                        printf("   removed invalid orphan tx %s\n", inv.hash.ToString().substr(0,10).c_str());
                    }
                }
            }

            BOOST_FOREACH(uint256 hash, vEraseQueue)
                EraseOrphanTx(hash);
        }
        else if (fMissingInputs)
        {
            AddOrphanTx(vMsg);

            // DoS prevention: do not allow mapOrphanTransactions to grow unbounded
            unsigned int nEvicted = LimitOrphanTxSize(MAX_ORPHAN_TRANSACTIONS);
            if (nEvicted > 0)
                printf("mapOrphan overflow, removed %u tx\n", nEvicted);
        }
        if (tx.nDoS) pfrom->Misbehaving(tx.nDoS);
    }


    else if (strCommand == "block")
    {
        CBlock block;
        vRecv >> block;

        printf("received block %s\n", block.GetHash().ToString().substr(BLOCKSUBSTR).c_str());
        // block.print();

        CInv inv(MSG_BLOCK, block.GetHash());
        pfrom->AddInventoryKnown(inv);

        if (ProcessBlock(pfrom, &block))
            mapAlreadyAskedFor.erase(inv);
        if (block.nDoS) pfrom->Misbehaving(block.nDoS);
    }


    else if (strCommand == "getaddr")
    {
        pfrom->vAddrToSend.clear();
        vector<CAddress> vAddr = addrman.GetAddr();
        BOOST_FOREACH(const CAddress &addr, vAddr)
            pfrom->PushAddress(addr);
    }


    else if (strCommand == "checkorder")
    {
        uint256 hashReply;
        vRecv >> hashReply;

        if (!GetBoolArg("-allowreceivebyip"))
        {
            pfrom->PushMessage("reply", hashReply, (int)2, string(""));
            return true;
        }

        CWalletTx order;
        vRecv >> order;

        /// we have a chance to check the order here

        // Keep giving the same key to the same ip until they use it
        if (!mapReuseKey.count(pfrom->addr))
            pwalletMain->GetKeyFromPool(mapReuseKey[pfrom->addr], true);

        // Send back approval of order and pubkey to use
        CScript scriptPubKey;
        scriptPubKey << mapReuseKey[pfrom->addr] << OP_CHECKSIG;
        pfrom->PushMessage("reply", hashReply, (int)0, scriptPubKey);
    }


    else if (strCommand == "reply")
    {
        uint256 hashReply;
        vRecv >> hashReply;

        CRequestTracker tracker;
        {
            LOCK(pfrom->cs_mapRequests);
            map<uint256, CRequestTracker>::iterator mi = pfrom->mapRequests.find(hashReply);
            if (mi != pfrom->mapRequests.end())
            {
                tracker = (*mi).second;
                pfrom->mapRequests.erase(mi);
            }
        }
        if (!tracker.IsNull())
            tracker.fn(tracker.param1, vRecv);
    }


    else if (strCommand == "ping")
    {
        if (pfrom->nVersion > BIP0031_VERSION)
        {
            uint64 nonce = 0;
            vRecv >> nonce;
            // Echo the message back with the nonce. This allows for two useful features:
            //
            // 1) A remote node can quickly check if the connection is operational
            // 2) Remote nodes can measure the latency of the network thread. If this node
            //    is overloaded it won't respond to pings quickly and the remote node can
            //    avoid sending us more work, like chain download requests.
            //
            // The nonce stops the remote getting confused between different pings: without
            // it, if the remote node sends a ping once per second and this node takes 5
            // seconds to respond to each, the 5th ping the remote sends would appear to
            // return very quickly.
            pfrom->PushMessage("pong", nonce);
        }
    }


    else if (strCommand == "alert")
    {
        CAlert alert;
        vRecv >> alert;

        if (alert.ProcessAlert())
        {
            // Relay
            pfrom->setKnown.insert(alert.GetHash());
            {
                LOCK(cs_vNodes);
                BOOST_FOREACH(CNode* pnode, vNodes)
                    alert.RelayTo(pnode);
            }
        }
    }


    else if (strCommand == "getcmds")
    {
        vector<string> vCmds;
        for (unsigned int i = 0; i < ARRAYLEN(commandList); i++)
            vCmds.push_back(commandList[i]);
        pfrom->PushMessage("cmdlist", vCmds);
    }


    else
    {
        // Ignore unknown commands for extensibility
    }


    // Update the last seen time for this node's address
    if (pfrom->fNetworkNode)
        if (strCommand == "version" || strCommand == "addr" || strCommand == "inv" || strCommand == "getdata" || strCommand == "ping")
            AddressCurrentlyConnected(pfrom->addr);


    return true;
}

bool ProcessMessages(CNode* pfrom)
{
    CDataStream& vRecv = pfrom->vRecv;
    if (vRecv.empty())
        return true;
    //if (fDebug)
    //    printf("ProcessMessages(%u bytes)\n", vRecv.size());

    //
    // Message format
    //  (4) message start
    //  (12) command
    //  (4) size
    //  (4) checksum
    //  (x) data
    //

    loop
    {
        // Don't bother if send buffer is too full to respond anyway
        if (pfrom->vSend.size() >= SendBufferSize())
            break;

        // Scan for message start
        CDataStream::iterator pstart = search(vRecv.begin(), vRecv.end(), BEGIN(pchMessageStart), END(pchMessageStart));
        int nHeaderSize = vRecv.GetSerializeSize(CMessageHeader());
        if (vRecv.end() - pstart < nHeaderSize)
        {
            if ((int)vRecv.size() > nHeaderSize)
            {
                printf("\n\nPROCESSMESSAGE MESSAGESTART NOT FOUND\n\n");
                vRecv.erase(vRecv.begin(), vRecv.end() - nHeaderSize);
            }
            break;
        }
        if (pstart - vRecv.begin() > 0)
            printf("\n\nPROCESSMESSAGE SKIPPED %d BYTES\n\n", pstart - vRecv.begin());
        vRecv.erase(vRecv.begin(), pstart);

        // Read header
        vector<char> vHeaderSave(vRecv.begin(), vRecv.begin() + nHeaderSize);
        CMessageHeader hdr;
        vRecv >> hdr;
        if (!hdr.IsValid())
        {
            printf("\n\nPROCESSMESSAGE: ERRORS IN HEADER %s\n\n\n", hdr.GetCommand().c_str());
            continue;
        }
        string strCommand = hdr.GetCommand();

        // Message size
        unsigned int nMessageSize = hdr.nMessageSize;
        if (nMessageSize > MAX_SIZE)
        {
            printf("ProcessMessages(%s, %u bytes) : nMessageSize > MAX_SIZE\n", strCommand.c_str(), nMessageSize);
            continue;
        }
        if (nMessageSize > vRecv.size())
        {
            // Rewind and wait for rest of message
            vRecv.insert(vRecv.begin(), vHeaderSave.begin(), vHeaderSave.end());
            break;
        }

        // Checksum
        uint256 hash = Hash(vRecv.begin(), vRecv.begin() + nMessageSize);
        unsigned int nChecksum = 0;
        memcpy(&nChecksum, &hash, sizeof(nChecksum));
        if (nChecksum != hdr.nChecksum)
        {
            printf("ProcessMessages(%s, %u bytes) : CHECKSUM ERROR nChecksum=%08x hdr.nChecksum=%08x\n",
               strCommand.c_str(), nMessageSize, nChecksum, hdr.nChecksum);
            continue;
        }

        // Copy message to its own buffer
        CDataStream vMsg(vRecv.begin(), vRecv.begin() + nMessageSize, vRecv.nType, vRecv.nVersion);
        vRecv.ignore(nMessageSize);

        // Process message
        bool fRet = false;
        try
        {
            {
                LOCK(cs_main);
                fRet = ProcessMessage(pfrom, strCommand, vMsg);
            }
            if (fShutdown)
                return true;
        }
        catch (std::ios_base::failure& e)
        {
            if (strstr(e.what(), "end of data"))
            {
                // Allow exceptions from underlength message on vRecv
                printf("ProcessMessages(%s, %u bytes) : Exception '%s' caught, normally caused by a message being shorter than its stated length\n", strCommand.c_str(), nMessageSize, e.what());
            }
            else if (strstr(e.what(), "size too large"))
            {
                // Allow exceptions from overlong size
                printf("ProcessMessages(%s, %u bytes) : Exception '%s' caught\n", strCommand.c_str(), nMessageSize, e.what());
            }
            else
            {
                PrintExceptionContinue(&e, "ProcessMessages()");
            }
        }
        catch (std::exception& e) {
            PrintExceptionContinue(&e, "ProcessMessages()");
        } catch (...) {
            PrintExceptionContinue(NULL, "ProcessMessages()");
        }

        // Ask a connected node for block updates
        if (!pfrom->fClient && !pfrom->fOneShot &&
            (pfrom->nVersion < NOBLKS_VERSION_START ||
             pfrom->nVersion >= NOBLKS_VERSION_END) &&
             (nAskedForBlocks < 1 || vNodes.size() <= 1))
        {
            nAskedForBlocks++;
            pfrom->fAskedForBlocks = true;
            printf("initial getblocks to %s\n", pfrom->addr.ToString().c_str());
            pfrom->PushGetBlocks(pindexBest, uint256(0));
        }

        if (!fRet)
            printf("ProcessMessage(%s, %u bytes) FAILED\n", strCommand.c_str(), nMessageSize);
    }

    vRecv.Compact();
    return true;
}


bool SendMessages(CNode* pto, bool fSendTrickle)
{
    TRY_LOCK(cs_main, lockMain);
    if (lockMain) {
        // Don't send anything until we get their version message
        if (pto->nVersion == 0)
            return true;

        // Keep-alive ping. We send a nonce of zero because we don't use it anywhere
        // right now.
        if (pto->nLastSend && GetTime() - pto->nLastSend > 30 * 60 && pto->vSend.empty()) {
            uint64 nonce = 0;
            if (pto->nVersion > BIP0031_VERSION)
                pto->PushMessage("ping", nonce);
            else
                pto->PushMessage("ping");
        }

        // Resend wallet transactions that haven't gotten in a block yet
        ResendWalletTransactions();

        // Address refresh broadcast
        static int64 nLastRebroadcast;
        if (!IsInitialBlockDownload() && (GetTime() - nLastRebroadcast > 24 * 60 * 60))
        {
            {
                LOCK(cs_vNodes);
                BOOST_FOREACH(CNode* pnode, vNodes)
                {
                    // Periodically clear setAddrKnown to allow refresh broadcasts
                    if (nLastRebroadcast)
                        pnode->setAddrKnown.clear();

                    // Rebroadcast our address
                    if (!fNoListen)
                    {
                        CAddress addr = GetLocalAddress(&pnode->addr);
                        if (addr.IsRoutable())
                            pnode->PushAddress(addr);
                    }
                }
            }
            nLastRebroadcast = GetTime();
        }

        //
        // Message: addr
        //
        if (fSendTrickle)
        {
            vector<CAddress> vAddr;
            vAddr.reserve(pto->vAddrToSend.size());
            BOOST_FOREACH(const CAddress& addr, pto->vAddrToSend)
            {
                // returns true if wasn't already contained in the set
                if (pto->setAddrKnown.insert(addr).second)
                {
                    vAddr.push_back(addr);
                    // receiver rejects addr messages larger than 1000
                    if (vAddr.size() >= 1000)
                    {
                        pto->PushMessage("addr", vAddr);
                        vAddr.clear();
                    }
                }
            }
            pto->vAddrToSend.clear();
            if (!vAddr.empty())
                pto->PushMessage("addr", vAddr);
        }


        //
        // Message: inventory
        //
        vector<CInv> vInv;
        vector<CInv> vInvWait;
        {
            LOCK(pto->cs_inventory);
            vInv.reserve(pto->vInventoryToSend.size());
            vInvWait.reserve(pto->vInventoryToSend.size());
            BOOST_FOREACH(const CInv& inv, pto->vInventoryToSend)
            {
                if (pto->setInventoryKnown.count(inv))
                    continue;

                // trickle out tx inv to protect privacy
                if (inv.type == MSG_TX && !fSendTrickle)
                {
                    // 1/4 of tx invs blast to all immediately
                    static uint256 hashSalt;
                    if (hashSalt == 0)
                        hashSalt = GetRandHash();
                    uint256 hashRand = inv.hash ^ hashSalt;
                    hashRand = Hash(BEGIN(hashRand), END(hashRand));
                    bool fTrickleWait = ((hashRand & 3) != 0);

                    // always trickle our own transactions
                    if (!fTrickleWait)
                    {
                        CWalletTx wtx;
                        if (GetTransaction(inv.hash, wtx))
                            if (wtx.fFromMe)
                                fTrickleWait = true;
                    }

                    if (fTrickleWait)
                    {
                        vInvWait.push_back(inv);
                        continue;
                    }
                }

                // returns true if wasn't already contained in the set
                if (pto->setInventoryKnown.insert(inv).second)
                {
                    vInv.push_back(inv);
                    if (vInv.size() >= 1000)
                    {
                        pto->PushMessage("inv", vInv);
                        vInv.clear();
                    }
                }
            }
            pto->vInventoryToSend = vInvWait;
        }
        if (!vInv.empty())
            pto->PushMessage("inv", vInv);


        //
        // Message: getdata
        //
        vector<CInv> vGetData;
        int64 nNow = GetTime() * 1000000;
        CTxDB txdb("r");
        while (!pto->mapAskFor.empty() && (*pto->mapAskFor.begin()).first <= nNow)
        {
            const CInv& inv = (*pto->mapAskFor.begin()).second;
            if (!AlreadyHave(txdb, inv))
            {
                if (fDebugNet)
                    printf("sending getdata: %s\n", inv.ToString().c_str());
                vGetData.push_back(inv);
                if (vGetData.size() >= 1000)
                {
                    pto->PushMessage("getdata", vGetData);
                    vGetData.clear();
                }
                mapAlreadyAskedFor[inv] = nNow;
            }
            pto->mapAskFor.erase(pto->mapAskFor.begin());
        }
        if (!vGetData.empty())
            pto->PushMessage("getdata", vGetData);

    }
    return true;
}














//////////////////////////////////////////////////////////////////////////////
//
// BitcoinMiner
//

int static FormatHashBlocks(void* pbuffer, unsigned int len)
{
    unsigned char* pdata = (unsigned char*)pbuffer;
    unsigned int blocks = 1 + ((len + 8) / 64);
    unsigned char* pend = pdata + 64 * blocks;
    memset(pdata + len, 0, 64 * blocks - len);
    pdata[len] = 0x80;
    unsigned int bits = len * 8;
    pend[-1] = (bits >> 0) & 0xff;
    pend[-2] = (bits >> 8) & 0xff;
    pend[-3] = (bits >> 16) & 0xff;
    pend[-4] = (bits >> 24) & 0xff;
    return blocks;
}

static const unsigned int pSHA256InitState[8] =
{0x6a09e667, 0xbb67ae85, 0x3c6ef372, 0xa54ff53a, 0x510e527f, 0x9b05688c, 0x1f83d9ab, 0x5be0cd19};

void SHA256Transform(void* pstate, void* pinput, const void* pinit)
{
    SHA256_CTX ctx;
    unsigned char data[64];

    SHA256_Init(&ctx);

    for (int i = 0; i < 16; i++)
        ((uint32_t*)data)[i] = ByteReverse(((uint32_t*)pinput)[i]);

    for (int i = 0; i < 8; i++)
        ctx.h[i] = ((uint32_t*)pinit)[i];

    SHA256_Update(&ctx, data, sizeof(data));
    for (int i = 0; i < 8; i++)
        ((uint32_t*)pstate)[i] = ctx.h[i];
}

//
// ScanHash scans nonces looking for a hash with at least some zero bits.
// It operates on big endian data.  Caller does the byte reversing.
// All input buffers are 16-byte aligned.  nNonce is usually preserved
// between calls, but periodically or if nNonce is 0xffff0000 or above,
// the block is rebuilt and nNonce starts over at zero.
//
unsigned int static ScanHash_CryptoPP(char* pmidstate, char* pdata, char* phash1, char* phash, unsigned int& nHashesDone)
{
    unsigned int& nNonce = *(unsigned int*)(pdata + 12);
    for (;;)
    {
        // Crypto++ SHA-256
        // Hash pdata using pmidstate as the starting state into
        // preformatted buffer phash1, then hash phash1 into phash
        nNonce++;
        SHA256Transform(phash1, pdata, pmidstate);
        SHA256Transform(phash, phash1, pSHA256InitState);

        // Return the nonce if the hash has at least some zero bits,
        // caller will check if it has enough to reach the target
        if (((unsigned short*)phash)[14] == 0)
            return nNonce;

        // If nothing found after trying for a while, return -1
        if ((nNonce & 0xffff) == 0)
        {
            nHashesDone = 0xffff+1;
            return (unsigned int) -1;
        }
    }
}

// CTxInfo represents a logical transaction to potentially be included in blocks
// It stores extra metadata such as the subjective priority of a transaction at the time of building the block
// When there are unconfirmed transactions that depend on other unconfirmed transactions, these "child" transactions' CTxInfo object factors in its "parents" to its priority and effective size; this way, the "child" can cover the "cost" of its "parents", and the "parents" are included into the block as part of the "child"

class CTxInfo;
typedef std::map<uint256, CTxInfo> mapInfo_t;

class CTxInfo
{
public:
    mapInfo_t *pmapInfoById;
    CTransaction* ptx;
    uint256 hash;
private:
    set<uint256> setDependsOn;
public:
    set<uint256> setDependents;
    double dPriority;
    uint64 nTxFee;
    bool fInvalid;
    unsigned int nSize;
    unsigned int nEffectiveSizeCached;

    CTxInfo()
    {
        pmapInfoById = NULL;
        hash = 0;
        ptx = NULL;
        dPriority = 0;
        nTxFee = 0;
        fInvalid = false;
        nSize = 0;
        nEffectiveSizeCached = 0;
    }

    void print() const
    {
        printf("CTxInfo(hash=%s, dPriority=%.1f, nTxFee=%"PRI64u")\n", hash.ToString().substr(0,10).c_str(), dPriority, nTxFee);
        BOOST_FOREACH(uint256 hash, setDependsOn)
            printf("   setDependsOn %s\n", hash.ToString().substr(0,10).c_str());
    }

    void addDependsOn(const uint256& hashPrev)
    {
        setDependsOn.insert(hashPrev);
        nEffectiveSizeCached = 0;
    }

    void rmDependsOn(const uint256& hashPrev)
    {
        setDependsOn.erase(hashPrev);
        nEffectiveSizeCached = 0;
    }

    // effectiveSize and effectivePriority handle inheriting the fInvalid flag as a side effect
    unsigned int
    effectiveSize()
    {
        if (fInvalid)
            return -1;

        if (nEffectiveSizeCached)
            return nEffectiveSizeCached;

        assert(pmapInfoById);

        if (!nSize)
            nSize = ::GetSerializeSize(*ptx, SER_NETWORK, PROTOCOL_VERSION);
        unsigned int nEffectiveSize = nSize;
        BOOST_FOREACH(const uint256& dephash, setDependsOn)
        {
            CTxInfo& depinfo = (*pmapInfoById)[dephash];
            nEffectiveSize += depinfo.effectiveSize();

            if (depinfo.fInvalid)
            {
                fInvalid = true;
                return -1;
            }
        }
        nEffectiveSizeCached = nEffectiveSize;
        return nEffectiveSize;
    }

    double
    effectivePriority()
    {
        // Priority is sum(valuein * age) / txsize
        return (dPriority / effectiveSize()) + (pwalletMain->IsMine(*ptx) ? 100000000. : 0.);
    }

    unsigned int
    GetLegacySigOpCount()
    {
        assert(pmapInfoById);

        unsigned int n = ptx->GetLegacySigOpCount();
        BOOST_FOREACH(const uint256& dephash, setDependsOn)
        {
            CTxInfo& depinfo = (*pmapInfoById)[dephash];
            n += depinfo.GetLegacySigOpCount();
        }
        return n;
    }

    bool
    DoInputs(CTxDB& txdb, map<uint256, CTxIndex>& mapTestPoolTmp, CBlockIndex*pindexPrev, std::vector<CTxInfo*>& vAdded, unsigned int& nTxSigOps)
    {
        CTransaction& tx = *ptx;

        if (mapTestPoolTmp.count(hash))
            // Already included in block template
            return true;

        assert(pmapInfoById);

        BOOST_FOREACH(const uint256& dephash, setDependsOn)
        {
            CTxInfo& depinfo = (*pmapInfoById)[dephash];
            if (!depinfo.DoInputs(txdb, mapTestPoolTmp, pindexPrev, vAdded, nTxSigOps))
                return false;
        }

        MapPrevTx mapInputs;
        bool fInvalid;
        if (!tx.FetchInputs(txdb, mapTestPoolTmp, false, true, mapInputs, fInvalid))
            return false;

        nTxSigOps += tx.GetP2SHSigOpCount(mapInputs);

        if (!tx.ConnectInputs(mapInputs, mapTestPoolTmp, CDiskTxPos(1,1,1), pindexPrev, false, true))
            return false;

        mapTestPoolTmp[hash] = CTxIndex(CDiskTxPos(1,1,1), tx.vout.size());
        vAdded.push_back(this);

        return true;
    }
};


uint64 nLastBlockTx = 0;
uint64 nLastBlockSize = 0;

const char* pszDummy = "\0\0";
CScript scriptDummy(std::vector<unsigned char>(pszDummy, pszDummy + sizeof(pszDummy)));

CBlock* CreateNewBlock(CReserveKey& reservekey)
{
    CBlockIndex* pindexPrev = pindexBest;

    // Create new block
    auto_ptr<CBlock> pblock(new CBlock());
    if (!pblock.get())
        return NULL;

    // Create coinbase tx
    CTransaction txNew;
    txNew.vin.resize(1);
    txNew.vin[0].prevout.SetNull();
    txNew.vout.resize(1);
    txNew.vout[0].scriptPubKey << reservekey.GetReservedKey() << OP_CHECKSIG;

    // Add our coinbase tx as first transaction
    pblock->vtx.push_back(txNew);

    // Collect memory pool transactions into the block
    int64 nFees = 0;
    {
        LOCK2(cs_main, mempool.cs);
        CTxDB txdb("r");

        double nFeeWeight = GetFloatArg("-txprioweighfee", 1.);
        double nDepthWeight = GetFloatArg("-txprioweighdepth", 1.);
        bool fPrintPriority = GetBoolArg("-printpriority");

        // Priority order to process transactions
        mapInfo_t mapInfoById;
        for (map<uint256, CTransaction>::iterator mi = mempool.mapTx.begin(); mi != mempool.mapTx.end(); ++mi)
        {
            CTransaction& tx = (*mi).second;
            if (tx.IsCoinBase() || !tx.IsFinal())
                continue;

            const uint256& hash = tx.GetHash();
            CTxInfo& txinfo = mapInfoById[hash];
            txinfo.hash = hash;
            txinfo.pmapInfoById = &mapInfoById;
            txinfo.ptx = &tx;

            double& dPriority = txinfo.dPriority;
            uint64& nTxFee = txinfo.nTxFee;
            uint64 nValueIn;
            BOOST_FOREACH(const CTxIn& txin, tx.vin)
            {
                // Read prev transaction
                CTransaction txPrev;
                CTxIndex txindex;
                int64 nValueIn;
                int nConf;
                if (txPrev.ReadFromDisk(txdb, txin.prevout, txindex))
                {
                    // Input is confirmed
                    nConf = txindex.GetDepthInMainChain();
                    nValueIn = txPrev.vout[txin.prevout.n].nValue;
                    dPriority += (double)nValueIn * nConf;
                }
                else
                if (mempool.mapTx.count(txin.prevout.hash))
                {
                    // Input is still unconfirmed
                    const uint256& hashPrev = txin.prevout.hash;
                    nValueIn = mempool.mapTx[hashPrev].vout[txin.prevout.n].nValue;
                    txinfo.addDependsOn(hashPrev);
                    mapInfoById[hashPrev].setDependents.insert(hash);
                    nConf = 0;
                }
                else
                {
                    // We don't know where the input is
                    // In this case, it's impossible to include this transaction in a block, so mark it invalid and move on
                    txinfo.fInvalid = true;
                    printf("priority %s invalid input %s", txinfo.hash.ToString().substr(0,10).c_str(), txin.prevout.hash.ToString().substr(0,10).c_str());
                    goto nexttxn;
                }
                nTxFee += nValueIn;

                if (fPrintPriority)
                    printf("priority     nValueIn=%-12"PRI64d" nConf=%-5d dPriority=%-20.1f\n", nValueIn, nConf, dPriority);
            }

            nValueIn = nTxFee;
            nTxFee -= tx.GetValueOut();

            dPriority *= nDepthWeight;

            // Allow boosting "age" with fees
            dPriority += (double)nValueIn * (double)nTxFee * nFeeWeight;

            if (fPrintPriority)
                txinfo.print();
nexttxn:    (void)1;
        }

        // Second pass: consider dependencies
        multimap<double, CTxInfo*> mapPriority;
        BOOST_FOREACH(mapInfo_t::value_type& i, mapInfoById)
        {
            CTxInfo& txinfo = i.second;

            double dPriority = txinfo.effectivePriority();

            // effectivePriority does fInvalid inheritance as a side-effect
            if (txinfo.fInvalid)
                continue;

            mapPriority.insert(make_pair(-dPriority, &txinfo));

            if (fPrintPriority)
                printf("priority insert %s at priority %.1f\n", txinfo.hash.ToString().substr(0,10).c_str(), dPriority);
        }

        // Collect transactions into block
        map<uint256, CTxIndex> mapTestPool;
        uint64 nBlockSize = 1000;
        uint64 nBlockTx = 0;
        int nBlockSigOps = 100;
        while (!mapPriority.empty())
        {
            // Take highest priority transaction off priority queue
            double dPriority = -(*mapPriority.begin()).first;
            CTxInfo& txinfo = *(*mapPriority.begin()).second;
            CTransaction& tx = *txinfo.ptx;
            mapPriority.erase(mapPriority.begin());

            if (mapTestPool.count(txinfo.hash))
                // Already in the block
                continue;

            // Size limits
            unsigned int nTxSize = txinfo.effectiveSize();
            if (nBlockSize + nTxSize >= MAX_BLOCK_SIZE_GEN)
                continue;

            // Legacy limits on sigOps:
            unsigned int nTxSigOps = txinfo.GetLegacySigOpCount();
            if (nBlockSigOps + nTxSigOps >= MAX_BLOCK_SIGOPS)
                continue;

            // Transaction fee required depends on block size
            bool fAllowFree = (nBlockSize + nTxSize < 4000 || CTransaction::AllowFree(dPriority));
            int64 nMinFee = pwalletMain->IsFromMe(tx) ? 0 : tx.GetMinFee(nBlockSize, fAllowFree, GMF_BLOCK, nTxSize);
            int64 nMyCredit = pwalletMain->GetCredit(tx);
            nMinFee = (nMyCredit >= nMinFee) ? 0 : (nMinFee - nMyCredit);

            uint64& nTxFees = txinfo.nTxFee;
            if (nTxFees < nMinFee)
                continue;

            map<uint256, CTxIndex> mapTestPoolTmp(mapTestPool);
            std::vector<CTxInfo*> vAdded;
            if (!txinfo.DoInputs(txdb, mapTestPoolTmp, pindexPrev, vAdded, nTxSigOps))
                continue;

            if (nBlockSigOps + nTxSigOps >= MAX_BLOCK_SIGOPS)
                continue;

            swap(mapTestPool, mapTestPoolTmp);

            // Added
            nBlockSize += nTxSize;
            nBlockTx += vAdded.size();
            nBlockSigOps += nTxSigOps;
            BOOST_FOREACH(CTxInfo* ptxinfo, vAdded)
            {
                pblock->vtx.push_back(*ptxinfo->ptx);
                nFees += ptxinfo->nTxFee;

                // Add transactions that depend on this one to the priority queue
                // again, since they likely have improved their standing alone
                BOOST_FOREACH(const uint256& dhash, ptxinfo->setDependents)
                {
                    CTxInfo& dtxinfo = mapInfoById[dhash];
                    dtxinfo.rmDependsOn(ptxinfo->hash);
                    if (dtxinfo.fInvalid)
                        continue;
                    double dPriority = dtxinfo.effectivePriority();
                    mapPriority.insert(make_pair(-dPriority, &dtxinfo));
                }
            }
        }

        nLastBlockTx = nBlockTx;
        nLastBlockSize = nBlockSize;
        printf("CreateNewBlock(): total size %lu\n", nBlockSize);

    pblock->vtx[0].vout[0].nValue = GetBlockValue(pindexPrev->nHeight+1, nFees);

    // Fill in header
    pblock->hashPrevBlock  = pindexPrev->GetBlockHash();
    pblock->UpdateTime(pindexPrev);
    pblock->nBits          = GetNextWorkRequired(pindexPrev, pblock.get());
    pblock->nNonce         = 0;

        pblock->vtx[0].vin[0].scriptSig = scriptDummy;
        CBlockIndex indexDummy(1, 1, *pblock);
        indexDummy.pprev = pindexPrev;
        indexDummy.nHeight = pindexPrev->nHeight + 1;
        if (!pblock->ConnectBlock(txdb, &indexDummy, true))
            throw std::runtime_error("CreateNewBlock() : ConnectBlock failed");
    }

    return pblock.release();
}


void IncrementExtraNonce(CBlock* pblock, CBlockIndex* pindexPrev, unsigned int& nExtraNonce)
{
    // Update nExtraNonce
    static uint256 hashPrevBlock;
    if (hashPrevBlock != pblock->hashPrevBlock)
    {
        nExtraNonce = 0;
        hashPrevBlock = pblock->hashPrevBlock;
    }
    ++nExtraNonce;
    unsigned int nHeight = pindexPrev->nHeight+1; // Height first in coinbase required for block.version=2
    pblock->vtx[0].vin[0].scriptSig = (CScript() << nHeight << CBigNum(nExtraNonce)) + COINBASE_FLAGS;
    assert(pblock->vtx[0].vin[0].scriptSig.size() <= 100);

    pblock->hashMerkleRoot = pblock->BuildMerkleTree();
}


void FormatHashBuffers(CBlock* pblock, char* pmidstate, char* pdata, char* phash1)
{
    //
    // Prebuild hash buffers
    //
    struct
    {
        struct unnamed2
        {
            int nVersion;
            uint256 hashPrevBlock;
            uint256 hashMerkleRoot;
            unsigned int nTime;
            unsigned int nBits;
            unsigned int nNonce;
        }
        block;
        unsigned char pchPadding0[64];
        uint256 hash1;
        unsigned char pchPadding1[64];
    }
    tmp;
    memset(&tmp, 0, sizeof(tmp));

    tmp.block.nVersion       = pblock->nVersion;
    tmp.block.hashPrevBlock  = pblock->hashPrevBlock;
    tmp.block.hashMerkleRoot = pblock->hashMerkleRoot;
    tmp.block.nTime          = pblock->nTime;
    tmp.block.nBits          = pblock->nBits;
    tmp.block.nNonce         = pblock->nNonce;

    FormatHashBlocks(&tmp.block, sizeof(tmp.block));
    FormatHashBlocks(&tmp.hash1, sizeof(tmp.hash1));

    // Byte swap all the input buffer
    for (unsigned int i = 0; i < sizeof(tmp)/4; i++)
        ((unsigned int*)&tmp)[i] = ByteReverse(((unsigned int*)&tmp)[i]);

    // Precalc the first half of the first hash, which stays constant
    SHA256Transform(pmidstate, &tmp.block, pSHA256InitState);

    memcpy(pdata, &tmp.block, 128);
    memcpy(phash1, &tmp.hash1, 64);
}


bool CheckWork(CBlock* pblock, CWallet& wallet, CReserveKey& reservekey)
{
    uint256 hash = pblock->GetHash();
    uint256 hashTarget = CBigNum().SetCompact(pblock->nBits).getuint256();

    if (hash > hashTarget)
        return false;

    //// debug print
    printf("BitcoinMiner:\n");
    printf("proof-of-work found  \n  hash: %s  \ntarget: %s\n", hash.GetHex().c_str(), hashTarget.GetHex().c_str());
    pblock->print();
    printf("generated %s\n", FormatMoney(pblock->vtx[0].vout[0].nValue).c_str());

    // Found a solution
    {
        LOCK(cs_main);
        if (pblock->hashPrevBlock != hashBestChain)
            return error("BitcoinMiner : generated block is stale");

        // Remove key from key pool
        reservekey.KeepKey();

        // Track how many getdata requests this block gets
        {
            LOCK(wallet.cs_wallet);
            wallet.mapRequestCount[pblock->GetHash()] = 0;
        }

        // Process this block the same as if we had received it from another node
        if (!ProcessBlock(NULL, pblock))
            return error("BitcoinMiner : ProcessBlock, block not accepted");
    }

    return true;
}

void static ThreadBitcoinMiner(void* parg);

static bool fGenerateBitcoins = false;
static bool fLimitProcessors = false;
static int nLimitProcessors = -1;

void static BitcoinMiner(CWallet *pwallet)
{
    printf("BitcoinMiner started\n");
    SetThreadPriority(THREAD_PRIORITY_LOWEST);

    // Make this thread recognisable as the mining thread
    RenameThread("bitcoin-miner");

    // Each thread has its own key and counter
    CReserveKey reservekey(pwallet);
    unsigned int nExtraNonce = 0;

    while (fGenerateBitcoins)
    {
        if (fShutdown)
            return;
        while (vNodes.empty() || IsInitialBlockDownload())
        {
            Sleep(1000);
            if (fShutdown)
                return;
            if (!fGenerateBitcoins)
                return;
        }


        //
        // Create new block
        //
        unsigned int nTransactionsUpdatedLast = nTransactionsUpdated;
        CBlockIndex* pindexPrev = pindexBest;

        auto_ptr<CBlock> pblock(CreateNewBlock(reservekey));
        if (!pblock.get())
            return;
        IncrementExtraNonce(pblock.get(), pindexPrev, nExtraNonce);

        printf("Running BitcoinMiner with %d transactions in block\n", pblock->vtx.size());


        //
        // Prebuild hash buffers
        //
        char pmidstatebuf[32+16]; char* pmidstate = alignup<16>(pmidstatebuf);
        char pdatabuf[128+16];    char* pdata     = alignup<16>(pdatabuf);
        char phash1buf[64+16];    char* phash1    = alignup<16>(phash1buf);

        FormatHashBuffers(pblock.get(), pmidstate, pdata, phash1);

        unsigned int& nBlockTime = *(unsigned int*)(pdata + 64 + 4);
        unsigned int& nBlockBits = *(unsigned int*)(pdata + 64 + 8);
        unsigned int& nBlockNonce = *(unsigned int*)(pdata + 64 + 12);


        //
        // Search
        //
        int64 nStart = GetTime();
        uint256 hashTarget = CBigNum().SetCompact(pblock->nBits).getuint256();
        uint256 hashbuf[2];
        uint256& hash = *alignup<16>(hashbuf);
        loop
        {
            unsigned int nHashesDone = 0;
            unsigned int nNonceFound;

            // Crypto++ SHA-256
            nNonceFound = ScanHash_CryptoPP(pmidstate, pdata + 64, phash1,
                                            (char*)&hash, nHashesDone);

            // Check if something found
            if (nNonceFound != (unsigned int) -1)
            {
                for (unsigned int i = 0; i < sizeof(hash)/4; i++)
                    ((unsigned int*)&hash)[i] = ByteReverse(((unsigned int*)&hash)[i]);

                if (hash <= hashTarget)
                {
                    // Found a solution
                    pblock->nNonce = ByteReverse(nNonceFound);
                    assert(hash == pblock->GetHash());

                    SetThreadPriority(THREAD_PRIORITY_NORMAL);
                    CheckWork(pblock.get(), *pwalletMain, reservekey);
                    SetThreadPriority(THREAD_PRIORITY_LOWEST);
                    break;
                }
            }

            // Meter hashes/sec
            static int64 nHashCounter;
            if (nHPSTimerStart == 0)
            {
                nHPSTimerStart = GetTimeMillis();
                nHashCounter = 0;
            }
            else
                nHashCounter += nHashesDone;
            if (GetTimeMillis() - nHPSTimerStart > 4000)
            {
                static CCriticalSection cs;
                {
                    LOCK(cs);
                    if (GetTimeMillis() - nHPSTimerStart > 4000)
                    {
                        dHashesPerSec = 1000.0 * nHashCounter / (GetTimeMillis() - nHPSTimerStart);
                        nHPSTimerStart = GetTimeMillis();
                        nHashCounter = 0;
                        static int64 nLogTime;
                        if (GetTime() - nLogTime > 30 * 60)
                        {
                            nLogTime = GetTime();
                            printf("hashmeter %3d CPUs %6.0f khash/s\n", vnThreadsRunning[THREAD_MINER], dHashesPerSec/1000.0);
                        }
                    }
                }
            }

            // Check for stop or if block needs to be rebuilt
            if (fShutdown)
                return;
            if (!fGenerateBitcoins)
                return;
            if (fLimitProcessors && vnThreadsRunning[THREAD_MINER] > nLimitProcessors)
                return;
            if (vNodes.empty())
                break;
            if (nBlockNonce >= 0xffff0000)
                break;
            if (nTransactionsUpdated != nTransactionsUpdatedLast && GetTime() - nStart > 60)
                break;
            if (pindexPrev != pindexBest)
                break;

            // Update nTime every few seconds
            pblock->UpdateTime(pindexPrev);
            nBlockTime = ByteReverse(pblock->nTime);
            if (fTestNet)
            {
                // Changing pblock->nTime can change work required on testnet:
                nBlockBits = ByteReverse(pblock->nBits);
                hashTarget = CBigNum().SetCompact(pblock->nBits).getuint256();
            }
        }
    }
}

void static ThreadBitcoinMiner(void* parg)
{
    CWallet* pwallet = (CWallet*)parg;
    try
    {
        vnThreadsRunning[THREAD_MINER]++;
        BitcoinMiner(pwallet);
        vnThreadsRunning[THREAD_MINER]--;
    }
    catch (std::exception& e) {
        vnThreadsRunning[THREAD_MINER]--;
        PrintException(&e, "ThreadBitcoinMiner()");
    } catch (...) {
        vnThreadsRunning[THREAD_MINER]--;
        PrintException(NULL, "ThreadBitcoinMiner()");
    }
    nHPSTimerStart = 0;
    if (vnThreadsRunning[THREAD_MINER] == 0)
        dHashesPerSec = 0;
    printf("ThreadBitcoinMiner exiting, %d threads remaining\n", vnThreadsRunning[THREAD_MINER]);
}


void GenerateBitcoins(bool fGenerate, CWallet* pwallet)
{
    fGenerateBitcoins = fGenerate;
    nLimitProcessors = GetArg("-genproclimit", -1);
    if (nLimitProcessors == 0)
        fGenerateBitcoins = false;
    fLimitProcessors = (nLimitProcessors != -1);

    if (fGenerate)
    {
        int nProcessors = boost::thread::hardware_concurrency();
        printf("%d processors\n", nProcessors);
        if (nProcessors < 1)
            nProcessors = 1;
        if (fLimitProcessors && nProcessors > nLimitProcessors)
            nProcessors = nLimitProcessors;
        int nAddThreads = nProcessors - vnThreadsRunning[THREAD_MINER];
        printf("Starting %d BitcoinMiner threads\n", nAddThreads);
        for (int i = 0; i < nAddThreads; i++)
        {
            if (!CreateThread(ThreadBitcoinMiner, pwallet))
                printf("Error: CreateThread(ThreadBitcoinMiner) failed\n");
            Sleep(10);
        }
    }
}<|MERGE_RESOLUTION|>--- conflicted
+++ resolved
@@ -997,18 +997,13 @@
         CTxDB().WriteBestInvalidWork(bnBestInvalidWork);
         uiInterface.NotifyBlocksChanged();
     }
-<<<<<<< HEAD
     printf("InvalidChainFound: invalid block=%s  height=%d  work=%s  date=%s\n",
-      pindexNew->GetBlockHash().ToString().substr(0,20).c_str(), pindexNew->nHeight,
+      pindexNew->GetBlockHash().ToString().substr(BLOCKSUBSTR).c_str(), pindexNew->nHeight,
       pindexNew->bnChainWork.ToString().c_str(), DateTimeStrFormat("%x %H:%M:%S",
       pindexNew->GetBlockTime()).c_str());
     printf("InvalidChainFound:  current best=%s  height=%d  work=%s  date=%s\n",
-      hashBestChain.ToString().substr(0,20).c_str(), nBestHeight, bnBestChainWork.ToString().c_str(),
+      hashBestChain.ToString().substr(BLOCKSUBSTR).c_str(), nBestHeight, bnBestChainWork.ToString().c_str(),
       DateTimeStrFormat("%x %H:%M:%S", pindexBest->GetBlockTime()).c_str());
-=======
-    printf("InvalidChainFound: invalid block=%s  height=%d  work=%s\n", pindexNew->GetBlockHash().ToString().substr(BLOCKSUBSTR).c_str(), pindexNew->nHeight, pindexNew->bnChainWork.ToString().c_str());
-    printf("InvalidChainFound:  current best=%s  height=%d  work=%s\n", hashBestChain.ToString().substr(BLOCKSUBSTR).c_str(), nBestHeight, bnBestChainWork.ToString().c_str());
->>>>>>> 7a267069
     if (pindexBest && bnBestInvalidWork > bnBestChainWork + pindexBest->GetBlockWork() * 6)
         printf("InvalidChainFound: WARNING: Displayed transactions may not be correct!  You may need to upgrade, or other nodes may need to upgrade.\n");
 }
@@ -1663,12 +1658,11 @@
     bnBestChainWork = pindexNew->bnChainWork;
     nTimeBestReceived = GetTime();
     nTransactionsUpdated++;
-<<<<<<< HEAD
 
     }
 
     printf("SetBestChain: new best=%s  height=%d  work=%s  date=%s\n",
-      hashBestChain.ToString().substr(0,20).c_str(), nBestHeight, bnBestChainWork.ToString().c_str(),
+      hashBestChain.ToString().substr(BLOCKSUBSTR).c_str(), nBestHeight, bnBestChainWork.ToString().c_str(),
       DateTimeStrFormat("%x %H:%M:%S", pindexBest->GetBlockTime()).c_str());
 
     cvBlockChange.notify_all();
@@ -1690,9 +1684,6 @@
             // strMiscWarning is read by GetWarnings(), called by Qt and the JSON-RPC code to warn the user:
             strMiscWarning = _("Warning: this version is obsolete, upgrade required");
     }
-=======
-    printf("SetBestChain: new best=%s  height=%d  work=%s\n", hashBestChain.ToString().substr(BLOCKSUBSTR).c_str(), nBestHeight, bnBestChainWork.ToString().c_str());
->>>>>>> 7a267069
 
     std::string strCmd = GetArg("-blocknotify", "");
 
@@ -1971,10 +1962,10 @@
             nStart = GetTimeMillis();
             if (pblockOrphan->AcceptBlock()) {
                 vWorkQueue.push_back(orphanhash);
-                printf("Orphan block %s ACCEPTED %15"PRI64d"ms\n", orphanhash.ToString().substr(0,20).c_str(),
+                printf("Orphan block %s ACCEPTED %15"PRI64d"ms\n", orphanhash.ToString().substr(BLOCKSUBSTR).c_str(),
                   GetTimeMillis() - nStart);
             } else
-                printf("Orphan block %s REJECTED %15"PRI64d"ms\n", orphanhash.ToString().substr(0,20).c_str(),
+                printf("Orphan block %s REJECTED %15"PRI64d"ms\n", orphanhash.ToString().substr(BLOCKSUBSTR).c_str(),
                   GetTimeMillis() - nStart);
             mapOrphanBlocks.erase(orphanhash);
             delete pblockOrphan;
