--- conflicted
+++ resolved
@@ -2668,11 +2668,7 @@
 }
 
 /** Disconnect chainActive's tip. You probably want to call mempool.removeForReorg and manually re-limit mempool size after this, with cs_main held. */
-<<<<<<< HEAD
-bool static DisconnectTip(CValidationState& state, const Consensus::Params& consensusParams, bool fBare = false)
-=======
-bool static DisconnectTip(CValidationState& state, const CChainParams& chainparams)
->>>>>>> a9c8b744
+bool static DisconnectTip(CValidationState& state, const CChainParams& chainparams, bool fBare = false)
 {
     CBlockIndex *pindexDelete = chainActive.Tip();
     assert(pindexDelete);
@@ -4063,13 +4059,13 @@
     return true;
 }
 
-bool RewindBlockIndex(const Consensus::Params& params)
+bool RewindBlockIndex(const CChainParams& params)
 {
     LOCK(cs_main);
 
     int nHeight = 1;
     while (nHeight <= chainActive.Height()) {
-        if (IsWitnessEnabled(chainActive[nHeight - 1], params) && !(chainActive[nHeight]->nStatus & BLOCK_OPT_WITNESS)) {
+        if (IsWitnessEnabled(chainActive[nHeight - 1], params.GetConsensus()) && !(chainActive[nHeight]->nStatus & BLOCK_OPT_WITNESS)) {
             break;
         }
         nHeight++;
@@ -4092,7 +4088,7 @@
     // to disk before writing the chainstate, resulting in a failure to continue if interrupted.
     for (BlockMap::iterator it = mapBlockIndex.begin(); it != mapBlockIndex.end(); it++) {
         CBlockIndex* pindexIter = it->second;
-        if (IsWitnessEnabled(pindexIter->pprev, params) && !(pindexIter->nStatus & BLOCK_OPT_WITNESS)) {
+        if (IsWitnessEnabled(pindexIter->pprev, params.GetConsensus()) && !(pindexIter->nStatus & BLOCK_OPT_WITNESS)) {
             // Reduce validity
             pindexIter->nStatus = std::min<unsigned int>(pindexIter->nStatus & BLOCK_VALID_MASK, BLOCK_VALID_TREE) | (pindexIter->nStatus & ~BLOCK_VALID_MASK);
             // Remove have-data flags.
@@ -4116,7 +4112,7 @@
 
     PruneBlockIndexCandidates();
 
-    CheckBlockIndex(params);
+    CheckBlockIndex(params.GetConsensus());
 
     if (!FlushStateToDisk(state, FLUSH_STATE_ALWAYS)) {
         return false;
