--- conflicted
+++ resolved
@@ -1647,16 +1647,12 @@
     bnBestChainWork = pindexNew->bnChainWork;
     nTimeBestReceived = GetTime();
     nTransactionsUpdated++;
-<<<<<<< HEAD
+
+    }
+
     printf("SetBestChain: new best=%s  height=%d  work=%s  date=%s\n",
       hashBestChain.ToString().substr(0,20).c_str(), nBestHeight, bnBestChainWork.ToString().c_str(),
       DateTimeStrFormat("%x %H:%M:%S", pindexBest->GetBlockTime()).c_str());
-=======
-
-    }
-
-    printf("SetBestChain: new best=%s  height=%d  work=%s\n", hashBestChain.ToString().substr(0,20).c_str(), nBestHeight, bnBestChainWork.ToString().c_str());
->>>>>>> 19a48591
 
     cvBlockChange.notify_all();
 
