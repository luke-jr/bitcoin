# Copyright (c) 2009-2010 Satoshi Nakamoto
# Distributed under the MIT/X11 software license, see the accompanying
# file license.txt or http://www.opensource.org/licenses/mit-license.php.

DEPSDIR:=/usr/i586-mingw32msvc

USE_UPNP:=0

INCLUDEPATHS= \
 -I"$(DEPSDIR)/boost_1_47_0" \
 -I"$(DEPSDIR)/db-4.8.30.NC/build_unix" \
 -I"$(DEPSDIR)/openssl-1.0.0e/include" \
 -I"$(DEPSDIR)"

LIBPATHS= \
 -L"$(DEPSDIR)/boost_1_47_0/stage/lib" \
 -L"$(DEPSDIR)/db-4.8.30.NC/build_unix" \
 -L"$(DEPSDIR)/openssl-1.0.0e"

LIBS= \
 -l boost_system-mt-s \
 -l boost_filesystem-mt-s \
 -l boost_program_options-mt-s \
 -l boost_thread_win32-mt-s \
 -l db_cxx \
 -l ssl \
 -l crypto

DEFS=-D_MT -DWIN32 -D_WINDOWS -DNOPCH -DUSE_SSL -DBOOST_THREAD_USE_LIB
DEBUGFLAGS=-g
CFLAGS=-O2 -w -Wno-invalid-offsetof -Wformat $(DEBUGFLAGS) $(DEFS) $(INCLUDEPATHS)
<<<<<<< HEAD
HEADERS = \
    base58.h \
    bignum.h \
    checkpoints.h \
    crypter.h \
    db.h \
    headers.h \
    init.h \
    irc.h \
    key.h \
    keystore.h \
    main.h \
    net.h \
    noui.h \
    protocol.h \
    bitcoinrpc.h \
    script.h \
    scrypt.h \
    serialize.h \
    strlcpy.h \
    uint256.h \
    util.h \
    wallet.h
=======
>>>>>>> f9417736


ifdef USE_UPNP
	LIBPATHS += -L"$(DEPSDIR)/miniupnpc"
	LIBS += -l miniupnpc -l iphlpapi
	DEFS += -DSTATICLIB -DUSE_UPNP=$(USE_UPNP)
endif

LIBS += -l mingwthrd -l kernel32 -l user32 -l gdi32 -l comdlg32 -l winspool -l winmm -l shell32 -l comctl32 -l ole32 -l oleaut32 -l uuid -l rpcrt4 -l advapi32 -l ws2_32 -l shlwapi

# TODO: make the mingw builds smarter about dependencies, like the linux/osx builds are
HEADERS = $(wildcard *.h)

OBJS= \
    obj/checkpoints.o \
    obj/netbase.o \
    obj/crypter.o \
    obj/key.o \
    obj/db.o \
    obj/init.o \
    obj/irc.o \
    obj/keystore.o \
    obj/main.o \
    obj/net.o \
    obj/protocol.o \
    obj/bitcoinrpc.o \
    obj/rpcdump.o \
    obj/script.o \
    obj/scrypt.o \
    obj/util.o \
    obj/wallet.o

all: litecoind.exe

obj/nogui/scrypt.o: scrypt.c
	gcc -c -o $@ $^

obj/%.o: %.cpp $(HEADERS)
	i586-mingw32msvc-g++ -c $(CFLAGS) -o $@ $<

<<<<<<< HEAD
litecoind.exe: $(OBJS:obj/%=obj/nogui/%)
=======
bitcoind.exe: $(OBJS:obj/%=obj/%)
>>>>>>> f9417736
	i586-mingw32msvc-g++ $(CFLAGS) -o $@ $(LIBPATHS) $^ $(LIBS)


obj/test/%.o: obj/test/%.cpp $(HEADERS)
	i586-mingw32msvc-g++ -c $(CFLAGS) -o $@ $<

test_bitcoin.exe: obj/test/test_bitcoin.o $(filter-out obj/init.o,$(OBJS:obj/%=obj/%))
	i586-mingw32msvc-g++ $(CFLAGS) -o $@ $(LIBPATHS) $^ $(LIBS) -lboost_unit_test_framework-mt-s


clean:
	-rm -f obj/*.o
	-rm -f obj/test/*.o
	-rm -f test/*.o
	-rm -f headers.h.gch
	-rm -f litecoind.exe
	-rm -f test_bitcoin.exe<|MERGE_RESOLUTION|>--- conflicted
+++ resolved
@@ -29,32 +29,6 @@
 DEFS=-D_MT -DWIN32 -D_WINDOWS -DNOPCH -DUSE_SSL -DBOOST_THREAD_USE_LIB
 DEBUGFLAGS=-g
 CFLAGS=-O2 -w -Wno-invalid-offsetof -Wformat $(DEBUGFLAGS) $(DEFS) $(INCLUDEPATHS)
-<<<<<<< HEAD
-HEADERS = \
-    base58.h \
-    bignum.h \
-    checkpoints.h \
-    crypter.h \
-    db.h \
-    headers.h \
-    init.h \
-    irc.h \
-    key.h \
-    keystore.h \
-    main.h \
-    net.h \
-    noui.h \
-    protocol.h \
-    bitcoinrpc.h \
-    script.h \
-    scrypt.h \
-    serialize.h \
-    strlcpy.h \
-    uint256.h \
-    util.h \
-    wallet.h
-=======
->>>>>>> f9417736
 
 
 ifdef USE_UPNP
@@ -95,11 +69,7 @@
 obj/%.o: %.cpp $(HEADERS)
 	i586-mingw32msvc-g++ -c $(CFLAGS) -o $@ $<
 
-<<<<<<< HEAD
-litecoind.exe: $(OBJS:obj/%=obj/nogui/%)
-=======
-bitcoind.exe: $(OBJS:obj/%=obj/%)
->>>>>>> f9417736
+litecoind.exe: $(OBJS:obj/%=obj/%)
 	i586-mingw32msvc-g++ $(CFLAGS) -o $@ $(LIBPATHS) $^ $(LIBS)
 
 
