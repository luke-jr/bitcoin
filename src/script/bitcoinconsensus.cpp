// Copyright (c) 2009-2010 Satoshi Nakamoto
// Copyright (c) 2009-2014 The Bitcoin Core developers
// Distributed under the MIT software license, see the accompanying
// file COPYING or http://www.opensource.org/licenses/mit-license.php.

#include "bitcoinconsensus.h"

#include "primitives/transaction.h"
#include "pubkey.h"
#include "script/interpreter.h"
#include "script/script_error.h"
#include "version.h"

namespace {

/** A class that deserializes a single CTransaction one time. */
class TxInputStream
{
public:
    TxInputStream(int nTypeIn, int nVersionIn, const unsigned char *txTo, size_t txToLen) :
    m_type(nTypeIn),
    m_version(nVersionIn),
    m_data(txTo),
    m_remaining(txToLen)
    {}

    TxInputStream& read(char* pch, size_t nSize)
    {
        if (nSize > m_remaining)
            throw std::ios_base::failure(std::string(__func__) + ": end of data");

        if (pch == NULL)
            throw std::ios_base::failure(std::string(__func__) + ": bad destination buffer");

        if (m_data == NULL)
            throw std::ios_base::failure(std::string(__func__) + ": bad source buffer");

        memcpy(pch, m_data, nSize);
        m_remaining -= nSize;
        m_data += nSize;
        return *this;
    }

    template<typename T>
    TxInputStream& operator>>(T& obj)
    {
        ::Unserialize(*this, obj, m_type, m_version);
        return *this;
    }

private:
    const int m_type;
    const int m_version;
    const unsigned char* m_data;
    size_t m_remaining;
};

inline int set_error(bitcoinconsensus_error* ret, bitcoinconsensus_error serror)
{
    if (ret)
        *ret = serror;
    return 0;
}

<<<<<<< HEAD
=======
struct ECCryptoClosure
{
    ECCVerifyHandle handle;
};

ECCryptoClosure instance_of_eccryptoclosure;
}
>>>>>>> 3cd836c1

class bitcoinconsensus_txTo_sigchecker {
public:
    CTransaction *tx;
    BaseSignatureChecker *checker;

    bitcoinconsensus_txTo_sigchecker() : tx(NULL), checker(NULL) { }

    ~bitcoinconsensus_txTo_sigchecker() {
        delete tx;
        delete checker;
    };
};

bool bitcoinconsensus_parse_txTo(bitcoinconsensus_txTo_sigchecker& o, const unsigned char *txTo, unsigned int txToLen, unsigned int nIn, bitcoinconsensus_error* err)
{
    CTransaction *ptx = new CTransaction();
    try {
        CTransaction& tx = *ptx;
        try {
            TxInputStream stream(SER_NETWORK, PROTOCOL_VERSION, txTo, txToLen);
            stream >> tx;
        } catch (const std::exception&) {
            delete ptx;
            return set_error(err, bitcoinconsensus_ERR_TX_DESERIALIZE); // Error deserializing
        }

        if (nIn >= tx.vin.size())
            return set_error(err, bitcoinconsensus_ERR_TX_INDEX);
        if (tx.GetSerializeSize(SER_NETWORK, PROTOCOL_VERSION) != txToLen)
            return set_error(err, bitcoinconsensus_ERR_TX_SIZE_MISMATCH);

        o.checker = new TransactionSignatureChecker(&tx, nIn);
        o.tx = ptx;
    } catch (...) {
        delete ptx;
        throw;
    }

    return true;
}

typedef std::vector<unsigned char> valtype;
typedef std::vector<valtype> bitcoinconsensus_stack_t;

class bitcoinconsensus_script_execution_data {
public:
    CScriptExecution *sexec;
    bitcoinconsensus_stack_t stack;
    CScript script;
    ScriptError serror;
    bitcoinconsensus_txTo_sigchecker tsc;

    bitcoinconsensus_script_execution_data() : sexec(NULL) { }

    ~bitcoinconsensus_script_execution_data() {
        delete sexec;
    };

    bool parse_stackPos(bitcoinconsensus_stack_t*& stackp, bitcoinconsensus_script_execution_stack stackid, int& stackPos, bool allowEnd)
    {
        switch (stackid)
        {
            case bitcoinconsensus_SEXEC_STACK:
                stackp = &stack;
                break;
            case bitcoinconsensus_SEXEC_ALTSTACK:
                if (!sexec)
                    return false;
                stackp = &sexec->altstack;
                break;
            default:
                return false;
        }

        if (stackPos < 0)
        {
            stackPos = stackp->size() + stackPos + 1;
            if (stackPos < 0)
                return false;
        }
        if ((unsigned int)stackPos + (allowEnd ? 0 : 1) > stackp->size())
            return false;

        return true;
    }

    void Terminate() {
        delete sexec;
        sexec = NULL;
    };
};


} // anon namespace

bitcoinconsensus_script_execution_t *bitcoinconsensus_script_execution(const unsigned char *script, unsigned int scriptLen, const unsigned char *txTo, unsigned int txToLen, unsigned int nIn, bitcoinconsensus_error* err)
{
    bitcoinconsensus_script_execution_data *o = NULL;
    try {
        o = new bitcoinconsensus_script_execution_data();

        {
            std::vector<unsigned char> vchScript;
            vchScript.assign(script, &script[scriptLen]);
            o->script = CScript(vchScript);
        }

        if (txTo) {
            if (!bitcoinconsensus_parse_txTo(o->tsc, txTo, txToLen, nIn, err))
                return NULL;
        } else {
            o->tsc.checker = new BaseSignatureChecker();
        }

        return (bitcoinconsensus_script_execution_t *)o;
    } catch (...) {
        delete o;
        set_error(err, bitcoinconsensus_ERR_UNKNOWN);
        return NULL;
    }
}

int bitcoinconsensus_script_execution_stack_insert(bitcoinconsensus_script_execution_t *po, bitcoinconsensus_script_execution_stack stackid, int stackPos, const void *datap, size_t dataLen, bitcoinconsensus_error* err)
{
    try {
        bitcoinconsensus_script_execution_data *o = (bitcoinconsensus_script_execution_data *)po;
        const unsigned char *data = (const unsigned char *)datap;
        bitcoinconsensus_stack_t *stack;

        if (!o->parse_stackPos(stack, stackid, stackPos, true))
            return set_error(err, bitcoinconsensus_ERR_BAD_INDEX);

        valtype vchData;
        vchData.assign(data, &data[dataLen]);

        stack->insert(stack->begin() + stackPos, vchData);

        return 1;
    } catch (...) {
        return set_error(err, bitcoinconsensus_ERR_UNKNOWN);
    }
}

int bitcoinconsensus_script_execution_stack_delete(bitcoinconsensus_script_execution_t *po, bitcoinconsensus_script_execution_stack stackid, int stackPos, bitcoinconsensus_error* err)
{
    try {
        bitcoinconsensus_script_execution_data *o = (bitcoinconsensus_script_execution_data *)po;
        bitcoinconsensus_stack_t *stack;

        if (!o->parse_stackPos(stack, stackid, stackPos, false))
            return set_error(err, bitcoinconsensus_ERR_BAD_INDEX);

        stack->erase(stack->begin() + stackPos);

        return 1;
    } catch (...) {
        return set_error(err, bitcoinconsensus_ERR_UNKNOWN);
    }
}

int bitcoinconsensus_script_execution_stack_get(bitcoinconsensus_script_execution_t *po, bitcoinconsensus_script_execution_stack stackid, int stackPos, const void **datap, size_t *dataLen, bitcoinconsensus_error* err)
{
    try {
        bitcoinconsensus_script_execution_data *o = (bitcoinconsensus_script_execution_data *)po;
        bitcoinconsensus_stack_t *stack;

        if (!o->parse_stackPos(stack, stackid, stackPos, false))
            return set_error(err, bitcoinconsensus_ERR_BAD_INDEX);

        valtype& vchStackElem = *(stack->begin() + stackPos);

        *datap = vchStackElem.data();
        *dataLen = vchStackElem.size();

        return 1;
    } catch (...) {
        return set_error(err, bitcoinconsensus_ERR_UNKNOWN);
    }
}

int bitcoinconsensus_script_execution_start(bitcoinconsensus_script_execution_t *po, unsigned int flags, bitcoinconsensus_error* err)
{
    try {
        bitcoinconsensus_script_execution_data *o = (bitcoinconsensus_script_execution_data *)po;

        if (o->sexec)
            return set_error(err, bitcoinconsensus_ERR_UNKNOWN);

        o->sexec = new CScriptExecution(o->stack, o->script, flags, *o->tsc.checker, &o->serror);
        if (!o->sexec->Start())
        {
            o->Terminate();
            return set_error(err, bitcoinconsensus_ERR_SCRIPT_EXECUTION);
        }

        return 1;
    } catch (...) {
        return set_error(err, bitcoinconsensus_ERR_UNKNOWN);
    }
}

int bitcoinconsensus_script_execution_step(bitcoinconsensus_script_execution_t *po, int *fEof, bitcoinconsensus_error* err)
{
    try {
        bitcoinconsensus_script_execution_data *o = (bitcoinconsensus_script_execution_data *)po;

        if (!o->sexec->Step())
            return set_error(err, bitcoinconsensus_ERR_SCRIPT_EXECUTION);

        *fEof = o->sexec->fEof;
        return 1;
    } catch (...) {
        return set_error(err, bitcoinconsensus_ERR_UNKNOWN);
    }
}

int bitcoinconsensus_script_execution_terminate(bitcoinconsensus_script_execution_t *po, bitcoinconsensus_error* err)
{
    try {
        bitcoinconsensus_script_execution_data *o = (bitcoinconsensus_script_execution_data *)po;
        o->Terminate();
        return 1;
    } catch (...) {
        return set_error(err, bitcoinconsensus_ERR_UNKNOWN);
    }
}

int bitcoinconsensus_script_execution_get_pc(bitcoinconsensus_script_execution_t *po, bitcoinconsensus_error* err)
{
    try {
        bitcoinconsensus_script_execution_data *o = (bitcoinconsensus_script_execution_data *)po;
        std::vector<unsigned char>::const_iterator cbegin = o->script.begin();
        return std::distance(cbegin, o->sexec->pc);
    } catch (...) {
        set_error(err, bitcoinconsensus_ERR_UNKNOWN);
        return -1;
    }
}

int bitcoinconsensus_script_execution_get_codehash_pos(bitcoinconsensus_script_execution_t *po, bitcoinconsensus_error* err)
{
    try {
        bitcoinconsensus_script_execution_data *o = (bitcoinconsensus_script_execution_data *)po;
        std::vector<unsigned char>::const_iterator cbegin = o->script.begin();
        return std::distance(cbegin, o->sexec->pbegincodehash);
    } catch (...) {
        set_error(err, bitcoinconsensus_ERR_UNKNOWN);
        return -1;
    }
}

int bitcoinconsensus_script_execution_get_sigop_count(bitcoinconsensus_script_execution_t *po, bitcoinconsensus_error* err)
{
    try {
        bitcoinconsensus_script_execution_data *o = (bitcoinconsensus_script_execution_data *)po;
        return o->sexec->nOpCount;
    } catch (...) {
        set_error(err, bitcoinconsensus_ERR_UNKNOWN);
        return -1;
    }
}

int bitcoinconsensus_verify_script(const unsigned char *scriptPubKey, unsigned int scriptPubKeyLen,
                                    const unsigned char *txTo        , unsigned int txToLen,
                                    unsigned int nIn, unsigned int flags, bitcoinconsensus_error* err)
{
    try {
        bitcoinconsensus_txTo_sigchecker o;
        if (!bitcoinconsensus_parse_txTo(o, txTo, txToLen, nIn, err))
            return false;

         // Regardless of the verification result, the tx did not error.
         set_error(err, bitcoinconsensus_ERR_OK);

        return VerifyScript(o.tx->vin[nIn].scriptSig, CScript(scriptPubKey, scriptPubKey + scriptPubKeyLen), flags, *o.checker, NULL);
    } catch (const std::exception&) {
        return set_error(err, bitcoinconsensus_ERR_UNKNOWN);
    }
}

unsigned int bitcoinconsensus_version()
{
    // Just use the API version for now
    return BITCOINCONSENSUS_API_VER;
}<|MERGE_RESOLUTION|>--- conflicted
+++ resolved
@@ -62,16 +62,12 @@
     return 0;
 }
 
-<<<<<<< HEAD
-=======
 struct ECCryptoClosure
 {
     ECCVerifyHandle handle;
 };
 
 ECCryptoClosure instance_of_eccryptoclosure;
-}
->>>>>>> 3cd836c1
 
 class bitcoinconsensus_txTo_sigchecker {
 public:
@@ -166,7 +162,7 @@
 };
 
 
-} // anon namespace
+}
 
 bitcoinconsensus_script_execution_t *bitcoinconsensus_script_execution(const unsigned char *script, unsigned int scriptLen, const unsigned char *txTo, unsigned int txToLen, unsigned int nIn, bitcoinconsensus_error* err)
 {
