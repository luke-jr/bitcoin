--- conflicted
+++ resolved
@@ -208,11 +208,8 @@
     src/protocol.cpp \
     src/qt/notificator.cpp \
     src/qt/qtipcserver.cpp \
-<<<<<<< HEAD
+    src/qt/tonalutils.cpp \
     src/qt/verifymessagedialog.cpp
-=======
-    src/qt/tonalutils.cpp
->>>>>>> 7394a69a
 
 RESOURCES += \
     src/qt/bitcoin.qrc
