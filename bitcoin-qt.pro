TEMPLATE = app
TARGET = bitcoin-qt
macx:TARGET = "Bitcoin-Qt"
VERSION = 0.8.2
INCLUDEPATH += src src/json src/qt
QT += core gui network
greaterThan(QT_MAJOR_VERSION, 4): QT += widgets
DEFINES += BOOST_THREAD_USE_LIB BOOST_SPIRIT_THREADSAFE LEVELDB_WITHOUT_MEMENV
CONFIG += no_include_pwd
CONFIG += thread

# for boost 1.37, add -mt to the boost libraries
# use: qmake BOOST_LIB_SUFFIX=-mt
# for boost thread win32 with _win32 sufix
# use: BOOST_THREAD_LIB_SUFFIX=_win32-...
# or when linking against a specific BerkelyDB version: BDB_LIB_SUFFIX=-4.8

# Dependency library locations can be customized with:
#    BOOST_INCLUDE_PATH BOOST_LIB_PATH,
#    BDB_INCLUDE_PATH BDB_LIB_PATH,
#    OPENSSL_INCLUDE_PATH OPENSSL_LIB_PATH
#    PROTOBUF_INCLUDE_PATH PROTOBUF_LIB_PATH
#    PROTOC : protocol buffer compiler tool

OBJECTS_DIR = build
MOC_DIR = build
UI_DIR = build
PROTO_DIR = build
PROTO_PATH = src/qt

# use: qmake "RELEASE=1"
contains(RELEASE, 1) {
    # Mac: compile for maximum compatibility (10.5, 32-bit)
    macx:QMAKE_CXXFLAGS += -mmacosx-version-min=10.5 -arch i386 -isysroot /Developer/SDKs/MacOSX10.5.sdk
    macx:QMAKE_CFLAGS += -mmacosx-version-min=10.5 -arch i386 -isysroot /Developer/SDKs/MacOSX10.5.sdk
    macx:QMAKE_OBJECTIVE_CFLAGS += -mmacosx-version-min=10.5 -arch i386 -isysroot /Developer/SDKs/MacOSX10.5.sdk

    !win32:!macx {
        # Linux: static link and extra security (see: https://wiki.debian.org/Hardening)
        LIBS += -Wl,-Bstatic -Wl,-z,relro -Wl,-z,now
    }
}

!win32 {
    # for extra security against potential buffer overflows: enable GCCs Stack Smashing Protection
    QMAKE_CXXFLAGS *= -fstack-protector-all
    QMAKE_LFLAGS *= -fstack-protector-all
    # Exclude on Windows cross compile with MinGW 4.2.x, as it will result in a non-working executable!
    # This can be enabled for Windows, when we switch to MinGW >= 4.4.x.
}
# for extra security (see: https://wiki.debian.org/Hardening): this flag is GCC compiler-specific
QMAKE_CXXFLAGS *= -D_FORTIFY_SOURCE=2
# for extra security on Windows: enable ASLR and DEP via GCC linker flags
win32:QMAKE_LFLAGS *= -Wl,--dynamicbase -Wl,--nxcompat
# on Windows: enable GCC large address aware linker flag
win32:QMAKE_LFLAGS *= -Wl,--large-address-aware

# use: qmake "USE_QRCODE=1"
# libqrencode (http://fukuchi.org/works/qrencode/index.en.html) must be installed for support
contains(USE_QRCODE, 1) {
    message(Building with QRCode support)
    DEFINES += USE_QRCODE
    LIBS += -lqrencode
}

# use: qmake "USE_UPNP=1" ( enabled by default; default)
#  or: qmake "USE_UPNP=0" (disabled by default)
#  or: qmake "USE_UPNP=-" (not supported)
# miniupnpc (http://miniupnp.free.fr/files/) must be installed for support
contains(USE_UPNP, -) {
    message(Building without UPNP support)
} else {
    message(Building with UPNP support)
    count(USE_UPNP, 0) {
        USE_UPNP=1
    }
    DEFINES += USE_UPNP=$$USE_UPNP STATICLIB
    INCLUDEPATH += $$MINIUPNPC_INCLUDE_PATH
    LIBS += $$join(MINIUPNPC_LIB_PATH,,-L,) -lminiupnpc
    win32:LIBS += -liphlpapi
}

# use: qmake "USE_DBUS=1"
contains(USE_DBUS, 1) {
    message(Building with DBUS (Freedesktop notifications) support)
    DEFINES += USE_DBUS
    QT += dbus
}

# use: qmake "USE_IPV6=1" ( enabled by default; default)
#  or: qmake "USE_IPV6=0" (disabled by default)
#  or: qmake "USE_IPV6=-" (not supported)
contains(USE_IPV6, -) {
    message(Building without IPv6 support)
} else {
    count(USE_IPV6, 0) {
        USE_IPV6=1
    }
    DEFINES += USE_IPV6=$$USE_IPV6
}

contains(BITCOIN_NEED_QT_PLUGINS, 1) {
    DEFINES += BITCOIN_NEED_QT_PLUGINS
    QTPLUGIN += qcncodecs qjpcodecs qtwcodecs qkrcodecs qtaccessiblewidgets
}

contains(USE_SYSTEM_LEVELDB, 1) {
    LIBS += -lleveldb
} else {
INCLUDEPATH += src/leveldb/include src/leveldb/helpers
LIBS += $$PWD/src/leveldb/libleveldb.a
!win32 {
    # we use QMAKE_CXXFLAGS_RELEASE even without RELEASE=1 because we use RELEASE to indicate linking preferences not -O preferences
    genleveldb.commands = cd $$PWD/src/leveldb && CC=$$QMAKE_CC CXX=$$QMAKE_CXX $(MAKE) OPT=\"$$QMAKE_CXXFLAGS $$QMAKE_CXXFLAGS_RELEASE\" libleveldb.a
} else {
    # make an educated guess about what the ranlib command is called
    isEmpty(QMAKE_RANLIB) {
        QMAKE_RANLIB = $$replace(QMAKE_STRIP, strip, ranlib)
    }
    LIBS += -lshlwapi
    genleveldb.commands = cd $$PWD/src/leveldb && CC=$$QMAKE_CC CXX=$$QMAKE_CXX TARGET_OS=OS_WINDOWS_CROSSCOMPILE $(MAKE) OPT=\"$$QMAKE_CXXFLAGS $$QMAKE_CXXFLAGS_RELEASE\" libleveldb.a && $$QMAKE_RANLIB $$PWD/src/leveldb/libleveldb.a
}
genleveldb.target = $$PWD/src/leveldb/libleveldb.a
genleveldb.depends = FORCE
PRE_TARGETDEPS += $$PWD/src/leveldb/libleveldb.a
QMAKE_EXTRA_TARGETS += genleveldb
}
# Gross ugly hack that depends on qmake internals, unfortunately there is no other way to do it.
QMAKE_CLEAN += $$PWD/src/leveldb/libleveldb.a; cd $$PWD/src/leveldb && $(MAKE) clean || true

# regenerate src/build.h
!win32|contains(USE_BUILD_INFO, 1) {
    genbuild.depends = FORCE
    genbuild.commands = cd $$PWD; /bin/sh share/genbuild.sh $$OUT_PWD/build/build.h
    genbuild.target = $$OUT_PWD/build/build.h
    PRE_TARGETDEPS += $$OUT_PWD/build/build.h
    QMAKE_EXTRA_TARGETS += genbuild
    DEFINES += HAVE_BUILD_INFO
}

QMAKE_CXXFLAGS_WARN_ON = -fdiagnostics-show-option -Wall -Wextra -Wformat -Wformat-security -Wno-unused-parameter -Wstack-protector

# Input
DEPENDPATH += src src/json src/qt
HEADERS += src/qt/bitcoingui.h \
    src/qt/transactiontablemodel.h \
    src/qt/addresstablemodel.h \
    src/qt/optionsdialog.h \
    src/qt/sendcoinsdialog.h \
    src/qt/coincontroldialog.h \
    src/qt/coincontroltreewidget.h \
    src/qt/addressbookpage.h \
    src/qt/signverifymessagedialog.h \
    src/qt/aboutdialog.h \
    src/qt/editaddressdialog.h \
    src/qt/bitcoinaddressvalidator.h \
    src/alert.h \
    src/addrman.h \
    src/base58.h \
    src/bignum.h \
    src/chainparams.h \
    src/checkpoints.h \
    src/coincontrol.h \
    src/compat.h \
    src/sync.h \
    src/util.h \
    src/hash.h \
    src/uint256.h \
    src/serialize.h \
    src/core.h \
    src/main.h \
    src/net.h \
    src/key.h \
    src/db.h \
    src/walletdb.h \
    src/script.h \
    src/init.h \
    src/bloom.h \
    src/mruset.h \
    src/checkqueue.h \
    src/json/json_spirit_writer_template.h \
    src/json/json_spirit_writer.h \
    src/json/json_spirit_value.h \
    src/json/json_spirit_utils.h \
    src/json/json_spirit_stream_reader.h \
    src/json/json_spirit_reader_template.h \
    src/json/json_spirit_reader.h \
    src/json/json_spirit_error_position.h \
    src/json/json_spirit.h \
    src/qt/clientmodel.h \
    src/qt/guiutil.h \
    src/qt/transactionrecord.h \
    src/qt/guiconstants.h \
    src/qt/optionsmodel.h \
    src/qt/monitoreddatamapper.h \
    src/qt/transactiondesc.h \
    src/qt/transactiondescdialog.h \
    src/qt/bitcoinamountfield.h \
    src/wallet.h \
    src/keystore.h \
    src/qt/transactionfilterproxy.h \
    src/qt/transactionview.h \
    src/qt/walletmodel.h \
    src/qt/walletview.h \
    src/qt/walletstack.h \
    src/qt/walletframe.h \
    src/bitcoinrpc.h \
    src/qt/overviewpage.h \
    src/qt/csvmodelwriter.h \
    src/crypter.h \
    src/qt/sendcoinsentry.h \
    src/qt/qvalidatedlineedit.h \
    src/qt/bitcoinunits.h \
    src/qt/qvaluecombobox.h \
    src/qt/askpassphrasedialog.h \
    src/protocol.h \
    src/qt/notificator.h \
    src/qt/paymentrequestplus.h \
    src/qt/paymentserver.h \
    src/allocators.h \
    src/ui_interface.h \
    src/qt/rpcconsole.h \
    src/version.h \
    src/netbase.h \
    src/clientversion.h \
    src/txdb.h \
    src/leveldb.h \
    src/threadsafety.h \
    src/limitedmap.h \
    src/qt/splashscreen.h \
<<<<<<< HEAD
    src/qt/intro.h
=======
    src/qt/walletmodeltransaction.h
>>>>>>> aedfd8dd

SOURCES += src/qt/bitcoin.cpp \
    src/qt/bitcoingui.cpp \
    src/qt/transactiontablemodel.cpp \
    src/qt/addresstablemodel.cpp \
    src/qt/optionsdialog.cpp \
    src/qt/sendcoinsdialog.cpp \
    src/qt/coincontroldialog.cpp \
    src/qt/coincontroltreewidget.cpp \
    src/qt/addressbookpage.cpp \
    src/qt/signverifymessagedialog.cpp \
    src/qt/aboutdialog.cpp \
    src/qt/editaddressdialog.cpp \
    src/qt/bitcoinaddressvalidator.cpp \
    src/alert.cpp \
    src/chainparams.cpp \
    src/version.cpp \
    src/sync.cpp \
    src/util.cpp \
    src/hash.cpp \
    src/netbase.cpp \
    src/key.cpp \
    src/script.cpp \
    src/core.cpp \
    src/main.cpp \
    src/init.cpp \
    src/net.cpp \
    src/bloom.cpp \
    src/checkpoints.cpp \
    src/addrman.cpp \
    src/db.cpp \
    src/walletdb.cpp \
    src/walletmanager.cpp \
    src/qt/clientmodel.cpp \
    src/qt/guiutil.cpp \
    src/qt/transactionrecord.cpp \
    src/qt/optionsmodel.cpp \
    src/qt/monitoreddatamapper.cpp \
    src/qt/transactiondesc.cpp \
    src/qt/transactiondescdialog.cpp \
    src/qt/bitcoinstrings.cpp \
    src/qt/bitcoinamountfield.cpp \
    src/wallet.cpp \
    src/keystore.cpp \
    src/qt/transactionfilterproxy.cpp \
    src/qt/transactionview.cpp \
    src/qt/walletmodel.cpp \
    src/qt/walletview.cpp \
    src/qt/walletstack.cpp \
    src/qt/walletframe.cpp \
    src/bitcoinrpc.cpp \
    src/rpcdump.cpp \
    src/rpcnet.cpp \
    src/rpcmining.cpp \
    src/rpcwallet.cpp \
    src/rpcblockchain.cpp \
    src/rpcrawtransaction.cpp \
    src/qt/overviewpage.cpp \
    src/qt/csvmodelwriter.cpp \
    src/crypter.cpp \
    src/qt/sendcoinsentry.cpp \
    src/qt/qvalidatedlineedit.cpp \
    src/qt/bitcoinunits.cpp \
    src/qt/qvaluecombobox.cpp \
    src/qt/askpassphrasedialog.cpp \
    src/protocol.cpp \
    src/qt/notificator.cpp \
    src/qt/paymentrequestplus.cpp \
    src/qt/paymentserver.cpp \
    src/qt/rpcconsole.cpp \
    src/noui.cpp \
    src/leveldb.cpp \
    src/txdb.cpp \
    src/qt/splashscreen.cpp \
<<<<<<< HEAD
    src/qt/intro.cpp
=======
    src/qt/walletmodeltransaction.cpp
>>>>>>> aedfd8dd

RESOURCES += src/qt/bitcoin.qrc

FORMS += src/qt/forms/sendcoinsdialog.ui \
    src/qt/forms/coincontroldialog.ui \
    src/qt/forms/addressbookpage.ui \
    src/qt/forms/signverifymessagedialog.ui \
    src/qt/forms/aboutdialog.ui \
    src/qt/forms/editaddressdialog.ui \
    src/qt/forms/transactiondescdialog.ui \
    src/qt/forms/overviewpage.ui \
    src/qt/forms/sendcoinsentry.ui \
    src/qt/forms/askpassphrasedialog.ui \
    src/qt/forms/rpcconsole.ui \
    src/qt/forms/optionsdialog.ui \
    src/qt/forms/intro.ui

PROTOS = src/qt/paymentrequest.proto
include(share/qt/protobuf.pri)

contains(USE_QRCODE, 1) {
HEADERS += src/qt/qrcodedialog.h
SOURCES += src/qt/qrcodedialog.cpp
FORMS += src/qt/forms/qrcodedialog.ui
}

contains(BITCOIN_QT_TEST, 1) {
  SOURCES += src/qt/test/test_main.cpp \
    src/qt/test/uritests.cpp \
    src/qt/test/paymentservertests.cpp
  HEADERS += src/qt/test/uritests.h \
    src/qt/test/paymentservertests.h

  DEPENDPATH += src/qt/test
  QT += testlib
  TARGET = bitcoin-qt_test
  DEFINES += BITCOIN_QT_TEST
  macx: CONFIG -= app_bundle
}

# Todo: Remove this line when switching to Qt5, as that option was removed
CODECFORTR = UTF-8

# for lrelease/lupdate
# also add new translations to src/qt/bitcoin.qrc under translations/
TRANSLATIONS = $$files(src/qt/locale/bitcoin_*.ts)

isEmpty(QMAKE_LRELEASE) {
    win32:QMAKE_LRELEASE = $$[QT_INSTALL_BINS]\\lrelease.exe
    else:QMAKE_LRELEASE = $$[QT_INSTALL_BINS]/lrelease
}
isEmpty(QM_DIR):QM_DIR = $$PWD/src/qt/locale
# automatically build translations, so they can be included in resource file
TSQM.name = lrelease ${QMAKE_FILE_IN}
TSQM.input = TRANSLATIONS
TSQM.output = $$QM_DIR/${QMAKE_FILE_BASE}.qm
TSQM.commands = $$QMAKE_LRELEASE ${QMAKE_FILE_IN} -qm ${QMAKE_FILE_OUT}
TSQM.CONFIG = no_link
QMAKE_EXTRA_COMPILERS += TSQM

# "Other files" to show in Qt Creator
OTHER_FILES += README.md \
    doc/*.txt \
    doc/*.md \
    src/bitcoind.cpp \
    src/qt/res/bitcoin-qt.rc \
    src/test/*.cpp \
    src/test/*.h \
    src/qt/test/*.cpp \
    src/qt/test/*.h

# platform specific defaults, if not overridden on command line
isEmpty(BOOST_LIB_SUFFIX) {
    macx:BOOST_LIB_SUFFIX = -mt
    win32:BOOST_LIB_SUFFIX = -mgw44-mt-s-1_50
}

isEmpty(BOOST_THREAD_LIB_SUFFIX) {
    BOOST_THREAD_LIB_SUFFIX = $$BOOST_LIB_SUFFIX
}

isEmpty(BDB_LIB_PATH) {
    macx:BDB_LIB_PATH = /opt/local/lib/db48
}

isEmpty(BDB_LIB_SUFFIX) {
    macx:BDB_LIB_SUFFIX = -4.8
}

isEmpty(BDB_INCLUDE_PATH) {
    macx:BDB_INCLUDE_PATH = /opt/local/include/db48
}

isEmpty(BOOST_LIB_PATH) {
    macx:BOOST_LIB_PATH = /opt/local/lib
}

isEmpty(BOOST_INCLUDE_PATH) {
    macx:BOOST_INCLUDE_PATH = /opt/local/include
}

win32:DEFINES += WIN32
win32:RC_FILE = src/qt/res/bitcoin-qt.rc

win32:!contains(MINGW_THREAD_BUGFIX, 0) {
    # At least qmake's win32-g++-cross profile is missing the -lmingwthrd
    # thread-safety flag. GCC has -mthreads to enable this, but it doesn't
    # work with static linking. -lmingwthrd must come BEFORE -lmingw, so
    # it is prepended to QMAKE_LIBS_QT_ENTRY.
    # It can be turned off with MINGW_THREAD_BUGFIX=0, just in case it causes
    # any problems on some untested qmake profile now or in the future.
    DEFINES += _MT
    QMAKE_LIBS_QT_ENTRY = -lmingwthrd $$QMAKE_LIBS_QT_ENTRY
}

!win32:!macx {
    DEFINES += LINUX
    LIBS += -lrt
    # _FILE_OFFSET_BITS=64 lets 32-bit fopen transparently support large files.
    DEFINES += _FILE_OFFSET_BITS=64
}

macx:HEADERS += src/qt/macdockiconhandler.h src/qt/macnotificationhandler.h
macx:OBJECTIVE_SOURCES += src/qt/macdockiconhandler.mm src/qt/macnotificationhandler.mm
macx:LIBS += -framework Foundation -framework ApplicationServices -framework AppKit -framework CoreServices
macx:DEFINES += MAC_OSX MSG_NOSIGNAL=0
macx:ICON = src/qt/res/icons/bitcoin.icns
macx:QMAKE_CFLAGS_THREAD += -pthread
macx:QMAKE_LFLAGS_THREAD += -pthread
macx:QMAKE_CXXFLAGS_THREAD += -pthread
macx:QMAKE_INFO_PLIST = share/qt/Info.plist

# Set libraries and includes at end, to use platform-defined defaults if not overridden
INCLUDEPATH += $$BOOST_INCLUDE_PATH $$BDB_INCLUDE_PATH $$OPENSSL_INCLUDE_PATH $$PROTOBUF_INCLUDE_PATH $$QRENCODE_INCLUDE_PATH
LIBS += $$join(BOOST_LIB_PATH,,-L,) $$join(BDB_LIB_PATH,,-L,) $$join(OPENSSL_LIB_PATH,,-L,) $$join(PROTOBUF_LIB_PATH,,-L,) $$join(QRENCODE_LIB_PATH,,-L,)
LIBS += -lssl -lcrypto -ldb_cxx$$BDB_LIB_SUFFIX -lprotobuf
# -lgdi32 has to happen after -lcrypto (see  #681)
win32:LIBS += -lws2_32 -lshlwapi -lmswsock -lole32 -loleaut32 -luuid -lgdi32
LIBS += -lboost_system$$BOOST_LIB_SUFFIX -lboost_filesystem$$BOOST_LIB_SUFFIX -lboost_program_options$$BOOST_LIB_SUFFIX -lboost_thread$$BOOST_THREAD_LIB_SUFFIX -lboost_regex$$BOOST_LIB_SUFFIX
win32:LIBS += -lboost_chrono$$BOOST_LIB_SUFFIX
macx:LIBS += -lboost_chrono$$BOOST_LIB_SUFFIX

contains(RELEASE, 1) {
    !win32:!macx {
        # Linux: turn dynamic linking back on for c/c++ runtime libraries
        LIBS += -Wl,-Bdynamic
    }
}

system($$QMAKE_LRELEASE -silent $$TRANSLATIONS)<|MERGE_RESOLUTION|>--- conflicted
+++ resolved
@@ -228,11 +228,8 @@
     src/threadsafety.h \
     src/limitedmap.h \
     src/qt/splashscreen.h \
-<<<<<<< HEAD
-    src/qt/intro.h
-=======
+    src/qt/intro.h \
     src/qt/walletmodeltransaction.h
->>>>>>> aedfd8dd
 
 SOURCES += src/qt/bitcoin.cpp \
     src/qt/bitcoingui.cpp \
@@ -307,11 +304,8 @@
     src/leveldb.cpp \
     src/txdb.cpp \
     src/qt/splashscreen.cpp \
-<<<<<<< HEAD
-    src/qt/intro.cpp
-=======
+    src/qt/intro.cpp \
     src/qt/walletmodeltransaction.cpp
->>>>>>> aedfd8dd
 
 RESOURCES += src/qt/bitcoin.qrc
 
